--- conflicted
+++ resolved
@@ -5249,13 +5249,6 @@
       path = location.pathname;
       pathname = path.slice(1).split('/');
       g.BOARD = pathname[0], temp = pathname[1];
-<<<<<<< HEAD
-      if (temp === 'res') {
-        g.REPLY = true;
-        g.THREAD_ID = pathname[2];
-      } else if (temp === 'catalog') {
-        g.CATALOG = true;
-=======
       switch (temp) {
         case 'res':
           g.REPLY = true;
@@ -5263,7 +5256,6 @@
           break;
         case 'catalog':
           g.CATALOG = true;
->>>>>>> 272add17
       }
       for (key in Conf) {
         val = Conf[key];
@@ -5318,6 +5310,9 @@
       }
     },
     catalog: function() {
+      if (Conf['Catalog Links']) {
+        CatalogLinks.init();
+      }
       if (Conf['Thread Hiding']) {
         return ThreadHiding.init();
       }
@@ -5453,14 +5448,14 @@
         }
       }
       Favicon.init();
+      if (Conf['Quick Reply']) {
+        QR.init();
+      }
+      if (Conf['Image Expansion']) {
+        ImageExpand.init();
+      }
       if (Conf['Catalog Links']) {
         CatalogLinks.init();
-      }
-      if (Conf['Quick Reply']) {
-        QR.init();
-      }
-      if (Conf['Image Expansion']) {
-        ImageExpand.init();
       }
       if (Conf['Thread Watcher']) {
         setTimeout(function() {
