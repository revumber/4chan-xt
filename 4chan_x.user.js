// ==UserScript==
// @name           4chan x
// @version        2.28.1
// @namespace      aeosynth
// @description    Adds various features.
// @copyright      2009-2011 James Campos <james.r.campos@gmail.com>
// @copyright      2012 Nicolas Stepien <stepien.nicolas@gmail.com>
// @license        MIT; http://en.wikipedia.org/wiki/Mit_license
// @include        http://boards.4chan.org/*
// @include        http://images.4chan.org/*
// @include        http://sys.4chan.org/*
// @include        http://www.4chan.org/*
// @run-at         document-start
// @updateURL      https://raw.github.com/MayhemYDG/4chan-x/stable/4chan_x.user.js
// @icon           http://mayhemydg.github.com/4chan-x/favicon.gif
// ==/UserScript==

/* LICENSE
 *
 * Copyright (c) 2009-2011 James Campos <james.r.campos@gmail.com>
 * Copyright (c) 2012 Nicolas Stepien <stepien.nicolas@gmail.com>
 * http://mayhemydg.github.com/4chan-x/
 * 4chan X 2.28.1
 *
 * Permission is hereby granted, free of charge, to any person
 * obtaining a copy of this software and associated documentation
 * files (the "Software"), to deal in the Software without
 * restriction, including without limitation the rights to use,
 * copy, modify, merge, publish, distribute, sublicense, and/or sell
 * copies of the Software, and to permit persons to whom the
 * Software is furnished to do so, subject to the following
 * conditions:
 *
 * The above copyright notice and this permission notice shall be
 * included in all copies or substantial portions of the Software.
 * THE SOFTWARE IS PROVIDED "AS IS", WITHOUT WARRANTY OF ANY KIND,
 * EXPRESS OR IMPLIED, INCLUDING BUT NOT LIMITED TO THE WARRANTIES
 * OF MERCHANTABILITY, FITNESS FOR A PARTICULAR PURPOSE AND
 * NONINFRINGEMENT. IN NO EVENT SHALL THE AUTHORS OR COPYRIGHT
 * HOLDERS BE LIABLE FOR ANY CLAIM, DAMAGES OR OTHER LIABILITY,
 * WHETHER IN AN ACTION OF CONTRACT, TORT OR OTHERWISE, ARISING
 * FROM, OUT OF OR IN CONNECTION WITH THE SOFTWARE OR THE USE OR
 * OTHER DEALINGS IN THE SOFTWARE.
 *
 * HACKING
 *
 * 4chan X is written in CoffeeScript[1], and developed on GitHub[2].
 *
 * [1]: http://coffeescript.org/
 * [2]: https://github.com/MayhemYDG/4chan-x
 *
 * CONTRIBUTORS
 *
 * noface - unique ID fixes
 * desuwa - Firefox filename upload fix
 * seaweed - bottom padding for image hover
 * e000 - cooldown sanity check
 * ahodesuka - scroll back when unexpanding images, file info formatting
 * Shou- - pentadactyl fixes
 * ferongr - new favicons
 * xat- - new favicons
 * Zixaphir - fix qr textarea - captcha-image gap
 * Ongpot - sfw favicon
 * thisisanon - nsfw + 404 favicons
 * Anonymous - empty favicon
 * Seiba - chrome quick reply focusing
 * herpaderpderp - recaptcha fixes
 * WakiMiko - recaptcha tab order http://userscripts.org/scripts/show/82657
 *
 * All the people who've taken the time to write bug reports.
 *
 * Thank you.
 */

(function() {
<<<<<<< HEAD
  var $, $$, Anonymize, AutoGif, DAY, DeadQuotes, ExpandComment, ExpandThread, Favicon, FileInfo, Filter, GetTitle, HOUR, ImageExpand, ImageHover, Keybinds, MINUTE, Main, NAMESPACE, Nav, Options, QuoteBacklink, QuoteCT, QuoteInline, QuoteOP, QuotePreview, Redirect, ReplyHiding, ReportButton, RevealSpoilers, SECOND, Sauce, StrikethroughQuotes, ThreadHiding, ThreadStats, Threading, Time, TitlePost, Unread, Updater, VERSION, Watcher, conf, config, d, engine, flatten, g, key, log, qr, ui, val, _base;
=======
  var $, $$, Anonymize, AutoGif, DAY, ExpandComment, ExpandThread, Favicon, FileInfo, Filter, GetTitle, HOUR, ImageExpand, ImageHover, Keybinds, MINUTE, Main, NAMESPACE, Nav, Options, QuoteBacklink, QuoteCT, QuoteInline, QuoteOP, QuotePreview, Redirect, ReplyHiding, ReportButton, RevealSpoilers, SECOND, Sauce, StrikethroughQuotes, ThreadHiding, ThreadStats, Threading, Time, TitlePost, Unread, Updater, VERSION, Watcher, conf, config, d, engine, flatten, g, log, qr, ui, _base;
>>>>>>> 97bc32ee

  config = {
    main: {
      Enhancing: {
        '404 Redirect': [true, 'Redirect dead threads and images'],
        'Keybinds': [true, 'Binds actions to keys'],
        'Time Formatting': [true, 'Arbitrarily formatted timestamps, using your local time'],
        'File Info Formatting': [true, 'Reformats the file information'],
        'Report Button': [true, 'Add report buttons'],
        'Comment Expansion': [true, 'Expand too long comments'],
        'Thread Expansion': [true, 'View all replies'],
        'Index Navigation': [true, 'Navigate to previous / next thread'],
        'Reply Navigation': [false, 'Navigate to top / bottom of thread'],
        'Check for Updates': [true, 'Check for updated versions of 4chan X']
      },
      Filtering: {
        'Anonymize': [false, 'Make everybody anonymous'],
        'Filter': [true, 'Self-moderation placebo'],
        'Recursive Filtering': [true, 'Filter replies of filtered posts, recursively'],
        'Reply Hiding': [true, 'Hide single replies'],
        'Thread Hiding': [true, 'Hide entire threads'],
        'Show Stubs': [true, 'Of hidden threads / replies']
      },
      Imaging: {
        'Image Auto-Gif': [false, 'Animate gif thumbnails'],
        'Image Expansion': [true, 'Expand images'],
        'Image Hover': [false, 'Show full image on mouseover'],
        'Sauce': [true, 'Add sauce to images'],
        'Reveal Spoilers': [false, 'Replace spoiler thumbnails by the original thumbnail'],
        'Expand From Current': [false, 'Expand images from current position to thread end.']
      },
      Monitoring: {
        'Thread Updater': [true, 'Update threads. Has more options in its own dialog.'],
        'Unread Count': [true, 'Show unread post count in tab title'],
        'Unread Favicon': [true, 'Show a different favicon when there are unread posts'],
        'Post in Title': [true, 'Show the op\'s post in the tab title'],
        'Thread Stats': [true, 'Display reply and image count'],
        'Thread Watcher': [true, 'Bookmark threads'],
        'Auto Watch': [true, 'Automatically watch threads that you start'],
        'Auto Watch Reply': [false, 'Automatically watch threads that you reply to']
      },
      Posting: {
        'Quick Reply': [true, 'Reply without leaving the page.'],
        'Cooldown': [true, 'Prevent "flood detected" errors.'],
        'Persistent QR': [false, 'The Quick reply won\'t disappear after posting.'],
        'Auto Hide QR': [true, 'Automatically hide the quick reply when posting.'],
        'Open Reply in New Tab': [false, 'Open replies in a new tab that are made from the main board.'],
        'Remember QR size': [false, 'Remember the size of the Quick reply (Firefox only).'],
        'Remember Subject': [false, 'Remember the subject field, instead of resetting after posting.'],
        'Remember Spoiler': [false, 'Remember the spoiler state, instead of resetting after posting.'],
        'Hide Original Post Form': [true, 'Replace the normal post form with a shortcut to open the QR.']
      },
      Quoting: {
        'Quote Backlinks': [true, 'Add quote backlinks'],
        'OP Backlinks': [false, 'Add backlinks to the OP'],
        'Quote Highlighting': [true, 'Highlight the previewed post'],
        'Quote Inline': [true, 'Show quoted post inline on quote click'],
        'Quote Preview': [true, 'Show quote content on hover'],
        'Resurrect Quotes': [true, 'Bring dead links back to life'],
        'Indicate OP quote': [true, 'Add \'(OP)\' to OP quotes'],
        'Indicate Cross-thread Quotes': [true, 'Add \'(Cross-thread)\' to cross-threads quotes'],
        'Forward Hiding': [true, 'Hide original posts of inlined backlinks']
      }
    },
    filter: {
      name: ['# Filter any namefags:', '#/^(?!Anonymous$)/'].join('\n'),
      uniqueid: ['# Filter a specific ID:', '#/Txhvk1Tl/'].join('\n'),
      tripcode: ['# Filter any tripfags', '#/^!/'].join('\n'),
      mod: ['# Set a custom class for mods:', '#/Mod$/;highlight:mod;op:yes', '# Set a custom class for moot:', '#/Admin$/;highlight:moot;op:yes'].join('\n'),
      email: ['# Filter any e-mails that are not `sage` on /a/ and /jp/:', '#/^(?!sage$)/;boards:a,jp'].join('\n'),
      subject: ['# Filter Generals on /v/:', '#/general/i;boards:v;op:only'].join('\n'),
      comment: ['# Filter Stallman copypasta on /g/:', '#/what you\'re refer+ing to as linux/i;boards:g'].join('\n'),
      filename: [''].join('\n'),
      dimensions: ['# Highlight potential wallpapers:', '#/1920x1080/;op:yes;highlight;top:no;boards:w,wg'].join('\n'),
      filesize: [''].join('\n'),
      md5: [''].join('\n')
    },
    sauces: ['http://iqdb.org/?url=$1', 'http://www.google.com/searchbyimage?image_url=$1', '#http://tineye.com/search?url=$1', '#http://saucenao.com/search.php?db=999&url=$1', '#http://3d.iqdb.org/?url=$1', '#http://regex.info/exif.cgi?imgurl=$2', '# uploaders:', '#http://imgur.com/upload?url=$2', '#http://omploader.org/upload?url1=$2', '# "View Same" in archives:', '#http://archive.foolz.us/$4/image/$3/', '#http://archive.installgentoo.net/$4/image/$3'].join('\n'),
    time: '%m/%d/%y(%a)%H:%M',
    backlink: '>>%id',
    fileInfoR: '%l (%s, %r)',
    fileInfoT: '%l (%s, %r)',
    favicon: 'ferongr',
    hotkeys: {
      openQR: ['i', 'Open QR with post number inserted'],
      openEmptyQR: ['I', 'Open QR without post number inserted'],
      openOptions: ['ctrl+o', 'Open Options'],
      close: ['Esc', 'Close Options or QR'],
      spoiler: ['ctrl+s', 'Quick spoiler'],
      submit: ['alt+s', 'Submit post'],
      watch: ['w', 'Watch thread'],
      update: ['u', 'Update now'],
      unreadCountTo0: ['z', 'Reset unread status'],
      expandImage: ['m', 'Expand selected image'],
      expandAllImages: ['M', 'Expand all images'],
      zero: ['0', 'Jump to page 0'],
      nextPage: ['L', 'Jump to the next page'],
      previousPage: ['H', 'Jump to the previous page'],
      nextThread: ['n', 'See next thread'],
      previousThread: ['p', 'See previous thread'],
      expandThread: ['e', 'Expand thread'],
      openThreadTab: ['o', 'Open thread in current tab'],
      openThread: ['O', 'Open thread in new tab'],
      nextReply: ['J', 'Select next reply'],
      previousReply: ['K', 'Select previous reply'],
      hide: ['x', 'Hide thread']
    },
    updater: {
      checkbox: {
        'Scrolling': [false, 'Scroll updated posts into view. Only enabled at bottom of page.'],
        'Scroll BG': [false, 'Scroll background tabs'],
        'Verbose': [true, 'Show countdown timer, new post count'],
        'Auto Update': [true, 'Automatically fetch new posts']
      },
      'Interval': 30
    }
  };

  log = typeof (_base = console.log).bind === "function" ? _base.bind(console) : void 0;

  conf = {};

  (flatten = function(parent, obj) {
    var key, val;
    if (obj instanceof Array) {
      conf[parent] = obj[0];
    } else if (typeof obj === 'object') {
      for (key in obj) {
        val = obj[key];
        flatten(key, val);
      }
    } else {
      conf[parent] = obj;
    }
  })(null, config);

  NAMESPACE = '4chan_x.';

  VERSION = '2.28.1';

  SECOND = 1000;

  MINUTE = 60 * SECOND;

  HOUR = 60 * MINUTE;

  DAY = 24 * HOUR;

  engine = /WebKit|Presto|Gecko/.exec(navigator.userAgent)[0].toLowerCase();

  d = document;

  g = {
    callbacks: []
  };

  ui = {
    dialog: function(id, position, html) {
      var el, saved;
      el = d.createElement('div');
      el.className = 'reply dialog';
      el.innerHTML = html;
      el.id = id;
      el.style.cssText = (saved = localStorage["" + NAMESPACE + id + ".position"]) ? saved : position;
      el.querySelector('.move').addEventListener('mousedown', ui.dragstart, false);
      return el;
    },
    dragstart: function(e) {
      var el, rect;
      e.preventDefault();
      ui.el = el = this.parentNode;
      d.addEventListener('mousemove', ui.drag, false);
      d.addEventListener('mouseup', ui.dragend, false);
      rect = el.getBoundingClientRect();
      ui.dx = e.clientX - rect.left;
      ui.dy = e.clientY - rect.top;
      ui.width = d.body.clientWidth - el.offsetWidth;
      return ui.height = d.body.clientHeight - el.offsetHeight;
    },
    drag: function(e) {
      var bottom, left, right, style, top;
      left = e.clientX - ui.dx;
      top = e.clientY - ui.dy;
      left = left < 10 ? 0 : ui.width - left < 10 ? null : left;
      top = top < 10 ? 0 : ui.height - top < 10 ? null : top;
      right = left === null ? 0 : null;
      bottom = top === null ? 0 : null;
      style = ui.el.style;
      style.top = top;
      style.right = right;
      style.bottom = bottom;
      return style.left = left;
    },
    dragend: function() {
      var el;
      el = ui.el;
      localStorage["" + NAMESPACE + el.id + ".position"] = el.style.cssText;
      d.removeEventListener('mousemove', ui.drag, false);
      return d.removeEventListener('mouseup', ui.dragend, false);
    },
    hover: function(e) {
      var clientHeight, clientWidth, clientX, clientY, el, height, style, top, _ref;
      clientX = e.clientX, clientY = e.clientY;
      el = ui.el;
      style = el.style;
      _ref = d.body, clientHeight = _ref.clientHeight, clientWidth = _ref.clientWidth;
      height = el.offsetHeight;
      top = clientY - 120;
      style.top = clientHeight <= height || top <= 0 ? 0 : top + height >= clientHeight ? clientHeight - height : top;
      if (clientX <= clientWidth - 400) {
        style.left = clientX + 45;
        return style.right = null;
      } else {
        style.left = null;
        return style.right = clientWidth - clientX + 45;
      }
    },
    hoverend: function() {
      $.rm(ui.el);
      return delete ui.el;
    }
  };

  /*
  loosely follows the jquery api:
  http://api.jquery.com/
  not chainable
  */

  $ = function(selector, root) {
    if (root == null) root = d.body;
    return root.querySelector(selector);
  };

  $.extend = function(object, properties) {
    var key, val;
    for (key in properties) {
      val = properties[key];
      object[key] = val;
    }
  };

  $.extend($, {
    ready: function(fc) {
      var cb;
      if (/interactive|complete/.test(d.readyState)) return setTimeout(fc);
      cb = function() {
        $.off(d, 'DOMContentLoaded', cb);
        return fc();
      };
      return $.on(d, 'DOMContentLoaded', cb);
    },
    sync: function(key, cb) {
      return $.on(window, 'storage', function(e) {
        if (e.key === ("" + NAMESPACE + key)) return cb(JSON.parse(e.newValue));
      });
    },
    id: function(id) {
      return d.getElementById(id);
    },
    ajax: function(url, callbacks, opts) {
      var form, headers, key, r, type, upCallbacks, val;
      if (opts == null) opts = {};
      type = opts.type, headers = opts.headers, upCallbacks = opts.upCallbacks, form = opts.form;
      r = new XMLHttpRequest();
      r.open(type || 'get', url, true);
      for (key in headers) {
        val = headers[key];
        r.setRequestHeader(key, val);
      }
      $.extend(r, callbacks);
      $.extend(r.upload, upCallbacks);
      if (typeof form === 'string') {
        r.sendAsBinary(form);
      } else {
        r.send(form);
      }
      return r;
    },
    cache: function(url, cb) {
      var req;
      if (req = $.cache.requests[url]) {
        if (req.readyState === 4) {
          return cb.call(req);
        } else {
          return req.callbacks.push(cb);
        }
      } else {
        req = $.ajax(url, {
          onload: function() {
            var cb, _i, _len, _ref, _results;
            _ref = this.callbacks;
            _results = [];
            for (_i = 0, _len = _ref.length; _i < _len; _i++) {
              cb = _ref[_i];
              _results.push(cb.call(this));
            }
            return _results;
          },
          onabort: function() {
            return delete $.cache.requests[url];
          }
        });
        req.callbacks = [cb];
        return $.cache.requests[url] = req;
      }
    },
    cb: {
      checked: function() {
        $.set(this.name, this.checked);
        return conf[this.name] = this.checked;
      },
      value: function() {
        $.set(this.name, this.value.trim());
        return conf[this.name] = this.value;
      }
    },
    addStyle: function(css) {
      var style;
      style = $.el('style', {
        textContent: css
      });
      $.add(d.head, style);
      return style;
    },
    x: function(path, root) {
      if (root == null) root = d.body;
      return d.evaluate(path, root, null, 8, null).singleNodeValue;
    },
    addClass: function(el, className) {
      return el.classList.add(className);
    },
    removeClass: function(el, className) {
      return el.classList.remove(className);
    },
    rm: function(el) {
      return el.parentNode.removeChild(el);
    },
    tn: function(s) {
      return d.createTextNode(s);
    },
    nodes: function(nodes) {
      var frag, node, _i, _len;
      if (nodes instanceof Node) return nodes;
      frag = d.createDocumentFragment();
      for (_i = 0, _len = nodes.length; _i < _len; _i++) {
        node = nodes[_i];
        frag.appendChild(node);
      }
      return frag;
    },
    add: function(parent, children) {
      return parent.appendChild($.nodes(children));
    },
    prepend: function(parent, children) {
      return parent.insertBefore($.nodes(children), parent.firstChild);
    },
    after: function(root, el) {
      return root.parentNode.insertBefore($.nodes(el), root.nextSibling);
    },
    before: function(root, el) {
      return root.parentNode.insertBefore($.nodes(el), root);
    },
    replace: function(root, el) {
      return root.parentNode.replaceChild($.nodes(el), root);
    },
    el: function(tag, properties) {
      var el;
      el = d.createElement(tag);
      if (properties) $.extend(el, properties);
      return el;
    },
    on: function(el, eventType, handler) {
      return el.addEventListener(eventType, handler, false);
    },
    off: function(el, eventType, handler) {
      return el.removeEventListener(eventType, handler, false);
    },
    open: function(url) {
      return (GM_openInTab || window.open)(url, '_blank');
    },
    isDST: function() {
      /*
            http://en.wikipedia.org/wiki/Eastern_Time_Zone
            Its UTC time offset is −5 hrs (UTC−05) during standard time and −4
            hrs (UTC−04) during daylight saving time.
      
            Since 2007, the local time changes at 02:00 EST to 03:00 EDT on the second
            Sunday in March and returns at 02:00 EDT to 01:00 EST on the first Sunday
            in November, in the U.S. as well as in Canada.
      
            0200 EST (UTC-05) = 0700 UTC
            0200 EDT (UTC-04) = 0600 UTC
      */
      var D, date, day, hours, month, sunday;
      D = new Date();
      date = D.getUTCDate();
      day = D.getUTCDay();
      hours = D.getUTCHours();
      month = D.getUTCMonth();
      if (month < 2 || 10 < month) return false;
      if ((2 < month && month < 10)) return true;
      sunday = date - day;
      if (month === 2) {
        if (sunday < 8) return false;
        if (sunday < 15 && day === 0) {
          if (hours < 7) return false;
          return true;
        }
        return true;
      }
      if (sunday < 1) return true;
      if (sunday < 8 && day === 0) {
        if (hours < 6) return true;
        return false;
      }
      return false;
    }
  });

  $.cache.requests = {};

  $.extend($, typeof GM_deleteValue !== "undefined" && GM_deleteValue !== null ? {
    "delete": function(name) {
      name = NAMESPACE + name;
      return GM_deleteValue(name);
    },
    get: function(name, defaultValue) {
      var value;
      name = NAMESPACE + name;
      if (value = GM_getValue(name)) {
        return JSON.parse(value);
      } else {
        return defaultValue;
      }
    },
    set: function(name, value) {
      name = NAMESPACE + name;
      localStorage[name] = JSON.stringify(value);
      return GM_setValue(name, JSON.stringify(value));
    }
  } : {
    "delete": function(name) {
      name = NAMESPACE + name;
      return delete localStorage[name];
    },
    get: function(name, defaultValue) {
      var value;
      name = NAMESPACE + name;
      if (value = localStorage[name]) {
        return JSON.parse(value);
      } else {
        return defaultValue;
      }
    },
    set: function(name, value) {
      name = NAMESPACE + name;
      return localStorage[name] = JSON.stringify(value);
    }
  });

  $$ = function(selector, root) {
    if (root == null) root = d.body;
    return Array.prototype.slice.call(root.querySelectorAll(selector));
  };

  Filter = {
    filters: {},
    init: function() {
      var boards, filter, hl, key, op, regexp, top, _i, _len, _ref, _ref2, _ref3, _ref4, _ref5;
      for (key in config.filter) {
        this.filters[key] = [];
        _ref = conf[key].split('\n');
        for (_i = 0, _len = _ref.length; _i < _len; _i++) {
          filter = _ref[_i];
          if (filter[0] === '#') continue;
          if (!(regexp = filter.match(/\/(.+)\/(\w*)/))) continue;
          filter = filter.replace(regexp[0], '');
          boards = ((_ref2 = filter.match(/boards:([^;]+)/)) != null ? _ref2[1].toLowerCase() : void 0) || 'global';
          if (boards !== 'global' && boards.split(',').indexOf(g.BOARD) === -1) {
            continue;
          }
          try {
            if (key === 'md5') {
              regexp = regexp[1];
            } else {
              regexp = RegExp(regexp[1], regexp[2]);
            }
          } catch (e) {
            alert(e.message);
            continue;
          }
          op = ((_ref3 = filter.match(/[^t]op:(yes|no|only)/)) != null ? _ref3[1].toLowerCase() : void 0) || 'no';
          if (hl = /highlight/.test(filter)) {
            hl = ((_ref4 = filter.match(/highlight:(\w+)/)) != null ? _ref4[1].toLowerCase() : void 0) || 'filter_highlight';
            top = ((_ref5 = filter.match(/top:(yes|no)/)) != null ? _ref5[1].toLowerCase() : void 0) || 'yes';
            top = top === 'yes';
          }
          this.filters[key].push(this.createFilter(regexp, op, hl, top));
        }
        if (!this.filters[key].length) delete this.filters[key];
      }
      if (Object.keys(this.filters).length) return g.callbacks.push(this.node);
    },
    createFilter: function(regexp, op, hl, top) {
      var test;
      test = typeof regexp === 'string' ? function(value) {
        return regexp === value;
      } : function(value) {
        return regexp.test(value);
      };
      return function(value, isOP) {
        if (isOP && op === 'no' || !isOP && op === 'only') return false;
        if (!test(value)) return false;
        if (hl) return [hl, top];
        return true;
      };
    },
    node: function(post) {
      var el, filter, firstThread, isOP, key, result, thisThread, value, _i, _len, _ref;
      if (post.isInlined) return;
      isOP = post.isOP, el = post.el;
      for (key in Filter.filters) {
        value = Filter[key](post);
        if (value === false) continue;
        _ref = Filter.filters[key];
        for (_i = 0, _len = _ref.length; _i < _len; _i++) {
          filter = _ref[_i];
          if (!(result = filter(value, isOP))) continue;
          if (result === true) {
            if (isOP) {
              if (!g.REPLY) {
                ThreadHiding.hide(post.el.parentNode);
              } else {
                continue;
              }
            } else {
              ReplyHiding.hide(post.root);
            }
            return;
          }
          if (isOP) {
            $.addClass(el, result[0]);
          } else {
            $.addClass(el.parentNode, result[0]);
          }
          if (isOP && result[1] && !g.REPLY) {
            thisThread = el.parentNode;
            if (firstThread = $('div[class=op]')) {
              $.before(firstThread.parentNode, [thisThread, thisThread.nextElementSibling]);
            }
          }
        }
      }
    },
    name: function(post) {
      var name;
      name = post.isOP ? $('.postername', post.el) : $('.commentpostername', post.el);
      return name.textContent;
    },
    uniqueid: function(post) {
      var uid;
      if (uid = $('.posteruid', post.el)) return uid.textContent;
      return false;
    },
    tripcode: function(post) {
      var trip;
      if (trip = $('.postertrip', post.el)) return trip.textContent;
      return false;
    },
    mod: function(post) {
      var mod;
      if (mod = (post.isOP ? $('.commentpostername', post.el) : $('.commentpostername ~ .commentpostername', post.el))) {
        return mod.textContent;
      }
      return false;
    },
    email: function(post) {
      var mail;
      if (mail = $('.linkmail', post.el)) return mail.href;
      return false;
    },
    subject: function(post) {
      var sub;
      sub = post.isOP ? $('.filetitle', post.el) : $('.replytitle', post.el);
      return sub.textContent;
    },
    comment: function(post) {
      var data, i, nodes, text, _ref;
      text = [];
      nodes = d.evaluate('.//br|.//text()', post.el.lastChild, null, 7, null);
      for (i = 0, _ref = nodes.snapshotLength; 0 <= _ref ? i < _ref : i > _ref; 0 <= _ref ? i++ : i--) {
        text.push((data = nodes.snapshotItem(i).data) ? data : '\n');
      }
      return text.join('');
    },
    filename: function(post) {
      var file, filesize;
      filesize = post.filesize;
      if (filesize && (file = $('span', filesize))) return file.title;
      return false;
    },
    dimensions: function(post) {
      var filesize, match;
      filesize = post.filesize;
      if (filesize && (match = filesize.textContent.match(/\d+x\d+/))) {
        return match[0];
      }
      return false;
    },
    filesize: function(post) {
      var img;
      img = post.img;
      if (img) return img.alt;
      return false;
    },
    md5: function(post) {
      var img;
      img = post.img;
      if (img) return img.getAttribute('md5');
      return false;
    }
  };

  StrikethroughQuotes = {
    init: function() {
      return g.callbacks.push(this.node);
    },
    node: function(post) {
      var el, quote, _i, _len, _ref;
      if (post.isInlined) return;
      _ref = post.quotes;
      for (_i = 0, _len = _ref.length; _i < _len; _i++) {
        quote = _ref[_i];
        if ((el = $.id(quote.hash.slice(1))) && el.parentNode.parentNode.parentNode.hidden) {
          $.addClass(quote, 'filtered');
          if (conf['Recursive Filtering']) ReplyHiding.hide(post.root);
        }
      }
    }
  };

  ExpandComment = {
    init: function() {
      var a, _i, _len, _ref;
      _ref = $$('.abbr > a');
      for (_i = 0, _len = _ref.length; _i < _len; _i++) {
        a = _ref[_i];
        $.on(a, 'click', ExpandComment.expand);
      }
    },
    expand: function(e) {
      var a, replyID, threadID, _, _ref;
      e.preventDefault();
      _ref = this.href.match(/(\d+)#(\d+)/), _ = _ref[0], threadID = _ref[1], replyID = _ref[2];
      this.textContent = "Loading " + replyID + "...";
      threadID = this.pathname.split('/').pop() || $.x('ancestor::div[@class="thread"]/div', this).id;
      a = this;
      return $.cache(this.pathname, (function() {
        return ExpandComment.parse(this, a, threadID, replyID);
      }));
    },
    parse: function(req, a, threadID, replyID) {
      var bq, doc, post, quote, quotes, _i, _len;
      if (req.status !== 200) {
        a.textContent = "" + req.status + " " + req.statusText;
        return;
      }
      doc = d.implementation.createHTMLDocument(null);
      doc.documentElement.innerHTML = req.responseText;
      bq = threadID === replyID ? $('blockquote', doc) : $('blockquote', doc.getElementById(replyID));
      $.replace(a.parentNode.parentNode, bq);
      quotes = $$('.quotelink', bq);
      for (_i = 0, _len = quotes.length; _i < _len; _i++) {
        quote = quotes[_i];
        if (quote.getAttribute('href') === quote.hash) {
          quote.pathname = "/" + g.BOARD + "/res/" + threadID;
        }
      }
      post = {
        threadId: threadID,
        quotes: quotes,
        backlinks: []
      };
      if (conf['Quote Preview']) QuotePreview.node(post);
      if (conf['Quote Inline']) QuoteInline.node(post);
      if (conf['Indicate OP quote']) QuoteOP.node(post);
      if (conf['Indicate Cross-thread Quotes']) QuoteCT.node(post);
      if (conf['Resurrect Quotes']) return DeadQuotes.node(post);
    }
  };

  ExpandThread = {
    init: function() {
      var a, span, _i, _len, _ref, _results;
      _ref = $$('.omittedposts');
      _results = [];
      for (_i = 0, _len = _ref.length; _i < _len; _i++) {
        span = _ref[_i];
        a = $.el('a', {
          textContent: "+ " + span.textContent,
          className: 'omittedposts',
          href: 'javascript:;'
        });
        $.on(a, 'click', ExpandThread.cb.toggle);
        _results.push($.replace(span, a));
      }
      return _results;
    },
    cb: {
      toggle: function() {
        var thread;
        thread = this.parentNode;
        return ExpandThread.toggle(thread);
      }
    },
    toggle: function(thread) {
      var a, backlink, num, pathname, prev, table, threadID, _i, _len, _ref, _ref2, _results;
      threadID = thread.firstChild.id;
      pathname = "/" + g.BOARD + "/res/" + threadID;
      a = $('.omittedposts', thread);
      switch (a.textContent[0]) {
        case '+':
          if ((_ref = $('.op .container', thread)) != null) _ref.textContent = '';
          a.textContent = a.textContent.replace('+', '\u00d7 Loading...');
          return $.cache(pathname, (function() {
            return ExpandThread.parse(this, pathname, thread, a);
          }));
        case '\u00d7':
          a.textContent = a.textContent.replace('\u00d7 Loading...', '+');
          return $.cache.requests[pathname].abort();
        case '-':
          a.textContent = a.textContent.replace('-', '+');
          num = (function() {
            switch (g.BOARD) {
              case 'b':
              case 'vg':
                return 3;
              case 't':
                return 1;
              default:
                return 5;
            }
          })();
          table = $.x("following::br[@clear]/preceding::table[" + num + "]", a);
          while ((prev = table.previousSibling) && (prev.nodeName !== 'A')) {
            $.rm(prev);
          }
          _ref2 = $$('.backlink', $('.op', thread));
          _results = [];
          for (_i = 0, _len = _ref2.length; _i < _len; _i++) {
            backlink = _ref2[_i];
            if (!$.id(backlink.hash.slice(1))) {
              _results.push($.rm(backlink));
            } else {
              _results.push(void 0);
            }
          }
          return _results;
      }
    },
    parse: function(req, pathname, thread, a) {
      var body, href, link, next, nodes, quote, reply, _i, _j, _len, _len2, _ref, _ref2;
      if (req.status !== 200) {
        a.textContent = "" + req.status + " " + req.statusText;
        $.off(a, 'click', ExpandThread.cb.toggle);
        return;
      }
      a.textContent = a.textContent.replace('\u00d7 Loading...', '-');
      body = $.el('body', {
        innerHTML: req.responseText
      });
      nodes = [];
      _ref = $$('.reply', body);
      for (_i = 0, _len = _ref.length; _i < _len; _i++) {
        reply = _ref[_i];
        _ref2 = $$('.quotelink', reply);
        for (_j = 0, _len2 = _ref2.length; _j < _len2; _j++) {
          quote = _ref2[_j];
          if ((href = quote.getAttribute('href')) === quote.hash) {
            quote.pathname = pathname;
          } else if (href !== quote.href) {
            quote.href = "res/" + href;
          }
        }
        link = $('.quotejs', reply);
        link.href = "res/" + thread.firstChild.id + "#" + reply.id;
        link.nextSibling.href = "res/" + thread.firstChild.id + "#q" + reply.id;
        nodes.push(reply.parentNode.parentNode.parentNode);
      }
      while ((next = a.nextSibling) && !next.clear) {
        $.rm(next);
      }
      return $.before(next, nodes);
    }
  };

  ReplyHiding = {
    init: function() {
      this.td = $.el('td', {
        noWrap: true,
        className: 'replyhider',
        innerHTML: '<a href="javascript:;">[ - ]</a>'
      });
      return g.callbacks.push(this.node);
    },
    node: function(post) {
      var td;
      if (post["class"]) return;
      td = ReplyHiding.td.cloneNode(true);
      $.on(td.firstChild, 'click', ReplyHiding.toggle);
      $.replace(post.el.previousSibling, td);
      if (post.id in g.hiddenReplies) return ReplyHiding.hide(post.root);
    },
    toggle: function() {
      var id, parent, quote, table, _i, _j, _len, _len2, _ref, _ref2;
      parent = this.parentNode;
      if (parent.className === 'replyhider') {
        ReplyHiding.hide(parent.parentNode.parentNode.parentNode);
        id = parent.nextSibling.id;
        _ref = $$(".quotelink[href='#" + id + "'], .backlink[href='#" + id + "']");
        for (_i = 0, _len = _ref.length; _i < _len; _i++) {
          quote = _ref[_i];
          $.addClass(quote, 'filtered');
        }
        g.hiddenReplies[id] = Date.now();
      } else {
        table = parent.nextSibling;
        table.hidden = false;
        $.rm(parent);
        id = table.firstChild.firstChild.lastChild.id;
        _ref2 = $$(".quotelink[href='#" + id + "'], .backlink[href='#" + id + "']");
        for (_j = 0, _len2 = _ref2.length; _j < _len2; _j++) {
          quote = _ref2[_j];
          $.removeClass(quote, 'filtered');
        }
        delete g.hiddenReplies[id];
      }
      return $.set("hiddenReplies/" + g.BOARD + "/", g.hiddenReplies);
    },
    hide: function(table) {
      var div, name, trip, uid, _ref, _ref2;
      if (table.hidden) return;
      table.hidden = true;
      if (!conf['Show Stubs']) return;
      name = $('td[id] > .commentpostername', table).textContent;
      uid = ((_ref = $('td[id] > .posteruid', table)) != null ? _ref.textContent : void 0) || '';
      trip = ((_ref2 = $('td[id] > .postertrip', table)) != null ? _ref2.textContent : void 0) || '';
      div = $.el('div', {
        className: 'stub',
        innerHTML: "<a href=javascript:;><span>[ + ]</span> " + name + " " + uid + " " + trip + "</a>"
      });
      $.on(div.firstChild, 'click', ReplyHiding.toggle);
      return $.before(table, div);
    }
  };

  Keybinds = {
    init: function() {
      var node, _i, _len, _ref;
      _ref = $$('[accesskey]');
      for (_i = 0, _len = _ref.length; _i < _len; _i++) {
        node = _ref[_i];
        node.removeAttribute('accesskey');
      }
      return $.on(d, 'keydown', Keybinds.keydown);
    },
    keydown: function(e) {
      var key, o, range, selEnd, selStart, ta, thread, value, _ref, _ref2;
      if (!(key = Keybinds.keyCode(e)) || /TEXTAREA|INPUT/.test(e.target.nodeName) && !(e.altKey || e.ctrlKey || e.keyCode === 27)) {
        return;
      }
      thread = Nav.getThread();
      switch (key) {
        case conf.openQR:
          Keybinds.qr(thread, true);
          break;
        case conf.openEmptyQR:
          Keybinds.qr(thread);
          break;
        case conf.openOptions:
          if (!$.id('overlay')) Options.dialog();
          break;
        case conf.close:
          if (o = $.id('overlay')) {
            Options.close.call(o);
          } else if (qr.el) {
            qr.close();
          }
          break;
        case conf.submit:
          if (qr.el && !qr.status()) qr.submit();
          break;
        case conf.spoiler:
          ta = e.target;
          if (ta.nodeName !== 'TEXTAREA') return;
          value = ta.value;
          selStart = ta.selectionStart;
          selEnd = ta.selectionEnd;
          ta.value = value.slice(0, selStart) + '[spoiler]' + value.slice(selStart, selEnd) + '[/spoiler]' + value.slice(selEnd);
          range = 9 + selEnd;
          ta.setSelectionRange(range, range);
          break;
        case conf.watch:
          Watcher.toggle(thread);
          break;
        case conf.update:
          Updater.update();
          break;
        case conf.unreadCountTo0:
          Unread.replies = [];
          Unread.update();
          break;
        case conf.expandImage:
          Keybinds.img(thread);
          break;
        case conf.expandAllImages:
          Keybinds.img(thread, true);
          break;
        case conf.zero:
          window.location = "/" + g.BOARD + "/0#0";
          break;
        case conf.nextPage:
          if ((_ref = $('input[value=Next]')) != null) _ref.click();
          break;
        case conf.previousPage:
          if ((_ref2 = $('input[value=Previous]')) != null) _ref2.click();
          break;
        case conf.nextThread:
          if (g.REPLY) return;
          Nav.scroll(+1);
          break;
        case conf.previousThread:
          if (g.REPLY) return;
          Nav.scroll(-1);
          break;
        case conf.expandThread:
          ExpandThread.toggle(thread);
          break;
        case conf.openThread:
          Keybinds.open(thread);
          break;
        case conf.openThreadTab:
          Keybinds.open(thread, true);
          break;
        case conf.nextReply:
          Keybinds.hl(+1, thread);
          break;
        case conf.previousReply:
          Keybinds.hl(-1, thread);
          break;
        case conf.hide:
          if (/\bthread\b/.test(thread.className)) ThreadHiding.toggle(thread);
          break;
        default:
          return;
      }
      return e.preventDefault();
    },
    keyCode: function(e) {
      var c, kc, key;
      key = (function() {
        switch (kc = e.keyCode) {
          case 8:
            return '';
          case 27:
            return 'Esc';
          case 37:
            return 'Left';
          case 38:
            return 'Up';
          case 39:
            return 'Right';
          case 40:
            return 'Down';
          case 48:
          case 49:
          case 50:
          case 51:
          case 52:
          case 53:
          case 54:
          case 55:
          case 56:
          case 57:
          case 65:
          case 66:
          case 67:
          case 68:
          case 69:
          case 70:
          case 71:
          case 72:
          case 73:
          case 74:
          case 75:
          case 76:
          case 77:
          case 78:
          case 79:
          case 80:
          case 81:
          case 82:
          case 83:
          case 84:
          case 85:
          case 86:
          case 87:
          case 88:
          case 89:
          case 90:
            c = String.fromCharCode(kc);
            if (e.shiftKey) {
              return c;
            } else {
              return c.toLowerCase();
            }
            break;
          default:
            return null;
        }
      })();
      if (key) {
        if (e.altKey) key = 'alt+' + key;
        if (e.ctrlKey) key = 'ctrl+' + key;
      }
      return key;
    },
    img: function(thread, all) {
      var thumb;
      if (all) {
        return $.id('imageExpand').click();
      } else {
        thumb = $('img[md5]', $('.replyhl', thread) || thread);
        return ImageExpand.toggle(thumb.parentNode);
      }
    },
    qr: function(thread, quote) {
      if (quote) {
        qr.quote.call($('.quotejs + .quotejs', $('.replyhl', thread) || thread));
      } else {
        qr.open();
      }
      return $('textarea', qr.el).focus();
    },
    open: function(thread, tab) {
      var id, url;
      id = thread.firstChild.id;
      url = "http://boards.4chan.org/" + g.BOARD + "/res/" + id;
      if (tab) {
        return $.open(url);
      } else {
        return location.href = url;
      }
    },
    hl: function(delta, thread) {
      var next, rect, replies, reply, td, _i, _len;
      if (td = $('.replyhl', thread)) {
        td.className = 'reply';
        td.removeAttribute('tabindex');
        rect = td.getBoundingClientRect();
        if (rect.bottom >= 0 && rect.top <= d.body.clientHeight) {
          next = delta === +1 ? $.x('following::td[@class="reply"]', td) : $.x('preceding::td[@class="reply"]', td);
          if (!next) {
            td.className = 'replyhl';
            td.tabIndex = 0;
            td.focus();
            return;
          }
          if (!(g.REPLY || $.x('ancestor::div[@class="thread"]', next) === thread)) {
            return;
          }
          rect = next.getBoundingClientRect();
          if (rect.top < 0 || rect.bottom > d.body.clientHeight) {
            next.scrollIntoView(delta === -1);
          }
          next.className = 'replyhl';
          next.tabIndex = 0;
          next.focus();
          return;
        }
      }
      replies = $$('.reply', thread);
      if (delta === -1) replies.reverse();
      for (_i = 0, _len = replies.length; _i < _len; _i++) {
        reply = replies[_i];
        rect = reply.getBoundingClientRect();
        if (delta === +1 && rect.top >= 0 || delta === -1 && rect.bottom <= d.body.clientHeight) {
          reply.className = 'replyhl';
          reply.tabIndex = 0;
          reply.focus();
          return;
        }
      }
    }
  };

  Nav = {
    init: function() {
      var next, prev, span;
      span = $.el('span', {
        id: 'navlinks'
      });
      prev = $.el('a', {
        textContent: '▲',
        href: 'javascript:;'
      });
      next = $.el('a', {
        textContent: '▼',
        href: 'javascript:;'
      });
      $.on(prev, 'click', this.prev);
      $.on(next, 'click', this.next);
      $.add(span, [prev, $.tn(' '), next]);
      return $.add(d.body, span);
    },
    prev: function() {
      if (g.REPLY) {
        return window.scrollTo(0, 0);
      } else {
        return Nav.scroll(-1);
      }
    },
    next: function() {
      if (g.REPLY) {
        return window.scrollTo(0, d.body.scrollHeight);
      } else {
        return Nav.scroll(+1);
      }
    },
    getThread: function(full) {
      var bottom, i, rect, thread, _len, _ref;
      Nav.threads = $$('.thread:not([hidden])');
      _ref = Nav.threads;
      for (i = 0, _len = _ref.length; i < _len; i++) {
        thread = _ref[i];
        rect = thread.getBoundingClientRect();
        bottom = rect.bottom;
        if (bottom > 0) {
          if (full) return [thread, i, rect];
          return thread;
        }
      }
      return $('form[name=delform]');
    },
    scroll: function(delta) {
      var i, rect, thread, top, _ref, _ref2;
      _ref = Nav.getThread(true), thread = _ref[0], i = _ref[1], rect = _ref[2];
      top = rect.top;
      if (!((delta === -1 && Math.ceil(top) < 0) || (delta === +1 && top > 1))) {
        i += delta;
      }
      top = (_ref2 = Nav.threads[i]) != null ? _ref2.getBoundingClientRect().top : void 0;
      return window.scrollBy(0, top);
    }
  };

  qr = {
    init: function() {
      if (!$.id('recaptcha_challenge_field_holder')) return;
      g.callbacks.push(this.node);
      return setTimeout(this.asyncInit);
    },
    asyncInit: function() {
      var form, iframe, link, loadChecking, script;
      if (conf['Hide Original Post Form']) {
        link = $.el('h1', {
          innerHTML: "<a href=javascript:;>" + (g.REPLY ? 'Quick Reply' : 'New Thread') + "</a>"
        });
        $.on($('a', link), 'click', function() {
          qr.open();
          if (!g.REPLY) $('select', qr.el).value = 'new';
          return $('textarea', qr.el).focus();
        });
        form = d.forms[0];
        $.before(form, link);
      }
      if (/chrome/i.test(navigator.userAgent)) {
        qr.status({
          ready: true
        });
      } else {
        iframe = $.el('iframe', {
          id: 'iframe',
          src: 'http://sys.4chan.org/robots.txt'
        });
        $.on(iframe, 'error', function() {
          return this.src = this.src;
        });
        loadChecking = function(iframe) {
          if (!qr.status.ready) {
            iframe.src = 'about:blank';
            return setTimeout((function() {
              return iframe.src = 'http://sys.4chan.org/robots.txt';
            }), 100);
          }
        };
        $.on(iframe, 'load', function() {
          if (this.src !== 'about:blank') {
            return setTimeout(loadChecking, 500, this);
          }
        });
        $.add(d.head, iframe);
      }
      script = $.el('script', {
        textContent: 'Recaptcha.focus_response_field=function(){}'
      });
      $.add(d.head, script);
      $.rm(script);
      if (conf['Persistent QR']) {
        qr.dialog();
        if (conf['Auto Hide QR']) qr.hide();
      }
      $.on(d, 'dragover', qr.dragOver);
      $.on(d, 'drop', qr.dropFile);
      $.on(d, 'dragstart', qr.drag);
      return $.on(d, 'dragend', qr.drag);
    },
    node: function(post) {
      return $.on($('.quotejs + .quotejs', post.el), 'click', qr.quote);
    },
    open: function() {
      if (qr.el) {
        qr.el.hidden = false;
        return qr.unhide();
      } else {
        return qr.dialog();
      }
    },
    close: function() {
      var i, spoiler, _i, _len, _ref;
      qr.el.hidden = true;
      qr.message.send({
        req: 'abort'
      });
      d.activeElement.blur();
      $.removeClass(qr.el, 'dump');
      _ref = qr.replies;
      for (_i = 0, _len = _ref.length; _i < _len; _i++) {
        i = _ref[_i];
        qr.replies[0].rm();
      }
      qr.cooldown.auto = false;
      qr.status();
      qr.resetFileInput();
      if (!conf['Remember Spoiler'] && (spoiler = $.id('spoiler')).checked) {
        spoiler.click();
      }
      return qr.cleanError();
    },
    hide: function() {
      d.activeElement.blur();
      $.addClass(qr.el, 'autohide');
      return $.id('autohide').checked = true;
    },
    unhide: function() {
      $.removeClass(qr.el, 'autohide');
      return $.id('autohide').checked = false;
    },
    toggleHide: function() {
      return this.checked && qr.hide() || qr.unhide();
    },
    error: function(err, node) {
      var el;
      el = $('.warning', qr.el);
      el.textContent = err;
      if (node) $.replace(el.firstChild, node);
      qr.open();
      if (/captcha|verification/i.test(err)) $('[autocomplete]', qr.el).focus();
      if (d.hidden || d.oHidden || d.mozHidden || d.webkitHidden) {
        return alert(err);
      }
    },
    cleanError: function() {
      return $('.warning', qr.el).textContent = null;
    },
    status: function(data) {
      var disabled, input, value;
      if (data == null) data = {};
      if (data.ready) {
        qr.status.ready = true;
        qr.status.banned = data.banned;
      } else if (!qr.status.ready) {
        value = 'Loading';
        disabled = true;
      }
      if (g.dead) {
        value = 404;
        disabled = true;
        qr.cooldown.auto = false;
      } else if (qr.status.banned) {
        value = 'Banned';
        disabled = true;
      } else {
        value = qr.cooldown.seconds || data.progress || value;
      }
      if (!qr.el) return;
      input = qr.status.input;
      input.value = qr.cooldown.auto && conf['Cooldown'] ? value ? "Auto " + value : 'Auto' : value || 'Submit';
      return input.disabled = disabled || false;
    },
    cooldown: {
      init: function() {
        if (!conf['Cooldown']) return;
        qr.cooldown.start($.get("/" + g.BOARD + "/cooldown", 0));
        return $.sync("/" + g.BOARD + "/cooldown", qr.cooldown.start);
      },
      start: function(timeout) {
        var seconds;
        seconds = Math.floor((timeout - Date.now()) / 1000);
        return qr.cooldown.count(seconds);
      },
      set: function(seconds) {
        if (!conf['Cooldown']) return;
        qr.cooldown.count(seconds);
        return $.set("/" + g.BOARD + "/cooldown", Date.now() + seconds * SECOND);
      },
      count: function(seconds) {
        if (!((0 <= seconds && seconds <= 60))) return;
        setTimeout(qr.cooldown.count, 1000, seconds - 1);
        qr.cooldown.seconds = seconds;
        if (seconds === 0) {
          $["delete"]("/" + g.BOARD + "/cooldown");
          if (qr.cooldown.auto) qr.submit();
        }
        return qr.status();
      }
    },
    quote: function(e) {
      var caretPos, id, range, s, sel, ta, text, _ref;
      if (e != null) e.preventDefault();
      qr.open();
      if (!g.REPLY) {
        $('select', qr.el).value = $.x('ancestor::div[@class="thread"]', this).firstChild.id;
      }
      id = this.previousElementSibling.hash.slice(1);
      text = ">>" + id + "\n";
      sel = window.getSelection();
      if ((s = sel.toString()) && id === ((_ref = $.x('ancestor-or-self::blockquote/preceding-sibling::input', sel.anchorNode)) != null ? _ref.name : void 0)) {
        s = s.replace(/\n/g, '\n>');
        text += ">" + s + "\n";
      }
      ta = $('textarea', qr.el);
      caretPos = ta.selectionStart;
      qr.selected.el.lastChild.textContent = qr.selected.com = ta.value = ta.value.slice(0, caretPos) + text + ta.value.slice(ta.selectionEnd);
      ta.focus();
      ta.selectionEnd = ta.selectionStart = caretPos + text.length;
      range = caretPos + text.length;
      return ta.setSelectionRange(range, range);
    },
    drag: function(e) {
      var i;
      i = e.type === 'dragstart' ? 'off' : 'on';
      $[i](d, 'dragover', qr.dragOver);
      return $[i](d, 'drop', qr.dropFile);
    },
    dragOver: function(e) {
      e.preventDefault();
      return e.dataTransfer.dropEffect = 'copy';
    },
    dropFile: function(e) {
      if (!e.dataTransfer.files.length) return;
      e.preventDefault();
      qr.open();
      qr.fileInput.call(e.dataTransfer);
      return $.addClass(qr.el, 'dump');
    },
    fileInput: function() {
      var file, _i, _len, _ref;
      qr.cleanError();
      if (this.files.length === 1) {
        file = this.files[0];
        if (file.size > this.max) {
          qr.error('File too large.');
          qr.resetFileInput();
        } else if (-1 === qr.mimeTypes.indexOf(file.type)) {
          qr.error('Unsupported file type.');
          qr.resetFileInput();
        } else {
          qr.selected.setFile(file);
        }
        return;
      }
      _ref = this.files;
      for (_i = 0, _len = _ref.length; _i < _len; _i++) {
        file = _ref[_i];
        if (file.size > this.max) {
          qr.error("File " + file.name + " is too large.");
          break;
        } else if (-1 === qr.mimeTypes.indexOf(file.type)) {
          qr.error("" + file.name + ": Unsupported file type.");
          break;
        }
        if (!qr.replies[qr.replies.length - 1].file) {
          qr.replies[qr.replies.length - 1].setFile(file);
        } else {
          new qr.reply().setFile(file);
        }
      }
      $.addClass(qr.el, 'dump');
      return qr.resetFileInput();
    },
    resetFileInput: function() {
      return $('[type=file]', qr.el).value = null;
    },
    replies: [],
    reply: (function() {

      function _Class() {
        var persona, prev,
          _this = this;
        prev = qr.replies[qr.replies.length - 1];
        persona = $.get('qr.persona', {});
        this.name = prev ? prev.name : persona.name || null;
        this.email = prev && !/^sage$/.test(prev.email) ? prev.email : persona.email || null;
        this.sub = prev && conf['Remember Subject'] ? prev.sub : conf['Remember Subject'] ? persona.sub : null;
        this.spoiler = prev && conf['Remember Spoiler'] ? prev.spoiler : false;
        this.com = null;
        this.el = $.el('a', {
          className: 'preview',
          draggable: true,
          href: 'javascript:;',
          innerHTML: '<a class=remove>&times;</a><label hidden><input type=checkbox> Spoiler</label><span></span>'
        });
        $('input', this.el).checked = this.spoiler;
        $.on(this.el, 'click', function() {
          return _this.select();
        });
        $.on($('.remove', this.el), 'click', function(e) {
          e.stopPropagation();
          return _this.rm();
        });
        $.on($('label', this.el), 'click', function(e) {
          return e.stopPropagation();
        });
        $.on($('input', this.el), 'change', function(e) {
          _this.spoiler = e.target.checked;
          if (_this.el.id === 'selected') {
            return $.id('spoiler').checked = _this.spoiler;
          }
        });
        $.before($('#addReply', qr.el), this.el);
        $.on(this.el, 'dragstart', this.dragStart);
        $.on(this.el, 'dragenter', this.dragEnter);
        $.on(this.el, 'dragleave', this.dragLeave);
        $.on(this.el, 'dragover', this.dragOver);
        $.on(this.el, 'dragend', this.dragEnd);
        $.on(this.el, 'drop', this.drop);
        qr.replies.push(this);
      }

      _Class.prototype.setFile = function(file) {
        var fileUrl, img, url,
          _this = this;
        this.file = file;
        this.el.title = file.name;
        if (qr.spoiler) $('label', this.el).hidden = false;
        if (file.type === 'application/pdf') {
          this.el.style.backgroundImage = null;
          return;
        }
        url = window.URL || window.webkitURL;
        url.revokeObjectURL(this.url);
        fileUrl = url.createObjectURL(file);
        img = $.el('img');
        $.on(img, 'load', function() {
          var bb, c, data, i, l, s, ui8a;
          s = 90 * 3;
          if (img.height < s || img.width < s) {
            _this.url = fileUrl;
            _this.el.style.backgroundImage = "url(" + _this.url + ")";
            return;
          }
          if (img.height <= img.width) {
            img.width = s / img.height * img.width;
            img.height = s;
          } else {
            img.height = s / img.width * img.height;
            img.width = s;
          }
          c = $.el('canvas');
          c.height = img.height;
          c.width = img.width;
          c.getContext('2d').drawImage(img, 0, 0, img.width, img.height);
          data = atob(c.toDataURL().split(',')[1]);
          l = data.length;
          ui8a = new Uint8Array(l);
          for (i = 0; 0 <= l ? i < l : i > l; 0 <= l ? i++ : i--) {
            ui8a[i] = data.charCodeAt(i);
          }
          bb = new (window.MozBlobBuilder || window.WebKitBlobBuilder)();
          bb.append(ui8a.buffer);
          _this.url = url.createObjectURL(bb.getBlob('image/png'));
          _this.el.style.backgroundImage = "url(" + _this.url + ")";
          return url.revokeObjectURL(fileUrl);
        });
        return img.src = fileUrl;
      };

      _Class.prototype.rmFile = function() {
        qr.resetFileInput();
        delete this.file;
        this.el.title = null;
        this.el.style.backgroundImage = null;
        if (qr.spoiler) $('label', this.el).hidden = true;
        return (window.URL || window.webkitURL).revokeObjectURL(this.url);
      };

      _Class.prototype.select = function() {
        var data, rectEl, rectList, _i, _len, _ref, _ref2;
        if ((_ref = qr.selected) != null) _ref.el.id = null;
        qr.selected = this;
        this.el.id = 'selected';
        rectEl = this.el.getBoundingClientRect();
        rectList = this.el.parentNode.getBoundingClientRect();
        this.el.parentNode.scrollLeft += rectEl.left + rectEl.width / 2 - rectList.left - rectList.width / 2;
        _ref2 = ['name', 'email', 'sub', 'com'];
        for (_i = 0, _len = _ref2.length; _i < _len; _i++) {
          data = _ref2[_i];
          $("[name=" + data + "]", qr.el).value = this[data];
        }
        return $('#spoiler', qr.el).checked = this.spoiler;
      };

      _Class.prototype.dragStart = function() {
        return $.addClass(this, 'drag');
      };

      _Class.prototype.dragEnter = function() {
        return $.addClass(this, 'over');
      };

      _Class.prototype.dragLeave = function() {
        return $.removeClass(this, 'over');
      };

      _Class.prototype.dragOver = function(e) {
        e.preventDefault();
        return e.dataTransfer.dropEffect = 'move';
      };

      _Class.prototype.drop = function() {
        var el, index, newIndex, oldIndex, reply;
        el = $('.drag', this.parentNode);
        index = function(el) {
          return Array.prototype.slice.call(el.parentNode.children).indexOf(el);
        };
        oldIndex = index(el);
        newIndex = index(this);
        if (oldIndex < newIndex) {
          $.after(this, el);
        } else {
          $.before(this, el);
        }
        reply = qr.replies.splice(oldIndex, 1)[0];
        return qr.replies.splice(newIndex, 0, reply);
      };

      _Class.prototype.dragEnd = function() {
        var el;
        $.removeClass(this, 'drag');
        if (el = $('.over', this.parentNode)) return $.removeClass(el, 'over');
      };

      _Class.prototype.rm = function() {
        var index;
        qr.resetFileInput();
        $.rm(this.el);
        index = qr.replies.indexOf(this);
        if (qr.replies.length === 1) {
          new qr.reply().select();
        } else if (this.el.id === 'selected') {
          (qr.replies[index - 1] || qr.replies[index + 1]).select();
        }
        qr.replies.splice(index, 1);
        (window.URL || window.webkitURL).revokeObjectURL(this.url);
        return delete this;
      };

      return _Class;

    })(),
    captcha: {
      init: function() {
        var _this = this;
        this.img = $('.captcha > img', qr.el);
        this.input = $('[autocomplete]', qr.el);
        this.challenge = $.id('recaptcha_challenge_field_holder');
        $.on(this.img.parentNode, 'click', this.reload);
        $.on(this.input, 'keydown', this.keydown);
        $.on(this.challenge, 'DOMNodeInserted', function() {
          return _this.load();
        });
        $.sync('captchas', function(arr) {
          return _this.count(arr.length);
        });
        this.count($.get('captchas', []).length);
        return this.reload();
      },
      save: function() {
        var captcha, captchas, response;
        if (!(response = this.input.value)) return;
        captchas = $.get('captchas', []);
        while ((captcha = captchas[0]) && captcha.time < Date.now()) {
          captchas.shift();
        }
        captchas.push({
          challenge: this.challenge.firstChild.value,
          response: response,
          time: this.timeout
        });
        $.set('captchas', captchas);
        this.count(captchas.length);
        return this.reload();
      },
      load: function() {
        var challenge;
        this.timeout = Date.now() + 26 * MINUTE;
        challenge = this.challenge.firstChild.value;
        this.img.alt = challenge;
        this.img.src = "http://www.google.com/recaptcha/api/image?c=" + challenge;
        return this.input.value = null;
      },
      count: function(count) {
        this.input.placeholder = (function() {
          switch (count) {
            case 0:
              return 'Verification (Shift + Enter to cache)';
            case 1:
              return 'Verification (1 cached captcha)';
            default:
              return "Verification (" + count + " cached captchas)";
          }
        })();
        return this.input.alt = count;
      },
      reload: function(focus) {
        window.location = 'javascript:Recaptcha.reload()';
        if (focus) return qr.captcha.input.focus();
      },
      keydown: function(e) {
        var c;
        c = qr.captcha;
        if (e.keyCode === 8 && !c.input.value) {
          c.reload();
        } else if (e.keyCode === 13 && e.shiftKey) {
          c.save();
        } else {
          return;
        }
        return e.preventDefault();
      }
    },
    dialog: function() {
      var e, event, fileInput, input, mimeTypes, name, spoiler, ta, thread, threads, _i, _j, _k, _len, _len2, _len3, _ref, _ref2, _ref3;
      qr.el = ui.dialog('qr', 'top:0;right:0;', '\
<div class=move>\
  Quick Reply <input type=checkbox id=autohide title=Auto-hide>\
  <span> <a class=close title=Close>&times;</a></span>\
</div>\
<form>\
  <div><input id=dump class=field type=button title="Dump list" value=+><input name=name title=Name placeholder=Name class=field size=1><input name=email title=E-mail placeholder=E-mail class=field size=1><input name=sub title=Subject placeholder=Subject class=field size=1></div>\
  <div id=replies><div><a id=addReply href=javascript:; title="Add a reply">+</a></div></div>\
  <div><textarea name=com title=Comment placeholder=Comment class=field></textarea></div>\
  <div class=captcha title=Reload><img></div>\
  <div><input title=Verification class=field autocomplete=off size=1></div>\
  <div><input type=file title="Shift+Click to remove the selected file." multiple size=16><input type=submit></div>\
  <label id=spoilerLabel><input type=checkbox id=spoiler> Spoiler Image</label>\
  <div class=warning></div>\
</form>');
      if (conf['Remember QR size'] && engine === 'gecko') {
        $.on(ta = $('textarea', qr.el), 'mouseup', function() {
          return $.set('qr.size', this.style.cssText);
        });
        ta.style.cssText = $.get('qr.size', '');
      }
      mimeTypes = $('.rules').firstChild.textContent.match(/: (.+) /)[1].toLowerCase().replace(/\w+/g, function(type) {
        switch (type) {
          case 'jpg':
            return 'image/jpeg';
          case 'pdf':
            return 'application/pdf';
          default:
            return "image/" + type;
        }
      });
      qr.mimeTypes = mimeTypes.split(', ');
      qr.mimeTypes.push('');
      fileInput = $('[type=file]', qr.el);
      fileInput.max = $('[name=MAX_FILE_SIZE]').value;
      fileInput.accept = mimeTypes;
      qr.spoiler = !!$('#com_submit + label');
      spoiler = $('#spoilerLabel', qr.el);
      spoiler.hidden = !qr.spoiler;
      if (!g.REPLY) {
        threads = '<option value=new>New thread</option>';
        _ref = $$('.op');
        for (_i = 0, _len = _ref.length; _i < _len; _i++) {
          thread = _ref[_i];
          threads += "<option value=" + thread.id + ">Thread " + thread.id + "</option>";
        }
        $.prepend($('.move > span', qr.el), $.el('select', {
          innerHTML: threads,
          title: 'Create a new thread / Reply to a thread'
        }));
        $.on($('select', qr.el), 'mousedown', function(e) {
          return e.stopPropagation();
        });
      }
      $.on($('#autohide', qr.el), 'change', qr.toggleHide);
      $.on($('.close', qr.el), 'click', qr.close);
      $.on($('#dump', qr.el), 'click', function() {
        return qr.el.classList.toggle('dump');
      });
      $.on($('#addReply', qr.el), 'click', function() {
        return new qr.reply().select();
      });
      $.on($('form', qr.el), 'submit', qr.submit);
      $.on($('textarea', qr.el), 'keyup', function() {
        return qr.selected.el.lastChild.textContent = this.value;
      });
      $.on(fileInput, 'change', qr.fileInput);
      $.on(fileInput, 'click', function(e) {
        if (e.shiftKey) return qr.selected.rmFile() || e.preventDefault();
      });
      $.on(spoiler.firstChild, 'change', function() {
        return $('input', qr.selected.el).click();
      });
      $.on($('.warning', qr.el), 'click', qr.cleanError);
      new qr.reply().select();
      _ref2 = ['name', 'email', 'sub', 'com'];
      for (_j = 0, _len2 = _ref2.length; _j < _len2; _j++) {
        name = _ref2[_j];
        input = $("[name=" + name + "]", qr.el);
        _ref3 = ['textInput', 'keyup', 'change', 'paste'];
        for (_k = 0, _len3 = _ref3.length; _k < _len3; _k++) {
          event = _ref3[_k];
          $.on(input, event, function() {
            qr.selected[this.name] = this.value;
            if (qr.cooldown.auto && qr.selected === qr.replies[0] && parseInt(qr.status.input.value.match(/\d+/)) < 6) {
              return qr.cooldown.auto = false;
            }
          });
        }
      }
      $.sync('qr.persona', function(persona) {
        var key, val, _results;
        if (!qr.el.hidden) return;
        _results = [];
        for (key in persona) {
          val = persona[key];
          qr.selected[key] = val;
          _results.push($("[name=" + key + "]", qr.el).value = val);
        }
        return _results;
      });
      qr.status.input = $('[type=submit]', qr.el);
      qr.status();
      qr.cooldown.init();
      qr.captcha.init();
      $.add(d.body, qr.el);
      e = d.createEvent('CustomEvent');
      e.initEvent('QRDialogCreation', true, false);
      return qr.el.dispatchEvent(e);
    },
    submit: function(e) {
      var captcha, captchas, challenge, err, file, m, post, reader, reply, response, threadID;
      if (e != null) e.preventDefault();
      if (qr.cooldown.seconds) {
        qr.cooldown.auto = !qr.cooldown.auto;
        qr.status();
        return;
      }
      qr.message.send({
        req: 'abort'
      });
      reply = qr.replies[0];
      if (!(reply.com || reply.file)) {
        err = 'No file selected.';
      } else {
        captchas = $.get('captchas', []);
        while ((captcha = captchas[0]) && captcha.time < Date.now()) {
          captchas.shift();
        }
        if (captcha = captchas.shift()) {
          challenge = captcha.challenge;
          response = captcha.response;
        } else {
          challenge = qr.captcha.img.alt;
          if (response = qr.captcha.input.value) qr.captcha.reload();
        }
        $.set('captchas', captchas);
        qr.captcha.count(captchas.length);
        if (!response) err = 'No valid captcha.';
      }
      if (err) {
        qr.cooldown.auto = false;
        qr.status();
        qr.error(err);
        return;
      }
      qr.cleanError();
      threadID = g.THREAD_ID || $('select', qr.el).value;
      qr.cooldown.auto = qr.replies.length > 1;
      if (conf['Auto Hide QR'] && !qr.cooldown.auto) qr.hide();
      if (conf['Thread Watcher'] && conf['Auto Watch Reply'] && threadID !== 'new') {
        Watcher.watch(threadID);
      }
      post = {
        board: g.BOARD,
        resto: threadID,
        name: reply.name,
        email: reply.email,
        sub: reply.sub,
        com: reply.com,
        upfile: reply.file,
        spoiler: reply.spoiler,
        mode: 'regist',
        pwd: (m = d.cookie.match(/4chan_pass=([^;]+)/)) ? decodeURIComponent(m[1]) : $('[name=pwd]').value,
        recaptcha_challenge_field: challenge,
        recaptcha_response_field: response + ' '
      };
      qr.status({
        progress: '...'
      });
      if (engine === 'gecko' && reply.file) {
        file = {};
        reader = new FileReader();
        reader.onload = function() {
          file.buffer = this.result;
          file.name = reply.file.name;
          file.type = reply.file.type;
          post.upfile = file;
          return qr.message.send(post);
        };
        reader.readAsBinaryString(reply.file);
        return;
      }
      if (/chrome/i.test(navigator.userAgent)) {
        qr.message.post(post);
        return;
      }
      return qr.message.send(post);
    },
    response: function(html) {
      var b, doc, err, node, persona, postNumber, reply, thread, _, _ref;
      doc = $.el('a', {
        innerHTML: html
      });
      if ($('title', doc).textContent === '4chan - Banned') {
        qr.status({
          ready: true,
          banned: true
        });
        return;
      }
      if (!(b = $('td b', doc))) {
        err = 'Connection error with sys.4chan.org.';
      } else if (b.childElementCount) {
        if (b.firstChild.tagName) {
          node = b.firstChild;
          node.target = '_blank';
        }
        err = b.firstChild.textContent;
      }
      if (err) {
        if (/captcha|verification/i.test(err) || err === 'Connection error with sys.4chan.org.') {
          qr.cooldown.auto = !!$.get('captchas', []).length;
          qr.cooldown.set(2);
        } else {
          qr.cooldown.auto = false;
        }
        qr.status();
        qr.error(err, node);
        return;
      }
      reply = qr.replies[0];
      persona = $.get('qr.persona', {});
      persona = {
        name: reply.name,
        email: /^sage$/.test(reply.email) ? persona.email : reply.email,
        sub: conf['Remember Subject'] ? reply.sub : null
      };
      $.set('qr.persona', persona);
      _ref = b.lastChild.textContent.match(/thread:(\d+),no:(\d+)/), _ = _ref[0], thread = _ref[1], postNumber = _ref[2];
      if (thread === '0') {
        if (conf['Thread Watcher'] && conf['Auto Watch']) {
          $.set('autoWatch', postNumber);
        }
        location.pathname = "/" + g.BOARD + "/res/" + postNumber;
      } else {
        qr.cooldown.auto = qr.replies.length > 1;
        qr.cooldown.set(/sage/i.test(reply.email) ? 60 : 30);
        if (conf['Open Reply in New Tab'] && !g.REPLY && !qr.cooldown.auto) {
          $.open("http://boards.4chan.org/" + g.BOARD + "/res/" + thread + "#" + postNumber);
        }
      }
      if (conf['Persistent QR'] || qr.cooldown.auto) {
        reply.rm();
      } else {
        qr.close();
      }
      if (g.REPLY && (conf['Unread Count'] || conf['Unread Favicon'])) {
        Unread.foresee.push(postNumber);
      }
      if (g.REPLY && conf['Thread Updater'] && conf['Auto Update This']) {
        Updater.update();
      }
      qr.status();
      return qr.resetFileInput();
    },
    message: {
      send: function(data) {
        var host, window;
        if (/chrome/i.test(navigator.userAgent)) {
          qr.message.receive(data);
          return;
        }
        data.qr = true;
        host = location.hostname;
        window = host === 'boards.4chan.org' ? $.id('iframe').contentWindow : parent;
        return window.postMessage(data, '*');
      },
      receive: function(data) {
        var req, _ref;
        req = data.req;
        delete data.req;
        delete data.qr;
        switch (req) {
          case 'abort':
            if ((_ref = qr.ajax) != null) _ref.abort();
            return qr.message.send({
              req: 'status'
            });
          case 'response':
            return qr.response(data.html);
          case 'status':
            return qr.status(data);
          default:
            return qr.message.post(data);
        }
      },
      post: function(data) {
        var boundary, callbacks, form, i, name, opts, parts, toBin, url, val;
        url = "http://sys.4chan.org/" + data.board + "/post";
        delete data.board;
        if (engine === 'gecko' && data.upfile) {
          if (!data.binary) {
            toBin = function(data, name, val) {
              var bb, r;
              bb = new MozBlobBuilder();
              bb.append(val);
              r = new FileReader();
              r.onload = function() {
                data[name] = r.result;
                if (!--i) return qr.message.post(data);
              };
              return r.readAsBinaryString(bb.getBlob('text/plain'));
            };
            i = Object.keys(data).length;
            for (name in data) {
              val = data[name];
              if (typeof val === 'object') {
                toBin(data.upfile, 'name', data.upfile.name);
              } else if (typeof val === 'boolean') {
                if (val) {
                  toBin(data, name, String(val));
                } else {
                  i--;
                }
              } else {
                toBin(data, name, val);
              }
            }
            data.board = url.split('/')[3];
            data.binary = true;
            return;
          }
          delete data.binary;
          boundary = '-------------SMCD' + Date.now();
          parts = [];
          parts.push('Content-Disposition: form-data; name="upfile"; filename="' + data.upfile.name + '"\r\n' + 'Content-Type: ' + data.upfile.type + '\r\n\r\n' + data.upfile.buffer + '\r\n');
          delete data.upfile;
          for (name in data) {
            val = data[name];
            if (val) {
              parts.push('Content-Disposition: form-data; name="' + name + '"\r\n\r\n' + val + '\r\n');
            }
          }
          form = '--' + boundary + '\r\n' + parts.join('--' + boundary + '\r\n') + '--' + boundary + '--\r\n';
        } else {
          form = new FormData();
          for (name in data) {
            val = data[name];
            if (val) form.append(name, val);
          }
        }
        callbacks = {
          onload: function() {
            return qr.message.send({
              req: 'response',
              html: this.response
            });
          }
        };
        opts = {
          form: form,
          type: 'post',
          upCallbacks: {
            onload: function() {
              return qr.message.send({
                req: 'status',
                progress: '...'
              });
            },
            onprogress: function(e) {
              return qr.message.send({
                req: 'status',
                progress: "" + (Math.round(e.loaded / e.total * 100)) + "%"
              });
            }
          }
        };
        if (boundary) {
          opts.headers = {
            'Content-Type': 'multipart/form-data;boundary=' + boundary
          };
        }
        try {
          return qr.ajax = $.ajax(url, callbacks, opts);
        } catch (e) {
          if (e.name === 'NETWORK_ERR') {
            return qr.message.send({
              req: 'status',
              ready: true,
              banned: true
            });
          }
        }
      }
    }
  };

  Options = {
    init: function() {
      var a, home, _i, _len, _ref;
      _ref = [$.id('navtopr'), $.id('navbotr')];
      for (_i = 0, _len = _ref.length; _i < _len; _i++) {
        home = _ref[_i];
        a = $.el('a', {
          textContent: '4chan X',
          href: 'javascript:;'
        });
        $.on(a, 'click', Options.dialog);
        $.replace(home.firstElementChild, a);
      }
      if (!$.get('firstrun')) {
        $.set('firstrun', true);
        return Options.dialog();
      }
    },
    dialog: function() {
      var arr, back, checked, description, dialog, favicon, fileInfoR, fileInfoT, hiddenNum, hiddenThreads, indicator, indicators, input, key, li, obj, overlay, ta, time, tr, ul, _i, _j, _len, _len2, _ref, _ref2, _ref3, _ref4;
      dialog = $.el('div', {
        id: 'options',
        className: 'reply dialog',
        innerHTML: '<div id=optionsbar>\
  <div id=credits>\
    <a target=_blank href=http://mayhemydg.github.com/4chan-x/>4chan X</a>\
    | <a target=_blank href=https://raw.github.com/mayhemydg/4chan-x/master/changelog>' + VERSION + '</a>\
    | <a target=_blank href=http://mayhemydg.github.com/4chan-x/#bug-report>Issues</a>\
  </div>\
  <div>\
    <label for=main_tab>Main</label>\
    | <label for=filter_tab>Filter</label>\
    | <label for=sauces_tab>Sauce</label>\
    | <label for=rice_tab>Rice</label>\
    | <label for=keybinds_tab>Keybinds</label>\
  </div>\
</div>\
<hr>\
<div id=content>\
  <input type=radio name=tab hidden id=main_tab checked>\
  <div></div>\
  <input type=radio name=tab hidden id=sauces_tab>\
  <div>\
    <div class=warning><code>Sauce</code> is disabled.</div>\
    Lines starting with a <code>#</code> will be ignored.\
    <ul>These parameters will be replaced by their corresponding values:\
      <li>$1: Thumbnail url.</li>\
      <li>$2: Full image url.</li>\
      <li>$3: MD5 hash.</li>\
      <li>$4: Current board.</li>\
    </ul>\
    <textarea name=sauces id=sauces></textarea>\
  </div>\
  <input type=radio name=tab hidden id=filter_tab>\
  <div>\
    <div class=warning><code>Filter</code> is disabled.</div>\
    Use <a href=https://developer.mozilla.org/en/JavaScript/Guide/Regular_Expressions>regular expressions</a>, one per line.<br>\
    Lines starting with a <code>#</code> will be ignored.<br>\
    For example, <code>/weeaboo/i</code> will filter posts containing `weeaboo` case-insensitive.\
    <ul>You can use these settings with each regular expression, separate them with semicolons:\
      <li>Per boards, separate them with commas. It is global if not specified.<br>For example: <code>boards:a,jp;</code>.</li>\
      <li>Filter OPs only along with their threads (`only`), replies only (`no`, this is default), or both (`yes`).<br>For example: <code>op:only;</code>, <code>op:no;</code> or <code>op:yes;</code>.</li>\
      <li>Highlight instead of hiding. You can specify a class name to use with a userstyle.<br>For example: <code>highlight;</code> or <code>highlight:wallpaper;</code>.</li>\
      <li>Highlighted OPs will have their threads put on top of board pages by default.<br>For example: <code>top:yes</code> or <code>top:no</code>.</li>\
    </ul>\
    <p>Name:<br><textarea name=name></textarea></p>\
    <p>Unique ID:<br><textarea name=uniqueid></textarea></p>\
    <p>Tripcode:<br><textarea name=tripcode></textarea></p>\
    <p>Admin/Mod:<br><textarea name=mod></textarea></p>\
    <p>E-mail:<br><textarea name=email></textarea></p>\
    <p>Subject:<br><textarea name=subject></textarea></p>\
    <p>Comment:<br><textarea name=comment></textarea></p>\
    <p>Filename:<br><textarea name=filename></textarea></p>\
    <p>Image dimensions:<br><textarea name=dimensions></textarea></p>\
    <p>Filesize:<br><textarea name=filesize></textarea></p>\
    <p>Image MD5 (uses exact string matching, not regular expressions):<br><textarea name=md5></textarea></p>\
  </div>\
  <input type=radio name=tab hidden id=rice_tab>\
  <div>\
    <div class=warning><code>Quote Backlinks</code> are disabled.</div>\
    <ul>\
      Backlink formatting\
      <li><input type=text name=backlink> : <span id=backlinkPreview></span></li>\
    </ul>\
    <div class=warning><code>Time Formatting</code> is disabled.</div>\
    <ul>\
      Time formatting\
      <li><input type=text name=time> : <span id=timePreview></span></li>\
      <li>Supported <a href=http://en.wikipedia.org/wiki/Date_%28Unix%29#Formatting>format specifiers</a>:</li>\
      <li>Day: %a, %A, %d, %e</li>\
      <li>Month: %m, %b, %B</li>\
      <li>Year: %y</li>\
      <li>Hour: %k, %H, %l (lowercase L), %I (uppercase i), %p, %P</li>\
      <li>Minutes: %M</li>\
    </ul>\
    <div class=warning><code>File Info Formatting</code> is disabled.</div>\
    <ul>\
      Thread File Info Formatting\
      <li><input type=text name=fileInfoT> : <span id=fileInfoTPreview></span></li>\
      <li>Link: %l (lowercase L)</li>\
      <li>Size: %B (Bytes), %K (KB), %M (MB), %s (4chan default)</li>\
      <li>Resolution: %r (Displays PDF on /po/, for PDFs)</li>\
      Reply File Info Formatting\
      <li><input type=text name=fileInfoR> : <span id=fileInfoRPreview></span></li>\
      <li>All thread formatters also work for reply formatting.</li>\
      <li>Link (with original file name): %l (lowercase L)(Truncated), %L (Untruncated)</li>\
      <li>Original file name: %n (Truncated), %N (Untruncated)</li>\
    </ul>\
    <div class=warning><code>Unread Favicon</code> is disabled.</div>\
    Unread favicons<br>\
    <select name=favicon>\
      <option value=ferongr>ferongr</option>\
      <option value=xat->xat-</option>\
      <option value=Mayhem>Mayhem</option>\
      <option value=Original>Original</option>\
    </select>\
    <span></span>\
  </div>\
  <input type=radio name=tab hidden id=keybinds_tab>\
  <div>\
    <div class=warning><code>Keybinds</code> are disabled.</div>\
    <div>Allowed keys: Ctrl, Alt, a-z, A-Z, 0-9, Up, Down, Right, Left.</div>\
    <table><tbody>\
      <tr><th>Actions</th><th>Keybinds</th></tr>\
    </tbody></table>\
  </div>\
</div>'
      });
      _ref = config.main;
      for (key in _ref) {
        obj = _ref[key];
        ul = $.el('ul', {
          textContent: key
        });
        for (key in obj) {
          arr = obj[key];
          checked = conf[key] ? 'checked' : '';
          description = arr[1];
          li = $.el('li', {
            innerHTML: "<label><input type=checkbox name=\"" + key + "\" " + checked + ">" + key + "</label><span class=description>: " + description + "</span>"
          });
          $.on($('input', li), 'click', $.cb.checked);
          $.add(ul, li);
        }
        $.add($('#main_tab + div', dialog), ul);
      }
      hiddenThreads = $.get("hiddenThreads/" + g.BOARD + "/", {});
      hiddenNum = Object.keys(g.hiddenReplies).length + Object.keys(hiddenThreads).length;
      li = $.el('li', {
        innerHTML: "<button>hidden: " + hiddenNum + "</button> <span class=description>: Forget all hidden posts. Useful if you accidentally hide a post and have \"Show Stubs\" disabled."
      });
      $.on($('button', li), 'click', Options.clearHidden);
      $.add($('ul:nth-child(2)', dialog), li);
      _ref2 = $$('textarea', dialog);
      for (_i = 0, _len = _ref2.length; _i < _len; _i++) {
        ta = _ref2[_i];
        ta.textContent = conf[ta.name];
        $.on(ta, 'change', $.cb.value);
      }
      (back = $('[name=backlink]', dialog)).value = conf['backlink'];
      (time = $('[name=time]', dialog)).value = conf['time'];
      (fileInfoR = $('[name=fileInfoR]', dialog)).value = conf['fileInfoR'];
      (fileInfoT = $('[name=fileInfoT]', dialog)).value = conf['fileInfoT'];
      $.on(back, 'keyup', $.cb.value);
      $.on(back, 'keyup', Options.backlink);
      $.on(time, 'keyup', $.cb.value);
      $.on(time, 'keyup', Options.time);
      $.on(fileInfoR, 'keyup', $.cb.value);
      $.on(fileInfoR, 'keyup', Options.fileInfo);
      $.on(fileInfoT, 'keyup', $.cb.value);
      $.on(fileInfoT, 'keyup', Options.fileInfo);
      favicon = $('select', dialog);
      favicon.value = conf['favicon'];
      $.on(favicon, 'change', $.cb.value);
      $.on(favicon, 'change', Options.favicon);
      _ref3 = config.hotkeys;
      for (key in _ref3) {
        arr = _ref3[key];
        tr = $.el('tr', {
          innerHTML: "<td>" + arr[1] + "</td><td><input name=" + key + "></td>"
        });
        input = $('input', tr);
        input.value = conf[key];
        $.on(input, 'keydown', Options.keybind);
        $.add($('#keybinds_tab + div tbody', dialog), tr);
      }
      indicators = {};
      _ref4 = $$('.warning', dialog);
      for (_j = 0, _len2 = _ref4.length; _j < _len2; _j++) {
        indicator = _ref4[_j];
        key = indicator.firstChild.textContent;
        indicator.hidden = conf[key];
        indicators[key] = indicator;
        $.on($("[name='" + key + "']", dialog), 'click', function() {
          return indicators[this.name].hidden = this.checked;
        });
      }
      overlay = $.el('div', {
        id: 'overlay'
      });
      $.on(overlay, 'click', Options.close);
      $.on(dialog, 'click', function(e) {
        return e.stopPropagation();
      });
      $.add(overlay, dialog);
      $.add(d.body, overlay);
      d.body.style.setProperty('overflow', 'hidden', null);
      Options.backlink.call(back);
      Options.time.call(time);
      Options.fileInfo.call(fileInfoR);
      Options.fileInfo.call(fileInfoT);
      return Options.favicon.call(favicon);
    },
    close: function() {
      $.rm(this);
      return d.body.style.removeProperty('overflow');
    },
    clearHidden: function() {
      $["delete"]("hiddenReplies/" + g.BOARD + "/");
      $["delete"]("hiddenThreads/" + g.BOARD + "/");
      this.textContent = "hidden: 0";
      return g.hiddenReplies = {};
    },
    keybind: function(e) {
      var key;
      if (e.keyCode === 9) return;
      e.preventDefault();
      e.stopPropagation();
      if ((key = Keybinds.keyCode(e)) == null) return;
      this.value = key;
      return $.cb.value.call(this);
    },
    time: function() {
      Time.foo();
      Time.date = new Date();
      return $.id('timePreview').textContent = Time.funk(Time);
    },
    backlink: function() {
      return $.id('backlinkPreview').textContent = conf['backlink'].replace(/%id/, '123456789');
    },
    fileInfo: function() {
      var type;
      type = this.name === 'fileInfoR' ? 0 : 1;
      FileInfo.data = {
        link: '<a href="javascript:;">1329791824.png</a>',
        size: 996,
        unit: 'KB',
        resolution: '1366x768',
        fullname: '[a.f.k.] Sayonara Zetsubou Sensei - 09.avi_snapshot_03.34_[2011.02.20_06.58.00].jpg',
        shortname: '[a.f.k.] Sayonara Zetsubou Sen(...).jpg',
        type: type
      };
      FileInfo.setFormats();
      return $.id("" + this.name + "Preview").innerHTML = FileInfo.funks[type](FileInfo);
    },
    favicon: function() {
      Favicon["switch"]();
      Unread.update(true);
      return this.nextElementSibling.innerHTML = "<img src=" + Favicon.unreadSFW + "> <img src=" + Favicon.unreadNSFW + "> <img src=" + Favicon.unreadDead + ">";
    }
  };

  Threading = {
    op: function(node) {
      var nodes, op;
      nodes = [];
      while (node.nodeName !== 'BLOCKQUOTE') {
        nodes.push(node);
        node = node.nextSibling;
      }
      nodes.push(node);
      node = node.nextSibling;
      op = $.el('div', {
        className: 'op'
      });
      $.add(op, nodes);
      op.id = $('input', op).name;
      return $.before(node, op);
    },
    thread: function(node) {
      var div, nodes;
      node = Threading.op(node);
      if (g.REPLY) return;
      nodes = [];
      while (node.nodeName !== 'HR') {
        nodes.push(node);
        node = node.nextElementSibling;
      }
      div = $.el('div', {
        className: 'thread'
      });
      $.add(div, nodes);
      $.before(node, div);
      node = node.nextElementSibling;
      if (!(node.align || node.nodeName === 'CENTER')) {
        return Threading.thread(node);
      }
    }
  };

  ThreadHiding = {
    init: function() {
      var a, hiddenThreads, op, thread, _i, _len, _ref;
      hiddenThreads = $.get("hiddenThreads/" + g.BOARD + "/", {});
      _ref = $$('.thread');
      for (_i = 0, _len = _ref.length; _i < _len; _i++) {
        thread = _ref[_i];
        op = thread.firstChild;
        a = $.el('a', {
          textContent: '[ - ]',
          href: 'javascript:;'
        });
        $.on(a, 'click', ThreadHiding.cb);
        $.prepend(op, a);
        if (op.id in hiddenThreads) ThreadHiding.hide(thread);
      }
    },
    cb: function() {
      return ThreadHiding.toggle(this.parentNode.parentNode);
    },
    toggle: function(thread) {
      var hiddenThreads, id;
      hiddenThreads = $.get("hiddenThreads/" + g.BOARD + "/", {});
      id = $('.op', thread).id;
      if (thread.hidden || thread.firstChild.className === 'block') {
        ThreadHiding.show(thread);
        delete hiddenThreads[id];
      } else {
        ThreadHiding.hide(thread);
        hiddenThreads[id] = Date.now();
      }
      return $.set("hiddenThreads/" + g.BOARD + "/", hiddenThreads);
    },
    hide: function(thread) {
      var a, div, name, num, op, span, text, trip, uid, _ref, _ref2;
      if (!conf['Show Stubs']) {
        thread.hidden = true;
        thread.nextSibling.hidden = true;
        return;
      }
      if (thread.firstChild.className === 'block') return;
      num = 0;
      if (span = $('.omittedposts', thread)) {
        num = Number(span.textContent.match(/\d+/)[0]);
      }
      num += $$('.op ~ table', thread).length;
      text = num === 1 ? '1 reply' : "" + num + " replies";
      op = $('.op', thread);
      name = $('.postername', op).textContent;
      uid = ((_ref = $('.posteruid', op)) != null ? _ref.textContent : void 0) || '';
      trip = ((_ref2 = $('.postertrip', op)) != null ? _ref2.textContent : void 0) || '';
      a = $.el('a', {
        innerHTML: "<span>[ + ]</span> " + name + " " + uid + " " + trip + " (" + text + ")",
        href: 'javascript:;'
      });
      $.on(a, 'click', ThreadHiding.cb);
      div = $.el('div', {
        className: 'block'
      });
      $.add(div, a);
      return $.prepend(thread, div);
    },
    show: function(thread, id) {
      $.rm($('.block', thread));
      thread.hidden = false;
      return thread.nextSibling.hidden = false;
    }
  };

  Updater = {
    init: function() {
      var checkbox, checked, dialog, html, input, name, title, _i, _len, _ref;
      html = "<div class=move><span id=count></span> <span id=timer>-" + conf['Interval'] + "</span></div>";
      checkbox = config.updater.checkbox;
      for (name in checkbox) {
        title = checkbox[name][1];
        checked = conf[name] ? 'checked' : '';
        html += "<div><label title='" + title + "'>" + name + "<input name='" + name + "' type=checkbox " + checked + "></label></div>";
      }
      checked = conf['Auto Update'] ? 'checked' : '';
      html += "      <div><label title='Controls whether *this* thread automatically updates or not'>Auto Update This<input name='Auto Update This' type=checkbox " + checked + "></label></div>      <div><label>Interval (s)<input name=Interval value=" + conf['Interval'] + " type=text></label></div>      <div><input value='Update Now' type=button></div>";
      dialog = ui.dialog('updater', 'bottom: 0; right: 0;', html);
      this.count = $('#count', dialog);
      this.timer = $('#timer', dialog);
      this.br = $('br[clear]');
      _ref = $$('input', dialog);
      for (_i = 0, _len = _ref.length; _i < _len; _i++) {
        input = _ref[_i];
        if (input.type === 'checkbox') {
          $.on(input, 'click', $.cb.checked);
          if (input.name === 'Scroll BG') {
            $.on(input, 'click', this.cb.scrollBG);
            this.cb.scrollBG.call(input);
          }
          if (input.name === 'Verbose') {
            $.on(input, 'click', this.cb.verbose);
            this.cb.verbose.call(input);
          } else if (input.name === 'Auto Update This') {
            $.on(input, 'click', this.cb.autoUpdate);
            this.cb.autoUpdate.call(input);
            conf[input.name] = input.checked;
          }
        } else if (input.name === 'Interval') {
          $.on(input, 'change', function() {
            return conf['Interval'] = this.value = parseInt(this.value, 10) || conf['Interval'];
          });
          $.on(input, 'change', $.cb.value);
        } else if (input.type === 'button') {
          $.on(input, 'click', this.update);
        }
      }
      $.add(d.body, dialog);
      this.retryCoef = 10;
      return this.lastModified = 0;
    },
    cb: {
      verbose: function() {
        if (conf['Verbose']) {
          Updater.count.textContent = '+0';
          return Updater.timer.hidden = false;
        } else {
          $.extend(Updater.count, {
            className: '',
            textContent: 'Thread Updater'
          });
          return Updater.timer.hidden = true;
        }
      },
      autoUpdate: function() {
        if (this.checked) {
          return Updater.timeoutID = setTimeout(Updater.timeout, 1000);
        } else {
          return clearTimeout(Updater.timeoutID);
        }
      },
      scrollBG: function() {
        return Updater.scrollBG = this.checked ? function() {
          return true;
        } : function() {
          return !(d.hidden || d.oHidden || d.mozHidden || d.webkitHidden);
        };
      },
      update: function() {
        var body, id, newPosts, nodes, reply, scroll, _i, _len, _ref;
        if (this.status === 404) {
          Updater.timer.textContent = '';
          Updater.count.textContent = 404;
          Updater.count.className = 'warning';
          clearTimeout(Updater.timeoutID);
          g.dead = true;
          if (conf['Unread Count']) {
            Unread.title = Unread.title.match(/^.+-/)[0] + ' 404';
          } else {
            d.title = d.title.match(/^.+-/)[0] + ' 404';
          }
          Unread.update(true);
          qr.message.send({
            req: 'abort'
          });
          qr.status();
          Favicon.update();
          return;
        }
        Updater.retryCoef = 10;
        Updater.timer.textContent = '-' + conf['Interval'];
        /*
              Status Code 304: Not modified
              By sending the `If-Modified-Since` header we get a proper status code, and no response.
              This saves bandwidth for both the user and the servers, avoid unnecessary computation,
              and won't load images and scripts when parsing the response.
        */
        if (this.status === 304) {
          if (conf['Verbose']) {
            Updater.count.textContent = '+0';
            Updater.count.className = null;
          }
          return;
        }
        Updater.lastModified = this.getResponseHeader('Last-Modified');
        body = $.el('body', {
          innerHTML: this.responseText
        });
        id = $('input', Updater.br.previousElementSibling).name;
        nodes = [];
        _ref = $$('.reply', body).reverse();
        for (_i = 0, _len = _ref.length; _i < _len; _i++) {
          reply = _ref[_i];
          if (reply.id <= id) break;
          nodes.push(reply.parentNode.parentNode.parentNode);
        }
        newPosts = nodes.length;
        scroll = conf['Scrolling'] && Updater.scrollBG() && newPosts && Updater.br.previousElementSibling.getBoundingClientRect().bottom - d.body.clientHeight < 25;
        if (conf['Verbose']) {
          Updater.count.textContent = "+" + newPosts;
          Updater.count.className = newPosts ? 'new' : null;
        }
        $.before(Updater.br, nodes.reverse());
        if (scroll) return Updater.br.previousSibling.scrollIntoView();
      }
    },
    timeout: function() {
      var n;
      Updater.timeoutID = setTimeout(Updater.timeout, 1000);
      n = 1 + Number(Updater.timer.textContent);
      if (n === 0) {
        return Updater.update();
      } else if (n === Updater.retryCoef) {
        Updater.retryCoef += 10 * (Updater.retryCoef < 120);
        return Updater.retry();
      } else {
        return Updater.timer.textContent = n;
      }
    },
    retry: function() {
      this.count.textContent = 'Retry';
      this.count.className = '';
      return this.update();
    },
    update: function() {
      var url, _ref;
      Updater.timer.textContent = 0;
      if ((_ref = Updater.request) != null) _ref.abort();
      url = location.pathname + '?' + Date.now();
      return Updater.request = $.ajax(url, {
        onload: Updater.cb.update
      }, {
        headers: {
          'If-Modified-Since': Updater.lastModified
        }
      });
    }
  };

  Watcher = {
    init: function() {
      var favicon, html, input, inputs, _i, _len;
      html = '<div class=move>Thread Watcher</div>';
      this.dialog = ui.dialog('watcher', 'top: 50px; left: 0px;', html);
      $.add(d.body, this.dialog);
      inputs = $$('.op > input');
      for (_i = 0, _len = inputs.length; _i < _len; _i++) {
        input = inputs[_i];
        favicon = $.el('img', {
          className: 'favicon'
        });
        $.on(favicon, 'click', this.cb.toggle);
        $.before(input, favicon);
      }
      if (g.THREAD_ID === $.get('autoWatch', 0)) {
        this.watch(g.THREAD_ID);
        $["delete"]('autoWatch');
      } else {
        this.refresh();
      }
      return $.sync('watched', this.refresh);
    },
    refresh: function(watched) {
      var board, div, favicon, id, link, nodes, props, watchedBoard, x, _i, _j, _len, _len2, _ref, _ref2, _ref3;
      watched || (watched = $.get('watched', {}));
      nodes = [];
      for (board in watched) {
        _ref = watched[board];
        for (id in _ref) {
          props = _ref[id];
          x = $.el('a', {
            textContent: '\u00d7',
            href: 'javascript:;'
          });
          $.on(x, 'click', Watcher.cb.x);
          link = $.el('a', props);
          link.title = link.textContent;
          div = $.el('div');
          $.add(div, [x, $.tn(' '), link]);
          nodes.push(div);
        }
      }
      _ref2 = $$('div:not(.move)', Watcher.dialog);
      for (_i = 0, _len = _ref2.length; _i < _len; _i++) {
        div = _ref2[_i];
        $.rm(div);
      }
      $.add(Watcher.dialog, nodes);
      watchedBoard = watched[g.BOARD] || {};
      _ref3 = $$('.favicon');
      for (_j = 0, _len2 = _ref3.length; _j < _len2; _j++) {
        favicon = _ref3[_j];
        id = favicon.nextSibling.name;
        if (id in watchedBoard) {
          favicon.src = Favicon["default"];
        } else {
          favicon.src = Favicon.empty;
        }
      }
    },
    cb: {
      toggle: function() {
        return Watcher.toggle(this.parentNode);
      },
      x: function() {
        var thread;
        thread = this.nextElementSibling.pathname.split('/');
        return Watcher.unwatch(thread[3], thread[1]);
      }
    },
    toggle: function(thread) {
      var id;
      id = $('.favicon + input', thread).name;
      return Watcher.watch(id) || Watcher.unwatch(id, g.BOARD);
    },
    unwatch: function(id, board) {
      var watched;
      watched = $.get('watched', {});
      delete watched[board][id];
      $.set('watched', watched);
      return Watcher.refresh();
    },
    watch: function(id) {
      var thread, watched, _name;
      thread = $.id(id);
      if ($('.favicon', thread).src === Favicon["default"]) return false;
      watched = $.get('watched', {});
      watched[_name = g.BOARD] || (watched[_name] = {});
      watched[g.BOARD][id] = {
        href: "/" + g.BOARD + "/res/" + id,
        textContent: GetTitle(thread)
      };
      $.set('watched', watched);
      Watcher.refresh();
      return true;
    }
  };

  Anonymize = {
    init: function() {
      return g.callbacks.push(this.node);
    },
    node: function(post) {
      var name, node;
      if (post["class"] === 'inline') return;
      name = $('.commentpostername, .postername', post.el);
      name.textContent = 'Anonymous';
      node = name.nextElementSibling;
      if (node.className === 'postertrip' || node.nodeName === 'A') {
        return $.rm(node);
      }
    }
  };

  Sauce = {
    init: function() {
      var link, _i, _len, _ref;
      if (g.BOARD === 'f') return;
      this.links = [];
      _ref = conf['sauces'].split('\n');
      for (_i = 0, _len = _ref.length; _i < _len; _i++) {
        link = _ref[_i];
        if (link[0] === '#') continue;
        this.links.push(this.createSauceLink(link));
      }
      if (!this.links.length) return;
      return g.callbacks.push(this.node);
    },
    createSauceLink: function(link) {
      var domain, el, href;
      domain = link.match(/(\w+)\.\w+\//)[1];
      href = link.replace(/(\$\d)/g, function(parameter) {
        switch (parameter) {
          case '$1':
            return "http://thumbs.4chan.org' + img.pathname.replace(/src(\\/\\d+).+$/, 'thumb$1s.jpg') + '";
          case '$2':
            return "' + img.href + '";
          case '$3':
            return "' + img.firstChild.getAttribute('md5').replace(/\=*$/, '') + '";
          case '$4':
            return g.BOARD;
        }
      });
      href = Function('img', "return '" + href + "'");
      el = $.el('a', {
        target: '_blank',
        textContent: domain
      });
      return function(img) {
        var a;
        a = el.cloneNode(true);
        a.href = href(img);
        return a;
      };
    },
    node: function(post) {
      var img, link, nodes, _i, _len, _ref;
      img = post.img;
      if (post["class"] === 'inline' || !img) return;
      img = img.parentNode;
      nodes = [];
      _ref = Sauce.links;
      for (_i = 0, _len = _ref.length; _i < _len; _i++) {
        link = _ref[_i];
        nodes.push($.tn(' '), link(img));
      }
      return $.add(post.filesize, nodes);
    }
  };

  RevealSpoilers = {
    init: function() {
      return g.callbacks.push(this.node);
    },
    node: function(post) {
      var img;
      img = post.img;
      if (!(img && /^Spoil/.test(img.alt)) || post["class"] === 'inline') return;
      img.removeAttribute('height');
      img.removeAttribute('width');
      return img.src = "http://thumbs.4chan.org" + (img.parentNode.pathname.replace(/src(\/\d+).+$/, 'thumb$1s.jpg'));
    }
  };

  Time = {
    init: function() {
      var chanOffset;
      Time.foo();
      chanOffset = 5 - new Date().getTimezoneOffset() / 60;
      if ($.isDST()) chanOffset--;
      this.parse = Date.parse('10/11/11(Tue)18:53') === 1318351980000 ? function(node) {
        return new Date(Date.parse(node.textContent) + chanOffset * HOUR);
      } : function(node) {
        var day, hour, min, month, year, _, _ref;
        _ref = node.textContent.match(/(\d+)\/(\d+)\/(\d+)\(\w+\)(\d+):(\d+)/), _ = _ref[0], month = _ref[1], day = _ref[2], year = _ref[3], hour = _ref[4], min = _ref[5];
        year = "20" + year;
        month -= 1;
        hour = chanOffset + Number(hour);
        return new Date(year, month, day, hour, min);
      };
      return g.callbacks.push(this.node);
    },
    node: function(post) {
      var node, time;
      if (post["class"] === 'inline') return;
      node = $('.posttime', post.el) || $('span[id]', post.el).previousSibling;
      Time.date = Time.parse(node);
      time = $.el('time', {
        textContent: ' ' + Time.funk(Time) + ' '
      });
      return $.replace(node, time);
    },
    foo: function() {
      var code;
      code = conf['time'].replace(/%([A-Za-z])/g, function(s, c) {
        if (c in Time.formatters) {
          return "' + Time.formatters." + c + "() + '";
        } else {
          return s;
        }
      });
      return Time.funk = Function('Time', "return '" + code + "'");
    },
    day: ['Sunday', 'Monday', 'Tuesday', 'Wednesday', 'Thursday', 'Friday', 'Saturday'],
    month: ['January', 'February', 'March', 'April', 'May', 'June', 'July', 'August', 'September', 'October', 'November', 'December'],
    zeroPad: function(n) {
      if (n < 10) {
        return '0' + n;
      } else {
        return n;
      }
    },
    formatters: {
      a: function() {
        return Time.day[Time.date.getDay()].slice(0, 3);
      },
      A: function() {
        return Time.day[Time.date.getDay()];
      },
      b: function() {
        return Time.month[Time.date.getMonth()].slice(0, 3);
      },
      B: function() {
        return Time.month[Time.date.getMonth()];
      },
      d: function() {
        return Time.zeroPad(Time.date.getDate());
      },
      e: function() {
        return Time.date.getDate();
      },
      H: function() {
        return Time.zeroPad(Time.date.getHours());
      },
      I: function() {
        return Time.zeroPad(Time.date.getHours() % 12 || 12);
      },
      k: function() {
        return Time.date.getHours();
      },
      l: function() {
        return Time.date.getHours() % 12 || 12;
      },
      m: function() {
        return Time.zeroPad(Time.date.getMonth() + 1);
      },
      M: function() {
        return Time.zeroPad(Time.date.getMinutes());
      },
      p: function() {
        if (Time.date.getHours() < 12) {
          return 'AM';
        } else {
          return 'PM';
        }
      },
      P: function() {
        if (Time.date.getHours() < 12) {
          return 'am';
        } else {
          return 'pm';
        }
      },
      y: function() {
        return Time.date.getFullYear() - 2000;
      }
    }
  };

  FileInfo = {
    init: function() {
      if (g.BOARD === 'f') return;
      this.setFormats();
      return g.callbacks.push(this.node);
    },
    node: function(post) {
      var fullname, link, node, regexp, resolution, shortname, size, type, unit, _, _ref;
      if (post["class"] === 'inline' || !(node = post.filesize)) return;
      type = node.childElementCount === 2 ? 0 : 1;
      regexp = type ? /^File: (<.+>)-\((?:Spoiler Image, )?([\d\.]+) (\w+), (\d+x\d+|PDF)/ : /^File: (<.+>)-\((?:Spoiler Image, )?([\d\.]+) (\w+), (\d+x\d+|PDF), <span title="(.+)">([^<]+)/;
      _ref = node.innerHTML.match(regexp), _ = _ref[0], link = _ref[1], size = _ref[2], unit = _ref[3], resolution = _ref[4], fullname = _ref[5], shortname = _ref[6];
      FileInfo.data = {
        link: link,
        size: size,
        unit: unit,
        resolution: resolution,
        fullname: fullname,
        shortname: shortname,
        type: type
      };
      return node.innerHTML = FileInfo.funks[type](FileInfo);
    },
    setFormats: function() {
      var code, format, funks, i, param;
      funks = [];
      for (i = 0; i <= 1; i++) {
        format = i ? conf['fileInfoT'] : conf['fileInfoR'];
        param = i ? /%([BKlMrs])/g : /%([BKlLMnNrs])/g;
        code = format.replace(param, function(s, c) {
          if (c in FileInfo.formatters) {
            return "' + f.formatters." + c + "() + '";
          } else {
            return s;
          }
        });
        funks.push(Function('f', "return '" + code + "'"));
      }
      return this.funks = funks;
    },
    convertUnit: function(unitT) {
      var i, size, unitF, units;
      size = this.data.size;
      unitF = this.data.unit;
      if (unitF !== unitT) {
        units = ['B', 'KB', 'MB'];
        i = units.indexOf(unitF) - units.indexOf(unitT);
        if (unitT === 'B') unitT = 'Bytes';
        if (i > 0) {
          while (i-- > 0) {
            size *= 1024;
          }
        } else if (i < 0) {
          while (i++ < 0) {
            size /= 1024;
          }
        }
        if (size < 1 && size.toString().length > size.toFixed(2).length) {
          size = size.toFixed(2);
        }
      }
      return "" + size + " " + unitT;
    },
    formatters: {
      l: function() {
        if (FileInfo.data.type === 0) {
          return FileInfo.data.link.replace(/>\d+\.\w+</, ">" + (this.n()) + "<");
        } else {
          return FileInfo.data.link;
        }
      },
      L: function() {
        return FileInfo.data.link.replace(/>\d+\.\w+</, ">" + FileInfo.data.fullname + "<");
      },
      n: function() {
        if (FileInfo.data.fullname === FileInfo.data.shortname) {
          return FileInfo.data.fullname;
        } else {
          return "<span class=filename><span class=fnfull>" + FileInfo.data.fullname + "</span><span class=fntrunc>" + FileInfo.data.shortname + "</span></span>";
        }
      },
      N: function() {
        return FileInfo.data.fullname;
      },
      s: function() {
        return "" + FileInfo.data.size + " " + FileInfo.data.unit;
      },
      B: function() {
        return FileInfo.convertUnit('B');
      },
      K: function() {
        return FileInfo.convertUnit('KB');
      },
      M: function() {
        return FileInfo.convertUnit('MB');
      },
      r: function() {
        return FileInfo.data.resolution;
      }
    }
  };

  GetTitle = function(thread) {
    var el, span;
    el = $('.filetitle', thread);
    if (!el.textContent) {
      el = $('blockquote', thread);
      if (!el.textContent) el = $('.postername', thread);
    }
    span = $.el('span', {
      innerHTML: el.innerHTML.replace(/<br>/g, ' ')
    });
    return "/" + g.BOARD + "/ - " + span.textContent;
  };

  TitlePost = {
    init: function() {
      return d.title = GetTitle();
    }
  };

  QuoteBacklink = {
    init: function() {
      var format;
      format = conf['backlink'].replace(/%id/g, "' + id + '");
      this.funk = Function('id', "return '" + format + "'");
      return g.callbacks.push(this.node);
    },
    node: function(post) {
      var a, container, el, link, qid, quote, quotes, root, _i, _len, _ref;
      if (post.isInlined) return;
      quotes = {};
      _ref = post.quotes;
      for (_i = 0, _len = _ref.length; _i < _len; _i++) {
        quote = _ref[_i];
        if (qid = quote.hash.slice(1)) quotes[qid] = true;
      }
      a = $.el('a', {
        href: "#" + post.id,
        className: post.root.hidden ? 'filtered backlink' : 'backlink',
        textContent: QuoteBacklink.funk(post.id)
      });
      for (qid in quotes) {
        if (!(el = $.id(qid)) || el.className === 'op' && !conf['OP Backlinks']) {
          continue;
        }
        link = a.cloneNode(true);
        if (conf['Quote Preview']) $.on(link, 'mouseover', QuotePreview.mouseover);
        if (conf['Quote Inline']) $.on(link, 'click', QuoteInline.toggle);
        if (!((container = $('.container', el)) && container.parentNode === el)) {
          container = $.el('span', {
            className: 'container'
          });
          $.add(container, [$.tn(' '), link]);
          root = $('.reportbutton', el) || $('span[id]', el);
          $.after(root, container);
        } else {
          $.add(container, [$.tn(' '), link]);
        }
      }
    }
  };

  QuoteInline = {
    init: function() {
      return g.callbacks.push(this.node);
    },
    node: function(post) {
      var quote, _i, _j, _len, _len2, _ref, _ref2;
      _ref = post.quotes;
      for (_i = 0, _len = _ref.length; _i < _len; _i++) {
        quote = _ref[_i];
        if (!quote.hash) continue;
        quote.removeAttribute('onclick');
        $.on(quote, 'click', QuoteInline.toggle);
      }
      _ref2 = post.backlinks;
      for (_j = 0, _len2 = _ref2.length; _j < _len2; _j++) {
        quote = _ref2[_j];
        $.on(quote, 'click', QuoteInline.toggle);
      }
    },
    toggle: function(e) {
      var id;
      if (e.shiftKey || e.altKey || e.ctrlKey || e.metaKey || e.button !== 0) {
        return;
      }
      e.preventDefault();
      id = this.hash.slice(1);
      if (/\binlined\b/.test(this.className)) {
        QuoteInline.rm(this, id);
      } else {
        if ($.x("ancestor::*[@id='" + id + "']", this)) return;
        QuoteInline.add(this, id);
      }
      return this.classList.toggle('inlined');
    },
    add: function(q, id) {
      var el, i, inline, pathname, root, table, threadID;
      root = q.parentNode.nodeName === 'FONT' ? q.parentNode : q.nextSibling ? q.nextSibling : q;
      if (el = $.id(id)) {
        inline = QuoteInline.table(id, el.innerHTML);
        if ((i = Unread.replies.indexOf(el.parentNode.parentNode.parentNode)) !== -1) {
          Unread.replies.splice(i, 1);
          Unread.update();
        }
        if (/\bbacklink\b/.test(q.className)) {
          $.after(q.parentNode, inline);
          if (conf['Forward Hiding']) {
            table = $.x('ancestor::table', el);
            $.addClass(table, 'forwarded');
            ++table.title || (table.title = 1);
          }
          return;
        }
        return $.after(root, inline);
      } else {
        inline = $.el('td', {
          className: 'reply inline',
          id: "i" + id,
          innerHTML: "Loading " + id + "..."
        });
        $.after(root, inline);
        pathname = q.pathname;
        threadID = pathname.split('/').pop();
        return $.cache(pathname, (function() {
          return QuoteInline.parse(this, pathname, id, threadID, inline);
        }));
      }
    },
    rm: function(q, id) {
      var inlined, table, _i, _len, _ref;
      table = $.x("following::*[@id='i" + id + "']", q);
      $.rm(table);
      if (!conf['Forward Hiding']) return;
      _ref = $$('.backlink.inlined', table);
      for (_i = 0, _len = _ref.length; _i < _len; _i++) {
        inlined = _ref[_i];
        table = $.x('ancestor::table', $.id(inlined.hash.slice(1)));
        if (!--table.title) $.removeClass(table, 'forwarded');
      }
      if (/\bbacklink\b/.test(q.className)) {
        table = $.x('ancestor::table', $.id(id));
        if (!--table.title) return $.removeClass(table, 'forwarded');
      }
    },
    parse: function(req, pathname, id, threadID, inline) {
      var doc, href, link, newInline, node, quote, _i, _len, _ref;
      if (!inline.parentNode) return;
      if (req.status !== 200) {
        inline.textContent = "" + req.status + " " + req.statusText;
        return;
      }
      doc = d.implementation.createHTMLDocument(null);
      doc.documentElement.innerHTML = req.responseText;
      node = id === threadID ? Threading.op($('body > form', doc).firstChild) : doc.getElementById(id);
      newInline = QuoteInline.table(id, node.innerHTML);
      _ref = $$('.quotelink', newInline);
      for (_i = 0, _len = _ref.length; _i < _len; _i++) {
        quote = _ref[_i];
        if ((href = quote.getAttribute('href')) === quote.hash) {
          quote.pathname = pathname;
        } else if (!g.REPLY && href !== quote.href) {
          quote.href = "res/" + href;
        }
      }
      link = $('.quotejs', newInline);
      link.href = "" + pathname + "#" + id;
      link.nextSibling.href = "" + pathname + "#q" + id;
      $.addClass(newInline, 'crossquote');
      return $.replace(inline, newInline);
    },
    table: function(id, html) {
      return $.el('table', {
        className: 'inline',
        id: "i" + id,
        innerHTML: "<tbody><tr><td class=reply>" + html + "</td></tr></tbody>"
      });
    }
  };

  QuotePreview = {
    init: function() {
      return g.callbacks.push(this.node);
    },
    node: function(post) {
      var quote, _i, _j, _len, _len2, _ref, _ref2;
      _ref = post.quotes;
      for (_i = 0, _len = _ref.length; _i < _len; _i++) {
        quote = _ref[_i];
        if (quote.hash) $.on(quote, 'mouseover', QuotePreview.mouseover);
      }
      _ref2 = post.backlinks;
      for (_j = 0, _len2 = _ref2.length; _j < _len2; _j++) {
        quote = _ref2[_j];
        $.on(quote, 'mouseover', QuotePreview.mouseover);
      }
    },
    mouseover: function(e) {
      var el, id, qp, quote, replyID, threadID, _i, _len, _ref;
      if (/\binlined\b/.test(this.className)) return;
      qp = ui.el = $.el('div', {
        id: 'qp',
        className: 'reply dialog'
      });
      $.add(d.body, qp);
      id = this.hash.slice(1);
      if (el = $.id(id)) {
        qp.innerHTML = el.innerHTML;
        if (conf['Quote Highlighting']) $.addClass(el, 'qphl');
        if (/\bbacklink\b/.test(this.className)) {
          replyID = $.x('preceding-sibling::input', this.parentNode).name;
          _ref = $$('.quotelink', qp);
          for (_i = 0, _len = _ref.length; _i < _len; _i++) {
            quote = _ref[_i];
            if (quote.hash.slice(1) === replyID) $.addClass(quote, 'forwardlink');
          }
        }
      } else {
        qp.textContent = "Loading " + id + "...";
        threadID = this.pathname.split('/').pop() || $.x('ancestor::div[@class="thread"]', this).firstChild.id;
        $.cache(this.pathname, (function() {
          return QuotePreview.parse(this, id, threadID);
        }));
        ui.hover(e);
      }
      $.on(this, 'mousemove', ui.hover);
      $.on(this, 'mouseout', QuotePreview.mouseout);
      return $.on(this, 'click', QuotePreview.mouseout);
    },
    mouseout: function() {
      var el;
      if (el = $.id(this.hash.slice(1))) $.removeClass(el, 'qphl');
      ui.hoverend();
      $.off(this, 'mousemove', ui.hover);
      $.off(this, 'mouseout', QuotePreview.mouseout);
      return $.off(this, 'click', QuotePreview.mouseout);
    },
    parse: function(req, id, threadID) {
      var doc, node, post, qp;
      if (!((qp = ui.el) && qp.textContent === ("Loading " + id + "..."))) return;
      if (req.status !== 200) {
        qp.textContent = "" + req.status + " " + req.statusText;
        return;
      }
      doc = d.implementation.createHTMLDocument(null);
      doc.documentElement.innerHTML = req.responseText;
      node = id === threadID ? Threading.op($('body > form', doc).firstChild) : doc.getElementById(id);
      qp.innerHTML = node.innerHTML;
      post = {
        root: qp,
        filesize: $('.filesize', qp),
        img: $('img[md5]', qp)
      };
      if (conf['Image Auto-Gif']) AutoGif.node(post);
      if (conf['Time Formatting']) Time.node(post);
      if (conf['File Info Formatting']) return FileInfo.node(post);
    }
  };

  QuoteOP = {
    init: function() {
      return g.callbacks.push(this.node);
    },
    node: function(post) {
      var quote, _i, _len, _ref;
      if (post["class"] === 'inline') return;
      _ref = post.quotes;
      for (_i = 0, _len = _ref.length; _i < _len; _i++) {
        quote = _ref[_i];
        if (quote.hash.slice(1) === post.threadId) {
          $.add(quote, $.tn('\u00A0(OP)'));
        }
      }
    }
  };

  QuoteCT = {
    init: function() {
      return g.callbacks.push(this.node);
    },
    node: function(post) {
      var path, quote, _i, _len, _ref;
      if (post["class"] === 'inline') return;
      _ref = post.quotes;
      for (_i = 0, _len = _ref.length; _i < _len; _i++) {
        quote = _ref[_i];
        if (!quote.hash) continue;
        path = quote.pathname.split('/');
        if (path[1] === g.BOARD && path[3] !== post.threadId) {
          $.add(quote, $.tn('\u00A0(Cross-thread)'));
        }
      }
    }
  };

  DeadQuotes = {
    init: function() {
      return g.callbacks.push(this.node);
    },
    node: function(post) {
      var data, i, index, node, nodes, quote, snapshot, text, _ref;
      if (post["class"] === 'inline') return;
      snapshot = d.evaluate('.//*[not(self::a) and contains(text(),">>")]/text()', post.el.lastChild, null, 7, null);
      for (i = 0, _ref = snapshot.snapshotLength; 0 <= _ref ? i < _ref : i > _ref; 0 <= _ref ? i++ : i--) {
        node = snapshot.snapshotItem(i);
        data = node.data;
        if (!(quote = data.match(/>>(\d+)/))) continue;
        index = data.indexOf(quote[0]);
        nodes = [];
        if (text = data.slice(0, index)) nodes.push($.tn(text));
        nodes.push($.el('a', {
          textContent: "" + quote[0] + "\u00A0(Dead)",
          href: "#" + quote[1],
          className: $.id(quote[1]) ? 'quotelink' : null
        }));
        if (text = data.slice(index + quote[0].length)) nodes.push($.tn(text));
        $.replace(node, nodes);
      }
    }
  };

  ReportButton = {
    init: function() {
      this.a = $.el('a', {
        className: 'reportbutton',
        innerHTML: '[&nbsp;!&nbsp;]',
        href: 'javascript:;'
      });
      return g.callbacks.push(this.node);
    },
    node: function(post) {
      var a;
      if (!(a = $('.reportbutton', post.el))) {
        a = ReportButton.a.cloneNode(true);
        $.after($('span[id]', post.el), [$.tn(' '), a]);
      }
      return $.on(a, 'click', ReportButton.report);
    },
    report: function() {
      var id, set, url;
      url = "http://sys.4chan.org/" + g.BOARD + "/imgboard.php?mode=report&no=" + ($.x('preceding-sibling::input', this).name);
      id = Date.now();
      set = "toolbar=0,scrollbars=0,location=0,status=1,menubar=0,resizable=1,width=685,height=200";
      return window.open(url, id, set);
    }
  };

  ThreadStats = {
    init: function() {
      var dialog;
      dialog = ui.dialog('stats', 'bottom: 0; left: 0;', '<div class=move><span id=postcount>0</span> / <span id=imagecount>0</span></div>');
      dialog.className = 'dialog';
      $.add(d.body, dialog);
      this.posts = this.images = 0;
      this.imgLimit = (function() {
        switch (g.BOARD) {
          case 'a':
          case 'mlp':
          case 'v':
            return 251;
          case 'vg':
            return 501;
          default:
            return 151;
        }
      })();
      return g.callbacks.push(this.node);
    },
    node: function(post) {
      var imgcount;
      if (post.isInlined) return;
      $.id('postcount').textContent = ++ThreadStats.posts;
      if (!post.img) return;
      imgcount = $.id('imagecount');
      imgcount.textContent = ++ThreadStats.images;
      if (ThreadStats.images > ThreadStats.imgLimit) {
        return imgcount.className = 'warning';
      }
    }
  };

  Unread = {
    init: function() {
      this.title = d.title;
      this.update();
      $.on(window, 'scroll', Unread.scroll);
      return g.callbacks.push(this.node);
    },
    replies: [],
    foresee: [],
    node: function(post) {
      var index;
      if ((index = Unread.foresee.indexOf(post.id)) !== -1) {
        Unread.foresee.splice(index, 1);
        return;
      }
      if (post.root.hidden || post["class"]) return;
      Unread.replies.push(post.root);
      return Unread.update();
    },
    scroll: function() {
      var bottom, height, i, reply, _len, _ref;
      height = d.body.clientHeight;
      _ref = Unread.replies;
      for (i = 0, _len = _ref.length; i < _len; i++) {
        reply = _ref[i];
        bottom = reply.getBoundingClientRect().bottom;
        if (bottom > height) break;
      }
      if (i === 0) return;
      Unread.replies = Unread.replies.slice(i);
      return Unread.update();
    },
    setTitle: function(count) {
      if (this.scheduled) {
        clearTimeout(this.scheduled);
        delete Unread.scheduled;
        this.setTitle(count);
        return;
      }
      return this.scheduled = setTimeout((function() {
        return d.title = "(" + count + ") " + Unread.title;
      }), 5);
    },
    update: function(forceUpdate) {
      var count;
      if (!g.REPLY) return;
      count = this.replies.length;
      if (conf['Unread Count']) this.setTitle(count);
      if (!(conf['Unread Favicon'] && (count < 2 || forceUpdate))) return;
      Favicon.el.href = g.dead ? count ? Favicon.unreadDead : Favicon.dead : count ? Favicon.unread : Favicon["default"];
      return $.add(d.head, Favicon.el);
    }
  };

  Favicon = {
    init: function() {
      var href;
      this.el = $('link[rel="shortcut icon"]', d.head);
      this.el.type = 'image/x-icon';
      href = this.el.href;
      this.SFW = /ws.ico$/.test(href);
      this["default"] = href;
      return this["switch"]();
    },
    "switch": function() {
      switch (conf['favicon']) {
        case 'ferongr':
          this.unreadDead = 'data:unreadDead;base64,R0lGODlhEAAQAOMHAOgLAnMFAL8AAOgLAukMA/+AgP+rq////////////////////////////////////yH5BAEKAAcALAAAAAAQABAAAARZ8MhJ6xwDWIBv+AM1fEEIBIVRlNKYrtpIECuGzuwpCLg974EYiXUYkUItjGbC6VQ4omXFiKROA6qSy0A8nAo9GS3YCswIWnOvLAi0be23Z1QtdSUaqXcviQAAOw==';
          this.unreadSFW = 'data:unreadSFW;base64,R0lGODlhEAAQAOMHAADX8QBwfgC2zADX8QDY8nnl8qLp8v///////////////////////////////////yH5BAEKAAcALAAAAAAQABAAAARZ8MhJ6xwDWIBv+AM1fEEIBIVRlNKYrtpIECuGzuwpCLg974EYiXUYkUItjGbC6VQ4omXFiKROA6qSy0A8nAo9GS3YCswIWnOvLAi0be23Z1QtdSUaqXcviQAAOw==';
          this.unreadNSFW = 'data:unreadNSFW;base64,R0lGODlhEAAQAOMHAFT+ACh5AEncAFT+AFX/Acz/su7/5v///////////////////////////////////yH5BAEKAAcALAAAAAAQABAAAARZ8MhJ6xwDWIBv+AM1fEEIBIVRlNKYrtpIECuGzuwpCLg974EYiXUYkUItjGbC6VQ4omXFiKROA6qSy0A8nAo9GS3YCswIWnOvLAi0be23Z1QtdSUaqXcviQAAOw==';
          break;
        case 'xat-':
          this.unreadDead = 'data:unreadDead;base64,iVBORw0KGgoAAAANSUhEUgAAABAAAAAQCAYAAAAf8/9hAAAA2ElEQVQ4y61TQQrCMBDMQ8WDIEV6LbT2A4og2Hq0veo7fIAH04dY9N4xmyYlpGmI2MCQTWYy3Wy2DAD7B2wWAzWgcTgVeZKlZRxHNYFi2jM18oBh0IcKtC6ixf22WT4IFLs0owxswXu9egm0Ls6bwfCFfNsJYJKfqoEkd3vgUgFVLWObtzNgVKyruC+ljSzr5OEnBzjvjcQecaQhbZgBb4CmGQw+PoMkTUtdbd8VSEPakcGxPOcsoIgUKy0LecY29BmdBrqRfjIwZ93KLs5loHvBnL3cLH/jF+C/+z5dgUysAAAAAElFTkSuQmCC';
          this.unreadSFW = 'data:unreadSFW;base64,iVBORw0KGgoAAAANSUhEUgAAABAAAAAQCAYAAAAf8/9hAAAA30lEQVQ4y2P4//8/AyWYgSoGQMF/GJ7Y11VVUVoyKTM9ey4Ig9ggMWQ1YA1IBvzXm34YjkH8mPyJB+Nqlp8FYRAbmxoMF6ArSNrw6T0Qf8Amh9cFMEWVR/7/A+L/uORxhgEIt5/+/3/2lf//5wAxiI0uj+4CBlBgxVUvOwtydgXQZpDmi2/+/7/0GmIQSAwkB1IDUkuUAZeABlx+g2zAZ9wGlAOjChba+LwAUgNSi2HA5Am9VciBhSsQQWyoWgZiovEDsdGI1QBYQiLJAGQalpSxyWEzAJYWkGm8clTJjQCZ1hkoVG0CygAAAABJRU5ErkJggg==';
          this.unreadNSFW = 'data:unreadNSFW;base64,iVBORw0KGgoAAAANSUhEUgAAABAAAAAQCAYAAAAf8/9hAAAA4ElEQVQ4y2P4//8/AyWYgSoGQMF/GJ7YNbGqrKRiUnp21lwQBrFBYshqwBqQDPifdsYYjkH8mInxB+OWx58FYRAbmxoMF6ArKPmU9B6IP2CTw+sCmKKe/5X/gPg/LnmcYQDCs/63/1/9fzYQzwGz0eXRXcAACqy4ZfFnQc7u+V/xD6T55v+LQHwJbBBIDCQHUgNSS5QBt4Cab/2/jDDgMx4DykrKJ8FCG58XQGpAajEMmNw7uQo5sHAFIogNVctATDR+IDYasRoAS0gkGYBMw5IyNjlsBsDSAjKNV44quREAx58Mr9vt5wQAAAAASUVORK5CYII=';
          break;
        case 'Mayhem':
          this.unreadDead = 'data:unreadDead;base64,iVBORw0KGgoAAAANSUhEUgAAABAAAAAQCAYAAAAf8/9hAAABIUlEQVQ4jZ2ScWuDMBDFgw4pIkU0WsoQkWAYIkXZH4N9/+/V3dmfXSrKYIFHwt17j8vdGWNMIkgFuaDgzgQnwRs4EQs5KdolUQtagRN0givEDBTEOjgtGs0Zq8F7cKqqusVxrMQLaDUWcjBSrXkn8gs51tpJSWLk9b3HUa0aNIL5gPBR1/V4kJvR7lTwl8GmAm1Gf9+c3S+89qBHa8502AsmSrtBaEBPbIbj0ah2madlNAPEccdgJDfAtWifBjqWKShRBT6KoiH8QlEUn/qt0CCjnNdmPUwmFWzj9Oe6LpKuZXcwqq88z78Pch3aZU3dPwwc2sWlfZKCW5tWluV8kGvXClLm6dYN4/aUqfCbnEOzNDGhGZbNargvxCzvMGfRJD8UaDVvgkzo6QAAAABJRU5ErkJggg==';
          this.unreadSFW = 'data:unreadSFW;base64,iVBORw0KGgoAAAANSUhEUgAAABAAAAAQCAYAAAAf8/9hAAABCElEQVQ4jZ2S4crCMAxF+0OGDJEPKYrIGKOsiJSx/fJRfSAfTJNyKqXfiuDg0C25N2RJjTGmEVrhTzhw7oStsIEtsVzT4o2Jo9ALThiEM8IdHIgNaHo8mjNWg6/ske8bohPo+63QOLzmooHp8fyAICBSQkVz0QKdsFQEV6WSW/D+7+BbgbIDHcb4Kp61XyjyI16zZ8JemGltQtDBSGxB4/GoN+7TpkkjDCsFArm0IYv3U0BbnYtf8BCy+JytsE0X6VyuKhPPK/GAJ14kvZZDZVV3pZIb8MZr6n4o4PDGKn0S5SdDmyq5PnXQsk+Xbhinp03FFzmHJw6xYRiWm9VxnohZ3vOcxdO8ARmXRvbWdtzQAAAAAElFTkSuQmCC';
          this.unreadNSFW = 'data:unreadNSFW;base64,iVBORw0KGgoAAAANSUhEUgAAABAAAAAQCAYAAAAf8/9hAAABCklEQVQ4jZ2S0WrDMAxF/TBCCKWMYhZKCSGYmFJMSNjD/mhf239qJXNcjBdTWODgRLpXKJKNMaYROuFTOHEehFb4gJZYrunwxsSXMApOmIQzwgOciE1oRjyaM1aDj+yR7xuiHvT9VmgcXnPRwO/9+wWCgEgJFc1FCwzCVhFclUpuw/u3g3cFyg50GPOjePZ+ocjPeM2RCXthpbUFwQAzsQ2Nx6PeuE+bJo0w7BQI5NKGLN5XAW11LX7BQ8jia7bCLl2kc7mqTLzuxAOeeJH0Wk6VVf0oldyEN15T948CDm+sMiZRfjK0pZIbUwcd+3TphnF62lR8kXN44hAbhmG5WQNnT8zynucsnuYJhFpBfkMzqD4AAAAASUVORK5CYII=';
          break;
        case 'Original':
          this.unreadDead = 'data:unreadDead;base64,R0lGODlhEAAQAKECAAAAAP8AAP///////yH5BAEKAAMALAAAAAAQABAAAAI/nI95wsqygIRxDgGCBhTrwF3Zxowg5H1cSopS6FrGQ82PU1951ckRmYKJVCXizLRC9kAnT0aIiR6lCFT1cigAADs=';
          this.unreadSFW = 'data:unreadSFW;base64,R0lGODlhEAAQAKECAAAAAC6Xw////////yH5BAEKAAMALAAAAAAQABAAAAI/nI95wsqygIRxDgGCBhTrwF3Zxowg5H1cSopS6FrGQ82PU1951ckRmYKJVCXizLRC9kAnT0aIiR6lCFT1cigAADs=';
          this.unreadNSFW = 'data:unreadNSFW;base64,R0lGODlhEAAQAKECAAAAAGbMM////////yH5BAEKAAMALAAAAAAQABAAAAI/nI95wsqygIRxDgGCBhTrwF3Zxowg5H1cSopS6FrGQ82PU1951ckRmYKJVCXizLRC9kAnT0aIiR6lCFT1cigAADs=';
      }
      return this.unread = this.SFW ? this.unreadSFW : this.unreadNSFW;
    },
    empty: 'data:image/gif;base64,R0lGODlhEAAQAJEAAAAAAP///9vb2////yH5BAEAAAMALAAAAAAQABAAAAIvnI+pq+D9DBAUoFkPFnbs7lFZKIJOJJ3MyraoB14jFpOcVMpzrnF3OKlZYsMWowAAOw==',
    dead: 'data:image/gif;base64,R0lGODlhEAAQAKECAAAAAP8AAP///////yH5BAEKAAIALAAAAAAQABAAAAIvlI+pq+D9DAgUoFkPDlbs7lFZKIJOJJ3MyraoB14jFpOcVMpzrnF3OKlZYsMWowAAOw=='
  };

  Redirect = {
    init: function() {
      var url;
      url = location.hostname === 'images.4chan.org' ? this.image(location.href) : /^\d+$/.test(g.THREAD_ID) ? this.thread() : void 0;
      if (url) return location.href = url;
    },
    image: function(href) {
      href = href.split('/');
      if (!conf['404 Redirect']) return;
      switch (href[3]) {
        case 'a':
        case 'jp':
        case 'm':
        case 'tg':
        case 'u':
        case 'vg':
          return "http://archive.foolz.us/" + href[3] + "/full_image/" + href[5];
      }
    },
    thread: function() {
      if (!conf['404 Redirect']) return;
      switch (g.BOARD) {
        case 'a':
        case 'jp':
        case 'm':
        case 'tg':
        case 'tv':
        case 'u':
        case 'v':
        case 'vg':
          return "http://archive.foolz.us/" + g.BOARD + "/thread/" + g.THREAD_ID + "/";
        case 'lit':
          return "http://fuuka.warosu.org/" + g.BOARD + "/thread/" + g.THREAD_ID;
        case 'diy':
        case 'g':
        case 'sci':
          return "http://archive.installgentoo.net/" + g.BOARD + "/thread/" + g.THREAD_ID;
        case '3':
        case 'adv':
        case 'an':
        case 'ck':
        case 'co':
        case 'fa':
        case 'fit':
        case 'int':
        case 'k':
        case 'mu':
        case 'n':
        case 'o':
        case 'p':
        case 'po':
        case 'pol':
        case 'r9k':
        case 'soc':
        case 'sp':
        case 'toy':
        case 'trv':
        case 'vp':
        case 'x':
          return "http://archive.no-ip.org/" + g.BOARD + "/thread/" + g.THREAD_ID;
        default:
          return "http://boards.4chan.org/" + g.BOARD + "/";
      }
    }
  };

  ImageHover = {
    init: function() {
      return g.callbacks.push(this.node);
    },
    node: function(post) {
      if (!post.img) return;
      return $.on(post.img, 'mouseover', ImageHover.mouseover);
    },
    mouseover: function() {
      ui.el = $.el('img', {
        id: 'ihover',
        src: this.parentNode.href
      });
      $.add(d.body, ui.el);
      $.on(ui.el, 'load', ImageHover.load);
      $.on(this, 'mousemove', ui.hover);
      return $.on(this, 'mouseout', ImageHover.mouseout);
    },
    load: function() {
      var style;
      if (this !== ui.el) return;
      style = this.style;
      return ui.hover({
        clientX: -45 + parseInt(style.left),
        clientY: 120 + parseInt(style.top)
      });
    },
    mouseout: function() {
      ui.hoverend();
      $.off(this, 'mousemove', ui.hover);
      return $.off(this, 'mouseout', ImageHover.mouseout);
    }
  };

  AutoGif = {
    init: function() {
      return g.callbacks.push(this.node);
    },
    node: function(post) {
      var img, src;
      if (post.root.hidden || !post.img) return;
      src = post.img.parentNode.href;
      if (/gif$/.test(src) && !/spoiler/.test(src)) {
        img = $.el('img');
        $.on(img, 'load', function() {
          return post.img.src = src;
        });
        return img.src = src;
      }
    }
  };

  ImageExpand = {
    init: function() {
      g.callbacks.push(this.node);
      return this.dialog();
    },
    node: function(post) {
      var a;
      if (!post.img) return;
      a = post.img.parentNode;
      $.on(a, 'click', ImageExpand.cb.toggle);
      if (ImageExpand.on && !post.root.hidden && post["class"] !== 'inline') {
        return ImageExpand.expand(post.img);
      }
    },
    cb: {
      toggle: function(e) {
        if (e.shiftKey || e.altKey || e.ctrlKey || e.metaKey || e.button !== 0) {
          return;
        }
        e.preventDefault();
        return ImageExpand.toggle(this);
      },
      all: function() {
        var i, thumb, thumbs, _i, _j, _len, _len2, _len3, _ref;
        ImageExpand.on = this.checked;
        if (ImageExpand.on) {
          thumbs = $$('img[md5]');
          if (conf['Expand From Current']) {
            for (i = 0, _len = thumbs.length; i < _len; i++) {
              thumb = thumbs[i];
              if (thumb.getBoundingClientRect().top > 0) break;
            }
            thumbs = thumbs.slice(i);
          }
          for (_i = 0, _len2 = thumbs.length; _i < _len2; _i++) {
            thumb = thumbs[_i];
            ImageExpand.expand(thumb);
          }
        } else {
          _ref = $$('img[md5][hidden]');
          for (_j = 0, _len3 = _ref.length; _j < _len3; _j++) {
            thumb = _ref[_j];
            ImageExpand.contract(thumb);
          }
        }
      },
      typeChange: function() {
        var klass;
        switch (this.value) {
          case 'full':
            klass = '';
            break;
          case 'fit width':
            klass = 'fitwidth';
            break;
          case 'fit height':
            klass = 'fitheight';
            break;
          case 'fit screen':
            klass = 'fitwidth fitheight';
        }
        $('body > form').className = klass;
        if (/\bfitheight\b/.test(klass)) {
          $.on(window, 'resize', ImageExpand.resize);
          if (!ImageExpand.style) ImageExpand.style = $.addStyle('');
          return ImageExpand.resize();
        } else if (ImageExpand.style) {
          return $.off(window, 'resize', ImageExpand.resize);
        }
      }
    },
    toggle: function(a) {
      var rect, thumb;
      thumb = a.firstChild;
      if (thumb.hidden) {
        rect = a.getBoundingClientRect();
        if (rect.top < 0) d.body.scrollTop += rect.top - 42;
        if (rect.left < 0) d.body.scrollLeft += rect.left;
        return ImageExpand.contract(thumb);
      } else {
        return ImageExpand.expand(thumb);
      }
    },
    contract: function(thumb) {
      thumb.hidden = false;
      return thumb.nextSibling.hidden = true;
    },
    expand: function(thumb, url) {
      var a, img;
      if ($.x('ancestor-or-self::*[@hidden]', thumb)) return;
      thumb.hidden = true;
      if (img = thumb.nextSibling) {
        img.hidden = false;
        return;
      }
      a = thumb.parentNode;
      img = $.el('img', {
        src: url || a.href
      });
      $.on(img, 'error', ImageExpand.error);
      return $.add(a, img);
    },
    error: function() {
      var href, thumb, timeoutID, url;
      href = this.parentNode.href;
      thumb = this.previousSibling;
      ImageExpand.contract(thumb);
      $.rm(this);
      if (!(this.src.split('/')[2] === 'images.4chan.org' && (url = Redirect.image(href)))) {
        if (g.dead) return;
        url = href + '?' + Date.now();
      }
      timeoutID = setTimeout(ImageExpand.expand, 10000, thumb, url);
      if (!(engine === 'webkit' && url.split('/')[2] === 'images.4chan.org')) {
        return;
      }
      return $.ajax(url, {
        onreadystatechange: (function() {
          if (this.status === 404) return clearTimeout(timeoutID);
        })
      }, {
        type: 'head'
      });
    },
    dialog: function() {
      var controls, form, imageType, select;
      controls = $.el('div', {
        id: 'imgControls',
        innerHTML: "<select id=imageType name=imageType><option value=full>Full</option><option value='fit width'>Fit Width</option><option value='fit height'>Fit Height</option value='fit screen'><option value='fit screen'>Fit Screen</option></select><label>Expand Images<input type=checkbox id=imageExpand></label>"
      });
      imageType = $.get('imageType', 'full');
      select = $('select', controls);
      select.value = imageType;
      ImageExpand.cb.typeChange.call(select);
      $.on(select, 'change', $.cb.value);
      $.on(select, 'change', ImageExpand.cb.typeChange);
      $.on($('input', controls), 'click', ImageExpand.cb.all);
      form = $('body > form');
      return $.prepend(form, controls);
    },
    resize: function() {
      return ImageExpand.style.textContent = ".fitheight img[md5] + img {max-height:" + d.body.clientHeight + "px;}";
    }
  };

  Main = {
    init: function() {
      var cutoff, hiddenThreads, id, key, now, path, pathname, temp, timestamp, val, _ref;
      path = location.pathname;
      pathname = path.slice(1).split('/');
      g.BOARD = pathname[0], temp = pathname[1];
      if (temp === 'res') {
        g.REPLY = true;
        g.THREAD_ID = pathname[2];
      } else {
        g.PAGENUM = parseInt(temp) || 0;
      }
      for (key in conf) {
        val = conf[key];
        conf[key] = $.get(key, val);
      }
      $.on(window, 'message', Main.message);
      switch (location.hostname) {
        case 'sys.4chan.org':
          if (path === '/robots.txt') {
            qr.message.send({
              req: 'status',
              ready: true
            });
          } else if (/report/.test(location.search)) {
            $.ready(function() {
              return $.on($.id('recaptcha_response_field'), 'keydown', function(e) {
                if (e.keyCode === 8 && !e.target.value) {
                  return window.location = 'javascript:Recaptcha.reload()';
                }
              });
            });
          }
          return;
        case 'www.4chan.org':
          if (path === '/banned') {
            qr.message.send({
              req: 'status',
              ready: true,
              banned: true
            });
          }
          return;
        case 'images.4chan.org':
          $.ready(function() {
            if (d.title === '4chan - 404') return Redirect.init();
          });
          return;
      }
      $.ready(Options.init);
      if (conf['Quick Reply'] && conf['Hide Original Post Form']) {
        Main.css += 'form[name=post] { display: none; }';
      }
      Main.addStyle();
      now = Date.now();
      if (conf['Check for Updates'] && $.get('lastUpdate', 0) < now - 6 * HOUR) {
        $.ready(function() {
          return $.add(d.head, $.el('script', {
            src: 'https://raw.github.com/mayhemydg/4chan-x/master/latest.js'
          }));
        });
        $.set('lastUpdate', now);
      }
      g.hiddenReplies = $.get("hiddenReplies/" + g.BOARD + "/", {});
      if ($.get('lastChecked', 0) < now - 1 * DAY) {
        $.set('lastChecked', now);
        cutoff = now - 7 * DAY;
        hiddenThreads = $.get("hiddenThreads/" + g.BOARD + "/", {});
        for (id in hiddenThreads) {
          timestamp = hiddenThreads[id];
          if (timestamp < cutoff) delete hiddenThreads[id];
        }
        _ref = g.hiddenReplies;
        for (id in _ref) {
          timestamp = _ref[id];
          if (timestamp < cutoff) delete g.hiddenReplies[id];
        }
        $.set("hiddenThreads/" + g.BOARD + "/", hiddenThreads);
        $.set("hiddenReplies/" + g.BOARD + "/", g.hiddenReplies);
      }
      if (conf['Filter']) Filter.init();
      if (conf['Reply Hiding']) ReplyHiding.init();
      if (conf['Filter'] || conf['Reply Hiding']) StrikethroughQuotes.init();
      if (conf['Anonymize']) Anonymize.init();
      if (conf['Time Formatting']) Time.init();
      if (conf['File Info Formatting']) FileInfo.init();
      if (conf['Sauce']) Sauce.init();
      if (conf['Reveal Spoilers']) RevealSpoilers.init();
      if (conf['Image Auto-Gif']) AutoGif.init();
      if (conf['Image Hover']) ImageHover.init();
      if (conf['Report Button']) ReportButton.init();
      if (conf['Resurrect Quotes']) DeadQuotes.init();
      if (conf['Quote Inline']) QuoteInline.init();
      if (conf['Quote Preview']) QuotePreview.init();
      if (conf['Quote Backlinks']) QuoteBacklink.init();
      if (conf['Indicate OP quote']) QuoteOP.init();
      if (conf['Indicate Cross-thread Quotes']) QuoteCT.init();
      return $.ready(Main.ready);
    },
    ready: function() {
      var MutationObserver, form, nav, node, nodes, observer, _i, _j, _len, _len2, _ref, _ref2;
      if (d.title === '4chan - 404') {
        Redirect.init();
        return;
      }
      if (!$.id('navtopr')) return;
      $.addClass(d.body, "chanx_" + (VERSION.split('.')[1]));
      $.addClass(d.body, engine);
      _ref = ['navtop', 'navbot'];
      for (_i = 0, _len = _ref.length; _i < _len; _i++) {
        nav = _ref[_i];
        $.addClass($("a[href$='/" + g.BOARD + "/']", $.id(nav)), 'current');
      }
      form = $('form[name=delform]');
      Threading.thread(form.firstElementChild);
      Favicon.init();
      if (conf['Quick Reply']) qr.init();
      if (conf['Image Expansion']) ImageExpand.init();
      if (conf['Thread Watcher']) {
        setTimeout(function() {
          return Watcher.init();
        });
      }
      if (conf['Keybinds']) {
        setTimeout(function() {
          return Keybinds.init();
        });
      }
      if (g.REPLY) {
        if (conf['Thread Updater']) {
          setTimeout(function() {
            return Updater.init();
          });
        }
        if (conf['Thread Stats']) ThreadStats.init();
        if (conf['Reply Navigation']) {
          setTimeout(function() {
            return Nav.init();
          });
        }
        if (conf['Post in Title']) TitlePost.init();
        if (conf['Unread Count'] || conf['Unread Favicon']) Unread.init();
      } else {
        if (conf['Thread Hiding']) {
          setTimeout(function() {
            return ThreadHiding.init();
          });
        }
        if (conf['Thread Expansion']) {
          setTimeout(function() {
            return ExpandThread.init();
          });
        }
        if (conf['Comment Expansion']) {
          setTimeout(function() {
            return ExpandComment.init();
          });
        }
        if (conf['Index Navigation']) {
          setTimeout(function() {
            return Nav.init();
          });
        }
      }
      nodes = [];
      _ref2 = $$('.op, a + table', form);
      for (_j = 0, _len2 = _ref2.length; _j < _len2; _j++) {
        node = _ref2[_j];
        nodes.push(Main.preParse(node));
      }
      Main.node(nodes, true);
      if (MutationObserver = window.WebKitMutationObserver || window.MozMutationObserver || window.OMutationObserver || window.MutationObserver) {
        observer = new MutationObserver(Main.observer);
        return observer.observe(form, {
          childList: true,
          subtree: true
        });
      } else {
        return $.on(form, 'DOMNodeInserted', Main.listener);
      }
    },
    addStyle: function() {
      $.off(d, 'DOMNodeInserted', Main.addStyle);
      if (d.head) {
        return $.addStyle(Main.css);
      } else {
        return $.on(d, 'DOMNodeInserted', Main.addStyle);
      }
    },
    message: function(e) {
      var data, version;
      data = e.data;
      if (data.qr) {
        qr.message.receive(data);
        return;
      }
      version = data.version;
      if (version && version !== VERSION && confirm('An updated version of 4chan X is available, would you like to install it now?')) {
        return window.location = "https://raw.github.com/mayhemydg/4chan-x/" + version + "/4chan_x.user.js";
      }
    },
    preParse: function(node) {
      var klass, post;
      klass = node.className;
      post = {
        root: node,
        el: klass === 'op' ? node : node.firstChild.firstChild.lastChild,
        "class": klass,
        id: node.getElementsByTagName('input')[0].name,
        threadId: g.THREAD_ID || $.x('ancestor::div[@class="thread"]', node).firstChild.id,
        isOP: klass === 'op',
        isInlined: /\binline\b/.test(klass),
        filesize: node.getElementsByClassName('filesize')[0] || false,
        quotes: node.getElementsByClassName('quotelink'),
        backlinks: node.getElementsByClassName('backlink')
      };
      post.img = post.filesize ? node.getElementsByTagName('img')[0] : false;
      return post;
    },
    node: function(nodes, notify) {
      var callback, node, _i, _j, _len, _len2, _ref;
      _ref = g.callbacks;
      for (_i = 0, _len = _ref.length; _i < _len; _i++) {
        callback = _ref[_i];
        try {
          for (_j = 0, _len2 = nodes.length; _j < _len2; _j++) {
            node = nodes[_j];
            callback(node);
          }
        } catch (err) {
          if (notify) {
            alert("4chan X (" + VERSION + ") error: " + err.message + "\nhttp://mayhemydg.github.com/4chan-x/#bug-report\n\n" + err.stack);
          }
        }
      }
    },
    observer: function(mutations) {
      var addedNode, mutation, nodes, _i, _j, _len, _len2, _ref;
      nodes = [];
      for (_i = 0, _len = mutations.length; _i < _len; _i++) {
        mutation = mutations[_i];
        _ref = mutation.addedNodes;
        for (_j = 0, _len2 = _ref.length; _j < _len2; _j++) {
          addedNode = _ref[_j];
          if (addedNode.nodeName === 'TABLE') nodes.push(Main.preParse(addedNode));
        }
      }
      if (nodes.length) return Main.node(nodes);
    },
    listener: function(e) {
      var target;
      target = e.target;
      if (target.nodeName === 'TABLE') return Main.node([Main.preParse(target)]);
    },
    css: '\
/* dialog styling */\
.dialog {\
  border: 1px solid rgba(0,0,0,.25);\
}\
.move {\
  cursor: move;\
}\
label, .favicon {\
  cursor: pointer;\
}\
a[href="javascript:;"] {\
  text-decoration: none;\
}\
\
.block ~ .op,\
.block ~ .omittedposts,\
.block ~ table,\
#content > [name=tab]:not(:checked) + div,\
#updater:not(:hover) > :not(.move),\
#qp > input, #qp .inline, .forwarded {\
  display: none;\
}\
\
.autohide:not(:hover) > form {\
  display: none;\
}\
#qr > .move {\
  min-width: 300px;\
  overflow: hidden;\
  box-sizing: border-box;\
  -moz-box-sizing: border-box;\
  padding: 0 2px;\
}\
#qr > .move > span {\
  float: right;\
}\
#autohide, .close, #qr select, #dump, .remove, .captcha, #qr .warning {\
  cursor: pointer;\
}\
#qr select,\
#qr > form {\
  margin: 0;\
}\
#dump {\
  background: -webkit-linear-gradient(#EEE, #CCC);\
  background: -moz-linear-gradient(#EEE, #CCC);\
  background: -o-linear-gradient(#EEE, #CCC);\
  background: linear-gradient(#EEE, #CCC);\
  width: 10%;\
  padding: -moz-calc(1px) 0 2px;\
}\
#dump:hover, #dump:focus {\
  background: -webkit-linear-gradient(#FFF, #DDD);\
  background: -moz-linear-gradient(#FFF, #DDD);\
  background: -o-linear-gradient(#FFF, #DDD);\
  background: linear-gradient(#FFF, #DDD);\
}\
#dump:active, .dump #dump:not(:hover):not(:focus) {\
  background: -webkit-linear-gradient(#CCC, #DDD);\
  background: -moz-linear-gradient(#CCC, #DDD);\
  background: -o-linear-gradient(#CCC, #DDD);\
  background: linear-gradient(#CCC, #DDD);\
}\
#qr:not(.dump) #replies, .dump > form > label {\
  display: none;\
}\
#replies {\
  display: block;\
  height: 100px;\
  position: relative;\
  -webkit-user-select: none;\
  -moz-user-select: none;\
  -o-user-select: none;\
  user-select: none;\
}\
#replies > div {\
  counter-reset: previews;\
  top: 0; right: 0; bottom: 0; left: 0;\
  margin: 0; padding: 0;\
  overflow: hidden;\
  position: absolute;\
  white-space: pre;\
}\
#replies > div:hover {\
  bottom: -10px;\
  overflow-x: auto;\
  z-index: 1;\
}\
.preview {\
  background-color: rgba(0,0,0,.2) !important;\
  background-position: 50% 20% !important;\
  background-size: cover !important;\
  border: 1px solid #666;\
  box-sizing: border-box;\
  -moz-box-sizing: border-box;\
  cursor: move;\
  display: inline-block;\
  height: 90px; width: 90px;\
  margin: 5px; padding: 2px;\
  opacity: .5;\
  outline: none;\
  overflow: hidden;\
  position: relative;\
  text-shadow: 0 1px 1px #000;\
  -webkit-transition: .25s ease-in-out;\
  -moz-transition: .25s ease-in-out;\
  -o-transition: .25s ease-in-out;\
  transition: .25s ease-in-out;\
  vertical-align: top;\
}\
.preview:hover, .preview:focus {\
  opacity: .9;\
}\
.preview#selected {\
  opacity: 1;\
}\
.preview::before {\
  counter-increment: previews;\
  content: counter(previews);\
  color: #FFF;\
  font-weight: 700;\
  padding: 3px;\
  position: absolute;\
  top: 0;\
  right: 0;\
  text-shadow: 0 0 3px #000, 0 0 8px #000;\
}\
.preview.drag {\
  box-shadow: 0 0 10px rgba(0,0,0,.5);\
}\
.preview.over {\
  border-color: #FFF;\
}\
.preview > span {\
  color: #FFF;\
}\
.remove {\
  background: none;\
  color: #E00;\
  font-weight: 700;\
  padding: 3px;\
}\
.remove:hover::after {\
  content: " Remove";\
}\
.preview > label {\
  background: rgba(0,0,0,.5);\
  color: #FFF;\
  right: 0; bottom: 0; left: 0;\
  position: absolute;\
  text-align: center;\
}\
.preview > label > input {\
  margin: 0;\
}\
#addReply {\
  color: #333;\
  font-size: 3.5em;\
  line-height: 100px;\
}\
#addReply:hover, #addReply:focus {\
  color: #000;\
}\
.field {\
  border: 1px solid #CCC;\
  color: #333;\
  font: 13px sans-serif;\
  margin: 0;\
  padding: 2px 4px 3px;\
  width: 30%;\
  -webkit-transition: color .25s, border .25s;\
  -moz-transition: color .25s, border .25s;\
  -o-transition: color .25s, border .25s;\
  transition: color .25s, border .25s;\
}\
.field:-moz-placeholder,\
.field:hover:-moz-placeholder {\
  color: #AAA;\
}\
.field:hover, .field:focus {\
  border-color: #999;\
  color: #000;\
  outline: none;\
}\
textarea.field {\
  min-height: 120px;\
}\
.field:only-child {\
  min-width: 100%;\
}\
.captcha {\
  background: #FFF;\
  outline: 1px solid #CCC;\
  outline-offset: -1px;\
  text-align: center;\
}\
.captcha > img {\
  height: 57px;\
  width: 300px;\
}\
#qr [type=file] {\
  margin: 1px 0;\
  width: 70%;\
}\
#qr [type=submit] {\
  margin: 1px 0;\
  padding: 1px; /* not Gecko */\
  padding: 0 -moz-calc(1px); /* Gecko does not respect box-sizing: border-box */\
  width: 30%;\
}\
\
.new {\
  background: lime;\
}\
.warning {\
  color: red;\
}\
.replyhider {\
  vertical-align: top;\
}\
\
.filesize + br + a {\
  float: left;\
  pointer-events: none;\
}\
.filename:hover > .fntrunc,\
.filename:not(:hover) > .fnfull {\
  display: none;\
}\
img[md5], img[md5] + img {\
  pointer-events: all;\
}\
.fitwidth img[md5] + img {\
  max-width: 100%;\
}\
.gecko  > .fitwidth img[md5] + img,\
.presto > .fitwidth img[md5] + img {\
  width: 100%;\
}\
/* revealed spoilers do not have height/width,\
   this fixed "expanded" auto-gifs */\
img[md5] {\
  max-height: 251px;\
  max-width: 251px;\
}\
td > .filesize > img[md5] {\
  max-height: 126px;\
  max-width: 126px;\
}\
\
#qr, #qp, #updater, #stats, #ihover, #overlay, #navlinks {\
  position: fixed;\
}\
\
#ihover {\
  max-height: 97%;\
  max-width: 75%;\
  padding-bottom: 18px;\
}\
\
#navlinks {\
  font-size: 16px;\
  top: 25px;\
  right: 5px;\
}\
\
#overlay {\
  top: 0;\
  right: 0;\
  left: 0;\
  bottom: 0;\
  text-align: center;\
  background: rgba(0,0,0,.5);\
  z-index: 1;\
}\
#overlay::after {\
  content: "";\
  display: inline-block;\
  height: 100%;\
  vertical-align: middle;\
}\
#options {\
  display: inline-block;\
  padding: 5px;\
  text-align: left;\
  vertical-align: middle;\
  width: 600px;\
}\
#credits {\
  float: right;\
}\
#options ul {\
  list-style: none;\
  padding: 0;\
}\
#options label {\
  text-decoration: underline;\
}\
#content > div {\
  height: 450px;\
  overflow: auto;\
}\
#content textarea {\
  margin: 0;\
  min-height: 100px;\
  resize: vertical;\
  width: 100%;\
}\
#sauces {\
  height: 320px;\
}\
\
#updater {\
  text-align: right;\
}\
#updater input[type=text] {\
  width: 50px;\
}\
#updater:not(:hover) {\
  border: none;\
  background: transparent;\
}\
\
#stats {\
  border: none;\
}\
\
#watcher {\
  padding-bottom: 5px;\
  position: absolute;\
  overflow: hidden;\
  white-space: nowrap;\
}\
#watcher:not(:hover) {\
  max-height: 220px;\
}\
#watcher > div {\
  max-width: 200px;\
  overflow: hidden;\
  padding-left: 5px;\
  padding-right: 5px;\
  text-overflow: ellipsis;\
}\
#watcher > .move {\
  padding-top: 5px;\
  text-decoration: underline;\
}\
\
#qp {\
  padding-bottom: 5px;\
}\
#qp > a > img {\
  max-height: 300px;\
  max-width: 500px;\
}\
.qphl {\
  outline: 2px solid rgba(216, 94, 49, .7);\
}\
.inlined {\
  opacity: .5;\
}\
.inline .reply {\
  background-color: rgba(255, 255, 255, 0.15);\
  border: 1px solid rgba(128, 128, 128, 0.5);\
}\
.filetitle, .replytitle, .postername, .commentpostername, .postertrip {\
  background: none;\
}\
.filter_highlight.op,\
.filter_highlight > td[id] {\
  box-shadow: -5px 0 rgba(255,0,0,0.5);\
}\
.filtered {\
  text-decoration: line-through;\
}\
.quotelink.forwardlink {\
  color: #ef5411;\
}\
'
  };

  Main.init();

}).call(this);<|MERGE_RESOLUTION|>--- conflicted
+++ resolved
@@ -73,11 +73,7 @@
  */
 
 (function() {
-<<<<<<< HEAD
-  var $, $$, Anonymize, AutoGif, DAY, DeadQuotes, ExpandComment, ExpandThread, Favicon, FileInfo, Filter, GetTitle, HOUR, ImageExpand, ImageHover, Keybinds, MINUTE, Main, NAMESPACE, Nav, Options, QuoteBacklink, QuoteCT, QuoteInline, QuoteOP, QuotePreview, Redirect, ReplyHiding, ReportButton, RevealSpoilers, SECOND, Sauce, StrikethroughQuotes, ThreadHiding, ThreadStats, Threading, Time, TitlePost, Unread, Updater, VERSION, Watcher, conf, config, d, engine, flatten, g, key, log, qr, ui, val, _base;
-=======
-  var $, $$, Anonymize, AutoGif, DAY, ExpandComment, ExpandThread, Favicon, FileInfo, Filter, GetTitle, HOUR, ImageExpand, ImageHover, Keybinds, MINUTE, Main, NAMESPACE, Nav, Options, QuoteBacklink, QuoteCT, QuoteInline, QuoteOP, QuotePreview, Redirect, ReplyHiding, ReportButton, RevealSpoilers, SECOND, Sauce, StrikethroughQuotes, ThreadHiding, ThreadStats, Threading, Time, TitlePost, Unread, Updater, VERSION, Watcher, conf, config, d, engine, flatten, g, log, qr, ui, _base;
->>>>>>> 97bc32ee
+  var $, $$, Anonymize, AutoGif, DAY, DeadQuotes, ExpandComment, ExpandThread, Favicon, FileInfo, Filter, GetTitle, HOUR, ImageExpand, ImageHover, Keybinds, MINUTE, Main, NAMESPACE, Nav, Options, QuoteBacklink, QuoteCT, QuoteInline, QuoteOP, QuotePreview, Redirect, ReplyHiding, ReportButton, RevealSpoilers, SECOND, Sauce, StrikethroughQuotes, ThreadHiding, ThreadStats, Threading, Time, TitlePost, Unread, Updater, VERSION, Watcher, conf, config, d, engine, flatten, g, log, qr, ui, _base;
 
   config = {
     main: {
