// ==UserScript==
// @name           4chan x
// @namespace      aeosynth
// @description    Adds various features.
// @version        2.17.1
// @copyright      2009-2011 James Campos <james.r.campos@gmail.com>
// @license        MIT; http://en.wikipedia.org/wiki/Mit_license
// @include        http://boards.4chan.org/*
// @include        http://sys.4chan.org/*
// @updateURL      http://userscripts.org/scripts/source/51412.meta.js
// ==/UserScript==

/* LICENSE
 *
 * Copyright (c) 2009-2011 James Campos <james.r.campos@gmail.com>
 *
 * Permission is hereby granted, free of charge, to any person
 * obtaining a copy of this software and associated documentation
 * files (the "Software"), to deal in the Software without
 * restriction, including without limitation the rights to use,
 * copy, modify, merge, publish, distribute, sublicense, and/or sell
 * copies of the Software, and to permit persons to whom the
 * Software is furnished to do so, subject to the following
 * conditions:
 *
 * The above copyright notice and this permission notice shall be
 * included in all copies or substantial portions of the Software.
 * THE SOFTWARE IS PROVIDED "AS IS", WITHOUT WARRANTY OF ANY KIND,
 * EXPRESS OR IMPLIED, INCLUDING BUT NOT LIMITED TO THE WARRANTIES
 * OF MERCHANTABILITY, FITNESS FOR A PARTICULAR PURPOSE AND
 * NONINFRINGEMENT. IN NO EVENT SHALL THE AUTHORS OR COPYRIGHT
 * HOLDERS BE LIABLE FOR ANY CLAIM, DAMAGES OR OTHER LIABILITY,
 * WHETHER IN AN ACTION OF CONTRACT, TORT OR OTHERWISE, ARISING
 * FROM, OUT OF OR IN CONNECTION WITH THE SOFTWARE OR THE USE OR
 * OTHER DEALINGS IN THE SOFTWARE.
 */

/* HACKING
 *
 * 4chan x is written in CoffeeScript[1], and developed on github[2].
 *
 * [1]: http://jashkenas.github.com/coffee-script/
 * [2]: http://github.com/aeosynth/4chan-x
 */

/* CONTRIBUTORS
 *
 * Zixaphir - fix qr textarea - captcha-image gap
 * Mayhem - various features / fixes
 * Ongpot - sfw favicon
 * thisisanon - nsfw + 404 favicons
 * Anonymous - empty favicon
 * Seiba - chrome quick reply focusing
 * herpaderpderp - recaptcha fixes
 * wakimoko - recaptcha tab order http://userscripts.org/scripts/show/82657
 * All the people who've taken the time to write bug reports.
 *
 * Thank you.
 */

(function() {
  var $, $$, Favicon, NAMESPACE, Recaptcha, Time, anonymize, conf, config, cooldown, d, expandComment, expandThread, firstRun, g, imgExpand, imgGif, imgHover, imgPreloading, key, keybinds, log, main, nav, nodeInserted, options, qr, quoteBacklink, quoteInline, quoteOP, quotePreview, redirect, replyHiding, reportButton, revealSpoilers, sauce, threadHiding, threadStats, threading, titlePost, ui, unread, updater, val, watcher, _ref;
  var __slice = Array.prototype.slice;
  config = {
    main: {
      Enhancing: {
        '404 Redirect': [true, 'Redirect dead threads'],
        'Anonymize': [false, 'Make everybody anonymous'],
        'Keybinds': [false, 'Binds actions to keys'],
        'Time Formatting': [true, 'Arbitrarily formatted timestamps, using your local time'],
        'Report Button': [true, 'Add report buttons'],
        'Comment Expansion': [true, 'Expand too long comments'],
        'Thread Expansion': [true, 'View all replies'],
        'Index Navigation': [true, 'Navigate to previous / next thread'],
        'Reply Navigation': [false, 'Navigate to top / bottom of thread']
      },
      Hiding: {
        'Reply Hiding': [true, 'Hide single replies'],
        'Thread Hiding': [true, 'Hide entire threads'],
        'Show Stubs': [true, 'Of hidden threads / replies']
      },
      Imaging: {
        'Image Auto-Gif': [false, 'Animate gif thumbnails'],
        'Image Expansion': [true, 'Expand images'],
        'Image Hover': [false, 'Show full image on mouseover'],
        'Image Preloading': [false, 'Preload Images'],
        'Sauce': [true, 'Add sauce to images'],
        'Reveal Spoilers': [false, 'Replace spoiler thumbnails by the original thumbnail']
      },
      Monitoring: {
        'Thread Updater': [true, 'Update threads. Has more options in its own dialog.'],
        'Unread Count': [true, 'Show unread post count in tab title'],
        'Post in Title': [true, 'Show the op\'s post in the tab title'],
        'Thread Stats': [true, 'Display reply and image count'],
        'Thread Watcher': [true, 'Bookmark threads'],
        'Auto Watch': [true, 'Automatically watch threads that you start'],
        'Auto Watch Reply': [false, 'Automatically watch threads that you reply to']
      },
      Posting: {
        'Auto Noko': [true, 'Always redirect to your post'],
        'Cooldown': [true, 'Prevent \'flood detected\' errors'],
        'Quick Reply': [true, 'Reply without leaving the page'],
        'Persistent QR': [false, 'Quick reply won\'t disappear after posting. Only in replies.'],
        'Auto Hide QR': [true, 'Automatically auto-hide the quick reply when posting']
      },
      Quoting: {
        'Quote Backlinks': [true, 'Add quote backlinks'],
        'OP Backlinks': [false, 'Add backlinks to the OP'],
        'Quote Highlighting': [true, 'Highlight the previewed post'],
        'Quote Inline': [true, 'Show quoted post inline on quote click'],
        'Quote Preview': [true, 'Show quote content on hover'],
        'Indicate OP quote': [true, 'Add \'(OP)\' to OP quotes']
      }
    },
    flavors: ['http://regex.info/exif.cgi?url=', 'http://iqdb.org/?url=', 'http://google.com/searchbyimage?image_url=', '#http://tineye.com/search?url=', '#http://saucenao.com/search.php?db=999&url=', '#http://imgur.com/upload?url='].join('\n'),
    time: '%m/%d/%y(%a)%H:%M',
    hotkeys: {
      close: 'Esc',
      spoiler: 'ctrl+s',
      openQR: 'i',
      openEmptyQR: 'I',
      submit: 'alt+s',
      nextReply: 'J',
      previousReply: 'K',
      nextThread: 'n',
      previousThread: 'p',
      nextPage: 'L',
      previousPage: 'H',
      zero: '0',
      openThreadTab: 'o',
      openThread: 'O',
      expandThread: 'e',
      watch: 'w',
      hide: 'x',
      expandImages: 'm',
      expandAllImages: 'M',
      update: 'u',
      unreadCountTo0: 'z'
    },
    updater: {
      checkbox: {
        'Scrolling': [false, 'Scroll updated posts into view. Only enabled at bottom of page.'],
        'Verbose': [true, 'Show countdown timer, new post count'],
        'Auto Update': [true, 'Automatically fetch new posts']
      },
      'Interval': 30
    }
  };
  conf = {};
  (function(parent, obj) {
    var key, val, _results;
    if (obj.length) {
      if (typeof obj[0] === 'boolean') {
        return conf[parent] = obj[0];
      } else {
        return conf[parent] = obj;
      }
    } else if (typeof obj === 'object') {
      _results = [];
      for (key in obj) {
        val = obj[key];
        _results.push(arguments.callee(key, val));
      }
      return _results;
    } else {
      return conf[parent] = obj;
    }
  })(null, config);
  if (typeof console !== "undefined" && console !== null) {
    log = function(arg) {
      return console.log(arg);
    };
  }
  if (!Object.keys) {
    Object.keys = function(o) {
      var key, _i, _len, _results;
      _results = [];
      for (_i = 0, _len = o.length; _i < _len; _i++) {
        key = o[_i];
        _results.push(key);
      }
      return _results;
    };
  }
  NAMESPACE = 'AEOS.4chan_x.';
  d = document;
  g = {
    callbacks: []
  };
  ui = {
    dialog: function(id, position, html) {
      var el, left, top, _ref, _ref2;
      el = d.createElement('div');
      el.className = 'reply dialog';
      el.innerHTML = html;
      el.id = id;
      left = position.left, top = position.top;
      left = (_ref = localStorage["" + NAMESPACE + id + "Left"]) != null ? _ref : left;
      top = (_ref2 = localStorage["" + NAMESPACE + id + "Top"]) != null ? _ref2 : top;
      if (left) {
        el.style.left = left;
      } else {
        el.style.right = 0;
      }
      if (top) {
        el.style.top = top;
      } else {
        el.style.bottom = 0;
      }
      el.querySelector('div.move').addEventListener('mousedown', ui.dragstart, false);
      return el;
    },
    dragstart: function(e) {
      var el, rect;
      e.preventDefault();
      ui.el = el = this.parentNode;
      d.addEventListener('mousemove', ui.drag, false);
      d.addEventListener('mouseup', ui.dragend, false);
      rect = el.getBoundingClientRect();
      ui.dx = e.clientX - rect.left;
      ui.dy = e.clientY - rect.top;
      ui.width = d.body.clientWidth - el.offsetWidth;
      return ui.height = d.body.clientHeight - el.offsetHeight;
    },
    drag: function(e) {
      var bottom, el, left, right, top;
      el = ui.el;
      left = e.clientX - ui.dx;
      if (left < 10) {
        left = '0';
      } else if (ui.width - left < 10) {
        left = null;
      }
      right = left ? null : 0;
      top = e.clientY - ui.dy;
      if (top < 10) {
        top = '0';
      } else if (ui.height - top < 10) {
        top = null;
      }
      bottom = top ? null : 0;
      el.style.top = top;
      el.style.right = right;
      el.style.bottom = bottom;
      return el.style.left = left;
    },
    dragend: function() {
      var el, id;
      el = ui.el;
      id = el.id;
      localStorage["" + NAMESPACE + id + "Left"] = el.style.left;
      localStorage["" + NAMESPACE + id + "Top"] = el.style.top;
      d.removeEventListener('mousemove', ui.drag, false);
      return d.removeEventListener('mouseup', ui.dragend, false);
    },
    hover: function(e) {
      var clientHeight, clientWidth, clientX, clientY, el, height, top, _ref;
      clientX = e.clientX, clientY = e.clientY;
      el = ui.el;
      _ref = d.body, clientHeight = _ref.clientHeight, clientWidth = _ref.clientWidth;
      height = el.offsetHeight;
      top = clientY - 120;
      el.style.top = clientHeight < height || top < 0 ? 0 : top + height > clientHeight ? clientHeight - height : top;
      if (clientX < clientWidth - 400) {
        el.style.left = clientX + 45;
        return el.style.right = null;
      } else {
        el.style.left = null;
        return el.style.right = clientWidth - clientX + 45;
      }
    },
    hoverend: function(e) {
      return ui.el.parentNode.removeChild(ui.el);
    }
  };
  /*
  loosely follows the jquery api:
  http://api.jquery.com/
  not chainable
  */
  $ = function(selector, root) {
    if (root == null) {
      root = d.body;
    }
    return root.querySelector(selector);
  };
  $.extend = function(object, properties) {
    var key, val;
    for (key in properties) {
      val = properties[key];
      object[key] = val;
    }
    return object;
  };
  $.extend($, {
    id: function(id) {
      return d.getElementById(id);
    },
    globalEval: function(code) {
      var script;
      script = $.el('script', {
        textContent: "(" + code + ")()"
      });
      $.append(d.head, script);
      return $.rm(script);
    },
    get: function(url, cb) {
      var r;
      r = new XMLHttpRequest();
      r.onload = cb;
      r.open('get', url, true);
      r.send();
      return r;
    },
    cache: function(url, cb) {
      var req;
      if (req = $.cache.requests[url]) {
        if (req.readyState === 4) {
          return cb.call(req);
        } else {
          return req.callbacks.push(cb);
        }
      } else {
        req = $.get(url, (function() {
          var cb, _i, _len, _ref, _results;
          _ref = this.callbacks;
          _results = [];
          for (_i = 0, _len = _ref.length; _i < _len; _i++) {
            cb = _ref[_i];
            _results.push(cb.call(this));
          }
          return _results;
        }));
        req.callbacks = [cb];
        return $.cache.requests[url] = req;
      }
    },
    cb: {
      checked: function() {
        return $.setValue(this.name, this.checked);
      },
      value: function() {
        return $.setValue(this.name, this.value);
      }
    },
    addStyle: function(css) {
      var style;
      style = $.el('style', {
        textContent: css
      });
      $.append(d.head, style);
      return style;
    },
    x: function(path, root) {
      if (root == null) {
        root = d.body;
      }
      return d.evaluate(path, root, null, XPathResult.ANY_UNORDERED_NODE_TYPE, null).singleNodeValue;
    },
    tn: function(s) {
      return d.createTextNode(s);
    },
    replace: function(root, el) {
      return root.parentNode.replaceChild(el, root);
    },
    hide: function(el) {
      return el.hidden = true;
    },
    show: function(el) {
      return el.hidden = false;
    },
    addClass: function(el, className) {
      return el.className += ' ' + className;
    },
    removeClass: function(el, className) {
      return el.className = el.className.replace(' ' + className, '');
    },
    rm: function(el) {
      return el.parentNode.removeChild(el);
    },
    append: function() {
      var child, children, parent, _i, _len, _results;
      parent = arguments[0], children = 2 <= arguments.length ? __slice.call(arguments, 1) : [];
      _results = [];
      for (_i = 0, _len = children.length; _i < _len; _i++) {
        child = children[_i];
        _results.push(parent.appendChild(child));
      }
      return _results;
    },
    prepend: function(parent, child) {
      return parent.insertBefore(child, parent.firstChild);
    },
    after: function(root, el) {
      return root.parentNode.insertBefore(el, root.nextSibling);
    },
    before: function(root, el) {
      return root.parentNode.insertBefore(el, root);
    },
    el: function(tag, properties) {
      var el;
      el = d.createElement(tag);
      if (properties) {
        $.extend(el, properties);
      }
      return el;
    },
    bind: function(el, eventType, handler) {
      return el.addEventListener(eventType, handler, false);
    },
    unbind: function(el, eventType, handler) {
      return el.removeEventListener(eventType, handler, false);
    },
    isDST: function() {
      /*
             http://en.wikipedia.org/wiki/Daylight_saving_time_in_the_United_States
             Since 2007, daylight saving time starts on the second Sunday of March
             and ends on the first Sunday of November, with all time changes taking
             place at 2:00 AM (0200) local time.
          */      var date, month, sunday;
      date = new Date();
      month = date.getMonth();
      if (month < 2 || 10 < month) {
        return false;
      }
      if ((2 < month && month < 10)) {
        return true;
      }
      sunday = date.getDate() - date.getDay();
      if (month === 2) {
        if (sunday < 8) {
          return false;
        }
        if (sunday < 15 && date.getDay() === 0) {
          if (date.getHour() < 1) {
            return false;
          }
          return true;
        }
        return true;
      }
      if (month === 10) {
        if (sunday < 1) {
          return true;
        }
        if (sunday < 8 && date.getDay() === 0) {
          if (date.getHour() < 1) {
            return true;
          }
          return false;
        }
        return false;
      }
    }
  });
  $.cache.requests = {};
  if (typeof GM_deleteValue !== "undefined" && GM_deleteValue !== null) {
    $.extend($, {
      deleteValue: function(name) {
        name = NAMESPACE + name;
        return GM_deleteValue(name);
      },
      getValue: function(name, defaultValue) {
        var value;
        name = NAMESPACE + name;
        if (value = GM_getValue(name)) {
          return JSON.parse(value);
        } else {
          return defaultValue;
        }
      },
      openInTab: function(url) {
        return GM_openInTab(url);
      },
      setValue: function(name, value) {
        name = NAMESPACE + name;
        localStorage[name] = JSON.stringify(value);
        return GM_setValue(name, JSON.stringify(value));
      }
    });
  } else {
    $.extend($, {
      deleteValue: function(name) {
        name = NAMESPACE + name;
        return delete localStorage[name];
      },
      getValue: function(name, defaultValue) {
        var value;
        name = NAMESPACE + name;
        if (value = localStorage[name]) {
          return JSON.parse(value);
        } else {
          return defaultValue;
        }
      },
      openInTab: function(url) {
        return window.open(url, "_blank");
      },
      setValue: function(name, value) {
        name = NAMESPACE + name;
        return localStorage[name] = JSON.stringify(value);
      }
    });
  }
  for (key in conf) {
    val = conf[key];
    conf[key] = $.getValue(key, val);
  }
  $$ = function(selector, root) {
    if (root == null) {
      root = d.body;
    }
    return Array.prototype.slice.call(root.querySelectorAll(selector));
  };
  expandComment = {
    init: function() {
      var a, _i, _len, _ref, _results;
      _ref = $$('span.abbr a');
      _results = [];
      for (_i = 0, _len = _ref.length; _i < _len; _i++) {
        a = _ref[_i];
        _results.push($.bind(a, 'click', expandComment.expand));
      }
      return _results;
    },
    expand: function(e) {
      var a, replyID, threadID, _, _ref;
      e.preventDefault();
      _ref = this.href.match(/(\d+)#(\d+)/), _ = _ref[0], threadID = _ref[1], replyID = _ref[2];
      this.textContent = "Loading " + replyID + "...";
      threadID = this.pathname.split('/').pop() || $.x('ancestor::div[@class="thread"]/div', this).id;
      a = this;
      return $.cache(this.pathname, (function() {
        return expandComment.parse(this, a, threadID, replyID);
      }));
    },
    parse: function(req, a, threadID, replyID) {
      var body, bq, reply, _i, _len, _ref;
      if (req.status !== 200) {
        a.textContent = "" + req.status + " " + req.statusText;
        return;
      }
      body = $.el('body', {
        innerHTML: req.responseText
      });
      if (threadID === replyID) {
        bq = $('blockquote', body);
      } else {
        _ref = $$('td[id]', body);
        for (_i = 0, _len = _ref.length; _i < _len; _i++) {
          reply = _ref[_i];
          if (reply.id === replyID) {
            bq = $('blockquote', reply);
            break;
          }
        }
      }
      return $.replace(a.parentNode.parentNode, bq);
    }
  };
  expandThread = {
    init: function() {
      var a, span, _i, _len, _ref, _results;
      _ref = $$('span.omittedposts');
      _results = [];
      for (_i = 0, _len = _ref.length; _i < _len; _i++) {
        span = _ref[_i];
        a = $.el('a', {
          textContent: "+ " + span.textContent,
          className: 'omittedposts'
        });
        $.bind(a, 'click', expandThread.cb.toggle);
        _results.push($.replace(span, a));
      }
      return _results;
    },
    cb: {
      toggle: function(e) {
        var thread;
        thread = this.parentNode;
        return expandThread.toggle(thread);
      }
    },
    toggle: function(thread) {
      var a, backlink, num, pathname, prev, table, threadID, _i, _len, _ref, _ref2, _results;
      threadID = thread.firstChild.id;
      pathname = "/" + g.BOARD + "/res/" + threadID;
      a = $('a.omittedposts', thread);
      switch (a.textContent[0]) {
        case '+':
          if ((_ref = $('.op .container', thread)) != null) {
            _ref.innerHTML = '';
          }
          a.textContent = a.textContent.replace('+', 'X Loading...');
          return $.cache(pathname, (function() {
            return expandThread.parse(this, pathname, thread, a);
          }));
        case 'X':
          a.textContent = a.textContent.replace('X Loading...', '+');
          return $.cache[pathname].abort();
        case '-':
          a.textContent = a.textContent.replace('-', '+');
          num = (function() {
            switch (g.BOARD) {
              case 'b':
                return 3;
              case 't':
                return 1;
              default:
                return 5;
            }
          })();
          table = $.x("following::br[@clear][1]/preceding::table[" + num + "]", a);
          while ((prev = table.previousSibling) && (prev.nodeName === 'TABLE')) {
            $.rm(prev);
          }
          _ref2 = $$('.op a.backlink');
          _results = [];
          for (_i = 0, _len = _ref2.length; _i < _len; _i++) {
            backlink = _ref2[_i];
            _results.push(!$.id(backlink.hash.slice(1)) ? $.rm(backlink) : void 0);
          }
          return _results;
      }
    },
    parse: function(req, pathname, thread, a) {
      var body, br, next, quote, table, tables, _i, _j, _len, _len2, _ref, _results;
      if (req.status !== 200) {
        a.textContent = "" + req.status + " " + req.statusText;
        $.unbind(a, 'click', expandThread.cb.toggle);
        return;
      }
      a.textContent = a.textContent.replace('X Loading...', '-');
      while ((next = a.nextSibling) && !next.clear) {
        $.rm(next);
      }
      br = next;
      body = $.el('body', {
        innerHTML: req.responseText
      });
      _ref = $$('a.quotelink', body);
      for (_i = 0, _len = _ref.length; _i < _len; _i++) {
        quote = _ref[_i];
        if (quote.getAttribute('href') === quote.hash) {
          quote.pathname = pathname;
        }
      }
      tables = $$('form[name=delform] table', body);
      tables.pop();
      _results = [];
      for (_j = 0, _len2 = tables.length; _j < _len2; _j++) {
        table = tables[_j];
        _results.push($.before(br, table));
      }
      return _results;
    }
  };
  replyHiding = {
    init: function() {
      return g.callbacks.push(function(root) {
        var a, dd, id, reply;
        if (!(dd = $('td.doubledash', root))) {
          return;
        }
        dd.className = 'replyhider';
        a = $.el('a', {
          textContent: '[ - ]'
        });
        $.bind(a, 'click', replyHiding.cb.hide);
        $.replace(dd.firstChild, a);
        reply = dd.nextSibling;
        id = reply.id;
        if (id in g.hiddenReplies) {
          return replyHiding.hide(reply);
        }
      });
    },
    cb: {
      hide: function(e) {
        var reply;
        reply = this.parentNode.nextSibling;
        return replyHiding.hide(reply);
      },
      show: function(e) {
        var div, table;
        div = this.parentNode;
        table = div.nextSibling;
        replyHiding.show(table);
        return $.rm(div);
      }
    },
    hide: function(reply) {
      var a, div, id, name, table, trip, _ref;
      table = reply.parentNode.parentNode.parentNode;
      $.hide(table);
      if (conf['Show Stubs']) {
        name = $('span.commentpostername', reply).textContent;
        trip = ((_ref = $('span.postertrip', reply)) != null ? _ref.textContent : void 0) || '';
        a = $.el('a', {
          textContent: "[ + ] " + name + " " + trip
        });
        $.bind(a, 'click', replyHiding.cb.show);
        div = $.el('div', {
          className: 'stub'
        });
        $.append(div, a);
        $.before(table, div);
      }
      id = reply.id;
      g.hiddenReplies[id] = Date.now();
      return $.setValue("hiddenReplies/" + g.BOARD + "/", g.hiddenReplies);
    },
    show: function(table) {
      var id;
      $.show(table);
      id = $('td[id]', table).id;
      delete g.hiddenReplies[id];
      return $.setValue("hiddenReplies/" + g.BOARD + "/", g.hiddenReplies);
    }
  };
  keybinds = {
    init: function() {
      var node, _i, _len, _ref;
      _ref = $$('[accesskey]');
      for (_i = 0, _len = _ref.length; _i < _len; _i++) {
        node = _ref[_i];
        node.removeAttribute('accesskey');
      }
      return $.bind(d, 'keydown', keybinds.keydown);
    },
    keydown: function(e) {
      var o, range, selEnd, selStart, ta, thread, valEnd, valMid, valStart, value, _ref, _ref2, _ref3;
      updater.focus = true;
      if (((_ref = e.target.nodeName) === 'TEXTAREA' || _ref === 'INPUT') && !e.altKey && !e.ctrlKey && !(e.keyCode === 27)) {
        return;
      }
      if (!(key = keybinds.keyCode(e))) {
        return;
      }
      thread = nav.getThread();
      switch (key) {
        case conf.close:
          if (o = $('#overlay')) {
            $.rm(o);
          } else if (qr.el) {
            qr.close();
          }
          break;
        case conf.spoiler:
          ta = e.target;
          if (ta.nodeName !== 'TEXTAREA') {
            return;
          }
          value = ta.value;
          selStart = ta.selectionStart;
          selEnd = ta.selectionEnd;
          valStart = value.slice(0, selStart) + '[spoiler]';
          valMid = value.slice(selStart, selEnd);
          valEnd = '[/spoiler]' + value.slice(selEnd);
          ta.value = valStart + valMid + valEnd;
          range = valStart.length + valMid.length;
          ta.setSelectionRange(range, range);
          break;
        case conf.zero:
          window.location = "/" + g.BOARD + "/0#0";
          break;
        case conf.openEmptyQR:
          keybinds.qr(thread);
          break;
        case conf.nextReply:
          keybinds.hl.next(thread);
          break;
        case conf.previousReply:
          keybinds.hl.prev(thread);
          break;
        case conf.expandAllImages:
          keybinds.img(thread, true);
          break;
        case conf.openThread:
          keybinds.open(thread);
          break;
        case conf.expandThread:
          expandThread.toggle(thread);
          break;
        case conf.openQR:
          keybinds.qr(thread, true);
          break;
        case conf.expandImages:
          keybinds.img(thread);
          break;
        case conf.nextThread:
          nav.next();
          break;
        case conf.openThreadTab:
          keybinds.open(thread, true);
          break;
        case conf.previousThread:
          nav.prev();
          break;
        case conf.update:
          updater.update();
          break;
        case conf.watch:
          watcher.toggle(thread);
          break;
        case conf.hide:
          threadHiding.toggle(thread);
          break;
        case conf.nextPage:
          if ((_ref2 = $('input[value=Next]')) != null) {
            _ref2.click();
          }
          break;
        case conf.previousPage:
          if ((_ref3 = $('input[value=Previous]')) != null) {
            _ref3.click();
          }
          break;
        case conf.submit:
          if (qr.el) {
            qr.submit.call($('form', qr.el));
          } else {
            $('.postarea form').submit();
          }
          break;
        case conf.unreadCountTo0:
          unread.replies.length = 0;
          unread.updateTitle();
          Favicon.update();
          break;
        default:
          return;
      }
      return e.preventDefault();
    },
    keyCode: function(e) {
      var kc;
      kc = e.keyCode;
      if ((65 <= kc && kc <= 90)) {
        key = String.fromCharCode(kc);
        if (!e.shiftKey) {
          key = key.toLowerCase();
        }
      } else if ((48 <= kc && kc <= 57)) {
        key = String.fromCharCode(kc);
      } else if (kc === 27) {
        key = 'Esc';
      } else if (kc === 8) {
        key = '';
      } else {
        key = null;
      }
      if (key) {
        if (e.altKey) {
          key = 'alt+' + key;
        }
        if (e.ctrlKey) {
          key = 'ctrl+' + key;
        }
      }
      return key;
    },
    img: function(thread, all) {
      var root, thumb;
      if (all) {
        return $("#imageExpand").click();
      } else {
        root = $('td.replyhl', thread) || thread;
        thumb = $('img[md5]', root);
        return imgExpand.toggle(thumb.parentNode);
      }
    },
    qr: function(thread, quote) {
      var qrLink;
      if (!(qrLink = $('td.replyhl span[id] a:not(:first-child)', thread))) {
        qrLink = $("span[id^=nothread] a:not(:first-child)", thread);
      }
      if (quote) {
        return qr.quote(qrLink);
      } else {
        if (!qr.el) {
          qr.dialog(qrLink);
        }
        return $('textarea', qr.el).focus();
      }
    },
    open: function(thread, tab) {
      var id, url;
      id = thread.firstChild.id;
      url = "http://boards.4chan.org/" + g.BOARD + "/res/" + id;
      if (tab) {
        return $.openInTab(url);
      } else {
        return location.href = url;
      }
    },
    hl: {
      next: function(thread) {
        var next, rect, replies, reply, td, top, _i, _len;
        if (td = $('td.replyhl', thread)) {
          td.className = 'reply';
          rect = td.getBoundingClientRect();
          if (rect.top > 0 && rect.bottom < d.body.clientHeight) {
            next = $.x('following::td[@class="reply"]', td);
            if ($.x('ancestor::div[@class="thread"]', next) !== thread) {
              return;
            }
            rect = next.getBoundingClientRect();
            if (rect.top > 0 && rect.bottom < d.body.clientHeight) {
              next.className = 'replyhl';
            }
            return;
          }
        }
        replies = $$('td.reply', thread);
        for (_i = 0, _len = replies.length; _i < _len; _i++) {
          reply = replies[_i];
          top = reply.getBoundingClientRect().top;
          if (top > 0) {
            reply.className = 'replyhl';
            return;
          }
        }
      },
      prev: function(thread) {
        var bot, height, prev, rect, replies, reply, td, _i, _len;
        if (td = $('td.replyhl', thread)) {
          td.className = 'reply';
          rect = td.getBoundingClientRect();
          if (rect.top > 0 && rect.bottom < d.body.clientHeight) {
            prev = $.x('preceding::td[@class="reply"][1]', td);
            rect = prev.getBoundingClientRect();
            if (rect.top > 0 && rect.bottom < d.body.clientHeight) {
              prev.className = 'replyhl';
            }
            return;
          }
        }
        replies = $$('td.reply', thread);
        replies.reverse();
        height = d.body.clientHeight;
        for (_i = 0, _len = replies.length; _i < _len; _i++) {
          reply = replies[_i];
          bot = reply.getBoundingClientRect().bottom;
          if (bot < height) {
            reply.className = 'replyhl';
            return;
          }
        }
      }
    }
  };
  nav = {
    init: function() {
      var next, prev, span;
      span = $.el('span', {
        id: 'navlinks'
      });
      prev = $.el('a', {
        textContent: '▲'
      });
      next = $.el('a', {
        textContent: '▼'
      });
      $.bind(prev, 'click', nav.prev);
      $.bind(next, 'click', nav.next);
      $.append(span, prev, $.tn(' '), next);
      return $.append(d.body, span);
    },
    prev: function() {
      return nav.scroll(-1);
    },
    next: function() {
      return nav.scroll(+1);
    },
    threads: [],
    getThread: function(full) {
      var bottom, i, rect, thread, _len, _ref;
      nav.threads = $$('div.thread:not([hidden])');
      _ref = nav.threads;
      for (i = 0, _len = _ref.length; i < _len; i++) {
        thread = _ref[i];
        rect = thread.getBoundingClientRect();
        bottom = rect.bottom;
        if (bottom > 0) {
          if (full) {
            return [thread, i, rect];
          }
          return thread;
        }
      }
      return null;
    },
    scroll: function(delta) {
      var i, rect, thread, top, _ref;
      if (g.REPLY) {
        if (delta === -1) {
          window.scrollTo(0, 0);
        } else {
          window.scrollTo(0, d.body.scrollHeight);
        }
        return;
      }
      _ref = nav.getThread(true), thread = _ref[0], i = _ref[1], rect = _ref[2];
      top = rect.top;
      if (!((delta === -1 && Math.ceil(top) < 0) || (delta === +1 && top > 1))) {
        i += delta;
      }
      if (i === -1) {
        if (g.PAGENUM === 0) {
          window.scrollTo(0, 0);
        } else {
          window.location = "" + (g.PAGENUM - 1) + "#0";
        }
        return;
      }
      if (delta === +1) {
        if (i === nav.threads.length || (innerHeight + pageYOffset === d.body.scrollHeight)) {
          if ($('table.pages input[value="Next"]')) {
            window.location = "" + (g.PAGENUM + 1) + "#0";
            return;
          }
        }
      }
      top = nav.threads[i].getBoundingClientRect().top;
      return window.scrollBy(0, top);
    }
  };
  options = {
    init: function() {
      var a, home;
      home = $('#navtopr a');
      a = $.el('a', {
        textContent: '4chan X'
      });
      $.bind(a, 'click', options.dialog);
      $.replace(home, a);
      home = $('#navbotr a');
      a = $.el('a', {
        textContent: '4chan X'
      });
      $.bind(a, 'click', options.dialog);
      return $.replace(home, a);
    },
    dialog: function() {
      var arr, checked, description, dialog, hiddenNum, hiddenThreads, hidingul, html, input, key, li, link, main, obj, overlay, ul, _i, _j, _k, _len, _len2, _len3, _ref, _ref2, _ref3, _ref4;
      hiddenThreads = $.getValue("hiddenThreads/" + g.BOARD + "/", {});
      hiddenNum = Object.keys(g.hiddenReplies).length + Object.keys(hiddenThreads).length;
      html = "      <div class='reply dialog'>        <div id=optionsbar>          <div id=floaty>            <a name=main>main</a> | <a name=flavors>sauce</a> | <a name=time>time</a> | <a name=keybinds>keybinds</a>          </div>          <div id=credits>            <a href=http://chat.now.im/x/aeos>support throd</a> |            <a href=https://github.com/aeosynth/4chan-x/issues>github</a> |            <a href=http://userscripts.org/scripts/show/51412>uso</a> |            <a href=https://www.paypal.com/cgi-bin/webscr?cmd=_donations&business=2DBVZBUAM4DHC&lc=US&item_name=Aeosynth&currency_code=USD&bn=PP%2dDonationsBF%3abtn_donate_LG%2egif%3aNonHosted>donate</a>          </div>        </div>        <hr>        <div id=content>          <div id=main>          </div>          <textarea name=flavors id=flavors hidden>" + conf['flavors'] + "</textarea>          <div id=time hidden>            <div><input type=text name=time value='" + conf['time'] + "'> <span id=timePreview></span></div>            <table>              <caption>Format specifiers <a href=http://en.wikipedia.org/wiki/Date_%28Unix%29#Formatting>(source)</a></caption>              <tbody>                <tr><th>Specifier</th><th>Description</th><th>Values/Example</th></tr>                <tr><td>%a</td><td>weekday, abbreviated</td><td>Sat</td></tr>                <tr><td>%A</td><td>weekday, full</td><td>Saturday</td></tr>                <tr><td>%b</td><td>month, abbreviated</td><td>Jun</td></tr>                <tr><td>%B</td><td>month, full length</td><td>June</td></tr>                <tr><td>%d</td><td>day of the month, zero padded</td><td>03</td></tr>                <tr><td>%H</td><td>hour (24 hour clock) zero padded</td><td>13</td></tr>                <tr><td>%I (uppercase i)</td><td>hour (12 hour clock) zero padded</td><td>02</td></tr>                <tr><td>%m</td><td>month, zero padded</td><td>06</td></tr>                <tr><td>%M</td><td>minutes, zero padded</td><td>54</td></tr>                <tr><td>%p</td><td>upper case AM or PM</td><td>PM</td></tr>                <tr><td>%P</td><td>lower case am or pm</td><td>pm</td></tr>                <tr><td>%y</td><td>two digit year</td><td>00-99</td></tr>              </tbody>            </table>          </div>          <div id=keybinds hidden>            <table>              <tbody>                <tr><th>Actions</th><th>Keybinds</th></tr>                <tr><td>Close Options or QR</td><td><input type=text name=close></td></tr>                <tr><td>Quick spoiler</td><td><input type=text name=spoiler></td></tr>                <tr><td>Open QR with post number inserted</td><td><input type=text name=openQR></td></tr>                <tr><td>Open QR without post number inserted</td><td><input type=text name=openEmptyQR></td></tr>                <tr><td>Submit post</td><td><input type=text name=submit></td></tr>                <tr><td>Select next reply</td><td><input type=text name=nextReply ></td></tr>                <tr><td>Select previous reply</td><td><input type=text name=previousReply></td></tr>                <tr><td>See next thread</td><td><input type=text name=nextThread></td></tr>                <tr><td>See previous thread</td><td><input type=text name=previousThread></td></tr>                <tr><td>Jump to the next page</td><td><input type=text name=nextPage></td></tr>                <tr><td>Jump to the previous page</td><td><input type=text name=previousPage></td></tr>                <tr><td>Jump to page 0</td><td><input type=text name=zero></td></tr>                <tr><td>Open thread in current tab</td><td><input type=text name=openThread></td></tr>                <tr><td>Open thread in new tab</td><td><input type=text name=openThreadTab></td></tr>                <tr><td>Expand thread</td><td><input type=text name=expandThread></td></tr>                <tr><td>Watch thread</td><td><input type=text name=watch></td></tr>                <tr><td>Hide thread</td><td><input type=text name=hide></td></tr>                <tr><td>Expand selected image</td><td><input type=text name=expandImages></td></tr>                <tr><td>Expand all images</td><td><input type=text name=expandAllImages></td></tr>                <tr><td>Update now</td><td><input type=text name=update></td></tr>                <tr><td>Reset the unread count to 0</td><td><input type=text name=unreadCountTo0></td></tr>              </tbody>            </table>          </div>        </div>      </div>    ";
      dialog = $.el('div', {
        id: 'options',
        innerHTML: html
      });
      main = $('#main', dialog);
      _ref = config.main;
      for (key in _ref) {
        obj = _ref[key];
        ul = $.el('ul', {
          textContent: key
        });
        if (key === 'Hiding') {
          hidingul = ul;
        }
        for (key in obj) {
          arr = obj[key];
          checked = conf[key] ? "checked" : "";
          description = arr[1];
          li = $.el('li', {
            innerHTML: "<label><input type=checkbox name='" + key + "' " + checked + ">" + key + "</label><span class=description>: " + description + "</span>"
          });
          $.append(ul, li);
        }
        $.append(main, ul);
      }
      li = $.el('li', {
        innerHTML: "<input type=button value='hidden: " + hiddenNum + "'> <span class=description>: Forget all hidden posts. Useful if you accidentally hide a post and have `show stubs` disabled."
      });
      $.append(hidingul, li);
      _ref2 = $$('input[type=checkbox]', dialog);
      for (_i = 0, _len = _ref2.length; _i < _len; _i++) {
        input = _ref2[_i];
        $.bind(input, 'click', $.cb.checked);
      }
      $.bind($('input[type=button]', dialog), 'click', options.clearHidden);
      _ref3 = $$('#floaty a', dialog);
      for (_j = 0, _len2 = _ref3.length; _j < _len2; _j++) {
        link = _ref3[_j];
        $.bind(link, 'click', options.tab);
      }
      $.bind($('textarea[name=flavors]', dialog), 'change', $.cb.value);
      $.bind($('input[name=time]', dialog), 'keyup', options.time);
      _ref4 = $$('#keybinds input', dialog);
      for (_k = 0, _len3 = _ref4.length; _k < _len3; _k++) {
        input = _ref4[_k];
        input.value = conf[input.name];
        $.bind(input, 'keydown', options.keybind);
      }
      /*
          Two parent divs are necessary to center on all browsers.
      
          Only one when Firefox and Opera will support flexboxes correctly.
          https://bugzilla.mozilla.org/show_bug.cgi?id=579776
          */
      overlay = $.el('div', {
        id: 'overlay'
      });
      $.append(overlay, dialog);
      $.append(d.body, overlay);
      options.time.call($('input[name=time]', dialog));
      $.bind(overlay, 'click', function() {
        return $.rm(overlay);
      });
      return $.bind(dialog.firstElementChild, 'click', function(e) {
        return e.stopPropagation();
      });
    },
    tab: function() {
      var div, _i, _len, _ref, _results;
      _ref = $('#content').children;
      _results = [];
      for (_i = 0, _len = _ref.length; _i < _len; _i++) {
        div = _ref[_i];
        _results.push(div.id === this.name ? $.show(div) : $.hide(div));
      }
      return _results;
    },
    clearHidden: function(e) {
      $.deleteValue("hiddenReplies/" + g.BOARD + "/");
      $.deleteValue("hiddenThreads/" + g.BOARD + "/");
      this.value = "hidden: 0";
      return g.hiddenReplies = {};
    },
    keybind: function(e) {
      e.preventDefault();
      e.stopPropagation();
      if ((key = keybinds.keyCode(e)) == null) {
        return;
      }
      this.value = key;
      $.setValue(this.name, key);
      return conf[this.name] = key;
    },
    time: function(e) {
      $.setValue('time', this.value);
      conf['time'] = this.value;
      Time.foo();
      Time.date = new Date();
      return $('#timePreview').textContent = Time.funk(Time);
    }
  };
  cooldown = {
    init: function() {
      var form, input, time, _, _ref;
      if (/cooldown/.test(location.search)) {
        _ref = location.search.match(/cooldown=(\d+)/), _ = _ref[0], time = _ref[1];
        if ($.getValue(g.BOARD + '/cooldown', 0) < time) {
          $.setValue(g.BOARD + '/cooldown', time);
        }
      }
      if (Date.now() < $.getValue(g.BOARD + '/cooldown', 0)) {
        cooldown.start();
      }
      $.bind(window, 'storage', function(e) {
        if (e.key === ("" + NAMESPACE + g.BOARD + "/cooldown")) {
          return cooldown.start();
        }
      });
      if (g.REPLY) {
        form = $('.postarea form');
        form.action += '?cooldown';
        input = $('.postarea input[name=email]');
        if (/sage/i.test(input.value)) {
          form.action += '?sage';
        }
        return $.bind(input, 'keyup', cooldown.sage);
      }
    },
    sage: function() {
      var form;
      form = $('.postarea form');
      if (/sage/i.test(this.value)) {
        if (!/sage/.test(form.action)) {
          return form.action += '?sage';
        }
      } else {
        return form.action = form.action.replace('?sage', '');
      }
    },
    start: function() {
      var submit, _i, _len, _ref;
      cooldown.duration = Math.ceil(($.getValue(g.BOARD + '/cooldown', 0) - Date.now()) / 1000);
      _ref = $$('#com_submit');
      for (_i = 0, _len = _ref.length; _i < _len; _i++) {
        submit = _ref[_i];
        submit.value = cooldown.duration;
        submit.disabled = true;
      }
      return cooldown.interval = window.setInterval(cooldown.cb, 1000);
    },
    cb: function() {
      var submit, submits, _i, _j, _len, _len2, _results;
      submits = $$('#com_submit');
      if (--cooldown.duration > 0) {
        _results = [];
        for (_i = 0, _len = submits.length; _i < _len; _i++) {
          submit = submits[_i];
          _results.push(submit.value = cooldown.duration);
        }
        return _results;
      } else {
        window.clearInterval(cooldown.interval);
        for (_j = 0, _len2 = submits.length; _j < _len2; _j++) {
          submit = submits[_j];
          submit.disabled = false;
          submit.value = 'Submit';
        }
        if (qr.el && $('#auto', qr.el).checked) {
          return qr.submit.call($('form', qr.el));
        }
      }
    }
  };
  qr = {
    init: function() {
      var iframe;
      g.callbacks.push(qr.cb.node);
      iframe = $.el('iframe', {
        name: 'iframe',
        hidden: true
      });
      $.append(d.body, iframe);
      $.bind(window, 'message', qr.cb.message);
      return $('#recaptcha_response_field').id = '';
    },
    autohide: {
      set: function() {
        var _ref;
        return (_ref = $('#autohide:not(:checked)', qr.el)) != null ? _ref.click() : void 0;
      },
      unset: function() {
        var _ref;
        return (_ref = $('#autohide:checked', qr.el)) != null ? _ref.click() : void 0;
      }
    },
    cb: {
      autohide: function(e) {
        if (this.checked) {
          return $.addClass(qr.el, 'auto');
        } else {
          return $.removeClass(qr.el, 'auto');
        }
      },
      message: function(e) {
        var data, duration;
        Recaptcha.reload();
        $('iframe[name=iframe]').src = 'about:blank';
        data = e.data;
        if (data) {
          $('input[name=recaptcha_response_field]', qr.el).value = '';
          $.extend($('#error', qr.el), JSON.parse(data));
          qr.autohide.unset();
          return;
        }
        if (qr.el) {
          if (g.REPLY && conf['Persistent QR']) {
            qr.refresh();
          } else {
            qr.close();
          }
        }
        if (conf['Cooldown']) {
          duration = qr.sage ? 60 : 30;
          $.setValue(g.BOARD + '/cooldown', Date.now() + duration * 1000);
          return cooldown.start();
        }
      },
      node: function(root) {
        var quote;
        quote = $('a.quotejs:not(:first-child)', root);
        return $.bind(quote, 'click', qr.cb.quote);
      },
      quote: function(e) {
        e.preventDefault();
        return qr.quote(this);
      }
    },
    submit: function(e) {
      var id, inputfile, isQR, op;
      if (conf['Auto Watch Reply'] && conf['Thread Watcher']) {
        if (g.REPLY && $('img.favicon').src === Favicon.empty) {
          watcher.watch(null, g.THREAD_ID);
        } else {
          id = $('input[name=resto]', qr.el).value;
          op = $.id(id);
          if ($('img.favicon', op).src === Favicon.empty) {
            watcher.watch(op, id);
          }
        }
      }
      isQR = this.id === 'qr_form';
      inputfile = $('input[type=file]', this);
      if (inputfile.value && inputfile.files[0].size > $('input[name=MAX_FILE_SIZE]').value) {
        if (e) {
          e.preventDefault();
        }
        if (isQR) {
          return $('#error', qr.el).textContent = 'Error: File too large.';
        } else {
          return alert('Error: File too large.');
        }
      } else if (isQR) {
        if (!e) {
          this.submit();
        }
        $('#error', qr.el).textContent = '';
        if (conf['Auto Hide QR']) {
          qr.autohide.set();
        }
        return qr.sage = /sage/i.test($('input[name=email]', this).value);
      }
    },
    quote: function(link) {
      var id, s, selection, selectionID, ta, text, _ref;
      if (qr.el) {
        qr.autohide.unset();
      } else {
        qr.dialog(link);
      }
      id = link.textContent;
      text = ">>" + id + "\n";
      selection = window.getSelection();
      if (s = selection.toString()) {
        selectionID = (_ref = $.x('preceding::input[@type="checkbox"][1]', selection.anchorNode)) != null ? _ref.name : void 0;
        if (selectionID === id) {
          s = s.replace(/\n/g, '\n>');
          text += ">" + s + "\n";
        }
      }
      ta = $('textarea', qr.el);
      ta.focus();
      return ta.value += text;
    },
    refresh: function() {
      var c, m;
      $('form', qr.el).reset();
      c = d.cookie;
      $('input[name=name]', qr.el).value = (m = c.match(/4chan_name=([^;]+)/)) ? decodeURIComponent(m[1]) : '';
      $('input[name=email]', qr.el).value = (m = c.match(/4chan_email=([^;]+)/)) ? decodeURIComponent(m[1]) : '';
      return $('input[name=pwd]', qr.el).value = (m = c.match(/4chan_pass=([^;]+)/)) ? decodeURIComponent(m[1]) : $('input[name=pwd]').value;
    },
    dialog: function(link) {
      var THREAD_ID, challenge, html, spoiler, submitDisabled, submitValue;
      submitValue = $('#com_submit').value;
      submitDisabled = $('#com_submit').disabled ? 'disabled' : '';
      THREAD_ID = g.THREAD_ID || $.x('ancestor::div[@class="thread"]/div', link).id;
      spoiler = $('.postarea label') ? '<label> [<input type=checkbox name=spoiler>Spoiler Image?]</label>' : '';
      challenge = $('input[name=recaptcha_challenge_field]').value;
      html = "      <div class=move>        <input class=inputtext type=text name=name placeholder=Name form=qr_form>        Quick Reply        <input type=checkbox id=autohide title=autohide>        <a name=close title=close>X</a>      </div>      <form name=post action=http://sys.4chan.org/" + g.BOARD + "/post method=POST enctype=multipart/form-data target=iframe id=qr_form>        <input type=hidden name=resto value=" + THREAD_ID + ">        <input type=hidden name=recaptcha_challenge_field value=" + challenge + ">        <div><input class=inputtext type=text name=email placeholder=E-mail>" + spoiler + "</div>        <div><input class=inputtext type=text name=sub placeholder=Subject><input type=submit value=" + submitValue + " id=com_submit " + submitDisabled + "><label><input type=checkbox id=auto>auto</label></div>        <div><textarea class=inputtext name=com placeholder=Comment></textarea></div>        <div><img src=http://www.google.com/recaptcha/api/image?c=" + challenge + "></div>        <div><input class=inputtext type=text name=recaptcha_response_field placeholder=Verification required autocomplete=off></div>        <div><input type=file name=upfile></div>        <div><input class=inputtext type=password name=pwd maxlength=8 placeholder=Password><input type=hidden name=mode value=regist></div>      </form>      <a id=error class=error></a>      ";
      qr.el = ui.dialog('qr', {
        top: '0px',
        left: '0px'
      }, html);
      qr.refresh();
      $('textarea', qr.el).value = $('textarea').value;
      $.bind($('input[name=name]', qr.el), 'mousedown', function(e) {
        return e.stopPropagation();
      });
      $.bind($('#autohide', qr.el), 'click', qr.cb.autohide);
      $.bind($('a[name=close]', qr.el), 'click', qr.close);
      $.bind($('form', qr.el), 'submit', qr.submit);
      $.bind($('img', qr.el), 'click', Recaptcha.reload);
      $.bind($('input[name=recaptcha_response_field]', qr.el), 'keydown', Recaptcha.listener);
      return $.append(d.body, qr.el);
    },
    persist: function() {
      qr.dialog();
      if (conf['Auto Hide QR']) {
        return qr.autohide.set();
      }
    },
    close: function() {
      $.rm(qr.el);
      return qr.el = null;
    },
    sys: function() {
      var c, duration, id, noko, recaptcha, sage, search, thread, url, watch, _, _ref;
      if (recaptcha = $('#recaptcha_response_field')) {
        $.bind(recaptcha, 'keydown', Recaptcha.listener);
        return;
      }
      /*
            http://code.google.com/p/chromium/issues/detail?id=20773
            Let content scripts see other frames (instead of them being undefined)
      
            To access the parent, we have to break out of the sandbox and evaluate
            in the global context.
          */
      $.globalEval(function() {
        var data, href, node, textContent, _ref;
        if (node = (_ref = document.querySelector('table font b')) != null ? _ref.firstChild : void 0) {
          textContent = node.textContent, href = node.href;
          data = JSON.stringify({
            textContent: textContent,
            href: href
          });
        } else {
          data = '';
        }
        return parent.postMessage(data, '*');
      });
      c = $('b').lastChild;
      if (c.nodeType === 8) {
        _ref = c.textContent.match(/thread:(\d+),no:(\d+)/), _ = _ref[0], thread = _ref[1], id = _ref[2];
        search = location.search;
        cooldown = /cooldown/.test(search);
        noko = /noko/.test(search);
        sage = /sage/.test(search);
        watch = /watch/.test(search);
        url = "http://boards.4chan.org/" + g.BOARD;
        if (watch && thread === '0') {
          url += "/res/" + id + "?watch";
        } else if (noko) {
          url += '/res/';
          url += thread === '0' ? id : thread;
<<<<<<< HEAD
=======
          if (watch) {
            url += '?watch';
          }
>>>>>>> 0a547dc8
        }
        if (cooldown) {
          duration = Date.now() + (sage ? 60 : 30) * 1000;
          url += '?cooldown=' + duration;
        }
        if (noko) {
          url += '#' + id;
        }
        return window.location = url;
      }
    }
  };
  threading = {
    init: function() {
      var node;
      node = $('form[name=delform] > *:not([id])');
      return threading.thread(node);
    },
    op: function(node) {
      var op;
      op = $.el('div', {
        className: 'op'
      });
      $.before(node, op);
      while (node.nodeName !== 'BLOCKQUOTE') {
        $.append(op, node);
        node = op.nextSibling;
      }
      $.append(op, node);
      op.id = $('input[name]', op).name;
      return op;
    },
    thread: function(node) {
      var div;
      node = threading.op(node);
      if (g.REPLY) {
        return;
      }
      div = $.el('div', {
        className: 'thread'
      });
      $.before(node, div);
      while (node.nodeName !== 'HR') {
        $.append(div, node);
        node = div.nextSibling;
      }
      node = node.nextElementSibling;
      if (!(node.align || node.nodeName === 'CENTER')) {
        return threading.thread(node);
      }
    }
  };
  threadHiding = {
    init: function() {
      var a, hiddenThreads, op, thread, _i, _len, _ref, _results;
      hiddenThreads = $.getValue("hiddenThreads/" + g.BOARD + "/", {});
      _ref = $$('div.thread');
      _results = [];
      for (_i = 0, _len = _ref.length; _i < _len; _i++) {
        thread = _ref[_i];
        op = thread.firstChild;
        a = $.el('a', {
          textContent: '[ - ]'
        });
        $.bind(a, 'click', threadHiding.cb.hide);
        $.prepend(op, a);
        _results.push(op.id in hiddenThreads ? threadHiding.hideHide(thread) : void 0);
      }
      return _results;
    },
    cb: {
      hide: function(e) {
        var thread;
        thread = this.parentNode.parentNode;
        return threadHiding.hide(thread);
      },
      show: function(e) {
        var thread;
        thread = this.parentNode.parentNode;
        return threadHiding.show(thread);
      }
    },
    toggle: function(thread) {
      if (thread.className.indexOf('stub') !== -1 || thread.hidden) {
        return threadHiding.show(thread);
      } else {
        return threadHiding.hide(thread);
      }
    },
    hide: function(thread) {
      var hiddenThreads, id;
      threadHiding.hideHide(thread);
      id = thread.firstChild.id;
      hiddenThreads = $.getValue("hiddenThreads/" + g.BOARD + "/", {});
      hiddenThreads[id] = Date.now();
      return $.setValue("hiddenThreads/" + g.BOARD + "/", hiddenThreads);
    },
    hideHide: function(thread) {
      var a, div, name, num, span, text, trip, _ref;
      if (conf['Show Stubs']) {
        if (span = $('.omittedposts', thread)) {
          num = Number(span.textContent.match(/\d+/)[0]);
        } else {
          num = 0;
        }
        num += $$('table', thread).length;
        text = num === 1 ? "1 reply" : "" + num + " replies";
        name = $('span.postername', thread).textContent;
        trip = ((_ref = $('span.postername + span.postertrip', thread)) != null ? _ref.textContent : void 0) || '';
        a = $.el('a', {
          textContent: "[ + ] " + name + trip + " (" + text + ")"
        });
        $.bind(a, 'click', threadHiding.cb.show);
        div = $.el('div', {
          className: 'block'
        });
        $.append(div, a);
        $.append(thread, div);
        return $.addClass(thread, 'stub');
      } else {
        $.hide(thread);
        return $.hide(thread.nextSibling);
      }
    },
    show: function(thread) {
      var hiddenThreads, id;
      $.rm($('div.block', thread));
      $.removeClass(thread, 'stub');
      $.show(thread);
      $.show(thread.nextSibling);
      id = thread.firstChild.id;
      hiddenThreads = $.getValue("hiddenThreads/" + g.BOARD + "/", {});
      delete hiddenThreads[id];
      return $.setValue("hiddenThreads/" + g.BOARD + "/", hiddenThreads);
    }
  };
  updater = {
    init: function() {
      var checkbox, checked, dialog, html, input, name, title, _i, _len, _ref;
      if (conf['Scrolling']) {
        $.bind(window, 'focus', (function() {
          return updater.focus = true;
        }));
        $.bind(window, 'blur', (function() {
          return updater.focus = false;
        }));
      }
      html = "<div class=move><span id=count></span> <span id=timer>-" + conf['Interval'] + "</span></div>";
      checkbox = config.updater.checkbox;
      for (name in checkbox) {
        title = checkbox[name][1];
        checked = conf[name] ? 'checked' : '';
        html += "<div><label title='" + title + "'>" + name + "<input name='" + name + "' type=checkbox " + checked + "></label></div>";
      }
      checked = conf['Auto Update'] ? 'checked' : '';
      html += "      <div><label title='Controls whether *this* thread auotmatically updates or not'>Auto Update This<input name='Auto Update This' type=checkbox " + checked + "></label></div>      <div><label>Interval (s)<input name=Interval value=" + conf['Interval'] + " type=text></label></div>      <div><input value='Update Now' type=button></div>";
      dialog = ui.dialog('updater', {
        bottom: '0',
        right: '0'
      }, html);
      updater.count = $('#count', dialog);
      updater.timer = $('#timer', dialog);
      _ref = $$('input', dialog);
      for (_i = 0, _len = _ref.length; _i < _len; _i++) {
        input = _ref[_i];
        if (input.type === 'checkbox') {
          $.bind(input, 'click', $.cb.checked);
          $.bind(input, 'click', function() {
            return conf[this.name] = this.checked;
          });
          if (input.name === 'Verbose') {
            $.bind(input, 'click', updater.cb.verbose);
            updater.cb.verbose.call(input);
          } else if (input.name === 'Auto Update This') {
            $.bind(input, 'click', updater.cb.autoUpdate);
            updater.cb.autoUpdate.call(input);
          }
        } else if (input.name === 'Interval') {
          $.bind(input, 'change', function() {
            return conf['Interval'] = this.value = parseInt(this.value) || conf['Interval'];
          });
          $.bind(input, 'change', $.cb.value);
        } else if (input.type === 'button') {
          $.bind(input, 'click', updater.updateNow);
        }
      }
      return $.append(d.body, dialog);
    },
    cb: {
      verbose: function() {
        if (conf['Verbose']) {
          updater.count.textContent = '+0';
          return $.show(updater.timer);
        } else {
          $.extend(updater.count, {
            className: '',
            textContent: 'Thread Updater'
          });
          return $.hide(updater.timer);
        }
      },
      autoUpdate: function() {
        if (this.checked) {
          return updater.intervalID = window.setInterval(updater.timeout, 1000);
        } else {
          return window.clearInterval(updater.intervalID);
        }
      },
      update: function() {
        var arr, body, br, id, input, replies, reply, scroll, _i, _len, _ref, _ref2;
        if (this.status === 404) {
          updater.timer.textContent = '';
          updater.count.textContent = 404;
          updater.count.className = 'error';
          window.clearInterval(updater.intervalID);
          _ref = $$('#com_submit');
          for (_i = 0, _len = _ref.length; _i < _len; _i++) {
            input = _ref[_i];
            input.disabled = true;
            input.value = 404;
          }
          d.title = d.title.match(/.+- /)[0] + 404;
          g.dead = true;
          Favicon.update();
          return;
        }
        br = $('br[clear]');
        id = Number(((_ref2 = $('td[id]', br.previousElementSibling)) != null ? _ref2.id : void 0) || 0);
        arr = [];
        body = $.el('body', {
          innerHTML: this.responseText
        });
        replies = $$('td[id]', body);
        while ((reply = replies.pop()) && (reply.id > id)) {
          arr.push(reply.parentNode.parentNode.parentNode);
        }
        scroll = conf['Scrolling'] && updater.focus && arr.length && (d.body.scrollHeight - d.body.clientHeight - window.scrollY < 20);
        updater.timer.textContent = '-' + conf['Interval'];
        if (conf['Verbose']) {
          updater.count.textContent = '+' + arr.length;
          if (arr.length === 0) {
            updater.count.className = '';
          } else {
            updater.count.className = 'new';
          }
        }
        while (reply = arr.pop()) {
          $.before(br, reply);
        }
        if (scroll) {
          return scrollTo(0, d.body.scrollHeight);
        }
      }
    },
    timeout: function() {
      var n;
      n = Number(updater.timer.textContent);
      ++n;
      if (n === 10) {
        updater.count.textContent = 'retry';
        updater.count.className = '';
        n = 0;
      }
      updater.timer.textContent = n;
      if (n === 0) {
        return updater.update();
      }
    },
    updateNow: function() {
      updater.timer.textContent = 0;
      return updater.update();
    },
    update: function() {
      var cb, url, _ref;
      if ((_ref = updater.request) != null) {
        _ref.abort();
      }
      url = location.pathname + '?' + Date.now();
      cb = updater.cb.update;
      return updater.request = $.get(url, cb);
    }
  };
  watcher = {
    init: function() {
      var favicon, html, input, inputs, _i, _len;
      html = '<div class=move>Thread Watcher</div>';
      watcher.dialog = ui.dialog('watcher', {
        top: '50px',
        left: '0px'
      }, html);
      $.append(d.body, watcher.dialog);
      inputs = $$('.op input');
      for (_i = 0, _len = inputs.length; _i < _len; _i++) {
        input = inputs[_i];
        favicon = $.el('img', {
          className: 'favicon'
        });
        $.bind(favicon, 'click', watcher.cb.toggle);
        $.before(input, favicon);
      }
      watcher.refresh();
      return $.bind(window, 'storage', function(e) {
        if (e.key === ("" + NAMESPACE + "watched")) {
          return watcher.refresh();
        }
      });
    },
    refresh: function() {
      var board, div, favicon, id, link, props, watched, watchedBoard, x, _i, _j, _len, _len2, _ref, _ref2, _ref3, _results;
      watched = $.getValue('watched', {});
      _ref = $$('div:not(.move)', watcher.dialog);
      for (_i = 0, _len = _ref.length; _i < _len; _i++) {
        div = _ref[_i];
        $.rm(div);
      }
      for (board in watched) {
        _ref2 = watched[board];
        for (id in _ref2) {
          props = _ref2[id];
          div = $.el('div');
          x = $.el('a', {
            textContent: 'X'
          });
          $.bind(x, 'click', watcher.cb.x);
          link = $.el('a', props);
          $.append(div, x, $.tn(' '), link);
          $.append(watcher.dialog, div);
        }
      }
      watchedBoard = watched[g.BOARD] || {};
      _ref3 = $$('img.favicon');
      _results = [];
      for (_j = 0, _len2 = _ref3.length; _j < _len2; _j++) {
        favicon = _ref3[_j];
        id = favicon.nextSibling.name;
        _results.push(id in watchedBoard ? favicon.src = Favicon["default"] : favicon.src = Favicon.empty);
      }
      return _results;
    },
    cb: {
      toggle: function(e) {
        return watcher.toggle(this.parentNode);
      },
      x: function(e) {
        var board, id, _, _ref;
        _ref = this.nextElementSibling.getAttribute('href').substring(1).split('/'), board = _ref[0], _ = _ref[1], id = _ref[2];
        return watcher.unwatch(board, id);
      }
    },
    toggle: function(thread) {
      var favicon, id;
      favicon = $('img.favicon', thread);
      id = favicon.nextSibling.name;
      if (favicon.src === Favicon.empty) {
        return watcher.watch(thread, id);
      } else {
        return watcher.unwatch(g.BOARD, id);
      }
    },
    unwatch: function(board, id) {
      var watched;
      watched = $.getValue('watched', {});
      delete watched[board][id];
      $.setValue('watched', watched);
      return watcher.refresh();
    },
    watch: function(thread, id) {
      var props, tc, watched, _name;
      tc = $('span.filetitle', thread).textContent || $('blockquote', thread).textContent;
      props = {
        textContent: "/" + g.BOARD + "/ - " + tc.slice(0, 25),
        href: "/" + g.BOARD + "/res/" + id
      };
      watched = $.getValue('watched', {});
      watched[_name = g.BOARD] || (watched[_name] = {});
      watched[g.BOARD][id] = props;
      $.setValue('watched', watched);
      return watcher.refresh();
    }
  };
  anonymize = {
    init: function() {
      return g.callbacks.push(function(root) {
        var name, trip;
        name = $('span.commentpostername, span.postername', root);
        name.textContent = 'Anonymous';
        if (trip = $('span.postertrip', root)) {
          if (trip.parentNode.nodeName === 'A') {
            return $.rm(trip.parentNode);
          } else {
            return $.rm(trip);
          }
        }
      });
    }
  };
  sauce = {
    init: function() {
      var prefix, s;
      sauce.prefixes = (function() {
        var _i, _len, _ref, _results;
        _ref = conf['flavors'].split('\n');
        _results = [];
        for (_i = 0, _len = _ref.length; _i < _len; _i++) {
          s = _ref[_i];
          if (s[0] !== '#') {
            _results.push(s);
          }
        }
        return _results;
      })();
      sauce.names = (function() {
        var _i, _len, _ref, _results;
        _ref = sauce.prefixes;
        _results = [];
        for (_i = 0, _len = _ref.length; _i < _len; _i++) {
          prefix = _ref[_i];
          _results.push(prefix.match(/(\w+)\./)[1]);
        }
        return _results;
      })();
      return g.callbacks.push(function(root) {
        var i, link, prefix, span, suffix, _len, _ref, _results;
        if (root.className === 'inline') {
          return;
        }
        if (span = $('span.filesize', root)) {
          suffix = $('a', span).href;
          _ref = sauce.prefixes;
          _results = [];
          for (i = 0, _len = _ref.length; i < _len; i++) {
            prefix = _ref[i];
            link = $.el('a', {
              textContent: sauce.names[i],
              href: prefix + suffix
            });
            _results.push($.append(span, $.tn(' '), link));
          }
          return _results;
        }
      });
    }
  };
  revealSpoilers = {
    init: function() {
      return g.callbacks.push(function(root) {
        var board, img, nb, _, _ref;
        if (!(img = $('img[alt^=Spoiler]', root)) || root.className === 'inline') {
          return;
        }
        img.removeAttribute('height');
        img.removeAttribute('width');
        _ref = img.parentNode.href.match(/(\w+)\/src\/(\d+)/), _ = _ref[0], board = _ref[1], nb = _ref[2];
        return img.src = "http://0.thumbs.4chan.org/" + board + "/thumb/" + nb + "s.jpg";
      });
    }
  };
  Time = {
    init: function() {
      Time.foo();
      return g.callbacks.push(Time.node);
    },
    node: function(root) {
      var day, hour, min, month, s, time, year, _, _ref;
      if (root.className === 'inline') {
        return;
      }
      s = $('span[id^=no]', root).previousSibling;
      _ref = s.textContent.match(/(\d+)\/(\d+)\/(\d+)\(\w+\)(\d+):(\d+)/), _ = _ref[0], month = _ref[1], day = _ref[2], year = _ref[3], hour = _ref[4], min = _ref[5];
      year = "20" + year;
      month -= 1;
      hour = g.chanOffset + Number(hour);
      Time.date = new Date(year, month, day, hour, min);
      time = $.el('time', {
        textContent: ' ' + Time.funk(Time) + ' '
      });
      return $.replace(s, time);
    },
    foo: function() {
      var code;
      code = conf['time'].replace(/%([A-Za-z])/g, function(s, c) {
        switch (c) {
          case 'a':
          case 'A':
          case 'b':
          case 'B':
          case 'd':
          case 'H':
          case 'I':
          case 'm':
          case 'M':
          case 'p':
          case 'P':
          case 'y':
            return "' + Time." + c + "() + '";
            break;
          default:
            return s;
        }
      });
      return Time.funk = Function('Time', "return '" + code + "'");
    },
    day: ['Sunday', 'Monday', 'Tuesday', 'Wednesday', 'Thursday', 'Friday', 'Saturday'],
    month: ['January', 'February', 'March', 'April', 'May', 'June', 'July', 'August', 'September', 'October', 'November', 'December'],
    zeroPad: function(n) {
      if (n < 10) {
        return '0' + n;
      } else {
        return n;
      }
    },
    a: function() {
      return this.day[this.date.getDay()].slice(0, 3);
    },
    A: function() {
      return this.day[this.date.getDay()];
    },
    b: function() {
      return this.month[this.date.getMonth()].slice(0, 3);
    },
    B: function() {
      return this.month[this.date.getMonth()];
    },
    d: function() {
      return this.zeroPad(this.date.getDate());
    },
    H: function() {
      return this.zeroPad(this.date.getHours());
    },
    I: function() {
      return this.zeroPad(this.date.getHours() % 12 || 12);
    },
    m: function() {
      return this.zeroPad(this.date.getMonth() + 1);
    },
    M: function() {
      return this.zeroPad(this.date.getMinutes());
    },
    p: function() {
      if (this.date.getHours() < 12) {
        return 'AM';
      } else {
        return 'PM';
      }
    },
    P: function() {
      if (this.date.getHours() < 12) {
        return 'am';
      } else {
        return 'pm';
      }
    },
    y: function() {
      return this.date.getFullYear() - 2000;
    }
  };
  titlePost = {
    init: function() {
      var tc;
      if (tc = $('span.filetitle').textContent || $('blockquote').textContent) {
        return d.title = "/" + g.BOARD + "/ - " + tc;
      }
    }
  };
  quoteBacklink = {
    init: function() {
      return g.callbacks.push(function(root) {
        var container, el, id, link, qid, quote, quotes, _i, _len, _ref, _results;
        if (/inline/.test(root.className)) {
          return;
        }
        id = root.id || $('td[id]', root).id;
        quotes = {};
        _ref = $$('a.quotelink', root);
        for (_i = 0, _len = _ref.length; _i < _len; _i++) {
          quote = _ref[_i];
          if (!(qid = quote.hash.slice(1))) {
            continue;
          }
          quotes[qid] = quote;
        }
        _results = [];
        for (qid in quotes) {
          if (!(el = $.id(qid))) {
            continue;
          }
          if (!conf['OP Backlinks'] && el.className === 'op') {
            continue;
          }
          link = $.el('a', {
            href: "#" + id,
            className: 'backlink',
            textContent: ">>" + id
          });
          if (conf['Quote Preview']) {
            $.bind(link, 'mouseover', quotePreview.mouseover);
            $.bind(link, 'mousemove', ui.hover);
            $.bind(link, 'mouseout', quotePreview.mouseout);
          }
          if (conf['Quote Inline']) {
            $.bind(link, 'click', quoteInline.toggle);
          }
          if (!(container = $('.container', el))) {
            container = $.el('span', {
              className: 'container'
            });
            root = $('.reportbutton', el) || $('span[id^=no]', el);
            $.after(root, container);
          }
          _results.push($.append(container, $.tn(' '), link));
        }
        return _results;
      });
    }
  };
  quoteInline = {
    init: function() {
      return g.callbacks.push(function(root) {
        var quote, _i, _len, _ref, _results;
        _ref = $$('a.quotelink, a.backlink', root);
        _results = [];
        for (_i = 0, _len = _ref.length; _i < _len; _i++) {
          quote = _ref[_i];
          if (!quote.hash) {
            continue;
          }
          quote.removeAttribute('onclick');
          _results.push($.bind(quote, 'click', quoteInline.toggle));
        }
        return _results;
      });
    },
    toggle: function(e) {
      var el, hidden, id, inline, inlined, pathname, root, table, threadID, _i, _len, _ref;
      if (e.shiftKey || e.altKey || e.ctrlKey || e.button !== 0) {
        return;
      }
      e.preventDefault();
      /*
          https://bugzilla.mozilla.org/show_bug.cgi?id=674955
          `mouseout` does not fire when element removed
          RESOLVED INVALID
      
          inline a post, then hover over an inlined quote / image, then remove
          the inlined post by clicking `enter` on the still-focused link - the
          mouseout event doesn't fire, and the quote preview / image hover remains.
      
          we can prevent this sequence by `blur`-ing the clicked links. chrome
          doesn't focus clicked links anyway.
          */
      this.blur();
      id = this.hash.slice(1);
      if (table = $("#i" + id, $.x('ancestor::td[1]', this))) {
        $.rm(table);
        $.removeClass(this, 'inlined');
        _ref = $$('input', table);
        for (_i = 0, _len = _ref.length; _i < _len; _i++) {
          inlined = _ref[_i];
          if (hidden = $.id(inlined.name)) {
            $.show($.x('ancestor::table[1]', hidden));
          }
        }
        return;
      }
      root = this.parentNode.nodeName === 'FONT' ? this.parentNode : this.nextSibling ? this.nextSibling : this;
      if (el = $.id(id)) {
        inline = quoteInline.table(id, el.innerHTML);
        if (this.className === 'backlink') {
          if ($("a.backlink[href='#" + id + "']", el)) {
            return;
          }
          $.after(this.parentNode, inline);
          $.hide($.x('ancestor::table[1]', el));
        } else {
          $.after(root, inline);
        }
      } else {
        inline = $.el('td', {
          className: 'reply inline',
          id: "i" + id,
          innerHTML: "Loading " + id + "..."
        });
        $.after(root, inline);
        pathname = this.pathname;
        threadID = pathname.split('/').pop();
        $.cache(pathname, (function() {
          return quoteInline.parse(this, pathname, id, threadID, inline);
        }));
      }
      return $.addClass(this, 'inlined');
    },
    parse: function(req, pathname, id, threadID, inline) {
      var body, html, newInline, op, quote, reply, _i, _j, _len, _len2, _ref, _ref2;
      if (!inline.parentNode) {
        return;
      }
      if (req.status !== 200) {
        inline.innerHTML = "" + req.status + " " + req.statusText;
        return;
      }
      body = $.el('body', {
        innerHTML: req.responseText
      });
      if (id === threadID) {
        op = threading.op($('form[name=delform] > *', body));
        html = op.innerHTML;
      } else {
        _ref = $$('td.reply', body);
        for (_i = 0, _len = _ref.length; _i < _len; _i++) {
          reply = _ref[_i];
          if (reply.id === id) {
            html = reply.innerHTML;
            break;
          }
        }
      }
      newInline = quoteInline.table(id, html);
      _ref2 = $$('a.quotelink', newInline);
      for (_j = 0, _len2 = _ref2.length; _j < _len2; _j++) {
        quote = _ref2[_j];
        if (quote.getAttribute('href') === quote.hash) {
          quote.pathname = pathname;
        }
      }
      $.addClass(newInline, 'crossquote');
      return $.replace(inline, newInline);
    },
    table: function(id, html) {
      return $.el('table', {
        className: 'inline',
        id: "i" + id,
        innerHTML: "<tbody><tr><td class=reply>" + html + "</td></tr></tbody>"
      });
    }
  };
  quotePreview = {
    init: function() {
      return g.callbacks.push(function(root) {
        var quote, _i, _len, _ref, _results;
        _ref = $$('a.quotelink, a.backlink', root);
        _results = [];
        for (_i = 0, _len = _ref.length; _i < _len; _i++) {
          quote = _ref[_i];
          if (!quote.hash) {
            continue;
          }
          $.bind(quote, 'mouseover', quotePreview.mouseover);
          $.bind(quote, 'mousemove', ui.hover);
          _results.push($.bind(quote, 'mouseout', quotePreview.mouseout));
        }
        return _results;
      });
    },
    mouseover: function(e) {
      var el, id, qp, quote, replyID, threadID, _i, _len, _ref, _results;
      qp = ui.el = $.el('div', {
        id: 'qp',
        className: 'replyhl'
      });
      $.append(d.body, qp);
      id = this.hash.slice(1);
      if (el = $.id(id)) {
        qp.innerHTML = el.innerHTML;
        if (conf['Quote Highlighting']) {
          $.addClass(el, 'qphl');
        }
        if (/backlink/.test(this.className)) {
          replyID = $.x('ancestor::*[@id][1]', this).id.match(/\d+/)[0];
          _ref = $$('a.quotelink', qp);
          _results = [];
          for (_i = 0, _len = _ref.length; _i < _len; _i++) {
            quote = _ref[_i];
            _results.push(quote.hash.slice(1) === replyID ? quote.className = 'forwardlink' : void 0);
          }
          return _results;
        }
      } else {
        qp.innerHTML = "Loading " + id + "...";
        threadID = this.pathname.split('/').pop() || $.x('ancestor::div[@class="thread"]/div', this).id;
        return $.cache(this.pathname, (function() {
          return quotePreview.parse(this, id, threadID);
        }));
      }
    },
    mouseout: function() {
      var el;
      if (el = $.id(this.hash.slice(1))) {
        $.removeClass(el, 'qphl');
      }
      return ui.hoverend();
    },
    parse: function(req, id, threadID) {
      var body, html, op, qp, reply, _i, _len, _ref;
      if (!((qp = ui.el) && (qp.innerHTML === ("Loading " + id + "...")))) {
        return;
      }
      if (req.status !== 200) {
        qp.innerHTML = "" + req.status + " " + req.statusText;
        return;
      }
      body = $.el('body', {
        innerHTML: req.responseText
      });
      if (id === threadID) {
        op = threading.op($('form[name=delform] > *', body));
        html = op.innerHTML;
      } else {
        _ref = $$('td.reply', body);
        for (_i = 0, _len = _ref.length; _i < _len; _i++) {
          reply = _ref[_i];
          if (reply.id === id) {
            html = reply.innerHTML;
            break;
          }
        }
      }
      qp.innerHTML = html;
      return Time.node(qp);
    }
  };
  quoteOP = {
    init: function() {
      return g.callbacks.push(function(root) {
        var quote, tid, _i, _len, _ref, _results;
        if (root.className === 'inline') {
          return;
        }
        tid = g.THREAD_ID || $.x('ancestor::div[contains(@class,"thread")]/div', root).id;
        _ref = $$('a.quotelink', root);
        _results = [];
        for (_i = 0, _len = _ref.length; _i < _len; _i++) {
          quote = _ref[_i];
          _results.push(quote.hash.slice(1) === tid ? quote.innerHTML += '&nbsp;(OP)' : void 0);
        }
        return _results;
      });
    }
  };
  reportButton = {
    init: function() {
      return g.callbacks.push(function(root) {
        var a, span;
        if (!(a = $('a.reportbutton', root))) {
          span = $('span[id^=no]', root);
          a = $.el('a', {
            className: 'reportbutton',
            innerHTML: '[&nbsp;!&nbsp;]'
          });
          $.after(span, a);
          $.after(span, $.tn(' '));
        }
        return $.bind(a, 'click', reportButton.cb.report);
      });
    },
    cb: {
      report: function(e) {
        return reportButton.report(this);
      }
    },
    report: function(target) {
      var input;
      input = $('input', target.parentNode);
      input.click();
      $('input[value="Report"]').click();
      return input.click();
    }
  };
  threadStats = {
    init: function() {
      var dialog, html;
      threadStats.posts = 1;
      threadStats.images = $('.op img[md5]') ? 1 : 0;
      html = "<div class=move><span id=postcount>" + threadStats.posts + "</span> / <span id=imagecount>" + threadStats.images + "</span></div>";
      dialog = ui.dialog('stats', {
        bottom: '0px',
        left: '0px'
      }, html);
      dialog.className = 'dialog';
      threadStats.postcountEl = $('#postcount', dialog);
      threadStats.imagecountEl = $('#imagecount', dialog);
      $.append(d.body, dialog);
      return g.callbacks.push(threadStats.node);
    },
    node: function(root) {
      if (root.className) {
        return;
      }
      threadStats.postcountEl.textContent = ++threadStats.posts;
      if ($('img[md5]', root)) {
        threadStats.imagecountEl.textContent = ++threadStats.images;
        if (threadStats.images > 150) {
          return threadStats.imagecountEl.className = 'error';
        }
      }
    }
  };
  unread = {
    init: function() {
      unread.replies = [];
      d.title = '(0) ' + d.title;
      $.bind(window, 'scroll', unread.scroll);
      return g.callbacks.push(unread.node);
    },
    node: function(root) {
      if (root.className) {
        return;
      }
      unread.replies.push(root);
      unread.updateTitle();
      return Favicon.update();
    },
    scroll: function(e) {
      var bottom, height, i, reply, _len, _ref;
      updater.focus = true;
      height = d.body.clientHeight;
      _ref = unread.replies;
      for (i = 0, _len = _ref.length; i < _len; i++) {
        reply = _ref[i];
        bottom = reply.getBoundingClientRect().bottom;
        if (bottom > height) {
          break;
        }
      }
      if (i === 0) {
        return;
      }
      unread.replies = unread.replies.slice(i);
      unread.updateTitle();
      if (unread.replies.length === 0) {
        return Favicon.update();
      }
    },
    updateTitle: function() {
      return d.title = d.title.replace(/\d+/, unread.replies.length);
    }
  };
  Favicon = {
    dead: 'data:image/png;base64,iVBORw0KGgoAAAANSUhEUgAAABAAAAAQAgMAAABinRfyAAAACVBMVEUAAAAAAAD/AAA9+90tAAAAAXRSTlMAQObYZgAAADtJREFUCB0FwUERxEAIALDszMG730PNSkBEBSECoU0AEPe0mly5NWprRUcDQAdn68qtkVsj3/84z++CD5u7CsnoBJoaAAAAAElFTkSuQmCC',
    deadHalo: 'data:image/png;base64,iVBORw0KGgoAAAANSUhEUgAAABAAAAAQCAYAAAAf8/9hAAAAWUlEQVR4XrWSAQoAIAgD/f+njSApsTqjGoTQ5oGWPJMOOs60CzsWwIwz1I4PUIYh+WYEMGQ6I/txw91kP4oA9BdwhKp1My4xQq6e8Q9ANgDJjOErewFiNesV2uGSfGv1/HYAAAAASUVORK5CYII=',
    "default": ((_ref = $('link[rel="shortcut icon"]', d.head)) != null ? _ref.href : void 0) || '',
    empty: 'data:image/gif;base64,R0lGODlhEAAQAJEAAAAAAP///9vb2////yH5BAEAAAMALAAAAAAQABAAAAIvnI+pq+D9DBAUoFkPFnbs7lFZKIJOJJ3MyraoB14jFpOcVMpzrnF3OKlZYsMWowAAOw==',
    haloSFW: 'data:image/png;base64,iVBORw0KGgoAAAANSUhEUgAAABAAAAAQCAYAAAAf8/9hAAAAZklEQVR4XrWRQQoAIQwD+6L97j7Ih9WTQQxhDqJQCk4Mranuvqod6LgwawSqSuUmWSPw/UNlJlnDAmA2ARjABLYj8ZyCzJHHqOg+GdAKZmKPIQUzuYrxicHqEgHzP9g7M0+hj45sAnRWxtPj3zSPAAAAAElFTkSuQmCC',
    haloNSFW: 'data:image/png;base64,iVBORw0KGgoAAAANSUhEUgAAABAAAAAQAgMAAABinRfyAAAADFBMVEUAAABmzDP///8AAABet0i+AAAAAXRSTlMAQObYZgAAAExJREFUeF4tyrENgDAMAMFXKuQswQLBG3mOlBnFS1gwDfIYLpEivvjq2MlqjmYvYg5jWEzCwtDSQlwcXKCVLrpFbvLvvSf9uZJ2HusDtJAY7Tkn1oYAAAAASUVORK5CYII=',
    update: function() {
      var clone, favicon, href, l;
      l = unread.replies.length;
      if (g.dead) {
        if (l > 0) {
          href = Favicon.deadHalo;
        } else {
          href = Favicon.dead;
        }
      } else {
        if (l > 0) {
          href = Favicon.halo;
        } else {
          href = Favicon["default"];
        }
      }
      favicon = $('link[rel="shortcut icon"]', d.head);
      clone = favicon.cloneNode(true);
      clone.href = href;
      return $.replace(favicon, clone);
    }
  };
  redirect = function() {
    var url;
    switch (g.BOARD) {
      case 'g':
      case 'lit':
      case 'sci':
      case 'tv':
        url = "http://green-oval.net/cgi-board.pl/" + g.BOARD + "/thread/" + g.THREAD_ID;
        break;
      case 'a':
      case 'jp':
      case 'm':
      case 'tg':
        url = "http://archive.easymodo.net/cgi-board.pl/" + g.BOARD + "/thread/" + g.THREAD_ID;
        break;
      case '3':
      case 'adv':
      case 'an':
      case 'ck':
      case 'co':
      case 'fa':
      case 'fit':
      case 'int':
      case 'k':
      case 'mu':
      case 'n':
      case 'o':
      case 'p':
      case 'po':
      case 'soc':
      case 'sp':
      case 'toy':
      case 'trv':
      case 'v':
      case 'vp':
      case 'x':
        url = "http://archive.no-ip.org/" + g.BOARD + "/thread/" + g.THREAD_ID;
        break;
      default:
        url = "http://boards.4chan.org/" + g.BOARD;
    }
    return location.href = url;
  };
  Recaptcha = {
    init: function() {
      var el, _i, _len, _ref2;
      _ref2 = $$('#recaptcha_table a');
      for (_i = 0, _len = _ref2.length; _i < _len; _i++) {
        el = _ref2[_i];
        el.tabIndex = 1;
      }
      $.bind($('#recaptcha_challenge_field_holder'), 'DOMNodeInserted', Recaptcha.reloaded);
      return $.bind($('#recaptcha_response_field'), 'keydown', Recaptcha.listener);
    },
    listener: function(e) {
      if (e.keyCode === 8 && this.value === '') {
        Recaptcha.reload();
      }
      if (e.keyCode === 13 && cooldown.duration) {
        $('#auto', qr.el).checked = true;
        if (conf['Auto Hide QR']) {
          return qr.autohide.set();
        }
      }
    },
    reload: function() {
      return window.location = 'javascript:Recaptcha.reload()';
    },
    reloaded: function(e) {
      var target;
      if (!qr.el) {
        return;
      }
      target = e.target;
      $('img', qr.el).src = "http://www.google.com/recaptcha/api/image?c=" + target.value;
      return $('input[name=recaptcha_challenge_field]', qr.el).value = target.value;
    }
  };
  nodeInserted = function(e) {
    var callback, target, _i, _len, _ref2, _results;
    target = e.target;
    if (target.nodeName === 'TABLE') {
      _ref2 = g.callbacks;
      _results = [];
      for (_i = 0, _len = _ref2.length; _i < _len; _i++) {
        callback = _ref2[_i];
        _results.push(callback(target));
      }
      return _results;
    }
  };
  imgHover = {
    init: function() {
      return g.callbacks.push(function(root) {
        var thumb;
        if (!(thumb = $('img[md5]', root))) {
          return;
        }
        $.bind(thumb, 'mouseover', imgHover.mouseover);
        $.bind(thumb, 'mousemove', ui.hover);
        return $.bind(thumb, 'mouseout', ui.hoverend);
      });
    },
    mouseover: function(e) {
      ui.el = $.el('img', {
        id: 'iHover',
        src: this.parentNode.href
      });
      return $.append(d.body, ui.el);
    }
  };
  imgPreloading = {
    init: function() {
      return g.callbacks.push(function(root) {
        var el, src, thumb;
        if (!(thumb = $('img[md5]', root))) {
          return;
        }
        src = thumb.parentNode.href;
        return el = $.el('img', {
          src: src
        });
      });
    }
  };
  imgGif = {
    init: function() {
      return g.callbacks.push(function(root) {
        var src, thumb;
        if (!(thumb = $('img[md5]', root))) {
          return;
        }
        src = thumb.parentNode.href;
        if (/gif$/.test(src)) {
          return thumb.src = src;
        }
      });
    }
  };
  imgExpand = {
    init: function() {
      g.callbacks.push(imgExpand.node);
      imgExpand.dialog();
      $.bind(window, 'resize', imgExpand.resize);
      imgExpand.style = $.addStyle('');
      return imgExpand.resize();
    },
    node: function(root) {
      var a, thumb;
      if (!(thumb = $('img[md5]', root))) {
        return;
      }
      a = thumb.parentNode;
      $.bind(a, 'click', imgExpand.cb.toggle);
      if (imgExpand.on && root.className !== 'inline') {
        return imgExpand.toggle(a);
      }
    },
    cb: {
      toggle: function(e) {
        if (e.shiftKey || e.altKey || e.ctrlKey || e.button !== 0) {
          return;
        }
        e.preventDefault();
        return imgExpand.toggle(this);
      },
      all: function(e) {
        var thumb, thumbs, _i, _j, _len, _len2, _results, _results2;
        thumbs = $$('img[md5]');
        imgExpand.on = this.checked;
        if (imgExpand.on) {
          _results = [];
          for (_i = 0, _len = thumbs.length; _i < _len; _i++) {
            thumb = thumbs[_i];
            _results.push(!thumb.hidden ? imgExpand.expand(thumb) : void 0);
          }
          return _results;
        } else {
          _results2 = [];
          for (_j = 0, _len2 = thumbs.length; _j < _len2; _j++) {
            thumb = thumbs[_j];
            _results2.push(thumb.hidden ? imgExpand.contract(thumb) : void 0);
          }
          return _results2;
        }
      },
      typeChange: function(e) {
        var klass;
        switch (this.value) {
          case 'full':
            klass = '';
            break;
          case 'fit width':
            klass = 'fitwidth';
            break;
          case 'fit height':
            klass = 'fitheight';
            break;
          case 'fit screen':
            klass = 'fitwidth fitheight';
        }
        return d.body.className = klass;
      }
    },
    toggle: function(a) {
      var thumb;
      thumb = a.firstChild;
      if (thumb.hidden) {
        return imgExpand.contract(thumb);
      } else {
        return imgExpand.expand(thumb);
      }
    },
    contract: function(thumb) {
      $.show(thumb);
      return $.rm(thumb.nextSibling);
    },
    expand: function(thumb) {
      var a, filesize, img, max, _, _ref2;
      $.hide(thumb);
      a = thumb.parentNode;
      img = $.el('img', {
        src: a.href
      });
      if (a.parentNode.className !== 'op') {
        filesize = $('span.filesize', a.parentNode);
        _ref2 = filesize.textContent.match(/(\d+)x/), _ = _ref2[0], max = _ref2[1];
        img.style.maxWidth = "-moz-calc(" + max + "px)";
      }
      return $.append(a, img);
    },
    dialog: function() {
      var controls, delform, imageType, option, select, _i, _len, _ref2;
      controls = $.el('div', {
        id: 'imgControls',
        innerHTML: "<select id=imageType name=imageType><option>full</option><option>fit width</option><option>fit height</option><option>fit screen</option></select>        <label>Expand Images<input type=checkbox id=imageExpand></label>"
      });
      imageType = $.getValue('imageType', 'full');
      _ref2 = $$('option', controls);
      for (_i = 0, _len = _ref2.length; _i < _len; _i++) {
        option = _ref2[_i];
        if (option.textContent === imageType) {
          option.selected = true;
          break;
        }
      }
      select = $('select', controls);
      imgExpand.cb.typeChange.call(select);
      $.bind(select, 'change', $.cb.value);
      $.bind(select, 'change', imgExpand.cb.typeChange);
      $.bind($('input', controls), 'click', imgExpand.cb.all);
      delform = $('form[name=delform]');
      return $.prepend(delform, controls);
    },
    resize: function(e) {
      return imgExpand.style.innerHTML = "body.fitheight img[md5] + img { max-height: " + d.body.clientHeight + "px }";
    }
  };
  firstRun = {
    init: function() {
      var dialog, style;
      style = $.addStyle("      #navtopr, #navbotr {        position: relative;      }      #navtopr::before {        content: '';        height: 50px;        width: 100px;        background: red;        -webkit-transform: rotate(-45deg);        -moz-transform: rotate(-45deg);        -o-transform: rotate(-45deg);        -webkit-transform-origin: 100% 200%;        -moz-transform-origin: 100% 200%;        -o-transform-origin: 100% 200%;        position: absolute;        top: 100%;        right: 100%;        z-index: 999;      }      #navtopr::after {        content: '';        border-top: 100px solid red;        border-left: 100px solid transparent;        position: absolute;        top: 100%;        right: 100%;        z-index: 999;      }      #navbotr::before {        content: '';        height: 50px;        width: 100px;        background: red;        -webkit-transform: rotate(45deg);        -moz-transform: rotate(45deg);        -o-transform: rotate(45deg);        -webkit-transform-origin: 100% -100%;        -moz-transform-origin: 100% -100%;        -o-transform-origin: 100% -100%;        position: absolute;        bottom: 100%;        right: 100%;        z-index: 999;      }      #navbotr::after {        content: '';        border-bottom: 100px solid red;        border-left: 100px solid transparent;        position: absolute;        bottom: 100%;        right: 100%;        z-index: 999;      }    ");
      style.className = 'firstrun';
      dialog = $.el('div', {
        id: 'overlay',
        className: 'firstrun',
        innerHTML: "        <div id=options>          <div class='reply dialog'>            <p>Click the <strong>4chan X</strong> buttons for options; they are at the top and bottom of the page.</p>            <p>Updater options are in the updater dialog in replies at the bottom-right corner of the window.</p>            <p>If you don't see the buttons, try disabling your userstyles.</p>          </div>        </div>"
      });
      $.append(d.body, dialog);
      return $.bind(window, 'click', firstRun.close);
    },
    close: function() {
      $.setValue('firstrun', true);
      $.rm($('style.firstrun', d.head));
      $.rm($('#overlay'));
      return $.unbind(window, 'click', firstRun.close);
    }
  };
  main = {
    init: function() {
      var DAY, callback, canPost, cutoff, form, hiddenThreads, id, lastChecked, now, op, pathname, table, temp, timestamp, tzOffset, _i, _j, _k, _l, _len, _len2, _len3, _len4, _ref2, _ref3, _ref4, _ref5, _ref6;
      pathname = location.pathname.substring(1).split('/');
      g.BOARD = pathname[0], temp = pathname[1];
      if (temp === 'res') {
        g.REPLY = temp;
        g.THREAD_ID = pathname[2];
      } else {
        g.PAGENUM = parseInt(temp) || 0;
      }
      if (location.hostname === 'sys.4chan.org') {
        qr.sys();
        return;
      }
      if (conf['404 Redirect'] && d.title === '4chan - 404' && /^\d+$/.test(g.THREAD_ID)) {
        redirect();
        return;
      }
      if (!$('#navtopr')) {
        return;
      }
      Favicon.halo = /ws/.test(Favicon["default"]) ? Favicon.haloSFW : Favicon.haloNSFW;
      $('link[rel="shortcut icon"]', d.head).setAttribute('type', 'image/x-icon');
      g.hiddenReplies = $.getValue("hiddenReplies/" + g.BOARD + "/", {});
      tzOffset = (new Date()).getTimezoneOffset() / 60;
      g.chanOffset = 5 - tzOffset;
      if ($.isDST()) {
        g.chanOffset -= 1;
      }
      lastChecked = $.getValue('lastChecked', 0);
      now = Date.now();
      DAY = 1000 * 60 * 60 * 24;
      if (lastChecked < now - 1 * DAY) {
        cutoff = now - 7 * DAY;
        hiddenThreads = $.getValue("hiddenThreads/" + g.BOARD + "/", {});
        for (id in hiddenThreads) {
          timestamp = hiddenThreads[id];
          if (timestamp < cutoff) {
            delete hiddenThreads[id];
          }
        }
        _ref2 = g.hiddenReplies;
        for (id in _ref2) {
          timestamp = _ref2[id];
          if (timestamp < cutoff) {
            delete g.hiddenReplies[id];
          }
        }
        $.setValue("hiddenThreads/" + g.BOARD + "/", hiddenThreads);
        $.setValue("hiddenReplies/" + g.BOARD + "/", g.hiddenReplies);
        $.setValue('lastChecked', now);
      }
      $.addStyle(main.css);
      if ((form = $('form[name=post]')) && (canPost = !!$('#recaptcha_response_field'))) {
        Recaptcha.init();
        $.bind(form, 'submit', qr.submit);
      }
      if ((id = location.hash.slice(1)) && !$.id(id)) {
        scrollTo(0, d.body.scrollHeight);
      }
      threading.init();
      if (conf['Auto Noko']) {
        $('.postarea form').action += '?noko';
      }
      if (conf['Cooldown']) {
        cooldown.init();
      }
      if (conf['Image Expansion']) {
        imgExpand.init();
      }
      if (conf['Image Auto-Gif']) {
        imgGif.init();
      }
      if (conf['Time Formatting']) {
        Time.init();
      }
      if (conf['Sauce']) {
        sauce.init();
      }
      if (conf['Reveal Spoilers']) {
        revealSpoilers.init();
      }
      if (conf['Anonymize']) {
        anonymize.init();
      }
      if (conf['Image Hover']) {
        imgHover.init();
      }
      if (conf['Reply Hiding']) {
        replyHiding.init();
      }
      if (canPost && conf['Quick Reply']) {
        qr.init();
      }
      if (conf['Report Button']) {
        reportButton.init();
      }
      if (conf['Quote Backlinks']) {
        quoteBacklink.init();
      }
      if (conf['Quote Inline']) {
        quoteInline.init();
      }
      if (conf['Quote Preview']) {
        quotePreview.init();
      }
      if (conf['Indicate OP quote']) {
        quoteOP.init();
      }
      if (conf['Thread Watcher']) {
        watcher.init();
      }
      if (conf['Keybinds']) {
        keybinds.init();
      }
      if (g.REPLY) {
        if (conf['Thread Updater']) {
          updater.init();
        }
        if (conf['Image Preloading']) {
          imgPreloading.init();
        }
        if (conf['Quick Reply'] && conf['Persistent QR']) {
          qr.persist();
        }
        if (conf['Post in Title']) {
          titlePost.init();
        }
        if (conf['Thread Stats']) {
          threadStats.init();
        }
        if (conf['Unread Count']) {
          unread.init();
        }
        if (conf['Reply Navigation']) {
          nav.init();
        }
        if (conf['Auto Watch'] && conf['Thread Watcher'] && /watch/.test(location.search) && $('img.favicon').src === Favicon.empty) {
          watcher.watch(null, g.THREAD_ID);
        }
      } else {
        if (conf['Index Navigation']) {
          nav.init();
        }
        if (conf['Thread Hiding']) {
          threadHiding.init();
        }
        if (conf['Thread Expansion']) {
          expandThread.init();
        }
        if (conf['Comment Expansion']) {
          expandComment.init();
        }
        if (conf['Auto Watch']) {
          $('.postarea form').action += '?watch';
        }
      }
      _ref3 = $$('div.op');
      for (_i = 0, _len = _ref3.length; _i < _len; _i++) {
        op = _ref3[_i];
        _ref4 = g.callbacks;
        for (_j = 0, _len2 = _ref4.length; _j < _len2; _j++) {
          callback = _ref4[_j];
          callback(op);
        }
      }
      _ref5 = $$('a + table');
      for (_k = 0, _len3 = _ref5.length; _k < _len3; _k++) {
        table = _ref5[_k];
        _ref6 = g.callbacks;
        for (_l = 0, _len4 = _ref6.length; _l < _len4; _l++) {
          callback = _ref6[_l];
          callback(table);
        }
      }
      $.bind($('form[name=delform]'), 'DOMNodeInserted', nodeInserted);
      options.init();
      if (!$.getValue('firstrun')) {
        return firstRun.init();
      }
    },
    css: '\
      /* dialog styling */\
      div.dialog {\
        border: 1px solid;\
      }\
      div.dialog > div.move {\
        cursor: move;\
      }\
      label, a, .favicon, #qr img {\
        cursor: pointer;\
      }\
\
      .new {\
        background: lime;\
      }\
      .error {\
        color: red;\
      }\
      #error {\
        cursor: default;\
      }\
      #error[href] {\
        cursor: pointer;\
      }\
      td.replyhider {\
        vertical-align: top;\
      }\
\
      div.thread.stub > *:not(.block) {\
        display: none;\
      }\
\
      .filesize + br + a {\
        float: left;\
        pointer-events: none;\
      }\
      img[md5], img[md5] + img {\
        pointer-events: all;\
      }\
      body.fitwidth img[md5] + img {\
        max-width: 100%;\
        width: -moz-calc(100%); /* hack so only firefox sees this */\
      }\
\
      #qp, #iHover {\
        position: fixed;\
      }\
\
      #iHover {\
        max-height: 100%;\
      }\
\
      #navlinks {\
        font-size: 16px;\
        position: fixed;\
        top: 25px;\
        right: 5px;\
      }\
\
      #overlay {\
        display: table;\
        position: fixed;\
        top: 0;\
        left: 0;\
        height: 100%;\
        width: 100%;\
        background: rgba(0,0,0,.5);\
      }\
      #options {\
        display: table-cell;\
        vertical-align: middle;\
      }\
      #options .dialog {\
        margin: auto;\
        padding: 5px;\
        width: 500px;\
      }\
      #credits {\
        text-align: right;\
      }\
      #options ul {\
        list-style: none;\
        padding: 0;\
      }\
      #floaty {\
        float: left;\
      }\
      #content > * {\
        height: 450px;\
        overflow: auto;\
      }\
      #content textarea {\
        margin: 0;\
        width: 100%;\
      }\
\
      #qr {\
        position: fixed;\
      }\
      #qr > div.move {\
        text-align: right;\
      }\
      #qr input[name=name] {\
        float: left;\
      }\
      #qr_form {\
        clear: left;\
      }\
      #qr_form, #qr #com_submit, #qr input[name=upfile] {\
        margin: 0;\
      }\
      #qr textarea {\
        width: 100%;\
        height: 120px;\
      }\
      #qr.auto:not(:hover) > form {\
        height: 0;\
        overflow: hidden;\
      }\
      /* http://stackoverflow.com/questions/2610497/change-an-inputs-html5-placeholder-color-with-css */\
      #qr input::-webkit-input-placeholder {\
        color: grey;\
      }\
      #qr input:-moz-placeholder {\
        color: grey;\
      }\
      /* qr reCAPTCHA */\
      #qr img {\
        border: 1px solid #AAA;\
      }\
\
      #updater {\
        position: fixed;\
        text-align: right;\
      }\
      #updater input[type=text] {\
        width: 50px;\
      }\
      #updater:not(:hover) {\
        border: none;\
        background: transparent;\
      }\
      #updater:not(:hover) > div:not(.move) {\
        display: none;\
      }\
\
      #stats {\
        border: none;\
        position: fixed;\
      }\
\
      #watcher {\
        position: absolute;\
      }\
      #watcher > div {\
        padding-right: 5px;\
        padding-left: 5px;\
      }\
      #watcher > div.move {\
        text-decoration: underline;\
        padding-top: 5px;\
      }\
      #watcher > div:last-child {\
        padding-bottom: 5px;\
      }\
\
      #qp {\
        border: 1px solid;\
        padding-bottom: 5px;\
      }\
      #qp input {\
        display: none;\
      }\
      .qphl {\
        outline: 2px solid rgba(216, 94, 49, .7);\
      }\
      .inlined {\
        opacity: .5;\
      }\
\
      /* Firefox bug: hidden tables are not hidden */\
      [hidden] {\
        display: none;\
      }\
    '
  };
  main.init();
}).call(this);<|MERGE_RESOLUTION|>--- conflicted
+++ resolved
@@ -1422,12 +1422,6 @@
         } else if (noko) {
           url += '/res/';
           url += thread === '0' ? id : thread;
-<<<<<<< HEAD
-=======
-          if (watch) {
-            url += '?watch';
-          }
->>>>>>> 0a547dc8
         }
         if (cooldown) {
           duration = Date.now() + (sage ? 60 : 30) * 1000;
