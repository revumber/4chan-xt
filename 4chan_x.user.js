// ==UserScript==
<<<<<<< HEAD
// @name         4chan X alpha
// @version      3.0.0
// @description  Adds various features.
// @copyright    2009-2011 James Campos <james.r.campos@gmail.com>
// @copyright    2012 Nicolas Stepien <stepien.nicolas@gmail.com>
// @license      MIT; http://en.wikipedia.org/wiki/Mit_license
// @match        *://boards.4chan.org/*
// @match        *://images.4chan.org/*
// @match        *://sys.4chan.org/*
// @match        *://api.4chan.org/*
// @match        *://*.foolz.us/api/*
// @grant        GM_getValue
// @grant        GM_setValue
// @grant        GM_deleteValue
// @grant        GM_openInTab
// @run-at       document-start
// @updateURL    https://github.com/MayhemYDG/4chan-x/raw/stable/4chan_x.user.js
// @downloadURL  https://github.com/MayhemYDG/4chan-x/raw/stable/4chan_x.user.js
// @icon         data:image/gif;base64,R0lGODlhEAAQAKECAAAAAGbMM////////yH5BAEKAAIALAAAAAAQABAAAAIxlI+pq+D9DAgUoFkPDlbs7lGiI2bSVnKglnJMOL6omczxVZK3dH/41AG6Lh7i6qUoAAA7
=======
// @name           4chan x
// @version        2.35.0
// @namespace      aeosynth
// @description    Adds various features.
// @copyright      2009-2011 James Campos <james.r.campos@gmail.com>
// @copyright      2012 Nicolas Stepien <stepien.nicolas@gmail.com>
// @license        MIT; http://en.wikipedia.org/wiki/Mit_license
// @include        http://boards.4chan.org/*
// @include        https://boards.4chan.org/*
// @include        http://images.4chan.org/*
// @include        https://images.4chan.org/*
// @include        http://sys.4chan.org/*
// @include        https://sys.4chan.org/*
// @grant          GM_getValue
// @grant          GM_setValue
// @grant          GM_deleteValue
// @grant          GM_openInTab
// @run-at         document-start
// @updateURL      https://github.com/MayhemYDG/4chan-x/raw/stable/4chan_x.user.js
// @downloadURL    https://github.com/MayhemYDG/4chan-x/raw/stable/4chan_x.user.js
// @icon           data:image/gif;base64,R0lGODlhEAAQAKECAAAAAGbMM////////yH5BAEKAAIALAAAAAAQABAAAAIxlI+pq+D9DAgUoFkPDlbs7lGiI2bSVnKglnJMOL6omczxVZK3dH/41AG6Lh7i6qUoAAA7
>>>>>>> db3a3fbc
// ==/UserScript==

/* LICENSE
 *
 * Copyright (c) 2009-2011 James Campos <james.r.campos@gmail.com>
 * Copyright (c) 2012 Nicolas Stepien <stepien.nicolas@gmail.com>
 * http://mayhemydg.github.com/4chan-x/
<<<<<<< HEAD
 * 4chan X 3.0.0
=======
 * 4chan X 2.35.0
>>>>>>> db3a3fbc
 *
 * Permission is hereby granted, free of charge, to any person
 * obtaining a copy of this software and associated documentation
 * files (the "Software"), to deal in the Software without
 * restriction, including without limitation the rights to use,
 * copy, modify, merge, publish, distribute, sublicense, and/or sell
 * copies of the Software, and to permit persons to whom the
 * Software is furnished to do so, subject to the following
 * conditions:
 *
 * The above copyright notice and this permission notice shall be
 * included in all copies or substantial portions of the Software.
 * THE SOFTWARE IS PROVIDED "AS IS", WITHOUT WARRANTY OF ANY KIND,
 * EXPRESS OR IMPLIED, INCLUDING BUT NOT LIMITED TO THE WARRANTIES
 * OF MERCHANTABILITY, FITNESS FOR A PARTICULAR PURPOSE AND
 * NONINFRINGEMENT. IN NO EVENT SHALL THE AUTHORS OR COPYRIGHT
 * HOLDERS BE LIABLE FOR ANY CLAIM, DAMAGES OR OTHER LIABILITY,
 * WHETHER IN AN ACTION OF CONTRACT, TORT OR OTHERWISE, ARISING
 * FROM, OUT OF OR IN CONNECTION WITH THE SOFTWARE OR THE USE OR
 * OTHER DEALINGS IN THE SOFTWARE.
 *
 * HACKING
 *
 * 4chan X is written in CoffeeScript[1], and developed on GitHub[2].
 *
 * [1]: http://coffeescript.org/
 * [2]: https://github.com/MayhemYDG/4chan-x
 *
 * CONTRIBUTORS
 *
 * noface - unique ID fixes
 * desuwa - Firefox filename upload fix
 * seaweed - bottom padding for image hover
 * e000 - cooldown sanity check
 * ahodesuka - scroll back when unexpanding images, file info formatting
 * Shou- - pentadactyl fixes
 * ferongr - new favicons
 * xat- - new favicons
 * Zixaphir - fix qr textarea - captcha-image gap
 * Ongpot - sfw favicon
 * thisisanon - nsfw + 404 favicons
 * Anonymous - empty favicon
 * Seiba - chrome quick reply focusing
 * herpaderpderp - recaptcha fixes
 * WakiMiko - recaptcha tab order http://userscripts.org/scripts/show/82657
 * btmcsweeney - allow users to specify text for sauce links
 *
 * All the people who've taken the time to write bug reports.
 *
 * Thank you.
 */

(function() {
  var $, $$, AutoGIF, Board, Build, Clone, Conf, Config, FileInfo, Get, ImageHover, Main, Post, QuoteBacklink, QuoteCT, QuoteInline, QuoteOP, QuotePreview, Quotify, Redirect, RevealSpoilers, Sauce, Thread, Time, UI, d, g,
    __hasProp = {}.hasOwnProperty,
    __extends = function(child, parent) { for (var key in parent) { if (__hasProp.call(parent, key)) child[key] = parent[key]; } function ctor() { this.constructor = child; } ctor.prototype = parent.prototype; child.prototype = new ctor(); child.__super__ = parent.prototype; return child; };

  Config = {
    main: {
      Enhancing: {
        'Disable 4chan\'s extension': [true, 'Avoid conflicts between 4chan X and 4chan\'s inline extension.'],
        '404 Redirect': [true, 'Redirect dead threads and images.'],
        'Keybinds': [true, 'Bind actions to keyboard shortcuts.'],
        'Time Formatting': [true, 'Localize and format timestamps arbitrarily.'],
        'File Info Formatting': [true, 'Reformat the file information.'],
        'Comment Expansion': [true, 'Can expand too long comments.'],
        'Thread Expansion': [true, 'Can expand threads to view all replies.'],
        'Index Navigation': [false, 'Navigate to previous / next thread.'],
        'Reply Navigation': [false, 'Navigate to top / bottom of thread.'],
        'Check for Updates': [true, 'Check for updated versions of 4chan X.']
      },
      Filtering: {
        'Anonymize': [false, 'Turn everyone Anonymous.'],
        'Filter': [true, 'Self-moderation placebo.'],
        'Recursive Filtering': [true, 'Filter replies of filtered posts, recursively.'],
        'Reply Hiding': [true, 'Hide single replies.'],
        'Thread Hiding': [true, 'Hide entire threads.'],
        'Stubs': [true, 'Make stubs of hidden threads / replies.']
      },
      Imaging: {
        'Auto-GIF': [false, 'Animate GIF thumbnails.'],
        'Image Expansion': [true, 'Expand images.'],
        'Expand From Position': [true, 'Expand all images only from current position to thread end.'],
        'Image Hover': [false, 'Show full image on mouseover.'],
        'Sauce': [true, 'Add sauce links to images.'],
        'Reveal Spoilers': [false, 'Reveal spoiler thumbnails.']
      },
      Menu: {
        'Menu': [true, 'Add a drop-down menu in posts.'],
        'Report Link': [true, 'Add a report link to the menu.'],
        'Delete Link': [true, 'Add post and image deletion links to the menu.'],
        'Download Link': [true, 'Add a download with original filename link to the menu. Chrome-only currently.'],
        'Archive Link': [true, 'Add an archive link to the menu.']
      },
      Monitoring: {
        'Thread Updater': [true, 'Fetch and insert new replies. Has more options in its own dialog.'],
        'Unread Count': [true, 'Show the unread posts count in the tab title.'],
        'Unread Favicon': [true, 'Show a different favicon when there are unread posts.'],
        'Post in Title': [true, 'Show the thread\'s subject in the tab title.'],
        'Thread Stats': [true, 'Display reply and image count.'],
        'Thread Watcher': [true, 'Bookmark threads.'],
        'Auto Watch': [true, 'Automatically watch threads that you start.'],
        'Auto Watch Reply': [false, 'Automatically watch threads that you reply to.']
      },
      Posting: {
        'Quick Reply': [true, 'WMD.'],
        'Persistent QR': [false, 'The Quick reply won\'t disappear after posting.'],
        'Auto Hide QR': [false, 'Automatically hide the quick reply when posting.'],
        'Open Reply in New Tab': [false, 'Open replies posted from the board pages in a new tab.'],
        'Remember Subject': [false, 'Remember the subject field, instead of resetting after posting.'],
        'Remember Spoiler': [false, 'Remember the spoiler state, instead of resetting after posting.'],
        'Hide Original Post Form': [true, 'Replace the normal post form with a shortcut to open the QR.']
      },
      Quoting: {
        'Quote Backlinks': [true, 'Add quote backlinks.'],
        'OP Backlinks': [false, 'Add backlinks to the OP.'],
        'Quote Inline': [true, 'Inline quoted post on click.'],
        'Forward Hiding': [true, 'Hide original posts of inlined backlinks.'],
        'Quote Preview': [true, 'Show quoted post on hover.'],
        'Quote Highlighting': [true, 'Highlight the previewed post.'],
        'Resurrect Quotes': [true, 'Linkify dead quotes to archives.'],
        'Indicate OP Quotes': [true, 'Add \'(OP)\' to OP quotes.'],
        'Indicate Cross-thread Quotes': [true, 'Add \'(Cross-thread)\' to cross-threads quotes.']
      }
    },
    filter: {
      name: ['# Filter any namefags:', '#/^(?!Anonymous$)/'].join('\n'),
      uniqueid: ['# Filter a specific ID:', '#/Txhvk1Tl/'].join('\n'),
      tripcode: ['# Filter any tripfags', '#/^!/'].join('\n'),
      capcode: ['# Set a custom class for mods:', '#/Mod$/;highlight:mod;op:yes', '# Set a custom class for moot:', '#/Admin$/;highlight:moot;op:yes'].join('\n'),
      email: ['# Filter any e-mails that are not `sage` on /a/ and /jp/:', '#/^(?!sage$)/;boards:a,jp'].join('\n'),
      subject: ['# Filter Generals on /v/:', '#/general/i;boards:v;op:only'].join('\n'),
      comment: ['# Filter Stallman copypasta on /g/:', '#/what you\'re refer+ing to as linux/i;boards:g'].join('\n'),
      flag: [''].join('\n'),
      filename: [''].join('\n'),
      dimensions: ['# Highlight potential wallpapers:', '#/1920x1080/;op:yes;highlight;top:no;boards:w,wg'].join('\n'),
      filesize: [''].join('\n'),
      md5: [''].join('\n')
    },
<<<<<<< HEAD
    sauces: ['http://iqdb.org/?url=$turl', 'http://www.google.com/searchbyimage?image_url=$turl', '#http://tineye.com/search?url=$turl', '#http://saucenao.com/search.php?db=999&url=$turl', '#http://3d.iqdb.org/?url=$turl', '#http://regex.info/exif.cgi?imgurl=$url', '# uploaders:', '#http://imgur.com/upload?url=$url;text:Upload to imgur', '#http://omploader.org/upload?url1=$url;text:Upload to omploader', '# "View Same" in archives:', '#http://archive.foolz.us/search/image/$md5/;text:View same on foolz', '#http://archive.foolz.us/$board/search/image/$md5/;text:View same on foolz /$board/', '#https://archive.installgentoo.net/$board/image/$md5;text:View same on installgentoo /$board/'].join('\n'),
    time: '%m/%d/%y(%a)%H:%M:%S',
=======
    sauces: ['http://iqdb.org/?url=$1', 'http://www.google.com/searchbyimage?image_url=$1', '#http://tineye.com/search?url=$1', '#http://saucenao.com/search.php?db=999&url=$1', '#http://3d.iqdb.org/?url=$1', '#http://regex.info/exif.cgi?imgurl=$2', '# uploaders:', '#http://imgur.com/upload?url=$2;text:Upload to imgur', '#http://omploader.org/upload?url1=$2;text:Upload to omploader', '# "View Same" in archives:', '#http://archive.foolz.us/_/search/image/$3/;text:View same on foolz', '#http://archive.foolz.us/$4/search/image/$3/;text:View same on foolz /$4/', '#https://archive.installgentoo.net/$4/image/$3;text:View same on installgentoo /$4/'].join('\n'),
    time: '%m/%d/%y(%a)%H:%M',
>>>>>>> db3a3fbc
    backlink: '>>%id',
    fileInfo: '%l (%p%s, %r)',
    favicon: 'ferongr',
    hotkeys: {
      'open QR': ['q', 'Open QR with post number inserted.'],
      'open empty QR': ['Q', 'Open QR without post number inserted.'],
      'open options': ['alt+o', 'Open Options.'],
      'close': ['Esc', 'Close Options or QR.'],
      'spoiler tags': ['ctrl+s', 'Insert spoiler tags.'],
      'code tags': ['alt+c', 'Insert code tags.'],
      'submit QR': ['alt+s', 'Submit post.'],
      'watch': ['w', 'Watch thread.'],
      'update': ['u', 'Update the thread now.'],
      'read thread': ['r', 'Mark thread as read.'],
      'expand image': ['E', 'Expand selected image.'],
      'expand images': ['e', 'Expand all images.'],
      'front page': ['0', 'Jump to page 0.'],
      'next page': ['Right', 'Jump to the next page.'],
      'previous page': ['Left', 'Jump to the previous page.'],
      'next thread': ['Down', 'See next thread.'],
      'previous thread': ['Up', 'See previous thread.'],
      'expand thread': ['ctrl+e', 'Expand thread.'],
      'open thread': ['o', 'Open thread in current tab.'],
      'open thread tab': ['O', 'Open thread in new tab.'],
      'next reply': ['j', 'Select next reply.'],
      'previous reply': ['k', 'Select previous reply.'],
      'hide': ['x', 'Hide thread.']
    },
    updater: {
      checkbox: {
        'Auto Scroll': [false, 'Scroll updated posts into view. Only enabled at bottom of page.'],
        'Scroll BG': [false, 'Auto-scroll background tabs.'],
        'Auto Update': [true, 'Automatically fetch new posts.']
      },
      'Interval': 30
    },
    imageFit: 'fit width'
  };

  if (!/^(boards|images|sys)\.4chan\.org$/.test(location.hostname)) {
    return;
  }

  Conf = {};

  d = document;

  g = {
    VERSION: '3.0.0',
    NAMESPACE: '4chan_X.',
    boards: {},
    threads: {},
    posts: {}
  };

  UI = {
    dialog: function(id, position, html) {
      var el;
      el = d.createElement('div');
      el.className = 'reply dialog';
      el.innerHTML = html;
      el.id = id;
      el.style.cssText = localStorage.getItem("" + g.NAMESPACE + id + ".position") || position;
      el.querySelector('.move').addEventListener('mousedown', UI.dragstart, false);
      return el;
    },
    dragstart: function(e) {
      var el, rect;
      e.preventDefault();
      UI.el = el = this.parentNode;
      d.addEventListener('mousemove', UI.drag, false);
      d.addEventListener('mouseup', UI.dragend, false);
      rect = el.getBoundingClientRect();
      UI.dx = e.clientX - rect.left;
      UI.dy = e.clientY - rect.top;
      UI.width = d.documentElement.clientWidth - rect.width;
      return UI.height = d.documentElement.clientHeight - rect.height;
    },
    drag: function(e) {
      var left, style, top;
      left = e.clientX - UI.dx;
      top = e.clientY - UI.dy;
      left = left < 10 ? '0px' : UI.width - left < 10 ? null : left + 'px';
      top = top < 10 ? '0px' : UI.height - top < 10 ? null : top + 'px';
      style = UI.el.style;
      style.left = left;
      style.top = top;
      style.right = left ? null : '0px';
      return style.bottom = top ? null : '0px';
    },
    dragend: function() {
      localStorage.setItem("" + g.NAMESPACE + UI.el.id + ".position", UI.el.style.cssText);
      d.removeEventListener('mousemove', UI.drag, false);
      d.removeEventListener('mouseup', UI.dragend, false);
      return delete UI.el;
    },
    hover: function(e) {
      var clientHeight, clientWidth, clientX, clientY, height, style, top, _ref;
      clientX = e.clientX, clientY = e.clientY;
      style = UI.el.style;
      _ref = d.documentElement, clientHeight = _ref.clientHeight, clientWidth = _ref.clientWidth;
      height = UI.el.offsetHeight;
      top = clientY - 120;
      style.top = clientHeight <= height || top <= 0 ? '0px' : top + height >= clientHeight ? clientHeight - height + 'px' : top + 'px';
      if (clientX <= clientWidth - 400) {
        style.left = clientX + 45 + 'px';
        return style.right = null;
      } else {
        style.left = null;
        return style.right = clientWidth - clientX + 45 + 'px';
      }
    },
    hoverend: function() {
      $.rm(UI.el);
      return delete UI.el;
    }
  };

  /*
  loosely follows the jquery api:
  http://api.jquery.com/
  not chainable
  */


  $ = function(selector, root) {
    if (root == null) {
      root = d.body;
    }
    return root.querySelector(selector);
  };

  $$ = function(selector, root) {
    if (root == null) {
      root = d.body;
    }
    return Array.prototype.slice.call(root.querySelectorAll(selector));
  };

  $.extend = function(object, properties) {
    var key, val;
    for (key in properties) {
      val = properties[key];
      object[key] = val;
    }
  };

  $.extend($, {
    SECOND: 1000,
    MINUTE: 1000 * 60,
    HOUR: 1000 * 60 * 60,
    DAY: 1000 * 60 * 60 * 24,
    log: console.log.bind(console),
    engine: /WebKit|Presto|Gecko/.exec(navigator.userAgent)[0].toLowerCase(),
    id: function(id) {
      return d.getElementById(id);
    },
    ready: function(fc) {
      var cb;
      if (/interactive|complete/.test(d.readyState)) {
        $.queueTask(fc);
        return;
      }
      cb = function() {
        $.off(d, 'DOMContentLoaded', cb);
        return fc();
      };
      return $.on(d, 'DOMContentLoaded', cb);
    },
    sync: function(key, cb) {
      return $.on(window, 'storage', function(e) {
        if (e.key === ("" + g.NAMESPACE + key)) {
          return cb(JSON.parse(e.newValue));
        }
      });
    },
    formData: function(form) {
      var fd, key, val;
      if (form instanceof HTMLFormElement) {
        return new FormData(form);
      }
      fd = new FormData();
      for (key in form) {
        val = form[key];
        if (val) {
          fd.append(key, val);
        }
      }
      return fd;
    },
    ajax: function(url, callbacks, opts) {
      var form, headers, key, r, type, upCallbacks, val;
      if (opts == null) {
        opts = {};
      }
      type = opts.type, headers = opts.headers, upCallbacks = opts.upCallbacks, form = opts.form;
      r = new XMLHttpRequest();
      type || (type = form && 'post' || 'get');
      r.open(type, url, true);
      for (key in headers) {
        val = headers[key];
        r.setRequestHeader(key, val);
      }
      $.extend(r, callbacks);
      $.extend(r.upload, upCallbacks);
      r.send(form);
      return r;
    },
    cache: (function() {
      var reqs;
      reqs = {};
      return function(url, cb) {
        var req;
        if (req = reqs[url]) {
          if (req.readyState === 4) {
            cb.call(req);
          } else {
            req.callbacks.push(cb);
          }
          return;
        }
        req = $.ajax(url, {
          onload: function() {
            var _i, _len, _ref;
            _ref = this.callbacks;
            for (_i = 0, _len = _ref.length; _i < _len; _i++) {
              cb = _ref[_i];
              cb.call(this);
            }
            return delete this.callbacks;
          },
          onabort: function() {
            return delete reqs[url];
          },
          onerror: function() {
            return delete reqs[url];
          }
        });
        req.callbacks = [cb];
        return reqs[url] = req;
      };
    })(),
    cb: {
      checked: function() {
        $.set(this.name, this.checked);
        return Conf[this.name] = this.checked;
      },
      value: function() {
        $.set(this.name, this.value.trim());
        return Conf[this.name] = this.value;
      }
    },
    addStyle: function(css) {
      var style;
      style = $.el('style', {
        textContent: css
      });
      $.add(d.head || d.documentElement, style);
      return style;
    },
    x: function(path, root) {
      if (root == null) {
        root = d.body;
      }
      return d.evaluate(path, root, null, 8, null).singleNodeValue;
    },
    addClass: function(el, className) {
      return el.classList.add(className);
    },
    rmClass: function(el, className) {
      return el.classList.remove(className);
    },
    hasClass: function(el, className) {
      return el.classList.contains(className);
    },
    rm: function(el) {
      return el.parentNode.removeChild(el);
    },
    tn: function(s) {
      return d.createTextNode(s);
    },
    nodes: function(nodes) {
      var frag, node, _i, _len;
      if (!(nodes instanceof Array)) {
        return nodes;
      }
      frag = d.createDocumentFragment();
      for (_i = 0, _len = nodes.length; _i < _len; _i++) {
        node = nodes[_i];
        frag.appendChild(node);
      }
      return frag;
    },
    add: function(parent, el) {
      return parent.appendChild($.nodes(el));
    },
    prepend: function(parent, el) {
      return parent.insertBefore($.nodes(el), parent.firstChild);
    },
    after: function(root, el) {
      return root.parentNode.insertBefore($.nodes(el), root.nextSibling);
    },
    before: function(root, el) {
      return root.parentNode.insertBefore($.nodes(el), root);
    },
    replace: function(root, el) {
      return root.parentNode.replaceChild($.nodes(el), root);
    },
    el: function(tag, properties) {
      var el;
      el = d.createElement(tag);
      if (properties) {
        $.extend(el, properties);
      }
      return el;
    },
    on: function(el, events, handler) {
      var event, _i, _len, _ref;
      _ref = events.split(' ');
      for (_i = 0, _len = _ref.length; _i < _len; _i++) {
        event = _ref[_i];
        el.addEventListener(event, handler, false);
      }
    },
    off: function(el, events, handler) {
      var event, _i, _len, _ref;
      _ref = events.split(' ');
      for (_i = 0, _len = _ref.length; _i < _len; _i++) {
        event = _ref[_i];
        el.removeEventListener(event, handler, false);
      }
    },
    open: function(url) {
      return (GM_openInTab || window.open)(url, '_blank');
    },
    queueTask: (function() {
      var execTask, taskChannel, taskQueue;
      taskQueue = [];
      execTask = function() {
        var args, func, task;
        task = taskQueue.shift();
        func = task[0];
        args = Array.prototype.slice.call(task, 1);
        return func.apply(func, args);
      };
      if (window.MessageChannel) {
        taskChannel = new MessageChannel();
        taskChannel.port1.onmessage = execTask;
        return function() {
          taskQueue.push(arguments);
          return taskChannel.port2.postMessage(null);
        };
      } else {
        return function() {
          taskQueue.push(arguments);
          return setTimeout(execTask, 0);
        };
      }
    })(),
    globalEval: function(code) {
      var script;
      script = $.el('script', {
        textContent: code
      });
      $.add(d.head, script);
      return $.rm(script);
    },
    unsafeWindow: window.opera ? window : unsafeWindow !== window ? unsafeWindow : (function() {
      var p;
      p = d.createElement('p');
      p.setAttribute('onclick', 'return window');
      return p.onclick();
    })(),
    bytesToString: function(size) {
      var unit;
      unit = 0;
      while (size >= 1024) {
        size /= 1024;
        unit++;
      }
      size = unit > 1 ? Math.round(size * 100) / 100 : Math.round(size);
      return "" + size + " " + ['B', 'KB', 'MB', 'GB'][unit];
    }
  });

  $.extend($, typeof GM_deleteValue !== "undefined" && GM_deleteValue !== null ? {
    "delete": function(name) {
      return GM_deleteValue(g.NAMESPACE + name);
    },
    get: function(name, defaultValue) {
      var value;
      if (value = GM_getValue(g.NAMESPACE + name)) {
        return JSON.parse(value);
      } else {
        return defaultValue;
      }
    },
    set: function(name, value) {
      name = g.NAMESPACE + name;
      value = JSON.stringify(value);
      localStorage.setItem(name, value);
      return GM_setValue(name, value);
    }
  } : window.opera ? {
    "delete": function(name) {
      return delete opera.scriptStorage[g.NAMESPACE + name];
    },
    get: function(name, defaultValue) {
      var value;
      if (value = opera.scriptStorage[g.NAMESPACE + name]) {
        return JSON.parse(value);
      } else {
        return defaultValue;
      }
    },
    set: function(name, value) {
      name = g.NAMESPACE + name;
      value = JSON.stringify(value);
      localStorage.setItem(name, value);
      return opera.scriptStorage[name] = value;
    }
  } : {
    "delete": function(name) {
      return localStorage.removeItem(g.NAMESPACE + name);
    },
    get: function(name, defaultValue) {
      var value;
      if (value = localStorage.getItem(g.NAMESPACE + name)) {
        return JSON.parse(value);
      } else {
        return defaultValue;
      }
    },
    set: function(name, value) {
      return localStorage.setItem(g.NAMESPACE + name, JSON.stringify(value));
    }
  });

  Board = (function() {

    Board.prototype.toString = function() {
      return this.ID;
    };

    function Board(ID) {
      this.ID = ID;
      this.threads = {};
      this.posts = {};
      g.boards[this] = this;
    }

    return Board;

  })();

  Thread = (function() {

    Thread.prototype.callbacks = [];

    Thread.prototype.toString = function() {
      return this.ID;
    };

    function Thread(ID, board) {
      this.board = board;
      this.ID = +ID;
      this.posts = {};
      g.threads["" + board + "." + this] = board.threads[this] = this;
    }

    return Thread;

  })();

  Post = (function() {

    Post.prototype.callbacks = [];

    Post.prototype.toString = function() {
      return this.ID;
    };

    function Post(root, thread, board, that) {
      var alt, anchor, bq, capcode, data, date, email, file, flag, i, info, name, node, nodes, post, quotelink, quotes, size, subject, text, thumb, tripcode, uniqueID, unit, _i, _j, _k, _len, _len1, _ref, _ref1, _ref2;
      this.thread = thread;
      this.board = board;
      if (that == null) {
        that = {};
      }
      this.ID = +root.id.slice(2);
      post = $('.post', root);
      info = $('.postInfo', post);
      this.nodes = {
        root: root,
        post: post,
        info: info,
        comment: $('.postMessage', post),
        quotelinks: [],
        backlinks: info.getElementsByClassName('backlink')
      };
      this.info = {};
      if (subject = $('.subject', info)) {
        this.nodes.subject = subject;
        this.info.subject = subject.textContent;
      }
      if (name = $('.name', info)) {
        this.nodes.name = name;
        this.info.name = name.textContent;
      }
      if (email = $('.useremail', info)) {
        this.nodes.email = email;
        this.info.email = decodeURIComponent(email.href.slice(7));
      }
      if (tripcode = $('.postertrip', info)) {
        this.nodes.tripcode = tripcode;
        this.info.tripcode = tripcode.textContent;
      }
      if (uniqueID = $('.posteruid', info)) {
        this.nodes.uniqueID = uniqueID;
        this.info.uniqueID = uniqueID.textContent;
      }
      if (capcode = $('.capcode', info)) {
        this.nodes.capcode = capcode;
        this.info.capcode = capcode.textContent;
      }
      if (flag = $('.countryFlag', info)) {
        this.nodes.flag = flag;
        this.info.flag = flag.title;
      }
      if (date = $('.dateTime', info)) {
        this.nodes.date = date;
        this.info.date = new Date(date.dataset.utc * 1000);
      }
      bq = this.nodes.comment.cloneNode(true);
      _ref = $$('.abbr, .capcodeReplies, .exif, b', bq);
      for (_i = 0, _len = _ref.length; _i < _len; _i++) {
        node = _ref[_i];
        $.rm(node);
      }
      text = [];
      nodes = d.evaluate('.//br|.//text()', bq, null, 7, null);
      for (i = _j = 0, _ref1 = nodes.snapshotLength; 0 <= _ref1 ? _j < _ref1 : _j > _ref1; i = 0 <= _ref1 ? ++_j : --_j) {
        text.push((data = nodes.snapshotItem(i).data) ? data : '\n');
      }
      this.info.comment = text.join('').replace(/^\n+|\n+$| +(?=\n|$)/g, '');
      quotes = {};
      _ref2 = $$('.quotelink', this.nodes.comment);
      for (_k = 0, _len1 = _ref2.length; _k < _len1; _k++) {
        quotelink = _ref2[_k];
        if (quotelink.hash) {
          this.nodes.quotelinks.push(quotelink);
          if (quotelink.parentNode.parentNode.className === 'capcodeReplies') {
            continue;
          }
          quotes["" + (quotelink.pathname.split('/')[1]) + "." + quotelink.hash.slice(2)] = true;
        }
      }
      this.quotes = Object.keys(quotes);
      if ((file = $('.file', post)) && (thumb = $('img[data-md5]', file))) {
        alt = thumb.alt;
        anchor = thumb.parentNode;
        this.file = {
          info: $('.fileInfo', file),
          text: $('.fileText', file),
          thumb: thumb,
          URL: anchor.href,
          MD5: thumb.dataset.md5,
          isSpoiler: $.hasClass(anchor, 'imgspoiler')
        };
        size = +alt.match(/\d+(\.\d+)?/)[0];
        unit = ['B', 'KB', 'MB', 'GB'].indexOf(alt.match(/\w+$/)[0]);
        while (unit--) {
          size *= 1024;
        }
        this.file.size = size;
        this.file.thumbURL = that.isArchived ? thumb.src : "" + location.protocol + "//thumbs.4chan.org/" + board + "/thumb/" + (this.file.URL.match(/(\d+)\./)[1]) + "s.jpg";
        this.file.name = $('span[title]', this.file.info).title.replace(/%22/g, '"');
        if (this.file.isImage = /(jpg|png|gif)$/i.test(this.file.name)) {
          this.file.dimensions = this.file.text.textContent.match(/\d+x\d+/)[0];
        }
      }
<<<<<<< HEAD
      this.isReply = $.hasClass(post, 'reply');
      if (that.isArchived) {
        this.isDead = true;
=======
      return false;
    },
    filesize: function(post) {
      var img;
      img = post.img;
      if (img) {
        return img.alt.replace('Spoiler Image, ', '');
>>>>>>> db3a3fbc
      }
      this.clones = [];
      g.posts["" + board + "." + this] = thread.posts[this] = board.posts[this] = this;
    }

    Post.prototype.addClone = function(context) {
      return new Clone(this, context);
    };

    Post.prototype.rmClone = function(index) {
      var i, _i, _ref;
      this.clones.splice(index, 1);
      for (i = _i = index, _ref = this.clones.length; index <= _ref ? _i < _ref : _i > _ref; i = index <= _ref ? ++_i : --_i) {
        this.clones[i].nodes.root.setAttribute('data-clone', i);
      }
    };

    return Post;

  })();

  Clone = (function(_super) {

    __extends(Clone, _super);

    function Clone(origin, context) {
      var file, index, info, inline, inlined, key, nodes, post, quotelink, root, val, _i, _j, _k, _l, _len, _len1, _len2, _len3, _ref, _ref1, _ref2, _ref3, _ref4;
      this.origin = origin;
      this.context = context;
      _ref = ['ID', 'board', 'thread', 'info', 'quotes', 'isReply'];
      for (_i = 0, _len = _ref.length; _i < _len; _i++) {
        key = _ref[_i];
        this[key] = origin[key];
      }
      nodes = origin.nodes;
      root = nodes.root.cloneNode(true);
      post = $('.post', root);
      info = $('.postInfo', post);
      this.nodes = {
        root: root,
        post: post,
        info: info,
        comment: $('.postMessage', post),
        quotelinks: [],
        backlinks: info.getElementsByClassName('backlink')
      };
      _ref1 = $$('.inline', post);
      for (_j = 0, _len1 = _ref1.length; _j < _len1; _j++) {
        inline = _ref1[_j];
        $.rm(inline);
      }
      _ref2 = $$('.inlined', post);
      for (_k = 0, _len2 = _ref2.length; _k < _len2; _k++) {
        inlined = _ref2[_k];
        $.rmClass(inlined, 'inlined');
      }
      $.rmClass(root, 'forwarded');
      if (nodes.subject) {
        this.nodes.subject = $('.subject', info);
      }
      if (nodes.name) {
        this.nodes.name = $('.name', info);
      }
      if (nodes.email) {
        this.nodes.email = $('.useremail', info);
      }
      if (nodes.tripcode) {
        this.nodes.tripcode = $('.postertrip', info);
      }
      if (nodes.uniqueID) {
        this.nodes.uniqueID = $('.posteruid', info);
      }
      if (nodes.capcode) {
        this.nodes.capcode = $('.capcode', info);
      }
      if (nodes.flag) {
        this.nodes.flag = $('.countryFlag', info);
      }
      if (nodes.date) {
        this.nodes.date = $('.dateTime', info);
      }
      _ref3 = $$('.quotelink', this.nodes.comment);
      for (_l = 0, _len3 = _ref3.length; _l < _len3; _l++) {
        quotelink = _ref3[_l];
        if (quotelink.hash || $.hasClass(quotelink, 'deadlink')) {
          this.nodes.quotelinks.push(quotelink);
        }
      }
      if (origin.file) {
        this.file = {};
        _ref4 = origin.file;
        for (key in _ref4) {
          val = _ref4[key];
          this.file[key] = val;
        }
        file = $('.file', post);
        this.file.info = $('.fileInfo', file);
        this.file.text = $('.fileText', file);
        this.file.thumb = $('img[data-md5]', file);
      }
      if (origin.isDead) {
        this.isDead = true;
      }
      this.isClone = true;
      index = origin.clones.push(this) - 1;
      root.setAttribute('data-clone', index);
    }

    return Clone;

  })(Post);

  Main = {
    init: function() {
      var flatten, key, pathname, val;
      flatten = function(parent, obj) {
        var key, val;
        if (obj instanceof Array) {
          Conf[parent] = obj[0];
        } else if (typeof obj === 'object') {
          for (key in obj) {
            val = obj[key];
            flatten(key, val);
          }
        } else {
          Conf[parent] = obj;
        }
      };
      flatten(null, Config);
      for (key in Conf) {
        val = Conf[key];
        Conf[key] = $.get(key, val);
      }
      pathname = location.pathname.split('/');
      g.BOARD = new Board(pathname[1]);
      if (g.REPLY = pathname[2] === 'res') {
        g.THREAD = +pathname[3];
      }
      switch (location.hostname) {
        case 'boards.4chan.org':
          Main.addStyle();
          Main.initHeader();
          return Main.initFeatures();
        case 'sys.4chan.org':
          break;
        case 'images.4chan.org':
          $.ready(function() {
            var path, url;
            if (Conf['404 Redirect'] && d.title === '4chan - 404 Not Found') {
              path = location.pathname.split('/');
              url = Redirect.image(path[1], path[3]);
              if (url) {
                return location.href = url;
              }
            }
          });
      }
    },
    initHeader: function() {
      Main.header = $.el('div', {
        className: 'reply',
        innerHTML: '<div class=extra></div>'
      });
      return $.ready(Main.initHeaderReady);
    },
    initHeaderReady: function() {
      var header, nav, settings, _ref, _ref1, _ref2;
      header = Main.header;
      $.prepend(d.body, header);
      if (nav = $.id('boardNavDesktop')) {
        header.id = nav.id;
        $.prepend(header, nav);
        nav.id = nav.className = null;
        nav.lastElementChild.hidden = true;
        settings = $.el('span', {
          id: 'settings',
          innerHTML: '[<a href=javascript:;>Settings</a>]'
        });
        $.on(settings.firstElementChild, 'click', Main.settings);
        $.add(nav, settings);
        if ((_ref = $("a[href$='/" + g.BOARD + "/']", nav)) != null) {
          _ref.className = 'current';
        }
      }
      $.addClass(d.body, $.engine);
      $.addClass(d.body, 'fourchan_x');
      if ((_ref1 = $('link[href*=mobile]', d.head)) != null) {
        _ref1.disabled = true;
      }
      return (_ref2 = $.id('boardNavDesktopFoot')) != null ? _ref2.hidden = true : void 0;
    },
    initFeatures: function() {
      if (Conf['Disable 4chan\'s extension']) {
        localStorage.setItem('4chan-settings', '{"disableAll":true}');
      }
      if (Conf['Resurrect Quotes']) {
        try {
          Quotify.init();
        } catch (err) {
          $.log(err, 'Resurrect Quotes');
        }
      }
      if (Conf['Quote Inline']) {
        try {
          QuoteInline.init();
        } catch (err) {
          $.log(err, 'Quote Inline');
        }
      }
      if (Conf['Quote Preview']) {
        try {
          QuotePreview.init();
        } catch (err) {
          $.log(err, 'Quote Preview');
        }
      }
      if (Conf['Quote Backlinks']) {
        try {
          QuoteBacklink.init();
        } catch (err) {
          $.log(err, 'Quote Backlinks');
        }
      }
      if (Conf['Indicate OP Quotes']) {
        try {
          QuoteOP.init();
        } catch (err) {
          $.log(err, 'Indicate OP Quotes');
        }
      }
      if (Conf['Indicate Cross-thread Quotes']) {
        try {
          QuoteCT.init();
        } catch (err) {
          $.log(err, 'Indicate Cross-thread Quotes');
        }
      }
      if (Conf['Time Formatting']) {
        try {
          Time.init();
        } catch (err) {
          $.log(err, 'Time Formatting');
        }
      }
      if (Conf['File Info Formatting']) {
        try {
          FileInfo.init();
        } catch (err) {
          $.log(err, 'File Info Formatting');
        }
      }
      if (Conf['Sauce']) {
        try {
          Sauce.init();
        } catch (err) {
          $.log(err, 'Sauce');
        }
      }
      if (Conf['Reveal Spoilers']) {
        try {
          RevealSpoilers.init();
        } catch (err) {
          $.log(err, 'Reveal Spoilers');
        }
      }
      if (Conf['Auto-GIF']) {
        try {
          AutoGIF.init();
        } catch (err) {
          $.log(err, 'Auto-GIF');
        }
      }
      if (Conf['Image Hover']) {
        try {
          ImageHover.init();
        } catch (err) {
          $.log(err, 'Image Hover');
        }
      }
      return $.ready(Main.initFeaturesReady);
    },
    initFeaturesReady: function() {
      var boardChild, posts, thread, threadChild, threads, _i, _j, _len, _len1, _ref, _ref1;
      if (d.title === '4chan - 404 Not Found') {
        if (Conf['404 Redirect'] && g.REPLY) {
          location.href = Redirect.thread(g.BOARD, g.THREAD, location.hash);
        }
        return;
      }
      if (!$.id('navtopright')) {
        return;
      }
      threads = [];
      posts = [];
      _ref = $('.board').children;
      for (_i = 0, _len = _ref.length; _i < _len; _i++) {
        boardChild = _ref[_i];
        if (!$.hasClass(boardChild, 'thread')) {
          continue;
        }
        thread = new Thread(boardChild.id.slice(1), g.BOARD);
        threads.push(thread);
        _ref1 = boardChild.children;
        for (_j = 0, _len1 = _ref1.length; _j < _len1; _j++) {
          threadChild = _ref1[_j];
          if (!$.hasClass(threadChild, 'postContainer')) {
            continue;
          }
          try {
            posts.push(new Post(threadChild, thread, g.BOARD));
          } catch (err) {
            $.log(threadChild, err);
          }
        }
      }
      Main.callbackNodes(Thread, threads, true);
      return Main.callbackNodes(Post, posts, true);
    },
    callbackNodes: function(klass, nodes, notify) {
      var callback, i, len, _i, _j, _len, _ref;
      len = nodes.length;
      _ref = klass.prototype.callbacks;
      for (_i = 0, _len = _ref.length; _i < _len; _i++) {
        callback = _ref[_i];
        try {
          for (i = _j = 0; 0 <= len ? _j < len : _j > len; i = 0 <= len ? ++_j : --_j) {
            callback.cb.call(nodes[i]);
          }
        } catch (err) {
          $.log(callback.name, 'crashed. error:', err.message, nodes[i], err);
        }
      }
    },
    settings: function() {
      return alert('Here be settings');
    },
    addStyle: function() {
      $.off(d, 'DOMNodeInserted', Main.addStyle);
      if (d.head) {
        return $.addStyle(Main.css);
      } else {
        return $.on(d, 'DOMNodeInserted', Main.addStyle);
      }
    },
    css: "/* general */\n.dialog.reply {\n  display: block;\n  border: 1px solid rgba(0, 0, 0, .25);\n  padding: 0;\n}\n.move {\n  cursor: move;\n}\nlabel {\n  cursor: pointer;\n}\na[href=\"javascript:;\"] {\n  text-decoration: none;\n}\n.warning {\n  color: red;\n}\n\n/* 4chan style fixes */\n.opContainer, .op {\n  display: block !important;\n}\n.post {\n  overflow: visible !important;\n}\n\n/* header */\nbody.fourchan_x {\n  margin-top: 2.5em;\n}\n#boardNavDesktop.reply {\n  border-width: 0 0 1px;\n  padding: 4px;\n  position: fixed;\n  top: 0;\n  right: 0;\n  left: 0;\n  transition: opacity .1s ease-in-out;\n  -o-transition: opacity .1s ease-in-out;\n  -moz-transition: opacity .1s ease-in-out;\n  -webkit-transition: opacity .1s ease-in-out;\n  z-index: 1;\n}\n#boardNavDesktop.reply:not(:hover) {\n  opacity: .4;\n  transition: opacity 1.5s .5s ease-in-out;\n  -o-transition: opacity 1.5s .5s ease-in-out;\n  -moz-transition: opacity 1.5s .5s ease-in-out;\n  -webkit-transition: opacity 1.5s .5s ease-in-out;\n}\n#boardNavDesktop.reply a {\n  margin: -1px;\n}\n#settings {\n  float: right;\n}\n\n/* quote */\n.quotelink.deadlink {\n  text-decoration: underline !important;\n}\n.inlined {\n  opacity: .5;\n}\n#qp input, .forwarded {\n  display: none;\n}\n.quotelink.forwardlink,\n.backlink.forwardlink {\n  text-decoration: none;\n  border-bottom: 1px dashed;\n}\n.inline {\n  border: 1px solid rgba(128, 128, 128, .5);\n  display: table;\n  margin: 2px 0;\n}\n.inline .post {\n  border: 0 !important;\n  display: table !important;\n  margin: 0 !important;\n  padding: 1px 2px !important;\n}\n#qp {\n  position: fixed;\n  padding: 2px 2px 5px;\n}\n#qp .post {\n  border: none;\n  margin: 0;\n  padding: 0;\n}\n#qp img {\n  max-height: 300px;\n  max-width: 500px;\n}\n.qphl {\n  outline: 2px solid rgba(216, 94, 49, .7);\n}\n\n/* file */\n.fileText:hover .fntrunc,\n.fileText:not(:hover) .fnfull {\n  display: none;\n}\n#ihover {\n  box-sizing: border-box;\n  -moz-box-sizing: border-box;\n  max-height: 100%;\n  max-width: 75%;\n  position: fixed;\n  padding-bottom: 16px;\n}"
  };

  Redirect = {
    image: function(board, filename) {
      switch (board) {
        case 'a':
        case 'co':
        case 'jp':
        case 'm':
        case 'q':
        case 'sp':
        case 'tg':
        case 'tv':
        case 'v':
        case 'vg':
        case 'wsg':
          return "//archive.foolz.us/" + board + "/full_image/" + filename;
        case 'u':
          return "//nsfw.foolz.us/" + board + "/full_image/" + filename;
        case 'ck':
        case 'lit':
          return "//fuuka.warosu.org/" + board + "/full_image/" + filename;
        case 'cgl':
        case 'g':
        case 'mu':
        case 'soc':
        case 'w':
          return "//archive.rebeccablacktech.com/" + board + "/full_image/" + filename;
        case 'an':
        case 'fit':
        case 'k':
        case 'mlp':
        case 'r9k':
        case 'toy':
        case 'x':
          return "http://archive.heinessen.com/" + board + "/full_image/" + filename;
      }
    },
    post: function(board, postID) {
      switch (board) {
        case 'a':
        case 'co':
        case 'jp':
        case 'm':
        case 'q':
        case 'sp':
        case 'tg':
        case 'tv':
        case 'v':
        case 'vg':
        case 'wsg':
        case 'dev':
        case 'foolz':
          return "//archive.foolz.us/api/chan/post/board/" + board + "/num/" + postID + "/format/json";
        case 'u':
        case 'kuku':
          return "//nsfw.foolz.us/api/chan/post/board/" + board + "/num/" + postID + "/format/json";
      }
    },
    thread: function(board, threadID, postID) {
      var path, url;
      if (postID) {
        postID = postID.match(/\d+/)[0];
      }
      path = threadID ? "" + board + "/thread/" + threadID : "" + board + "/post/" + postID;
      switch ("" + board) {
        case 'a':
        case 'co':
        case 'jp':
        case 'm':
        case 'q':
        case 'sp':
        case 'tg':
        case 'tv':
        case 'v':
        case 'vg':
        case 'wsg':
        case 'dev':
        case 'foolz':
          url = "//archive.foolz.us/" + path + "/";
          if (threadID && postID) {
            url += "#" + postID;
          }
          break;
        case 'u':
        case 'kuku':
          url = "//nsfw.foolz.us/" + path + "/";
          if (threadID && postID) {
            url += "#" + postID;
          }
          break;
        case 'ck':
        case 'lit':
          url = "//fuuka.warosu.org/" + path;
          if (threadID && postID) {
            url += "#p" + postID;
          }
          break;
        case 'diy':
        case 'g':
        case 'sci':
          url = "//archive.installgentoo.net/" + path;
          if (threadID && postID) {
            url += "#p" + postID;
          }
          break;
        case 'cgl':
        case 'mu':
        case 'soc':
        case 'w':
          url = "//archive.rebeccablacktech.com/" + path;
          if (threadID && postID) {
            url += "#p" + postID;
          }
          break;
        case 'an':
        case 'fit':
        case 'k':
        case 'mlp':
        case 'r9k':
        case 'toy':
        case 'x':
          url = "http://archive.heinessen.com/" + path;
          if (threadID && postID) {
            url += "#p" + postID;
          }
          break;
        case 'e':
          url = "https://www.cliché.net/4chan/cgi-board.pl/" + path;
          if (threadID && postID) {
            url += "#p" + postID;
          }
          break;
        default:
          if (threadID) {
            url = "//boards.4chan.org/" + board + "/";
          }
      }
      return url || '';
    }
  };

  Build = {
    spoilerRange: {},
    shortFilename: function(filename, isReply) {
      var threshold;
      threshold = isReply ? 30 : 40;
      if (filename.length - 4 > threshold) {
        return "" + filename.slice(0, threshold - 5) + "(...)." + filename.slice(-3);
      } else {
        return filename;
      }
    },
    postFromObject: function(data, board) {
      var o;
      o = {
        postID: data.no,
        threadID: data.resto || data.no,
        board: board,
        name: data.name,
        capcode: data.capcode,
        tripcode: data.trip,
        uniqueID: data.id,
        email: data.email ? encodeURIComponent(data.email) : '',
        subject: data.sub,
        flagCode: data.country,
        flagName: data.country_name,
        date: data.now,
        dateUTC: data.time,
        comment: data.com,
        isSticky: !!data.sticky,
        isClosed: !!data.closed
      };
      if (data.ext || data.filedeleted) {
        o.file = {
          name: data.filename + data.ext,
          timestamp: "" + data.tim + data.ext,
          url: "//images.4chan.org/" + board + "/src/" + data.tim + data.ext,
          height: data.h,
          width: data.w,
          MD5: data.md5,
          size: data.fsize,
          turl: "//thumbs.4chan.org/" + board + "/thumb/" + data.tim + "s.jpg",
          theight: data.tn_h,
          twidth: data.tn_w,
          isSpoiler: !!data.spoiler,
          isDeleted: !!data.filedeleted
        };
      }
      return Build.post(o);
    },
    post: function(o, isArchived) {
      /*
          This function contains code from 4chan-JS (https://github.com/4chan/4chan-JS).
          @license: https://github.com/4chan/4chan-JS/blob/master/LICENSE
      */

      var a, board, capcode, capcodeClass, capcodeStart, closed, comment, container, date, dateUTC, email, emailEnd, emailStart, ext, file, fileDims, fileHTML, fileInfo, fileSize, fileThumb, filename, flag, flagCode, flagName, href, imgSrc, isClosed, isOP, isSticky, name, postID, quote, shortFilename, spoilerRange, staticPath, sticky, subject, threadID, tripcode, uniqueID, userID, _i, _len, _ref;
      postID = o.postID, threadID = o.threadID, board = o.board, name = o.name, capcode = o.capcode, tripcode = o.tripcode, uniqueID = o.uniqueID, email = o.email, subject = o.subject, flagCode = o.flagCode, flagName = o.flagName, date = o.date, dateUTC = o.dateUTC, isSticky = o.isSticky, isClosed = o.isClosed, comment = o.comment, file = o.file;
      isOP = postID === threadID;
      staticPath = '//static.4chan.org';
      if (email) {
        emailStart = '<a href="mailto:' + email + '" class="useremail">';
        emailEnd = '</a>';
      } else {
        emailStart = '';
        emailEnd = '';
      }
      subject = subject ? "<span class=subject>" + subject + "</span>" : '';
      userID = !capcode && uniqueID ? (" <span class='posteruid id_" + uniqueID + "'>(ID: ") + ("<span class=hand title='Highlight posts by this ID'>" + uniqueID + "</span>)</span> ") : '';
      switch (capcode) {
        case 'admin':
        case 'admin_highlight':
          capcodeClass = " capcodeAdmin";
          capcodeStart = " <strong class='capcode hand id_admin'" + "title='Highlight posts by the Administrator'>## Admin</strong>";
          capcode = (" <img src='" + staticPath + "/image/adminicon.gif' ") + "alt='This user is the 4chan Administrator.' " + "title='This user is the 4chan Administrator.' class=identityIcon>";
          break;
        case 'mod':
          capcodeClass = " capcodeMod";
          capcodeStart = " <strong class='capcode hand id_mod' " + "title='Highlight posts by Moderators'>## Moderator</strong>";
          capcode = (" <img src='" + staticPath + "/image/modicon.gif' ") + "alt='This user is a 4chan Moderator.' " + "title='This user is a 4chan Moderator.' class=identityIcon>";
          break;
        case 'developer':
          capcodeClass = " capcodeDeveloper";
          capcodeStart = " <strong class='capcode hand id_developer' " + "title='Highlight posts by Developers'>## Developer</strong>";
          capcode = (" <img src='" + staticPath + "/image/developericon.gif' ") + "alt='This user is a 4chan Developer.' " + "title='This user is a 4chan Developer.' class=identityIcon>";
          break;
        default:
          capcodeClass = '';
          capcodeStart = '';
          capcode = '';
      }
      flag = flagCode ? (" <img src='" + staticPath + "/image/country/" + (board === 'pol' ? 'troll/' : '')) + flagCode.toLowerCase() + (".gif' alt=" + flagCode + " title='" + flagName + "' class=countryFlag>") : '';
      if (file != null ? file.isDeleted : void 0) {
        fileHTML = isOP ? ("<div class=file id=f" + postID + "><div class=fileInfo></div><span class=fileThumb>") + ("<img src='" + staticPath + "/image/filedeleted.gif' alt='File deleted.'>") + "</span></div>" : ("<div id=f" + postID + " class=file><span class=fileThumb>") + ("<img src='" + staticPath + "/image/filedeleted-res.gif' alt='File deleted.'>") + "</span></div>";
      } else if (file) {
        ext = file.name.slice(-3);
        if (!file.twidth && !file.theight && ext === 'gif') {
          file.twidth = file.width;
          file.theight = file.height;
        }
        fileSize = $.bytesToString(file.size);
        fileThumb = file.turl;
        if (file.isSpoiler) {
          fileSize = "Spoiler Image, " + fileSize;
          if (!isArchived) {
            fileThumb = '//static.4chan.org/image/spoiler';
            if (spoilerRange = Build.spoilerRange[board]) {
              fileThumb += ("-" + board) + Math.floor(1 + spoilerRange * Math.random());
            }
            fileThumb += '.png';
            file.twidth = file.theight = 100;
          }
        }
        imgSrc = ("<a class='fileThumb" + (file.isSpoiler ? ' imgspoiler' : '') + "' href='" + file.url + "' target=_blank>") + ("<img src='" + fileThumb + "' alt='" + fileSize + "' data-md5=" + file.MD5 + " style='width:" + file.twidth + "px;height:" + file.theight + "px'></a>");
        a = $.el('a', {
          innerHTML: file.name
        });
        filename = a.textContent.replace(/%22/g, '"');
        a.textContent = Build.shortFilename(filename);
        shortFilename = a.innerHTML;
        a.textContent = filename;
        filename = a.innerHTML.replace(/'/g, '&apos;');
        fileDims = ext === 'pdf' ? 'PDF' : "" + file.width + "x" + file.height;
        fileInfo = ("<span class=fileText id=fT" + postID + (file.isSpoiler ? " title='" + filename + "'" : '') + ">File: <a href='" + file.url + "' target=_blank>" + file.timestamp + "</a>") + ("-(" + fileSize + ", " + fileDims + (file.isSpoiler ? '' : ", <span title='" + filename + "'>" + shortFilename + "</span>")) + ")</span>";
        fileHTML = "<div id=f" + postID + " class=file><div class=fileInfo>" + fileInfo + "</div>" + imgSrc + "</div>";
      } else {
        fileHTML = '';
      }
      tripcode = tripcode ? " <span class=postertrip>" + tripcode + "</span>" : '';
      sticky = isSticky ? ' <img src=//static.4chan.org/image/sticky.gif alt=Sticky title=Sticky style="height:16px;width:16px">' : '';
      closed = isClosed ? ' <img src=//static.4chan.org/image/closed.gif alt=Closed title=Closed style="height:16px;width:16px">' : '';
      container = $.el('div', {
        id: "pc" + postID,
        className: "postContainer " + (isOP ? 'op' : 'reply') + "Container",
        innerHTML: (isOP ? '' : "<div class=sideArrows id=sa" + postID + ">&gt;&gt;</div>") + ("<div id=p" + postID + " class='post " + (isOP ? 'op' : 'reply') + (capcode === 'admin_highlight' ? ' highlightPost' : '') + "'>") + ("<div class='postInfoM mobile' id=pim" + postID + ">") + ("<span class='nameBlock" + capcodeClass + "'>") + ("<span class=name>" + (name || '') + "</span>") + tripcode + capcodeStart + capcode + userID + flag + sticky + closed + ("<br>" + subject) + ("</span><span class='dateTime postNum' data-utc=" + dateUTC + ">" + date) + '<br><em>' + ("<a href=" + ("/" + board + "/res/" + threadID + "#p" + postID) + ">No.</a>") + ("<a href='" + (g.REPLY && g.THREAD_ID === threadID ? "javascript:quote(" + postID + ")" : "/" + board + "/res/" + threadID + "#q" + postID) + "'>" + postID + "</a>") + '</em></span>' + '</div>' + (isOP ? fileHTML : '') + ("<div class='postInfo desktop' id=pi" + postID + ">") + ("<input type=checkbox name=" + postID + " value=delete> ") + ("" + subject + " ") + ("<span class='nameBlock" + capcodeClass + "'>") + emailStart + ("<span class=name>" + (name || '') + "</span>") + tripcode + capcodeStart + emailEnd + capcode + userID + flag + sticky + closed + ' </span> ' + ("<span class=dateTime data-utc=" + dateUTC + ">" + date + "</span> ") + "<span class='postNum desktop'>" + ("<a href=" + ("/" + board + "/res/" + threadID + "#p" + postID) + " title='Highlight this post'>No.</a>") + ("<a href='" + (g.REPLY && g.THREAD_ID === threadID ? "javascript:quote(" + postID + ")" : "/" + board + "/res/" + threadID + "#q" + postID) + "' title='Quote this post'>" + postID + "</a>") + '</span>' + '</div>' + (isOP ? '' : fileHTML) + ("<blockquote class=postMessage id=m" + postID + ">" + (comment || '') + "</blockquote> ") + '</div>'
      });
      _ref = $$('.quotelink', container);
      for (_i = 0, _len = _ref.length; _i < _len; _i++) {
        quote = _ref[_i];
        href = quote.getAttribute('href');
        if (href[0] === '/') {
          continue;
        }
        quote.href = "/" + board + "/res/" + href;
      }
      return container;
    }
  };

  Get = {
    postFromRoot: function(root) {
      var board, index, link, post, postID;
      link = $('a[title="Highlight this post"]', root);
      board = link.pathname.split('/')[1];
      postID = link.hash.slice(2);
      index = root.dataset.clone;
      post = g.posts["" + board + "." + postID];
      if (index) {
        return post.clones[index];
      } else {
        return post;
      }
    },
    postDataFromLink: function(link) {
      var board, path, postID, threadID;
      if (link.host === 'boards.4chan.org') {
        path = link.pathname.split('/');
        board = path[1];
        threadID = path[3];
        postID = link.hash.slice(2);
      } else {
        board = link.dataset.board;
        threadID = '';
        postID = link.dataset.postid;
      }
      return {
        board: board,
        threadID: threadID,
        postID: postID
      };
    },
    postClone: function(board, threadID, postID, root, context) {
      var post, url;
      if (post = g.posts["" + board + "." + postID]) {
        Get.insert(post, root, context);
        return;
      }
      root.textContent = "Loading post No." + postID + "...";
      if (threadID) {
        return $.cache("//api.4chan.org/" + board + "/res/" + threadID + ".json", function() {
          return Get.fetchedPost(this, board, threadID, postID, root, context);
        });
      } else if (url = Redirect.post(board, postID)) {
        return $.cache(url, function() {
          return Get.archivedPost(this, board, postID, root, context);
        });
      }
    },
    insert: function(post, root, context) {
      var clone, nodes;
      if (!root.parentNode) {
        return;
      }
      clone = post.addClone(context);
      Main.callbackNodes(Post, [clone]);
      nodes = clone.nodes;
      nodes.root.innerHTML = null;
      $.add(nodes.root, nodes.post);
      root.innerHTML = null;
      return $.add(root, nodes.root);
    },
    fetchedPost: function(req, board, threadID, postID, root, context) {
      var post, posts, spoilerRange, status, thread, url, _i, _len;
      if (post = g.posts["" + board + "." + postID]) {
        Get.insert(post, root, context);
        return;
      }
      status = req.status;
      if (status !== 200) {
        if (url = Redirect.post(board, postID)) {
          $.cache(url, function() {
            return Get.archivedPost(this, board, postID, root, context);
          });
        } else {
          $.addClass(root, 'warning');
          root.textContent = status === 404 ? "Thread No." + threadID + " 404'd." : "Error " + req.status + ": " + req.statusText + ".";
        }
        return;
      }
      posts = JSON.parse(req.response).posts;
      if (spoilerRange = posts[0].custom_spoiler) {
        Build.spoilerRange[board] = spoilerRange;
      }
      postID = +postID;
      for (_i = 0, _len = posts.length; _i < _len; _i++) {
        post = posts[_i];
        if (post.no === postID) {
          break;
        }
        if (post.no > postID) {
          if (url = Redirect.post(board, postID)) {
            $.cache(url, function() {
              return Get.parseArchivedPost(this, board, postID, root, context);
            });
          } else {
            $.addClass(root, 'warning');
            root.textContent = "Post No." + postID + " was not found.";
          }
          return;
        }
      }
      board = g.boards[board] || new Board(board);
      thread = g.threads["" + board + "." + threadID] || new Thread(threadID, board);
      post = new Post(Build.postFromObject(post, board), thread, board);
      Main.callbackNodes(Post, [post]);
      return Get.insert(post, root, context);
    },
<<<<<<< HEAD
    archivedPost: function(req, board, postID, root, context) {
      var bq, comment, data, o, post, thread, threadID;
      if (post = g.posts["" + board + "." + postID]) {
        Get.insert(post, root, context);
=======
    quote: function(e) {
      var caretPos, id, range, s, sel, ta, text, _ref;
      if (e != null) {
        e.preventDefault();
      }
      QR.open();
      if (!g.REPLY) {
        $('select', QR.el).value = $.x('ancestor::div[parent::div[@class="board"]]', this).id.slice(1);
      }
      id = this.previousSibling.hash.slice(2);
      text = ">>" + id + "\n";
      sel = window.getSelection();
      if ((s = sel.toString().trim()) && id === ((_ref = $.x('ancestor-or-self::blockquote', sel.anchorNode)) != null ? _ref.id.match(/\d+$/)[0] : void 0)) {
        if ($.engine === 'presto') {
          s = d.getSelection().trim();
        }
        s = s.replace(/\n/g, '\n>');
        text += ">" + s + "\n";
      }
      ta = $('textarea', QR.el);
      caretPos = ta.selectionStart;
      ta.value = ta.value.slice(0, caretPos) + text + ta.value.slice(ta.selectionEnd);
      ta.focus();
      range = caretPos + text.length;
      if ($.engine === 'presto') {
        range += text.match(/\n/g).length;
      }
      ta.setSelectionRange(range, range);
      return $.event(ta, new Event('input'));
    },
    characterCount: function() {
      var count, counter;
      counter = QR.charaCounter;
      count = this.textLength;
      counter.textContent = count;
      counter.hidden = count < 1000;
      return (count > 1500 ? $.addClass : $.rmClass)(counter, 'warning');
    },
    drag: function(e) {
      var toggle;
      toggle = e.type === 'dragstart' ? $.off : $.on;
      toggle(d, 'dragover', QR.dragOver);
      return toggle(d, 'drop', QR.dropFile);
    },
    dragOver: function(e) {
      e.preventDefault();
      return e.dataTransfer.dropEffect = 'copy';
    },
    dropFile: function(e) {
      if (!e.dataTransfer.files.length) {
>>>>>>> db3a3fbc
        return;
      }
      data = JSON.parse(req.response);
      if (data.error) {
        $.addClass(root, 'warning');
        root.textContent = data.error;
        return;
      }
      bq = $.el('blockquote', {
        textContent: data.comment
      });
      bq.innerHTML = bq.innerHTML.replace(/\n|\[\/?b\]|\[\/?spoiler\]|\[\/?code\]|\[\/?moot\]|\[\/?banned\]/g, function(text) {
        switch (text) {
          case '\n':
            return '<br>';
          case '[b]':
            return '<b>';
          case '[/b]':
            return '</b>';
          case '[spoiler]':
            return '<span class=spoiler>';
          case '[/spoiler]':
            return '</span>';
          case '[code]':
            return '<pre class=prettyprint>';
          case '[/code]':
            return '</pre>';
          case '[moot]':
            return '<div style="padding:5px;margin-left:.5em;border-color:#faa;border:2px dashed rgba(255,0,0,.1);border-radius:2px">';
          case '[/moot]':
            return '</div>';
          case '[banned]':
            return '<b style="color: red;">';
          case '[/banned]':
            return '</b>';
        }
      });
      comment = bq.innerHTML.replace(/(^|>)(&gt;[^<$]+)(<|$)/g, '$1<span class=quote>$2</span>$3');
      threadID = data.thread_num;
      o = {
        postID: postID,
        threadID: threadID,
        board: board,
        name: data.name_processed,
        capcode: (function() {
          switch (data.capcode) {
            case 'M':
              return 'mod';
            case 'A':
              return 'admin';
            case 'D':
              return 'developer';
          }
        })(),
        tripcode: data.trip,
        uniqueID: data.poster_hash,
        email: encodeURIComponent(data.email),
        subject: data.title_processed,
        flagCode: data.poster_country,
        flagName: data.poster_country_name_processed,
        date: data.fourchan_date,
        dateUTC: data.timestamp,
        comment: comment
      };
      if (data.media_filename) {
        o.file = {
          name: data.media_filename_processed,
          timestamp: data.media_orig,
          url: data.media_link || data.remote_media_link,
          height: data.media_h,
          width: data.media_w,
          MD5: data.media_hash,
          size: data.media_size,
          turl: data.thumb_link || ("//thumbs.4chan.org/" + board + "/thumb/" + data.preview_orig),
          theight: data.preview_h,
          twidth: data.preview_w,
          isSpoiler: data.spoiler === '1'
        };
      }
      board = g.boards[board] || new Board(board);
      thread = g.threads["" + board + "." + threadID] || new Thread(threadID, board);
      post = new Post(Build.post(o, true), thread, board, {
        isArchived: true
      });
      Main.callbackNodes(Post, [post]);
      return Get.insert(post, root, context);
    }
  };

  Quotify = {
    init: function() {
      return Post.prototype.callbacks.push({
        name: 'Resurrect Quotes',
        cb: this.node
      });
    },
    node: function() {
      var ID, a, board, data, i, index, m, node, nodes, post, quote, quoteID, quotes, snapshot, text, _i, _j, _len, _ref;
      if (this.isClone) {
        return;
      }
      snapshot = d.evaluate('.//text()[not(parent::a)]', this.nodes.comment, null, 6, null);
      for (i = _i = 0, _ref = snapshot.snapshotLength; 0 <= _ref ? _i < _ref : _i > _ref; i = 0 <= _ref ? ++_i : --_i) {
        node = snapshot.snapshotItem(i);
        data = node.data;
        if (!(quotes = data.match(/>>(>\/[a-z\d]+\/)?\d+/g))) {
          continue;
        }
        nodes = [];
        for (_j = 0, _len = quotes.length; _j < _len; _j++) {
          quote = quotes[_j];
          index = data.indexOf(quote);
          if (text = data.slice(0, index)) {
            nodes.push($.tn(text));
          }
          ID = quote.match(/\d+$/)[0];
          board = (m = quote.match(/^>>>\/([a-z\d]+)/)) ? m[1] : this.board.ID;
          quoteID = "" + board + "." + ID;
          if (post = g.posts[quoteID]) {
            if (post.isDead) {
              a = $.el('a', {
                href: Redirect.thread(board, 0, ID),
                className: 'quotelink deadlink',
                textContent: "" + quote + "\u00A0(Dead)",
                target: '_blank'
              });
            } else {
              a = $.el('a', {
                href: "/" + board + "/" + post.thread + "/res/#p" + ID,
                className: 'quotelink',
                textContent: quote
              });
            }
          } else {
            a = $.el('a', {
              href: Redirect.thread(board, 0, ID),
              className: 'deadlink',
              target: '_blank',
              textContent: this.isDead ? quote : "" + quote + "\u00A0(Dead)"
            });
            if (Redirect.post(board, ID)) {
              $.addClass(a, 'quotelink');
              a.setAttribute('data-board', board);
              a.setAttribute('data-postid', ID);
            }
          }
          if (this.quotes.indexOf(quoteID) === -1) {
            this.quotes.push(quoteID);
          }
          this.nodes.quotelinks.push(a);
          nodes.push(a);
          data = data.slice(index + quote.length);
        }
        if (data) {
          nodes.push($.tn(data));
        }
        $.replace(node, nodes);
      }
    }
  };

  QuoteInline = {
    init: function() {
      return Post.prototype.callbacks.push({
        name: 'Quote Inline',
        cb: this.node
      });
    },
    node: function() {
      var link, _i, _j, _len, _len1, _ref, _ref1;
      _ref = this.nodes.quotelinks;
      for (_i = 0, _len = _ref.length; _i < _len; _i++) {
        link = _ref[_i];
        $.on(link, 'click', QuoteInline.toggle);
      }
      _ref1 = this.nodes.backlinks;
      for (_j = 0, _len1 = _ref1.length; _j < _len1; _j++) {
        link = _ref1[_j];
        $.on(link, 'click', QuoteInline.toggle);
      }
    },
    toggle: function(e) {
      var board, postID, threadID, _ref;
      if (e.shiftKey || e.altKey || e.ctrlKey || e.metaKey || e.button !== 0) {
        return;
      }
      e.preventDefault();
      _ref = Get.postDataFromLink(this), board = _ref.board, threadID = _ref.threadID, postID = _ref.postID;
      if ($.hasClass(this, 'inlined')) {
        QuoteInline.rm(this, board, threadID, postID);
      } else {
        if ($.x("ancestor::div[@id='p" + postID + "']", this)) {
          return;
        }
        QuoteInline.add(this, board, threadID, postID);
      }
<<<<<<< HEAD
      return this.classList.toggle('inlined');
=======
      if (err) {
        QR.cooldown.auto = false;
        QR.status();
        QR.error(err);
        return;
      }
      QR.cleanError();
      QR.cooldown.auto = QR.replies.length > 1;
      if (Conf['Auto Hide QR'] && !QR.cooldown.auto) {
        QR.hide();
      }
      if (!QR.cooldown.auto && $.x('ancestor::div[@id="qr"]', d.activeElement)) {
        d.activeElement.blur();
      }
      QR.status({
        progress: '...'
      });
      post = {
        resto: threadID,
        name: reply.name,
        email: reply.email,
        sub: reply.sub,
        com: reply.com,
        upfile: reply.file,
        spoiler: reply.spoiler,
        textonly: textOnly,
        mode: 'regist',
        pwd: (m = d.cookie.match(/4chan_pass=([^;]+)/)) ? decodeURIComponent(m[1]) : $('input[name=pwd]').value,
        recaptcha_challenge_field: challenge,
        recaptcha_response_field: response
      };
      callbacks = {
        onload: function() {
          return QR.response(this.response);
        },
        onerror: function() {
          QR.status();
          return QR.error($.el('a', {
            href: '//www.4chan.org/banned',
            target: '_blank',
            textContent: 'Connection error, or you are banned.'
          }));
        }
      };
      opts = {
        form: $.formData(post),
        upCallbacks: {
          onload: function() {
            return QR.status({
              progress: '...'
            });
          },
          onprogress: function(e) {
            return QR.status({
              progress: "" + (Math.round(e.loaded / e.total * 100)) + "%"
            });
          }
        }
      };
      return QR.ajax = $.ajax($.id('postForm').parentNode.action, callbacks, opts);
>>>>>>> db3a3fbc
    },
    add: function(quotelink, board, threadID, postID) {
      var context, inline, isBacklink, post, root;
      inline = $.el('div', {
        id: "i" + postID,
        className: 'inline'
      });
      root = (isBacklink = $.hasClass(quotelink, 'backlink')) ? quotelink.parentNode.parentNode : $.x('ancestor-or-self::*[parent::blockquote][1]', quotelink);
      context = Get.postFromRoot($.x('ancestor::div[parent::div[@class="thread"]][1]', quotelink));
      $.after(root, inline);
      Get.postClone(board, threadID, postID, inline, context);
      if (!(board === g.BOARD.ID && $.x("ancestor::div[@id='t" + threadID + "']", quotelink))) {
        return;
      }
      post = g.posts["" + board + "." + postID];
      if (isBacklink && Conf['Forward Hiding']) {
        $.addClass(post.nodes.root, 'forwarded');
        return post.forwarded++ || (post.forwarded = 1);
      }
    },
    rm: function(quotelink, board, threadID, postID) {
      var el, inThreadID, inline, inlines, post, root, _i, _len, _ref;
      root = $.hasClass(quotelink, 'backlink') ? quotelink.parentNode.parentNode : $.x('ancestor-or-self::*[parent::blockquote][1]', quotelink);
      root = $.x("following-sibling::div[@id='i" + postID + "'][1]", root);
      $.rm(root);
      if (!(el = root.firstElementChild)) {
        return;
      }
      post = g.posts["" + board + "." + postID];
      post.rmClone(el.dataset.clone);
      inThreadID = $.x('ancestor::div[@class="thread"]', quotelink).id.slice(1);
      if (Conf['Forward Hiding'] && board === g.BOARD.ID && threadID === inThreadID && $.hasClass(quotelink, 'backlink')) {
        if (!--post.forwarded) {
          delete post.forwarded;
          $.rmClass(post.nodes.root, 'forwarded');
        }
      }
      inlines = $$('.inlined', el);
      for (_i = 0, _len = inlines.length; _i < _len; _i++) {
        inline = inlines[_i];
        _ref = Get.postDataFromLink(inline), board = _ref.board, threadID = _ref.threadID, postID = _ref.postID;
        root = $.hasClass(inline, 'backlink') ? inline.parentNode.parentNode : $.x('ancestor-or-self::*[parent::blockquote][1]', inline);
        root = $.x("following-sibling::div[@id='i" + postID + "'][1]", root);
        if (!(el = root.firstElementChild)) {
          continue;
        }
        post = g.posts["" + board + "." + postID];
        post.rmClone(el.dataset.clone);
        if (Conf['Forward Hiding'] && board === g.BOARD.ID && threadID === inThreadID && $.hasClass(inline, 'backlink')) {
          if (!--post.forwarded) {
            delete post.forwarded;
            $.rmClass(post.nodes.root, 'forwarded');
          }
        }
      }
    }
  };

  QuotePreview = {
    init: function() {
      return Post.prototype.callbacks.push({
        name: 'Quote Preview',
        cb: this.node
      });
    },
    node: function() {
      var link, _i, _j, _len, _len1, _ref, _ref1;
      _ref = this.nodes.quotelinks;
      for (_i = 0, _len = _ref.length; _i < _len; _i++) {
        link = _ref[_i];
        $.on(link, 'mouseover', QuotePreview.mouseover);
      }
      _ref1 = this.nodes.backlinks;
      for (_j = 0, _len1 = _ref1.length; _j < _len1; _j++) {
        link = _ref1[_j];
        $.on(link, 'mouseover', QuotePreview.mouseover);
      }
    },
    mouseover: function(e) {
      var board, clone, context, origin, post, postID, posts, qp, quote, quoterID, threadID, _i, _j, _k, _len, _len1, _len2, _ref, _ref1, _ref2;
      if ($.hasClass(this, 'inlined')) {
        return;
      }
      if (UI.el) {
        return;
      }
      _ref = Get.postDataFromLink(this), board = _ref.board, threadID = _ref.threadID, postID = _ref.postID;
      qp = UI.el = $.el('div', {
        id: 'qp',
        className: 'reply dialog'
      });
      UI.hover(e);
      context = Get.postFromRoot($.x('ancestor::div[parent::div[@class="thread"]][1]', this));
      $.add(d.body, qp);
      Get.postClone(board, threadID, postID, qp, context);
      $.on(this, 'mousemove', UI.hover);
      $.on(this, 'mouseout click', QuotePreview.mouseout);
      if (!(origin = g.posts["" + board + "." + postID])) {
        return;
      }
      if (Conf['Quote Highlighting']) {
        posts = [origin].concat(origin.clones);
        posts.pop();
        for (_i = 0, _len = posts.length; _i < _len; _i++) {
          post = posts[_i];
          $.addClass(post.nodes.post, 'qphl');
        }
      }
      quoterID = $.x('ancestor::*[@id][1]', this).id.match(/\d+$/)[0];
      clone = Get.postFromRoot(qp.firstChild);
      _ref1 = clone.nodes.quotelinks;
      for (_j = 0, _len1 = _ref1.length; _j < _len1; _j++) {
        quote = _ref1[_j];
        if (quote.hash.slice(2) === quoterID) {
          $.addClass(quote, 'forwardlink');
        }
      }
      _ref2 = clone.nodes.backlinks;
      for (_k = 0, _len2 = _ref2.length; _k < _len2; _k++) {
        quote = _ref2[_k];
        if (quote.hash.slice(2) === quoterID) {
          $.addClass(quote, 'forwardlink');
        }
      }
    },
    mouseout: function(e) {
      var clone, post, root, _i, _len, _ref;
      root = UI.el.firstElementChild;
      UI.hoverend();
      $.off(this, 'mousemove', UI.hover);
      $.off(this, 'mouseout click', QuotePreview.mouseout);
      if (!root) {
        return;
      }
      clone = Get.postFromRoot(root);
      post = clone.origin;
      post.rmClone(root.dataset.clone);
      if (!Conf['Quote Highlighting']) {
        return;
      }
      _ref = [post].concat(post.clones);
      for (_i = 0, _len = _ref.length; _i < _len; _i++) {
        post = _ref[_i];
        $.rmClass(post.nodes.post, 'qphl');
      }
<<<<<<< HEAD
=======
    },
    update: function() {
      var request, url;
      Updater.set('timer', 0);
      request = Updater.request;
      if (request) {
        request.onloadend = null;
        request.abort();
      }
      url = "//api.4chan.org/" + g.BOARD + "/res/" + g.THREAD_ID + ".json";
      return Updater.request = $.ajax(url, {
        onloadend: Updater.cb.load
      }, {
        headers: {
          'If-Modified-Since': Updater.lastModified
        }
      });
>>>>>>> db3a3fbc
    }
  };

  QuoteBacklink = {
    init: function() {
      var format;
      format = Conf['backlink'].replace(/%id/g, "' + id + '");
      this.funk = Function('id', "return '" + format + "'");
      this.containers = {};
      Post.prototype.callbacks.push({
        name: 'Quote Backlinking Part 1',
        cb: this.firstNode
      });
      return Post.prototype.callbacks.push({
        name: 'Quote Backlinking Part 2',
        cb: this.secondNode
      });
    },
    firstNode: function() {
      var a, clone, container, containers, link, post, quote, _i, _j, _k, _len, _len1, _len2, _ref, _ref1;
      if (this.isClone || !this.quotes.length) {
        return;
      }
      a = $.el('a', {
        href: "/" + this.board + "/res/" + this.thread + "#p" + this,
        className: 'backlink',
        textContent: QuoteBacklink.funk(this.ID)
      });
      _ref = this.quotes;
      for (_i = 0, _len = _ref.length; _i < _len; _i++) {
        quote = _ref[_i];
        containers = [QuoteBacklink.getContainer(quote)];
        if (post = g.posts[quote]) {
          _ref1 = post.clones;
          for (_j = 0, _len1 = _ref1.length; _j < _len1; _j++) {
            clone = _ref1[_j];
            containers.push(clone.nodes.backlinkContainer);
          }
        }
        for (_k = 0, _len2 = containers.length; _k < _len2; _k++) {
          container = containers[_k];
          link = a.cloneNode(true);
          if (Conf['Quote Preview']) {
            $.on(link, 'mouseover', QuotePreview.mouseover);
          }
          if (Conf['Quote Inline']) {
            $.on(link, 'click', QuoteInline.toggle);
          }
          $.add(container, [$.tn(' '), link]);
        }
      }
    },
    secondNode: function() {
      var container;
      if (this.isClone && this.origin.nodes.backlinkContainer) {
        this.nodes.backlinkContainer = $('.container', this.nodes.info);
        return;
      }
      if (!(Conf['OP Backlinks'] || this.isReply)) {
        return;
      }
      container = QuoteBacklink.getContainer("" + this.board + "." + this);
      this.nodes.backlinkContainer = container;
      return $.add(this.nodes.info, container);
    },
    getContainer: function(id) {
      var _base;
      return (_base = this.containers)[id] || (_base[id] = $.el('span', {
        className: 'container'
      }));
    }
  };

  QuoteOP = {
    init: function() {
      this.text = '\u00A0(OP)';
      return Post.prototype.callbacks.push({
        name: 'Indicate OP Quotes',
        cb: this.node
      });
    },
    node: function() {
      var board, op, quote, quotelinks, quotes, thread, _i, _j, _len, _len1, _ref;
      if (this.isClone && this.thread === this.context.thread) {
        return;
      }
      if (!(quotes = this.quotes).length) {
        return;
      }
      quotelinks = this.nodes.quotelinks;
      if (this.isClone && -1 < quotes.indexOf("" + this.board + "." + this.thread)) {
        for (_i = 0, _len = quotelinks.length; _i < _len; _i++) {
          quote = quotelinks[_i];
          quote.textContent = quote.textContent.replace(QuoteOP.text, '');
        }
      }
      _ref = this.isClone ? this.context : this, board = _ref.board, thread = _ref.thread;
      op = "" + board + "." + thread;
      if (!(-1 < quotes.indexOf(op))) {
        return;
      }
      for (_j = 0, _len1 = quotelinks.length; _j < _len1; _j++) {
        quote = quotelinks[_j];
        if (("" + (quote.pathname.split('/')[1]) + "." + quote.hash.slice(2)) === op) {
          $.add(quote, $.tn(QuoteOP.text));
        }
      }
    }
  };

  QuoteCT = {
    init: function() {
      this.text = '\u00A0(Cross-thread)';
      return Post.prototype.callbacks.push({
        name: 'Indicate Cross-thread Quotes',
        cb: this.node
      });
    },
    node: function() {
      var board, path, qBoard, qThread, quote, quotelinks, quotes, thread, _i, _len, _ref;
      if (this.isClone && this.thread === this.context.thread) {
        return;
      }
      if (!(quotes = this.quotes).length) {
        return;
      }
      quotelinks = this.nodes.quotelinks;
      _ref = this.isClone ? this.context : this, board = _ref.board, thread = _ref.thread;
      for (_i = 0, _len = quotelinks.length; _i < _len; _i++) {
        quote = quotelinks[_i];
        if ($.hasClass(quote, 'deadlink')) {
          continue;
        }
        path = quote.pathname.split('/');
        qBoard = path[1];
        qThread = path[3];
        if (this.isClone && qBoard === this.board.ID && +qThread !== this.thread.ID) {
          quote.textContent = quote.textContent.replace(QuoteCT.text, '');
        }
        if (qBoard === board.ID && +qThread !== thread.ID) {
          $.add(quote, $.tn(QuoteCT.text));
        }
      }
    }
  };

  Time = {
    init: function() {
      this.funk = this.createFunc(Conf['time']);
      return Post.prototype.callbacks.push({
        name: 'Time Formatting',
        cb: this.node
      });
    },
    node: function() {
      if (this.isClone) {
        return;
      }
      return this.nodes.date.textContent = Time.funk(Time, this.info.date);
    },
    createFunc: function(format) {
      var code;
      code = format.replace(/%([A-Za-z])/g, function(s, c) {
        if (c in Time.formatters) {
          return "' + Time.formatters." + c + ".call(date) + '";
        } else {
          return s;
        }
      });
      return Function('Time', 'date', "return '" + code + "'");
    },
    day: ['Sunday', 'Monday', 'Tuesday', 'Wednesday', 'Thursday', 'Friday', 'Saturday'],
    month: ['January', 'February', 'March', 'April', 'May', 'June', 'July', 'August', 'September', 'October', 'November', 'December'],
    zeroPad: function(n) {
      if (n < 10) {
        return "0" + n;
      } else {
        return n;
      }
    },
    formatters: {
      a: function() {
        return Time.day[this.getDay()].slice(0, 3);
      },
      A: function() {
        return Time.day[this.getDay()];
      },
      b: function() {
        return Time.month[this.getMonth()].slice(0, 3);
      },
      B: function() {
        return Time.month[this.getMonth()];
      },
      d: function() {
        return Time.zeroPad(this.getDate());
      },
      e: function() {
        return this.getDate();
      },
      H: function() {
        return Time.zeroPad(this.getHours());
      },
      I: function() {
        return Time.zeroPad(this.getHours() % 12 || 12);
      },
      k: function() {
        return this.getHours();
      },
      l: function() {
        return this.getHours() % 12 || 12;
      },
      m: function() {
        return Time.zeroPad(this.getMonth() + 1);
      },
      M: function() {
        return Time.zeroPad(this.getMinutes());
      },
      p: function() {
        if (this.getHours() < 12) {
          return 'AM';
        } else {
          return 'PM';
        }
      },
      P: function() {
        if (this.getHours() < 12) {
          return 'am';
        } else {
          return 'pm';
        }
      },
      S: function() {
        return Time.zeroPad(this.getSeconds());
      },
      y: function() {
        return this.getFullYear() - 2000;
      }
    }
  };

  FileInfo = {
    init: function() {
      this.funk = this.createFunc(Conf['fileInfo']);
      return Post.prototype.callbacks.push({
        name: 'File Info Formatting',
        cb: this.node
      });
    },
    node: function() {
      if (!this.file || this.isClone) {
        return;
      }
      return this.file.text.innerHTML = FileInfo.funk(FileInfo, this);
    },
    createFunc: function(format) {
      var code;
      code = format.replace(/%([BKlLMnNprs])/g, function(s, c) {
        if (c in FileInfo.formatters) {
          return "' + FileInfo.formatters." + c + ".call(post) + '";
        } else {
          return s;
        }
      });
      return Function('FileInfo', 'post', "return '" + code + "'");
    },
    convertUnit: function(size, unit) {
      var i;
      if (unit === 'B') {
        return "" + (size.toFixed()) + " Bytes";
      }
      i = 1 + ['KB', 'MB'].indexOf(unit);
      while (i--) {
        size /= 1024;
      }
      size = unit === 'MB' ? Math.round(size * 100) / 100 : size.toFixed();
      return "" + size + " " + unit;
    },
    escape: function(name) {
      return name.replace(/<|>/g, function(c) {
        return c === '<' && '&lt;' || '&gt;';
      });
    },
    formatters: {
      l: function() {
        return "<a href=" + this.file.URL + " target=_blank>" + (FileInfo.formatters.n.call(this)) + "</a>";
      },
      L: function() {
        return "<a href=" + this.file.URL + " target=_blank>" + (FileInfo.formatters.N.call(this)) + "</a>";
      },
      n: function() {
        var fullname, shortname;
        fullname = this.file.name;
        shortname = Build.shortFilename(this.file.name, this.isReply);
        if (fullname === shortname) {
          return FileInfo.escape(fullname);
        } else {
          return "<span class=fntrunc>" + (FileInfo.escape(shortname)) + "</span><span class=fnfull>" + (FileInfo.escape(fullname)) + "</span>";
        }
      },
      N: function() {
        return FileInfo.escape(this.file.name);
      },
      p: function() {
        if (this.file.isSpoiler) {
          return 'Spoiler, ';
        } else {
          return '';
        }
      },
      s: function() {
        return $.bytesToString(this.file.size);
      },
      B: function() {
        return FileInfo.convertUnit(this.file.size, 'B');
      },
      K: function() {
        return FileInfo.convertUnit(this.file.size, 'KB');
      },
      M: function() {
        return FileInfo.convertUnit(this.file.size, 'MB');
      },
      r: function() {
        if (this.file.isImage) {
          return this.file.dimensions;
        } else {
          return 'PDF';
        }
      }
    }
  };

  Sauce = {
    init: function() {
      var link, links, _i, _len, _ref;
      links = [];
      _ref = Conf['sauces'].split('\n');
      for (_i = 0, _len = _ref.length; _i < _len; _i++) {
        link = _ref[_i];
        if (link[0] === '#') {
          continue;
        }
        links.push(this.createSauceLink(link.trim()));
      }
      if (!links.length) {
        return;
      }
      this.links = links;
      return Post.prototype.callbacks.push({
        name: 'Sauce',
        cb: this.node
      });
    },
    createSauceLink: function(link) {
      var el, href, m, text;
      link = link.replace(/\$(turl|url|md5|board)/g, function(parameter) {
        switch (parameter) {
          case '$turl':
            return "' + post.file.thumbURL + '";
          case '$url':
            return "' + post.file.URL + '";
          case '$md5':
            return "' + encodeURIComponent(post.file.MD5) + '";
          case '$board':
            return "' + post.board + '";
          default:
            return parameter;
        }
      });
      text = (m = link.match(/;text:(.+)$/)) ? m[1] : link.match(/(\w+)\.\w+\//)[1];
      link = link.replace(/;text:.+$/, '');
      href = Function('post', "return '" + link + "'");
      el = $.el('a', {
        target: '_blank',
        textContent: text
      });
      return function(post) {
        var a;
        a = el.cloneNode(true);
        a.href = href(post);
        return a;
      };
    },
    node: function() {
      var link, nodes, _i, _len, _ref;
      if (this.isClone || !this.file) {
        return;
      }
<<<<<<< HEAD
      nodes = [];
      _ref = Sauce.links;
      for (_i = 0, _len = _ref.length; _i < _len; _i++) {
        link = _ref[_i];
        nodes.push($.tn('\u00A0'), link(this));
=======
      posts = JSON.parse(req.response).posts;
      if (spoilerRange = posts[0].custom_spoiler) {
        Build.spoilerRange[board] = spoilerRange;
      }
      postID = +postID;
      for (_i = 0, _len = posts.length; _i < _len; _i++) {
        post = posts[_i];
        if (post.no === postID) {
          break;
        }
        if (post.no > postID) {
          if (url = Redirect.post(board, postID)) {
            $.cache(url, function() {
              return Get.parseArchivedPost(this, board, postID, root, cb);
            });
          } else {
            $.addClass(root, 'warning');
            root.textContent = "Post No." + postID + " was not found.";
          }
          return;
        }
      }
      $.replace(root.firstChild, Get.cleanPost(Build.postFromObject(post, board)));
      if (cb) {
        return cb();
      }
    },
    parseArchivedPost: function(req, board, postID, root, cb) {
      var bq, comment, data, o;
      data = JSON.parse(req.response);
      if (data.error) {
        $.addClass(root, 'warning');
        root.textContent = data.error;
        return;
      }
      bq = $.el('blockquote', {
        textContent: data.comment
      });
      bq.innerHTML = bq.innerHTML.replace(/\n|\[\/?b\]|\[\/?spoiler\]|\[\/?code\]|\[\/?moot\]|\[\/?banned\]/g, function(text) {
        switch (text) {
          case '\n':
            return '<br>';
          case '[b]':
            return '<b>';
          case '[/b]':
            return '</b>';
          case '[spoiler]':
            return '<span class=spoiler>';
          case '[/spoiler]':
            return '</span>';
          case '[code]':
            return '<pre class=prettyprint>';
          case '[/code]':
            return '</pre>';
          case '[moot]':
            return '<div style="padding:5px;margin-left:.5em;border-color:#faa;border:2px dashed rgba(255,0,0,.1);border-radius:2px">';
          case '[/moot]':
            return '</div>';
          case '[banned]':
            return '<b style="color: red;">';
          case '[/banned]':
            return '</b>';
        }
      });
      comment = bq.innerHTML.replace(/(^|>)(&gt;[^<$]+)(<|$)/g, '$1<span class=quote>$2</span>$3');
      o = {
        postID: postID,
        threadID: data.thread_num,
        board: board,
        name: data.name_processed,
        capcode: (function() {
          switch (data.capcode) {
            case 'M':
              return 'mod';
            case 'A':
              return 'admin';
            case 'D':
              return 'developer';
          }
        })(),
        tripcode: data.trip,
        uniqueID: data.poster_hash,
        email: data.email ? encodeURIComponent(data.email) : '',
        subject: data.title_processed,
        flagCode: data.poster_country,
        flagName: data.poster_country_name_processed,
        date: data.fourchan_date,
        dateUTC: data.timestamp,
        comment: comment
      };
      if (data.media.media_filename) {
        o.file = {
          name: data.media.media_filename_processed,
          timestamp: data.media.media_orig,
          url: data.media.media_link || data.media.remote_media_link,
          height: data.media.media_h,
          width: data.media.media_w,
          MD5: data.media.media_hash,
          size: data.media.media_size,
          turl: data.media.thumb_link || ("//thumbs.4chan.org/" + board + "/thumb/" + data.media.preview_orig),
          theight: data.media.preview_h,
          twidth: data.media.preview_w,
          isSpoiler: data.media.spoiler === '1'
        };
      }
      $.replace(root.firstChild, Get.cleanPost(Build.post(o, true)));
      if (cb) {
        return cb();
      }
    },
    cleanPost: function(root) {
      var child, el, els, inline, inlined, now, post, _i, _j, _k, _l, _len, _len1, _len2, _len3, _ref, _ref1, _ref2;
      post = $('.post', root);
      _ref = Array.prototype.slice.call(root.childNodes);
      for (_i = 0, _len = _ref.length; _i < _len; _i++) {
        child = _ref[_i];
        if (child !== post) {
          $.rm(child);
        }
      }
      _ref1 = $$('.inline', post);
      for (_j = 0, _len1 = _ref1.length; _j < _len1; _j++) {
        inline = _ref1[_j];
        $.rm(inline);
      }
      _ref2 = $$('.inlined', post);
      for (_k = 0, _len2 = _ref2.length; _k < _len2; _k++) {
        inlined = _ref2[_k];
        $.rmClass(inlined, 'inlined');
      }
      now = Date.now();
      els = $$('[id]', root);
      els.push(root);
      for (_l = 0, _len3 = els.length; _l < _len3; _l++) {
        el = els[_l];
        el.id = "" + now + "_" + el.id;
      }
      $.rmClass(root, 'forwarded');
      $.rmClass(root, 'qphl');
      $.rmClass(post, 'highlight');
      $.rmClass(post, 'qphl');
      root.hidden = post.hidden = false;
      return root;
    },
    title: function(thread) {
      var el, op, span;
      op = $('.op', thread);
      el = $('.postInfo .subject', op);
      if (!el.textContent) {
        el = $('blockquote', op);
        if (!el.textContent) {
          el = $('.nameBlock', op);
        }
      }
      span = $.el('span', {
        innerHTML: el.innerHTML.replace(/<br>/g, ' ')
      });
      return "/" + g.BOARD + "/ - " + (span.textContent.trim());
    }
  };

  Build = {
    spoilerRange: {},
    shortFilename: function(filename, isOP) {
      var threshold;
      threshold = isOP ? 40 : 30;
      if (filename.length - 4 > threshold) {
        return "" + filename.slice(0, threshold - 5) + "(...)." + filename.slice(-3);
      } else {
        return filename;
      }
    },
    postFromObject: function(data, board) {
      var o;
      o = {
        postID: data.no,
        threadID: data.resto || data.no,
        board: board,
        name: data.name,
        capcode: data.capcode,
        tripcode: data.trip,
        uniqueID: data.id,
        email: data.email ? encodeURIComponent(data.email.replace(/&quot;/g, '"')) : '',
        subject: data.sub,
        flagCode: data.country,
        flagName: data.country_name,
        date: data.now,
        dateUTC: data.time,
        comment: data.com,
        isSticky: !!data.sticky,
        isClosed: !!data.closed
      };
      if (data.ext || data.filedeleted) {
        o.file = {
          name: data.filename + data.ext,
          timestamp: "" + data.tim + data.ext,
          url: "//images.4chan.org/" + board + "/src/" + data.tim + data.ext,
          height: data.h,
          width: data.w,
          MD5: data.md5,
          size: data.fsize,
          turl: "//thumbs.4chan.org/" + board + "/thumb/" + data.tim + "s.jpg",
          theight: data.tn_h,
          twidth: data.tn_w,
          isSpoiler: !!data.spoiler,
          isDeleted: !!data.filedeleted
        };
      }
      return Build.post(o);
    },
    post: function(o, isArchived) {
      /*
          This function contains code from 4chan-JS (https://github.com/4chan/4chan-JS).
          @license: https://github.com/4chan/4chan-JS/blob/master/LICENSE
      */

      var a, board, capcode, capcodeClass, capcodeStart, closed, comment, container, date, dateUTC, email, emailEnd, emailStart, ext, file, fileDims, fileHTML, fileInfo, fileSize, fileThumb, filename, flag, flagCode, flagName, href, imgSrc, isClosed, isOP, isSticky, name, postID, quote, shortFilename, spoilerRange, staticPath, sticky, subject, threadID, tripcode, uniqueID, userID, _i, _len, _ref;
      postID = o.postID, threadID = o.threadID, board = o.board, name = o.name, capcode = o.capcode, tripcode = o.tripcode, uniqueID = o.uniqueID, email = o.email, subject = o.subject, flagCode = o.flagCode, flagName = o.flagName, date = o.date, dateUTC = o.dateUTC, isSticky = o.isSticky, isClosed = o.isClosed, comment = o.comment, file = o.file;
      isOP = postID === threadID;
      staticPath = '//static.4chan.org';
      if (email) {
        emailStart = '<a href="mailto:' + email + '" class="useremail">';
        emailEnd = '</a>';
      } else {
        emailStart = '';
        emailEnd = '';
      }
      subject = subject ? "<span class=subject>" + subject + "</span>" : '';
      userID = !capcode && uniqueID ? (" <span class='posteruid id_" + uniqueID + "'>(ID: ") + ("<span class=hand title='Highlight posts by this ID'>" + uniqueID + "</span>)</span> ") : '';
      switch (capcode) {
        case 'admin':
        case 'admin_highlight':
          capcodeClass = " capcodeAdmin";
          capcodeStart = " <strong class='capcode hand id_admin'" + "title='Highlight posts by the Administrator'>## Admin</strong>";
          capcode = (" <img src='" + staticPath + "/image/adminicon.gif' ") + "alt='This user is the 4chan Administrator.' " + "title='This user is the 4chan Administrator.' class=identityIcon>";
          break;
        case 'mod':
          capcodeClass = " capcodeMod";
          capcodeStart = " <strong class='capcode hand id_mod' " + "title='Highlight posts by Moderators'>## Mod</strong>";
          capcode = (" <img src='" + staticPath + "/image/modicon.gif' ") + "alt='This user is a 4chan Moderator.' " + "title='This user is a 4chan Moderator.' class=identityIcon>";
          break;
        case 'developer':
          capcodeClass = " capcodeDeveloper";
          capcodeStart = " <strong class='capcode hand id_developer' " + "title='Highlight posts by Developers'>## Developer</strong>";
          capcode = (" <img src='" + staticPath + "/image/developericon.gif' ") + "alt='This user is a 4chan Developer.' " + "title='This user is a 4chan Developer.' class=identityIcon>";
          break;
        default:
          capcodeClass = '';
          capcodeStart = '';
          capcode = '';
      }
      flag = flagCode ? (" <img src='" + staticPath + "/image/country/" + (board === 'pol' ? 'troll/' : '')) + flagCode.toLowerCase() + (".gif' alt=" + flagCode + " title='" + flagName + "' class=countryFlag>") : '';
      if (file != null ? file.isDeleted : void 0) {
        fileHTML = isOP ? ("<div class=file id=f" + postID + "><div class=fileInfo></div><span class=fileThumb>") + ("<img src='" + staticPath + "/image/filedeleted.gif' alt='File deleted.'>") + "</span></div>" : ("<div id=f" + postID + " class=file><span class=fileThumb>") + ("<img src='" + staticPath + "/image/filedeleted-res.gif' alt='File deleted.'>") + "</span></div>";
      } else if (file) {
        ext = file.name.slice(-3);
        if (!file.twidth && !file.theight && ext === 'gif') {
          file.twidth = file.width;
          file.theight = file.height;
        }
        fileSize = $.bytesToString(file.size);
        fileThumb = file.turl;
        if (file.isSpoiler) {
          fileSize = "Spoiler Image, " + fileSize;
          if (!isArchived) {
            fileThumb = '//static.4chan.org/image/spoiler';
            if (spoilerRange = Build.spoilerRange[board]) {
              fileThumb += ("-" + board) + Math.floor(1 + spoilerRange * Math.random());
            }
            fileThumb += '.png';
            file.twidth = file.theight = 100;
          }
        }
        imgSrc = ("<a class='fileThumb" + (file.isSpoiler ? ' imgspoiler' : '') + "' href='" + file.url + "' target=_blank>") + ("<img src='" + fileThumb + "' alt='" + fileSize + "' data-md5=" + file.MD5 + " style='width:" + file.twidth + "px;height:" + file.theight + "px'></a>");
        a = $.el('a', {
          innerHTML: file.name
        });
        filename = a.textContent.replace(/%22/g, '"');
        a.textContent = Build.shortFilename(filename);
        shortFilename = a.innerHTML;
        a.textContent = filename;
        filename = a.innerHTML.replace(/'/g, '&apos;');
        fileDims = ext === 'pdf' ? 'PDF' : "" + file.width + "x" + file.height;
        fileInfo = ("<span class=fileText id=fT" + postID + (file.isSpoiler ? " title='" + filename + "'" : '') + ">File: <a href='" + file.url + "' target=_blank>" + file.timestamp + "</a>") + ("-(" + fileSize + ", " + fileDims + (file.isSpoiler ? '' : ", <span title='" + filename + "'>" + shortFilename + "</span>")) + ")</span>";
        fileHTML = "<div id=f" + postID + " class=file><div class=fileInfo>" + fileInfo + "</div>" + imgSrc + "</div>";
      } else {
        fileHTML = '';
      }
      tripcode = tripcode ? " <span class=postertrip>" + tripcode + "</span>" : '';
      sticky = isSticky ? ' <img src=//static.4chan.org/image/sticky.gif alt=Sticky title=Sticky style="height:16px;width:16px">' : '';
      closed = isClosed ? ' <img src=//static.4chan.org/image/closed.gif alt=Closed title=Closed style="height:16px;width:16px">' : '';
      container = $.el('div', {
        id: "pc" + postID,
        className: "postContainer " + (isOP ? 'op' : 'reply') + "Container",
        innerHTML: (isOP ? '' : "<div class=sideArrows id=sa" + postID + ">&gt;&gt;</div>") + ("<div id=p" + postID + " class='post " + (isOP ? 'op' : 'reply') + (capcode === 'admin_highlight' ? ' highlightPost' : '') + "'>") + ("<div class='postInfoM mobile' id=pim" + postID + ">") + ("<span class='nameBlock" + capcodeClass + "'>") + ("<span class=name>" + (name || '') + "</span>") + tripcode + capcodeStart + capcode + userID + flag + sticky + closed + ("<br>" + subject) + ("</span><span class='dateTime postNum' data-utc=" + dateUTC + ">" + date) + '<br><em>' + ("<a href=" + ("/" + board + "/res/" + threadID + "#p" + postID) + ">No.</a>") + ("<a href='" + (g.REPLY && g.THREAD_ID === threadID ? "javascript:quote(" + postID + ")" : "/" + board + "/res/" + threadID + "#q" + postID) + "'>" + postID + "</a>") + '</em></span>' + '</div>' + (isOP ? fileHTML : '') + ("<div class='postInfo desktop' id=pi" + postID + ">") + ("<input type=checkbox name=" + postID + " value=delete> ") + ("" + subject + " ") + ("<span class='nameBlock" + capcodeClass + "'>") + emailStart + ("<span class=name>" + (name || '') + "</span>") + tripcode + capcodeStart + emailEnd + capcode + userID + flag + sticky + closed + ' </span> ' + ("<span class=dateTime data-utc=" + dateUTC + ">" + date + "</span> ") + "<span class='postNum desktop'>" + ("<a href=" + ("/" + board + "/res/" + threadID + "#p" + postID) + " title='Highlight this post'>No.</a>") + ("<a href='" + (g.REPLY && g.THREAD_ID === threadID ? "javascript:quote(" + postID + ")" : "/" + board + "/res/" + threadID + "#q" + postID) + "' title='Quote this post'>" + postID + "</a>") + '</span>' + '</div>' + (isOP ? '' : fileHTML) + ("<blockquote class=postMessage id=m" + postID + ">" + (comment || '') + "</blockquote> ") + '</div>'
      });
      _ref = $$('.quotelink', container);
      for (_i = 0, _len = _ref.length; _i < _len; _i++) {
        quote = _ref[_i];
        href = quote.getAttribute('href');
        if (href[0] === '/') {
          continue;
        }
        quote.href = "/" + board + "/res/" + href;
      }
      return container;
    }
  };

  TitlePost = {
    init: function() {
      return d.title = Get.title();
    }
  };

  QuoteBacklink = {
    init: function() {
      var format;
      format = Conf['backlink'].replace(/%id/g, "' + id + '");
      this.funk = Function('id', "return '" + format + "'");
      return Main.callbacks.push(this.node);
    },
    node: function(post) {
      var a, container, el, link, qid, quote, quotes, _i, _len, _ref;
      if (post.isInlined) {
        return;
      }
      quotes = {};
      _ref = post.quotes;
      for (_i = 0, _len = _ref.length; _i < _len; _i++) {
        quote = _ref[_i];
        if (quote.parentNode.getAttribute('style') === 'font-size: smaller;') {
          break;
        }
        if (qid = quote.hash.slice(2)) {
          quotes[qid] = true;
        }
      }
      a = $.el('a', {
        href: "/" + g.BOARD + "/res/" + post.threadID + "#p" + post.ID,
        className: post.el.hidden ? 'filtered backlink' : 'backlink',
        textContent: QuoteBacklink.funk(post.ID)
      });
      for (qid in quotes) {
        if (!(el = $.id("pi" + qid)) || !Conf['OP Backlinks'] && /\bop\b/.test(el.parentNode.className)) {
          continue;
        }
        link = a.cloneNode(true);
        if (Conf['Quote Preview']) {
          $.on(link, 'mouseover', QuotePreview.mouseover);
        }
        if (Conf['Quote Inline']) {
          $.on(link, 'click', QuoteInline.toggle);
        }
        if (!(container = $.id("blc" + qid))) {
          container = $.el('span', {
            className: 'container',
            id: "blc" + qid
          });
          $.add(el, container);
        }
        $.add(container, [$.tn(' '), link]);
      }
    }
  };

  QuoteInline = {
    init: function() {
      return Main.callbacks.push(this.node);
    },
    node: function(post) {
      var quote, _i, _j, _len, _len1, _ref, _ref1;
      _ref = post.quotes;
      for (_i = 0, _len = _ref.length; _i < _len; _i++) {
        quote = _ref[_i];
        if (!(quote.hash || /\bdeadlink\b/.test(quote.className))) {
          continue;
        }
        $.on(quote, 'click', QuoteInline.toggle);
      }
      _ref1 = post.backlinks;
      for (_j = 0, _len1 = _ref1.length; _j < _len1; _j++) {
        quote = _ref1[_j];
        $.on(quote, 'click', QuoteInline.toggle);
      }
    },
    toggle: function(e) {
      var id;
      if (e.shiftKey || e.altKey || e.ctrlKey || e.metaKey || e.button !== 0) {
        return;
      }
      e.preventDefault();
      id = this.dataset.id || this.hash.slice(2);
      if (/\binlined\b/.test(this.className)) {
        QuoteInline.rm(this, id);
      } else {
        if ($.x("ancestor::div[contains(@id,'p" + id + "')]", this)) {
          return;
        }
        QuoteInline.add(this, id);
      }
      return this.classList.toggle('inlined');
    },
    add: function(q, id) {
      var board, el, i, inline, isBacklink, path, postID, root, threadID;
      if (q.host === 'boards.4chan.org') {
        path = q.pathname.split('/');
        board = path[1];
        threadID = path[3];
        postID = id;
      } else {
        board = q.dataset.board;
        threadID = 0;
        postID = q.dataset.id;
      }
      el = board === g.BOARD ? $.id("p" + postID) : false;
      inline = $.el('div', {
        id: "i" + postID,
        className: el ? 'inline' : 'inline crosspost'
      });
      root = (isBacklink = /\bbacklink\b/.test(q.className)) ? q.parentNode : $.x('ancestor-or-self::*[parent::blockquote][1]', q);
      $.after(root, inline);
      Get.post(board, threadID, postID, inline);
      if (!el) {
        return;
      }
      if (isBacklink && Conf['Forward Hiding']) {
        $.addClass(el.parentNode, 'forwarded');
        ++el.dataset.forwarded || (el.dataset.forwarded = 1);
      }
      if ((i = Unread.replies.indexOf(el)) !== -1) {
        Unread.replies.splice(i, 1);
        return Unread.update(true);
      }
    },
    rm: function(q, id) {
      var div, inlined, _i, _len, _ref;
      div = $.x("following::div[@id='i" + id + "']", q);
      $.rm(div);
      if (!Conf['Forward Hiding']) {
        return;
      }
      _ref = $$('.backlink.inlined', div);
      for (_i = 0, _len = _ref.length; _i < _len; _i++) {
        inlined = _ref[_i];
        div = $.id(inlined.hash.slice(1));
        if (!--div.dataset.forwarded) {
          $.rmClass(div.parentNode, 'forwarded');
        }
      }
      if (/\bbacklink\b/.test(q.className)) {
        div = $.id("p" + id);
        if (!--div.dataset.forwarded) {
          return $.rmClass(div.parentNode, 'forwarded');
        }
      }
    }
  };

  QuotePreview = {
    init: function() {
      return Main.callbacks.push(this.node);
    },
    node: function(post) {
      var quote, _i, _j, _len, _len1, _ref, _ref1;
      _ref = post.quotes;
      for (_i = 0, _len = _ref.length; _i < _len; _i++) {
        quote = _ref[_i];
        if (quote.hash || /\bdeadlink\b/.test(quote.className)) {
          $.on(quote, 'mouseover', QuotePreview.mouseover);
        }
      }
      _ref1 = post.backlinks;
      for (_j = 0, _len1 = _ref1.length; _j < _len1; _j++) {
        quote = _ref1[_j];
        $.on(quote, 'mouseover', QuotePreview.mouseover);
      }
    },
    mouseover: function(e) {
      var board, el, path, postID, qp, quote, quoterID, threadID, _i, _len, _ref;
      if (/\binlined\b/.test(this.className)) {
        return;
      }
      if (qp = $.id('qp')) {
        if (qp === UI.el) {
          delete UI.el;
        }
        $.rm(qp);
      }
      if (UI.el) {
        return;
      }
      if (this.host === 'boards.4chan.org') {
        path = this.pathname.split('/');
        board = path[1];
        threadID = path[3];
        postID = this.hash.slice(2);
      } else {
        board = this.dataset.board;
        threadID = 0;
        postID = this.dataset.id;
      }
      qp = UI.el = $.el('div', {
        id: 'qp',
        className: 'reply dialog'
      });
      UI.hover(e);
      $.add(d.body, qp);
      if (board === g.BOARD) {
        el = $.id("p" + postID);
      }
      Get.post(board, threadID, postID, qp, function() {
        var bq, img, post;
        bq = $('blockquote', qp);
        Main.prettify(bq);
        post = {
          el: qp,
          blockquote: bq,
          isArchived: /\barchivedPost\b/.test(qp.className)
        };
        if (img = $('img[data-md5]', qp)) {
          post.fileInfo = img.parentNode.previousElementSibling;
          post.img = img;
        }
        if (Conf['Reveal Spoilers']) {
          RevealSpoilers.node(post);
        }
        if (Conf['Image Auto-Gif']) {
          AutoGif.node(post);
        }
        if (Conf['Time Formatting']) {
          Time.node(post);
        }
        if (Conf['File Info Formatting']) {
          FileInfo.node(post);
        }
        if (Conf['Resurrect Quotes']) {
          return Quotify.node(post);
        }
      });
      $.on(this, 'mousemove', UI.hover);
      $.on(this, 'mouseout click', QuotePreview.mouseout);
      if (!el) {
        return;
      }
      if (Conf['Quote Highlighting']) {
        if (/\bop\b/.test(el.className)) {
          $.addClass(el.parentNode, 'qphl');
        } else {
          $.addClass(el, 'qphl');
        }
      }
      quoterID = $.x('ancestor::*[@id][1]', this).id.match(/\d+$/)[0];
      _ref = $$('.quotelink, .backlink', qp);
      for (_i = 0, _len = _ref.length; _i < _len; _i++) {
        quote = _ref[_i];
        if (quote.hash.slice(2) === quoterID) {
          $.addClass(quote, 'forwardlink');
        }
      }
    },
    mouseout: function(e) {
      var el;
      UI.hoverend();
      if (el = $.id(this.hash.slice(1))) {
        $.rmClass(el, 'qphl');
        $.rmClass(el.parentNode, 'qphl');
      }
      $.off(this, 'mousemove', UI.hover);
      return $.off(this, 'mouseout click', QuotePreview.mouseout);
    }
  };

  QuoteOP = {
    init: function() {
      return Main.callbacks.push(this.node);
    },
    node: function(post) {
      var quote, _i, _len, _ref;
      if (post.isInlined && !post.isCrosspost) {
        return;
      }
      _ref = post.quotes;
      for (_i = 0, _len = _ref.length; _i < _len; _i++) {
        quote = _ref[_i];
        if (quote.hash.slice(2) === post.threadID) {
          $.add(quote, $.tn('\u00A0(OP)'));
        }
      }
    }
  };

  QuoteCT = {
    init: function() {
      return Main.callbacks.push(this.node);
    },
    node: function(post) {
      var path, quote, _i, _len, _ref;
      if (post.isInlined && !post.isCrosspost) {
        return;
      }
      _ref = post.quotes;
      for (_i = 0, _len = _ref.length; _i < _len; _i++) {
        quote = _ref[_i];
        if (!quote.hash) {
          continue;
        }
        path = quote.pathname.split('/');
        if (path[1] === g.BOARD && path[3] !== post.threadID) {
          $.add(quote, $.tn('\u00A0(Cross-thread)'));
        }
      }
    }
  };

  Quotify = {
    init: function() {
      return Main.callbacks.push(this.node);
    },
    node: function(post) {
      var a, board, data, i, id, index, m, node, nodes, quote, quotes, snapshot, text, _i, _j, _len, _ref;
      if (post.isInlined && !post.isCrosspost) {
        return;
      }
      snapshot = d.evaluate('.//text()[not(parent::a)]', post.blockquote, null, 6, null);
      for (i = _i = 0, _ref = snapshot.snapshotLength; 0 <= _ref ? _i < _ref : _i > _ref; i = 0 <= _ref ? ++_i : --_i) {
        node = snapshot.snapshotItem(i);
        data = node.data;
        if (!(quotes = data.match(/>>(>\/[a-z\d]+\/)?\d+/g))) {
          continue;
        }
        nodes = [];
        for (_j = 0, _len = quotes.length; _j < _len; _j++) {
          quote = quotes[_j];
          index = data.indexOf(quote);
          if (text = data.slice(0, index)) {
            nodes.push($.tn(text));
          }
          id = quote.match(/\d+$/)[0];
          board = (m = quote.match(/^>>>\/([a-z\d]+)/)) ? m[1] : $('a[title="Highlight this post"]', post.el).pathname.split('/')[1];
          nodes.push(a = $.el('a', {
            textContent: "" + quote + "\u00A0(Dead)"
          }));
          if (board === g.BOARD && $.id("p" + id)) {
            a.href = "#p" + id;
            a.className = 'quotelink';
          } else {
            a.href = Redirect.thread(board, 0, id);
            a.className = 'deadlink';
            a.target = '_blank';
            if (Redirect.post(board, id)) {
              $.addClass(a, 'quotelink');
              a.setAttribute('data-board', board);
              a.setAttribute('data-id', id);
            }
          }
          data = data.slice(index + quote.length);
        }
        if (data) {
          nodes.push($.tn(data));
        }
        $.replace(node, nodes);
      }
    }
  };

  DeleteLink = {
    init: function() {
      var aImage, aPost, children, div;
      div = $.el('div', {
        className: 'delete_link',
        textContent: 'Delete'
      });
      aPost = $.el('a', {
        className: 'delete_post',
        href: 'javascript:;'
      });
      aImage = $.el('a', {
        className: 'delete_image',
        href: 'javascript:;'
      });
      children = [];
      children.push({
        el: aPost,
        open: function() {
          aPost.textContent = 'Post';
          $.on(aPost, 'click', DeleteLink["delete"]);
          return true;
        }
      });
      children.push({
        el: aImage,
        open: function(post) {
          if (!post.img) {
            return false;
          }
          aImage.textContent = 'Image';
          $.on(aImage, 'click', DeleteLink["delete"]);
          return true;
        }
      });
      Menu.addEntry({
        el: div,
        open: function(post) {
          var node, seconds;
          if (post.isArchived) {
            return false;
          }
          node = div.firstChild;
          if (seconds = DeleteLink.cooldown[post.ID]) {
            node.textContent = "Delete (" + seconds + ")";
            DeleteLink.cooldown.el = node;
          } else {
            node.textContent = 'Delete';
            delete DeleteLink.cooldown.el;
          }
          return true;
        },
        children: children
      });
      return $.on(d, 'QRPostSuccessful', this.cooldown.start);
    },
    "delete": function() {
      var board, form, id, m, menu, pwd, self;
      menu = $.id('menu');
      id = menu.dataset.id;
      if (DeleteLink.cooldown[id]) {
        return;
      }
      $.off(this, 'click', DeleteLink["delete"]);
      this.textContent = 'Deleting...';
      pwd = (m = d.cookie.match(/4chan_pass=([^;]+)/)) ? decodeURIComponent(m[1]) : $.id('delPassword').value;
      board = $('a[title="Highlight this post"]', $.id(menu.dataset.rootid)).pathname.split('/')[1];
      self = this;
      form = {
        mode: 'usrdel',
        onlyimgdel: /\bdelete_image\b/.test(this.className),
        pwd: pwd
      };
      form[id] = 'delete';
      return $.ajax($.id('delform').action.replace("/" + g.BOARD + "/", "/" + board + "/"), {
        onload: function() {
          return DeleteLink.load(self, this.response);
        },
        onerror: function() {
          return DeleteLink.error(self);
        }
      }, {
        form: $.formData(form)
      });
    },
    load: function(self, html) {
      var doc, msg, s;
      doc = d.implementation.createHTMLDocument('');
      doc.documentElement.innerHTML = html;
      if (doc.title === '4chan - Banned') {
        s = 'Banned!';
      } else if (msg = doc.getElementById('errmsg')) {
        s = msg.textContent;
        $.on(self, 'click', DeleteLink["delete"]);
      } else {
        s = 'Deleted';
      }
      return self.textContent = s;
    },
    error: function(self) {
      self.textContent = 'Connection error, please retry.';
      return $.on(self, 'click', DeleteLink["delete"]);
    },
    cooldown: {
      start: function(e) {
        return DeleteLink.cooldown.count(e.detail.postID, 30);
      },
      count: function(postID, seconds) {
        var el;
        if (!((0 <= seconds && seconds <= 30))) {
          return;
        }
        setTimeout(DeleteLink.cooldown.count, 1000, postID, seconds - 1);
        el = DeleteLink.cooldown.el;
        if (seconds === 0) {
          if (el != null) {
            el.textContent = 'Delete';
          }
          delete DeleteLink.cooldown[postID];
          delete DeleteLink.cooldown.el;
          return;
        }
        if (el != null) {
          el.textContent = "Delete (" + seconds + ")";
        }
        return DeleteLink.cooldown[postID] = seconds;
      }
    }
  };

  ReportLink = {
    init: function() {
      var a;
      a = $.el('a', {
        className: 'report_link',
        href: 'javascript:;',
        textContent: 'Report this post'
      });
      $.on(a, 'click', this.report);
      return Menu.addEntry({
        el: a,
        open: function(post) {
          return post.isArchived === false;
        }
      });
    },
    report: function() {
      var a, id, set, url;
      a = $('a[title="Highlight this post"]', $.id(this.parentNode.dataset.rootid));
      url = "//sys.4chan.org/" + (a.pathname.split('/')[1]) + "/imgboard.php?mode=report&no=" + this.parentNode.dataset.id;
      id = Date.now();
      set = "toolbar=0,scrollbars=0,location=0,status=1,menubar=0,resizable=1,width=685,height=200";
      return window.open(url, id, set);
    }
  };

  DownloadLink = {
    init: function() {
      var a;
      if ($.el('a').download === void 0) {
        return;
      }
      a = $.el('a', {
        className: 'download_link',
        textContent: 'Download file'
      });
      return Menu.addEntry({
        el: a,
        open: function(post) {
          var fileText;
          if (!post.img) {
            return false;
          }
          a.href = post.img.parentNode.href;
          fileText = post.fileInfo.firstElementChild;
          a.download = Conf['File Info Formatting'] ? fileText.dataset.filename : $('span', fileText).title;
          return true;
        }
      });
    }
  };

  ArchiveLink = {
    init: function() {
      var a;
      a = $.el('a', {
        className: 'archive_link',
        target: '_blank',
        textContent: 'Archived post'
      });
      return Menu.addEntry({
        el: a,
        open: function(post) {
          var href, path;
          path = $('a[title="Highlight this post"]', post.el).pathname.split('/');
          if ((href = Redirect.thread(path[1], path[3], post.ID)) === ("//boards.4chan.org/" + path[1] + "/")) {
            return false;
          }
          a.href = href;
          return true;
        }
      });
    }
  };

  ThreadStats = {
    init: function() {
      var dialog;
      dialog = UI.dialog('stats', 'bottom: 0; left: 0;', '<div class=move><span id=postcount>0</span> / <span id=imagecount>0</span></div>');
      dialog.className = 'dialog';
      $.add(d.body, dialog);
      this.posts = this.images = 0;
      this.imgLimit = (function() {
        switch (g.BOARD) {
          case 'a':
          case 'b':
          case 'v':
          case 'co':
          case 'mlp':
            return 251;
          case 'vg':
            return 376;
          default:
            return 151;
        }
      })();
      return Main.callbacks.push(this.node);
    },
    node: function(post) {
      var imgcount;
      if (post.isInlined) {
        return;
      }
      $.id('postcount').textContent = ++ThreadStats.posts;
      if (!post.img) {
        return;
      }
      imgcount = $.id('imagecount');
      imgcount.textContent = ++ThreadStats.images;
      if (ThreadStats.images > ThreadStats.imgLimit) {
        return $.addClass(imgcount, 'warning');
      }
    }
  };

  Unread = {
    init: function() {
      this.title = d.title;
      $.on(d, 'QRPostSuccessful', this.post);
      this.update();
      $.on(window, 'scroll', Unread.scroll);
      return Main.callbacks.push(this.node);
    },
    replies: [],
    foresee: [],
    post: function(e) {
      return Unread.foresee.push(e.detail.postID);
    },
    node: function(post) {
      var count, el, index;
      if ((index = Unread.foresee.indexOf(post.ID)) !== -1) {
        Unread.foresee.splice(index, 1);
        return;
      }
      el = post.el;
      if (el.hidden || /\bop\b/.test(post["class"]) || post.isInlined) {
        return;
      }
      count = Unread.replies.push(el);
      return Unread.update(count === 1);
    },
    scroll: function() {
      var bottom, height, i, reply, _i, _len, _ref;
      height = d.documentElement.clientHeight;
      _ref = Unread.replies;
      for (i = _i = 0, _len = _ref.length; _i < _len; i = ++_i) {
        reply = _ref[i];
        bottom = reply.getBoundingClientRect().bottom;
        if (bottom > height) {
          break;
        }
      }
      if (i === 0) {
        return;
      }
      Unread.replies = Unread.replies.slice(i);
      return Unread.update(Unread.replies.length === 0);
    },
    setTitle: function(count) {
      if (this.scheduled) {
        clearTimeout(this.scheduled);
        delete Unread.scheduled;
        this.setTitle(count);
        return;
      }
      return this.scheduled = setTimeout((function() {
        return d.title = "(" + count + ") " + Unread.title;
      }), 5);
    },
    update: function(updateFavicon) {
      var count;
      if (!g.REPLY) {
        return;
      }
      count = this.replies.length;
      if (Conf['Unread Count']) {
        this.setTitle(count);
      }
      if (!(Conf['Unread Favicon'] && updateFavicon)) {
        return;
      }
      if ($.engine === 'presto') {
        $.rm(Favicon.el);
      }
      Favicon.el.href = g.dead ? count ? Favicon.unreadDead : Favicon.dead : count ? Favicon.unread : Favicon["default"];
      if (g.dead) {
        $.addClass(Favicon.el, 'dead');
      } else {
        $.rmClass(Favicon.el, 'dead');
      }
      if (count) {
        $.addClass(Favicon.el, 'unread');
      } else {
        $.rmClass(Favicon.el, 'unread');
      }
      if ($.engine !== 'webkit') {
        return $.add(d.head, Favicon.el);
>>>>>>> db3a3fbc
      }
      return $.add(this.file.info, nodes);
    }
  };

  RevealSpoilers = {
    init: function() {
<<<<<<< HEAD
      return Post.prototype.callbacks.push({
        name: 'Reveal Spoilers',
        cb: this.node
      });
    },
    node: function() {
      var thumb, _ref;
      if (this.isClone || !((_ref = this.file) != null ? _ref.isSpoiler : void 0)) {
        return;
      }
      thumb = this.file.thumb;
      thumb.removeAttribute('style');
      return thumb.src = this.file.thumbURL;
    }
  };

  AutoGIF = {
    init: function() {
      var _ref;
      if ((_ref = g.BOARD.ID) === 'gif' || _ref === 'wsg') {
        return;
      }
      return Post.prototype.callbacks.push({
        name: 'Auto-GIF',
        cb: this.node
      });
    },
    node: function() {
      var URL, gif, style, thumb, _ref, _ref1;
      if (this.isClone || !((_ref = this.file) != null ? _ref.isImage : void 0)) {
        return;
      }
      _ref1 = this.file, thumb = _ref1.thumb, URL = _ref1.URL;
      if (!(/gif$/.test(URL) && !/spoiler/.test(thumb.src))) {
        return;
=======
      var href;
      if (this.el) {
        return;
      }
      this.el = $('link[rel="shortcut icon"]', d.head);
      this.el.type = 'image/x-icon';
      href = this.el.href;
      this.SFW = /ws.ico$/.test(href);
      this["default"] = href;
      return this["switch"]();
    },
    "switch": function() {
      switch (Conf['favicon']) {
        case 'ferongr':
          this.unreadDead = 'data:image/gif;base64,R0lGODlhEAAQAOMHAOgLAnMFAL8AAOgLAukMA/+AgP+rq////////////////////////////////////yH5BAEKAAcALAAAAAAQABAAAARZ8MhJ6xwDWIBv+AM1fEEIBIVRlNKYrtpIECuGzuwpCLg974EYiXUYkUItjGbC6VQ4omXFiKROA6qSy0A8nAo9GS3YCswIWnOvLAi0be23Z1QtdSUaqXcviQAAOw==';
          this.unreadSFW = 'data:image/gif;base64,R0lGODlhEAAQAOMHAADX8QBwfgC2zADX8QDY8nnl8qLp8v///////////////////////////////////yH5BAEKAAcALAAAAAAQABAAAARZ8MhJ6xwDWIBv+AM1fEEIBIVRlNKYrtpIECuGzuwpCLg974EYiXUYkUItjGbC6VQ4omXFiKROA6qSy0A8nAo9GS3YCswIWnOvLAi0be23Z1QtdSUaqXcviQAAOw==';
          this.unreadNSFW = 'data:image/gif;base64,R0lGODlhEAAQAOMHAFT+ACh5AEncAFT+AFX/Acz/su7/5v///////////////////////////////////yH5BAEKAAcALAAAAAAQABAAAARZ8MhJ6xwDWIBv+AM1fEEIBIVRlNKYrtpIECuGzuwpCLg974EYiXUYkUItjGbC6VQ4omXFiKROA6qSy0A8nAo9GS3YCswIWnOvLAi0be23Z1QtdSUaqXcviQAAOw==';
          break;
        case 'xat-':
          this.unreadDead = 'data:image/png;base64,iVBORw0KGgoAAAANSUhEUgAAABAAAAAQCAYAAAAf8/9hAAAA2ElEQVQ4y61TQQrCMBDMQ8WDIEV6LbT2A4og2Hq0veo7fIAH04dY9N4xmyYlpGmI2MCQTWYy3Wy2DAD7B2wWAzWgcTgVeZKlZRxHNYFi2jM18oBh0IcKtC6ixf22WT4IFLs0owxswXu9egm0Ls6bwfCFfNsJYJKfqoEkd3vgUgFVLWObtzNgVKyruC+ljSzr5OEnBzjvjcQecaQhbZgBb4CmGQw+PoMkTUtdbd8VSEPakcGxPOcsoIgUKy0LecY29BmdBrqRfjIwZ93KLs5loHvBnL3cLH/jF+C/+z5dgUysAAAAAElFTkSuQmCC';
          this.unreadSFW = 'data:image/png;base64,iVBORw0KGgoAAAANSUhEUgAAABAAAAAQCAYAAAAf8/9hAAAA30lEQVQ4y2P4//8/AyWYgSoGQMF/GJ7Y11VVUVoyKTM9ey4Ig9ggMWQ1YA1IBvzXm34YjkH8mPyJB+Nqlp8FYRAbmxoMF6ArSNrw6T0Qf8Amh9cFMEWVR/7/A+L/uORxhgEIt5/+/3/2lf//5wAxiI0uj+4CBlBgxVUvOwtydgXQZpDmi2/+/7/0GmIQSAwkB1IDUkuUAZeABlx+g2zAZ9wGlAOjChba+LwAUgNSi2HA5Am9VciBhSsQQWyoWgZiovEDsdGI1QBYQiLJAGQalpSxyWEzAJYWkGm8clTJjQCZ1hkoVG0CygAAAABJRU5ErkJggg==';
          this.unreadNSFW = 'data:image/png;base64,iVBORw0KGgoAAAANSUhEUgAAABAAAAAQCAYAAAAf8/9hAAAA4ElEQVQ4y2P4//8/AyWYgSoGQMF/GJ7YNbGqrKRiUnp21lwQBrFBYshqwBqQDPifdsYYjkH8mInxB+OWx58FYRAbmxoMF6ArKPmU9B6IP2CTw+sCmKKe/5X/gPg/LnmcYQDCs/63/1/9fzYQzwGz0eXRXcAACqy4ZfFnQc7u+V/xD6T55v+LQHwJbBBIDCQHUgNSS5QBt4Cab/2/jDDgMx4DykrKJ8FCG58XQGpAajEMmNw7uQo5sHAFIogNVctATDR+IDYasRoAS0gkGYBMw5IyNjlsBsDSAjKNV44quREAx58Mr9vt5wQAAAAASUVORK5CYII=';
          break;
        case 'Mayhem':
          this.unreadDead = 'data:image/png;base64,iVBORw0KGgoAAAANSUhEUgAAABAAAAAQCAYAAAAf8/9hAAABIUlEQVQ4jZ2ScWuDMBDFgw4pIkU0WsoQkWAYIkXZH4N9/+/V3dmfXSrKYIFHwt17j8vdGWNMIkgFuaDgzgQnwRs4EQs5KdolUQtagRN0givEDBTEOjgtGs0Zq8F7cKqqusVxrMQLaDUWcjBSrXkn8gs51tpJSWLk9b3HUa0aNIL5gPBR1/V4kJvR7lTwl8GmAm1Gf9+c3S+89qBHa8502AsmSrtBaEBPbIbj0ah2madlNAPEccdgJDfAtWifBjqWKShRBT6KoiH8QlEUn/qt0CCjnNdmPUwmFWzj9Oe6LpKuZXcwqq88z78Pch3aZU3dPwwc2sWlfZKCW5tWluV8kGvXClLm6dYN4/aUqfCbnEOzNDGhGZbNargvxCzvMGfRJD8UaDVvgkzo6QAAAABJRU5ErkJggg==';
          this.unreadSFW = 'data:image/png;base64,iVBORw0KGgoAAAANSUhEUgAAABAAAAAQCAYAAAAf8/9hAAABCElEQVQ4jZ2S4crCMAxF+0OGDJEPKYrIGKOsiJSx/fJRfSAfTJNyKqXfiuDg0C25N2RJjTGmEVrhTzhw7oStsIEtsVzT4o2Jo9ALThiEM8IdHIgNaHo8mjNWg6/ske8bohPo+63QOLzmooHp8fyAICBSQkVz0QKdsFQEV6WSW/D+7+BbgbIDHcb4Kp61XyjyI16zZ8JemGltQtDBSGxB4/GoN+7TpkkjDCsFArm0IYv3U0BbnYtf8BCy+JytsE0X6VyuKhPPK/GAJ14kvZZDZVV3pZIb8MZr6n4o4PDGKn0S5SdDmyq5PnXQsk+Xbhinp03FFzmHJw6xYRiWm9VxnohZ3vOcxdO8ARmXRvbWdtzQAAAAAElFTkSuQmCC';
          this.unreadNSFW = 'data:image/png;base64,iVBORw0KGgoAAAANSUhEUgAAABAAAAAQCAYAAAAf8/9hAAABCklEQVQ4jZ2S0WrDMAxF/TBCCKWMYhZKCSGYmFJMSNjD/mhf239qJXNcjBdTWODgRLpXKJKNMaYROuFTOHEehFb4gJZYrunwxsSXMApOmIQzwgOciE1oRjyaM1aDj+yR7xuiHvT9VmgcXnPRwO/9+wWCgEgJFc1FCwzCVhFclUpuw/u3g3cFyg50GPOjePZ+ocjPeM2RCXthpbUFwQAzsQ2Nx6PeuE+bJo0w7BQI5NKGLN5XAW11LX7BQ8jia7bCLl2kc7mqTLzuxAOeeJH0Wk6VVf0oldyEN15T948CDm+sMiZRfjK0pZIbUwcd+3TphnF62lR8kXN44hAbhmG5WQNnT8zynucsnuYJhFpBfkMzqD4AAAAASUVORK5CYII=';
          break;
        case 'Original':
          this.unreadDead = 'data:image/gif;base64,R0lGODlhEAAQAKECAAAAAP8AAP///////yH5BAEKAAMALAAAAAAQABAAAAI/nI95wsqygIRxDgGCBhTrwF3Zxowg5H1cSopS6FrGQ82PU1951ckRmYKJVCXizLRC9kAnT0aIiR6lCFT1cigAADs=';
          this.unreadSFW = 'data:image/gif;base64,R0lGODlhEAAQAKECAAAAAC6Xw////////yH5BAEKAAMALAAAAAAQABAAAAI/nI95wsqygIRxDgGCBhTrwF3Zxowg5H1cSopS6FrGQ82PU1951ckRmYKJVCXizLRC9kAnT0aIiR6lCFT1cigAADs=';
          this.unreadNSFW = 'data:image/gif;base64,R0lGODlhEAAQAKECAAAAAGbMM////////yH5BAEKAAMALAAAAAAQABAAAAI/nI95wsqygIRxDgGCBhTrwF3Zxowg5H1cSopS6FrGQ82PU1951ckRmYKJVCXizLRC9kAnT0aIiR6lCFT1cigAADs=';
      }
      return this.unread = this.SFW ? this.unreadSFW : this.unreadNSFW;
    },
    empty: 'data:image/gif;base64,R0lGODlhEAAQAJEAAAAAAP///9vb2////yH5BAEAAAMALAAAAAAQABAAAAIvnI+pq+D9DBAUoFkPFnbs7lFZKIJOJJ3MyraoB14jFpOcVMpzrnF3OKlZYsMWowAAOw==',
    dead: 'data:image/gif;base64,R0lGODlhEAAQAKECAAAAAP8AAP///////yH5BAEKAAIALAAAAAAQABAAAAIvlI+pq+D9DAgUoFkPDlbs7lFZKIJOJJ3MyraoB14jFpOcVMpzrnF3OKlZYsMWowAAOw=='
  };

  Redirect = {
    image: function(board, filename) {
      switch (board) {
        case 'a':
        case 'jp':
        case 'm':
        case 'q':
        case 'sp':
        case 'tg':
        case 'vg':
        case 'wsg':
          return "//archive.foolz.us/" + board + "/full_image/" + filename;
        case 'u':
          return "//nsfw.foolz.us/" + board + "/full_image/" + filename;
        case 'ck':
        case 'lit':
          return "//fuuka.warosu.org/" + board + "/full_image/" + filename;
        case 'cgl':
        case 'g':
        case 'w':
          return "//archive.rebeccablacktech.com/" + board + "/full_image/" + filename;
        case 'an':
        case 'k':
        case 'toy':
        case 'x':
          return "http://archive.heinessen.com/" + board + "/full_image/" + filename;
      }
    },
    post: function(board, postID) {
      switch (board) {
        case 'a':
        case 'co':
        case 'jp':
        case 'm':
        case 'q':
        case 'sp':
        case 'tg':
        case 'tv':
        case 'v':
        case 'vg':
        case 'wsg':
        case 'dev':
        case 'foolz':
          return "//archive.foolz.us/_/api/chan/post/?board=" + board + "&num=" + postID;
        case 'u':
        case 'kuku':
          return "//nsfw.foolz.us/_/api/chan/post/?board=" + board + "&num=" + postID;
      }
    },
    thread: function(board, threadID, postID) {
      var path, url;
      if (postID) {
        postID = postID.match(/\d+/)[0];
      }
      path = threadID ? "" + board + "/thread/" + threadID : "" + board + "/post/" + postID;
      switch (board) {
        case 'a':
        case 'co':
        case 'jp':
        case 'm':
        case 'q':
        case 'sp':
        case 'tg':
        case 'tv':
        case 'v':
        case 'vg':
        case 'wsg':
        case 'dev':
        case 'foolz':
          url = "//archive.foolz.us/" + path + "/";
          if (threadID && postID) {
            url += "#" + postID;
          }
          break;
        case 'u':
        case 'kuku':
          url = "//nsfw.foolz.us/" + path + "/";
          if (threadID && postID) {
            url += "#" + postID;
          }
          break;
        case 'ck':
        case 'lit':
          url = "//fuuka.warosu.org/" + path;
          if (threadID && postID) {
            url += "#p" + postID;
          }
          break;
        case 'diy':
        case 'g':
        case 'sci':
          url = "//archive.installgentoo.net/" + path;
          if (threadID && postID) {
            url += "#p" + postID;
          }
          break;
        case 'cgl':
        case 'mu':
        case 'soc':
        case 'w':
          url = "//archive.rebeccablacktech.com/" + path;
          if (threadID && postID) {
            url += "#p" + postID;
          }
          break;
        case 'an':
        case 'fit':
        case 'k':
        case 'mlp':
        case 'r9k':
        case 'toy':
        case 'x':
          url = "http://archive.heinessen.com/" + path;
          if (threadID && postID) {
            url += "#p" + postID;
          }
          break;
        case 'e':
          url = "https://www.cliché.net/4chan/cgi-board.pl/" + path;
          if (threadID && postID) {
            url += "#p" + postID;
          }
          break;
        default:
          if (threadID) {
            url = "//boards.4chan.org/" + board + "/";
          }
>>>>>>> db3a3fbc
      }
      if (this.file.isSpoiler) {
        style = thumb.style;
        style.maxHeight = style.maxWidth = this.isReply ? '125px' : '250px';
      }
      gif = $.el('img');
      $.on(gif, 'load', function() {
        return thumb.src = URL;
      });
      return gif.src = URL;
    }
  };

  ImageHover = {
    init: function() {
      var _ref;
      if ((_ref = g.BOARD.ID) === 'gif' || _ref === 'wsg') {
        return;
      }
      return Post.prototype.callbacks.push({
        name: 'Auto-GIF',
        cb: this.node
      });
    },
    node: function() {
      var _ref;
      if (!((_ref = this.file) != null ? _ref.isImage : void 0)) {
        return;
      }
      return $.on(this.file.thumb, 'mouseover', ImageHover.mouseover);
    },
    mouseover: function() {
      var el;
      if (UI.el) {
        return;
      }
      el = UI.el = $.el('img', {
        id: 'ihover',
        src: this.parentNode.href
      });
      $.add(d.body, el);
      $.on(el, 'load', ImageHover.load);
      $.on(el, 'error', ImageHover.error);
      $.on(this, 'mousemove', UI.hover);
      return $.on(this, 'mouseout', ImageHover.mouseout);
    },
    load: function() {
      var style;
      if (!this.parentNode) {
        return;
      }
      style = this.style;
      return UI.hover({
        clientX: -45 + parseInt(style.left),
        clientY: 120 + parseInt(style.top)
      });
    },
    error: function() {
      var src, timeoutID, url,
        _this = this;
      if (!this.parentNode) {
        return;
      }
      src = this.src.split('/');
      if (!(src[2] === 'images.4chan.org' && (url = Redirect.image(src[3], src[5])))) {
        if (g.DEAD) {
          return;
        }
        url = "//images.4chan.org/" + src[3] + "/src/" + src[5];
      }
      if ($.engine !== 'webkit' && url.split('/')[2] === 'images.4chan.org') {
        return;
      }
      timeoutID = setTimeout((function() {
        return _this.src = url;
      }), 3000);
      if ($.engine !== 'webkit' || url.split('/')[2] !== 'images.4chan.org') {
        return;
      }
      return $.ajax(url, {
        onreadystatechange: (function() {
          if (this.status === 404) {
            return clearTimeout(timeoutID);
          }
        })
      }, {
        type: 'head'
      });
    },
    mouseout: function() {
      UI.hoverend();
      $.off(this, 'mousemove', UI.hover);
      return $.off(this, 'mouseout', ImageHover.mouseout);
    }
  };

<<<<<<< HEAD
=======
  AutoGif = {
    init: function() {
      var _ref;
      if ((_ref = g.BOARD) === 'gif' || _ref === 'wsg') {
        return;
      }
      return Main.callbacks.push(this.node);
    },
    node: function(post) {
      var gif, img, src;
      img = post.img;
      if (post.el.hidden || !img) {
        return;
      }
      src = img.parentNode.href;
      if (/gif$/.test(src) && !/spoiler/.test(img.src)) {
        gif = $.el('img');
        $.on(gif, 'load', function() {
          return img.src = src;
        });
        return gif.src = src;
      }
    }
  };

  ImageExpand = {
    init: function() {
      Main.callbacks.push(this.node);
      return this.dialog();
    },
    node: function(post) {
      var a;
      if (!post.img) {
        return;
      }
      a = post.img.parentNode;
      $.on(a, 'click', ImageExpand.cb.toggle);
      if (ImageExpand.on && !post.el.hidden) {
        return ImageExpand.expand(post.img);
      }
    },
    cb: {
      toggle: function(e) {
        if (e.shiftKey || e.altKey || e.ctrlKey || e.metaKey || e.button !== 0) {
          return;
        }
        e.preventDefault();
        return ImageExpand.toggle(this);
      },
      all: function() {
        var i, thumb, thumbs, _i, _j, _k, _len, _len1, _len2, _ref;
        ImageExpand.on = this.checked;
        if (ImageExpand.on) {
          thumbs = $$('img[data-md5]');
          if (Conf['Expand From Current']) {
            for (i = _i = 0, _len = thumbs.length; _i < _len; i = ++_i) {
              thumb = thumbs[i];
              if (thumb.getBoundingClientRect().top > 0) {
                break;
              }
            }
            thumbs = thumbs.slice(i);
          }
          for (_j = 0, _len1 = thumbs.length; _j < _len1; _j++) {
            thumb = thumbs[_j];
            ImageExpand.expand(thumb);
          }
        } else {
          _ref = $$('img[data-md5][hidden]');
          for (_k = 0, _len2 = _ref.length; _k < _len2; _k++) {
            thumb = _ref[_k];
            ImageExpand.contract(thumb);
          }
        }
      },
      typeChange: function() {
        var klass;
        switch (this.value) {
          case 'full':
            klass = '';
            break;
          case 'fit width':
            klass = 'fitwidth';
            break;
          case 'fit height':
            klass = 'fitheight';
            break;
          case 'fit screen':
            klass = 'fitwidth fitheight';
        }
        $.id('delform').className = klass;
        if (/\bfitheight\b/.test(klass)) {
          $.on(window, 'resize', ImageExpand.resize);
          if (!ImageExpand.style) {
            ImageExpand.style = $.addStyle('');
          }
          return ImageExpand.resize();
        } else if (ImageExpand.style) {
          return $.off(window, 'resize', ImageExpand.resize);
        }
      }
    },
    toggle: function(a) {
      var rect, thumb;
      thumb = a.firstChild;
      if (thumb.hidden) {
        rect = a.getBoundingClientRect();
        if ($.engine === 'webkit') {
          if (rect.top < 0) {
            d.body.scrollTop += rect.top - 42;
          }
          if (rect.left < 0) {
            d.body.scrollLeft += rect.left;
          }
        } else {
          if (rect.top < 0) {
            d.documentElement.scrollTop += rect.top - 42;
          }
          if (rect.left < 0) {
            d.documentElement.scrollLeft += rect.left;
          }
        }
        return ImageExpand.contract(thumb);
      } else {
        return ImageExpand.expand(thumb);
      }
    },
    contract: function(thumb) {
      thumb.hidden = false;
      thumb.nextSibling.hidden = true;
      return $.rmClass(thumb.parentNode.parentNode.parentNode, 'image_expanded');
    },
    expand: function(thumb, url) {
      var a, img;
      if ($.x('ancestor-or-self::*[@hidden]', thumb)) {
        return;
      }
      thumb.hidden = true;
      $.addClass(thumb.parentNode.parentNode.parentNode, 'image_expanded');
      if (img = thumb.nextSibling) {
        img.hidden = false;
        return;
      }
      a = thumb.parentNode;
      img = $.el('img', {
        src: url || a.href
      });
      $.on(img, 'error', ImageExpand.error);
      return $.add(a, img);
    },
    error: function() {
      var src, thumb, timeoutID, url;
      thumb = this.previousSibling;
      ImageExpand.contract(thumb);
      $.rm(this);
      src = this.src.split('/');
      if (!(src[2] === 'images.4chan.org' && (url = Redirect.image(src[3], src[5])))) {
        if (g.dead) {
          return;
        }
        url = "//images.4chan.org/" + src[3] + "/src/" + src[5];
      }
      if ($.engine !== 'webkit' && url.split('/')[2] === 'images.4chan.org') {
        return;
      }
      timeoutID = setTimeout(ImageExpand.expand, 10000, thumb, url);
      if ($.engine !== 'webkit' || url.split('/')[2] !== 'images.4chan.org') {
        return;
      }
      return $.ajax(url, {
        onreadystatechange: (function() {
          if (this.status === 404) {
            return clearTimeout(timeoutID);
          }
        })
      }, {
        type: 'head'
      });
    },
    dialog: function() {
      var controls, imageType, select;
      controls = $.el('div', {
        id: 'imgControls',
        innerHTML: "<select id=imageType name=imageType><option value=full>Full</option><option value='fit width'>Fit Width</option><option value='fit height'>Fit Height</option value='fit screen'><option value='fit screen'>Fit Screen</option></select><label>Expand Images<input type=checkbox id=imageExpand></label>"
      });
      imageType = $.get('imageType', 'full');
      select = $('select', controls);
      select.value = imageType;
      ImageExpand.cb.typeChange.call(select);
      $.on(select, 'change', $.cb.value);
      $.on(select, 'change', ImageExpand.cb.typeChange);
      $.on($('input', controls), 'click', ImageExpand.cb.all);
      return $.prepend($.id('delform'), controls);
    },
    resize: function() {
      return ImageExpand.style.textContent = ".fitheight img[data-md5] + img {max-height:" + d.documentElement.clientHeight + "px;}";
    }
  };

  Main = {
    init: function() {
      var cutoff, hiddenThreads, id, key, now, path, pathname, temp, timestamp, val, _ref;
      Main.flatten(null, Config);
      path = location.pathname;
      pathname = path.slice(1).split('/');
      g.BOARD = pathname[0], temp = pathname[1];
      if (temp === 'res') {
        g.REPLY = true;
        g.THREAD_ID = pathname[2];
      }
      for (key in Conf) {
        val = Conf[key];
        Conf[key] = $.get(key, val);
      }
      switch (location.hostname) {
        case 'sys.4chan.org':
          if (/report/.test(location.search)) {
            $.ready(function() {
              var field, form;
              form = $('form');
              field = $.id('recaptcha_response_field');
              $.on(field, 'keydown', function(e) {
                if (e.keyCode === 8 && !e.target.value) {
                  return window.location = 'javascript:Recaptcha.reload()';
                }
              });
              return $.on(form, 'submit', function(e) {
                var response;
                e.preventDefault();
                response = field.value.trim();
                if (!/\s/.test(response)) {
                  field.value = "" + response + " " + response;
                }
                return form.submit();
              });
            });
          }
          return;
        case 'images.4chan.org':
          $.ready(function() {
            var url;
            if (/^4chan - 404/.test(d.title) && Conf['404 Redirect']) {
              path = location.pathname.split('/');
              url = Redirect.image(path[1], path[3]);
              if (url) {
                return location.href = url;
              }
            }
          });
          return;
      }
      if (Conf['Disable 4chan\'s extension']) {
        localStorage.setItem('4chan-settings', '{"disableAll":true}');
      }
      Options.init();
      if (Conf['Quick Reply'] && Conf['Hide Original Post Form']) {
        Main.css += '#postForm { display: none; }';
      }
      $.addStyle(Main.css);
      now = Date.now();
      if (Conf['Check for Updates'] && $.get('lastUpdate', 0) < now - 6 * $.HOUR) {
        $.ready(function() {
          $.on(window, 'message', Main.message);
          $.set('lastUpdate', now);
          return $.add(d.head, $.el('script', {
            src: 'https://github.com/MayhemYDG/4chan-x/raw/master/latest.js'
          }));
        });
      }
      g.hiddenReplies = $.get("hiddenReplies/" + g.BOARD + "/", {});
      if ($.get('lastChecked', 0) < now - 1 * $.DAY) {
        $.set('lastChecked', now);
        cutoff = now - 7 * $.DAY;
        hiddenThreads = $.get("hiddenThreads/" + g.BOARD + "/", {});
        for (id in hiddenThreads) {
          timestamp = hiddenThreads[id];
          if (timestamp < cutoff) {
            delete hiddenThreads[id];
          }
        }
        _ref = g.hiddenReplies;
        for (id in _ref) {
          timestamp = _ref[id];
          if (timestamp < cutoff) {
            delete g.hiddenReplies[id];
          }
        }
        $.set("hiddenThreads/" + g.BOARD + "/", hiddenThreads);
        $.set("hiddenReplies/" + g.BOARD + "/", g.hiddenReplies);
      }
      if (Conf['Filter']) {
        Filter.init();
      }
      if (Conf['Reply Hiding']) {
        ReplyHiding.init();
      }
      if (Conf['Filter'] || Conf['Reply Hiding']) {
        StrikethroughQuotes.init();
      }
      if (Conf['Anonymize']) {
        Anonymize.init();
      }
      if (Conf['Time Formatting']) {
        Time.init();
      }
      if (Conf['File Info Formatting']) {
        FileInfo.init();
      }
      if (Conf['Sauce']) {
        Sauce.init();
      }
      if (Conf['Reveal Spoilers']) {
        RevealSpoilers.init();
      }
      if (Conf['Image Auto-Gif']) {
        AutoGif.init();
      }
      if (Conf['Image Hover']) {
        ImageHover.init();
      }
      if (Conf['Menu']) {
        Menu.init();
        if (Conf['Report Link']) {
          ReportLink.init();
        }
        if (Conf['Delete Link']) {
          DeleteLink.init();
        }
        if (Conf['Filter']) {
          Filter.menuInit();
        }
        if (Conf['Download Link']) {
          DownloadLink.init();
        }
        if (Conf['Archive Link']) {
          ArchiveLink.init();
        }
      }
      if (Conf['Resurrect Quotes']) {
        Quotify.init();
      }
      if (Conf['Quote Inline']) {
        QuoteInline.init();
      }
      if (Conf['Quote Preview']) {
        QuotePreview.init();
      }
      if (Conf['Quote Backlinks']) {
        QuoteBacklink.init();
      }
      if (Conf['Indicate OP quote']) {
        QuoteOP.init();
      }
      if (Conf['Indicate Cross-thread Quotes']) {
        QuoteCT.init();
      }
      return $.ready(Main.ready);
    },
    ready: function() {
      var MutationObserver, a, board, nav, node, nodes, observer, _i, _j, _len, _len1, _ref, _ref1;
      if (/^4chan - 404/.test(d.title)) {
        if (Conf['404 Redirect'] && /^\d+$/.test(g.THREAD_ID)) {
          location.href = Redirect.thread(g.BOARD, g.THREAD_ID, location.hash);
        }
        return;
      }
      if (!$.id('navtopright')) {
        return;
      }
      $.addClass(d.body, $.engine);
      $.addClass(d.body, 'fourchan_x');
      _ref = ['boardNavDesktop', 'boardNavDesktopFoot'];
      for (_i = 0, _len = _ref.length; _i < _len; _i++) {
        nav = _ref[_i];
        if (a = $("a[href$='/" + g.BOARD + "/']", $.id(nav))) {
          $.addClass(a, 'current');
        }
      }
      Favicon.init();
      if (Conf['Quick Reply']) {
        QR.init();
      }
      if (Conf['Image Expansion']) {
        ImageExpand.init();
      }
      if (Conf['Thread Watcher']) {
        setTimeout(function() {
          return Watcher.init();
        });
      }
      if (Conf['Keybinds']) {
        setTimeout(function() {
          return Keybinds.init();
        });
      }
      if (g.REPLY) {
        if (Conf['Thread Updater']) {
          setTimeout(function() {
            return Updater.init();
          });
        }
        if (Conf['Thread Stats']) {
          ThreadStats.init();
        }
        if (Conf['Reply Navigation']) {
          setTimeout(function() {
            return Nav.init();
          });
        }
        if (Conf['Post in Title']) {
          TitlePost.init();
        }
        if (Conf['Unread Count'] || Conf['Unread Favicon']) {
          Unread.init();
        }
      } else {
        if (Conf['Thread Hiding']) {
          ThreadHiding.init();
        }
        if (Conf['Thread Expansion']) {
          setTimeout(function() {
            return ExpandThread.init();
          });
        }
        if (Conf['Comment Expansion']) {
          setTimeout(function() {
            return ExpandComment.init();
          });
        }
        if (Conf['Index Navigation']) {
          setTimeout(function() {
            return Nav.init();
          });
        }
      }
      board = $('.board');
      nodes = [];
      _ref1 = $$('.postContainer', board);
      for (_j = 0, _len1 = _ref1.length; _j < _len1; _j++) {
        node = _ref1[_j];
        nodes.push(Main.preParse(node));
      }
      Main.node(nodes, true);
      Main.hasCodeTags = !!$('script[src^="//static.4chan.org/js/prettify/prettify"]');
      if (MutationObserver = window.MutationObserver || window.WebKitMutationObserver || window.OMutationObserver) {
        observer = new MutationObserver(Main.observer);
        observer.observe(board, {
          childList: true,
          subtree: true
        });
      } else {
        $.on(board, 'DOMNodeInserted', Main.listener);
      }
    },
    flatten: function(parent, obj) {
      var key, val;
      if (obj instanceof Array) {
        Conf[parent] = obj[0];
      } else if (typeof obj === 'object') {
        for (key in obj) {
          val = obj[key];
          Main.flatten(key, val);
        }
      } else {
        Conf[parent] = obj;
      }
    },
    message: function(e) {
      var version;
      version = e.data.version;
      if (version && version !== Main.version && confirm('An updated version of 4chan X is available, would you like to install it now?')) {
        return window.location = "https://raw.github.com/mayhemydg/4chan-x/" + version + "/4chan_x.user.js";
      }
    },
    preParse: function(node) {
      var el, img, parentClass, post;
      parentClass = node.parentNode.className;
      el = $('.post', node);
      post = {
        root: node,
        el: el,
        "class": el.className,
        ID: el.id.match(/\d+$/)[0],
        threadID: g.THREAD_ID || $.x('ancestor::div[parent::div[@class="board"]]', node).id.match(/\d+$/)[0],
        isArchived: /\barchivedPost\b/.test(parentClass),
        isInlined: /\binline\b/.test(parentClass),
        isCrosspost: /\bcrosspost\b/.test(parentClass),
        blockquote: el.lastElementChild,
        quotes: el.getElementsByClassName('quotelink'),
        backlinks: el.getElementsByClassName('backlink'),
        fileInfo: false,
        img: false
      };
      if (img = $('img[data-md5]', el)) {
        post.fileInfo = img.parentNode.previousElementSibling;
        post.img = img;
      }
      Main.prettify(post.blockquote);
      return post;
    },
    node: function(nodes, notify) {
      var callback, node, _i, _j, _len, _len1, _ref;
      _ref = Main.callbacks;
      for (_i = 0, _len = _ref.length; _i < _len; _i++) {
        callback = _ref[_i];
        try {
          for (_j = 0, _len1 = nodes.length; _j < _len1; _j++) {
            node = nodes[_j];
            callback(node);
          }
        } catch (err) {
          if (notify) {
            alert("4chan X (" + Main.version + ") error: " + err.message + "\nReport the bug at mayhemydg.github.com/4chan-x/#bug-report\n\nURL: " + window.location + "\n" + err.stack);
          }
        }
      }
    },
    observer: function(mutations) {
      var addedNode, mutation, nodes, _i, _j, _len, _len1, _ref;
      nodes = [];
      for (_i = 0, _len = mutations.length; _i < _len; _i++) {
        mutation = mutations[_i];
        _ref = mutation.addedNodes;
        for (_j = 0, _len1 = _ref.length; _j < _len1; _j++) {
          addedNode = _ref[_j];
          if (/\bpostContainer\b/.test(addedNode.className)) {
            nodes.push(Main.preParse(addedNode));
          }
        }
      }
      if (nodes.length) {
        return Main.node(nodes);
      }
    },
    listener: function(e) {
      var target;
      target = e.target;
      if (/\bpostContainer\b/.test(target.className)) {
        return Main.node([Main.preParse(target)]);
      }
    },
    prettify: function(bq) {
      var code;
      if (!Main.hasCodeTags) {
        return;
      }
      code = function() {
        var pre, _i, _len, _ref;
        _ref = document.getElementById('_id_').getElementsByClassName('prettyprint');
        for (_i = 0, _len = _ref.length; _i < _len; _i++) {
          pre = _ref[_i];
          pre.innerHTML = prettyPrintOne(pre.innerHTML.replace(/\s/g, '&nbsp;'));
        }
      };
      return $.globalEval(("(" + code + ")()").replace('_id_', bq.id));
    },
    namespace: '4chan_x.',
    version: '2.35.0',
    callbacks: [],
    css: '\
/* dialog styling */\
.dialog.reply {\
  display: block;\
  border: 1px solid rgba(0,0,0,.25);\
  padding: 0;\
}\
.move {\
  cursor: move;\
}\
label, .favicon {\
  cursor: pointer;\
}\
a[href="javascript:;"] {\
  text-decoration: none;\
}\
.warning {\
  color: red;\
}\
\
.hide_thread_button:not(.hidden_thread) {\
  float: left;\
}\
\
.thread > .hidden_thread ~ *,\
[hidden],\
#content > [name=tab]:not(:checked) + div,\
#updater:not(:hover) > :not(.move),\
.autohide:not(:hover) > form,\
#qp input, .forwarded {\
  display: none !important;\
}\
\
.menu_button {\
  display: inline-block;\
}\
.menu_button > span {\
  border-top:   .5em solid;\
  border-right: .3em solid transparent;\
  border-left:  .3em solid transparent;\
  display: inline-block;\
  margin: 2px;\
  vertical-align: middle;\
}\
#menu {\
  position: absolute;\
  outline: none;\
}\
.entry {\
  border-bottom: 1px solid rgba(0, 0, 0, .25);\
  cursor: pointer;\
  display: block;\
  outline: none;\
  padding: 3px 7px;\
  position: relative;\
  text-decoration: none;\
  white-space: nowrap;\
}\
.entry:last-child {\
  border: none;\
}\
.focused.entry {\
  background: rgba(255, 255, 255, .33);\
}\
.entry.hasSubMenu {\
  padding-right: 1.5em;\
}\
.hasSubMenu::after {\
  content: "";\
  border-left:   .5em solid;\
  border-top:    .3em solid transparent;\
  border-bottom: .3em solid transparent;\
  display: inline-block;\
  margin: .3em;\
  position: absolute;\
  right: 3px;\
}\
.hasSubMenu:not(.focused) > .subMenu {\
  display: none;\
}\
.subMenu {\
  position: absolute;\
  left: 100%;\
  top: 0;\
  margin-top: -1px;\
}\
\
h1 {\
  text-align: center;\
}\
#qr > .move {\
  min-width: 300px;\
  overflow: hidden;\
  box-sizing: border-box;\
  -moz-box-sizing: border-box;\
  padding: 0 2px;\
}\
#qr > .move > span {\
  float: right;\
}\
#autohide, .close, #qr select, #dump, .remove, .captchaimg, #qr div.warning {\
  cursor: pointer;\
}\
#qr select,\
#qr > form {\
  margin: 0;\
}\
#dump {\
  background: -webkit-linear-gradient(#EEE, #CCC);\
  background: -moz-linear-gradient(#EEE, #CCC);\
  background: -o-linear-gradient(#EEE, #CCC);\
  background: linear-gradient(#EEE, #CCC);\
  width: 10%;\
}\
.gecko #dump {\
  padding: 1px 0 2px;\
}\
#dump:hover, #dump:focus {\
  background: -webkit-linear-gradient(#FFF, #DDD);\
  background: -moz-linear-gradient(#FFF, #DDD);\
  background: -o-linear-gradient(#FFF, #DDD);\
  background: linear-gradient(#FFF, #DDD);\
}\
#dump:active, .dump #dump:not(:hover):not(:focus) {\
  background: -webkit-linear-gradient(#CCC, #DDD);\
  background: -moz-linear-gradient(#CCC, #DDD);\
  background: -o-linear-gradient(#CCC, #DDD);\
  background: linear-gradient(#CCC, #DDD);\
}\
#qr:not(.dump) #replies, .dump > form > label {\
  display: none;\
}\
#replies {\
  display: block;\
  height: 100px;\
  position: relative;\
  -webkit-user-select: none;\
  -moz-user-select: none;\
  -o-user-select: none;\
  user-select: none;\
}\
#replies > div {\
  counter-reset: thumbnails;\
  top: 0; right: 0; bottom: 0; left: 0;\
  margin: 0; padding: 0;\
  overflow: hidden;\
  position: absolute;\
  white-space: pre;\
}\
#replies > div:hover {\
  bottom: -10px;\
  overflow-x: auto;\
  z-index: 1;\
}\
.thumbnail {\
  background-color: rgba(0,0,0,.2) !important;\
  background-position: 50% 20% !important;\
  background-size: cover !important;\
  border: 1px solid #666;\
  box-sizing: border-box;\
  -moz-box-sizing: border-box;\
  cursor: move;\
  display: inline-block;\
  height: 90px; width: 90px;\
  margin: 5px; padding: 2px;\
  opacity: .5;\
  outline: none;\
  overflow: hidden;\
  position: relative;\
  text-shadow: 0 1px 1px #000;\
  -webkit-transition: opacity .25s ease-in-out;\
  -moz-transition: opacity .25s ease-in-out;\
  -o-transition: opacity .25s ease-in-out;\
  transition: opacity .25s ease-in-out;\
  vertical-align: top;\
}\
.thumbnail:hover, .thumbnail:focus {\
  opacity: .9;\
}\
.thumbnail#selected {\
  opacity: 1;\
}\
.thumbnail::before {\
  counter-increment: thumbnails;\
  content: counter(thumbnails);\
  color: #FFF;\
  font-weight: 700;\
  padding: 3px;\
  position: absolute;\
  top: 0;\
  right: 0;\
  text-shadow: 0 0 3px #000, 0 0 8px #000;\
}\
.thumbnail.drag {\
  box-shadow: 0 0 10px rgba(0,0,0,.5);\
}\
.thumbnail.over {\
  border-color: #FFF;\
}\
.thumbnail > span {\
  color: #FFF;\
}\
.remove {\
  background: none;\
  color: #E00;\
  font-weight: 700;\
  padding: 3px;\
}\
.remove:hover::after {\
  content: " Remove";\
}\
.thumbnail > label {\
  background: rgba(0,0,0,.5);\
  color: #FFF;\
  right: 0; bottom: 0; left: 0;\
  position: absolute;\
  text-align: center;\
}\
.thumbnail > label > input {\
  margin: 0;\
}\
#addReply {\
  color: #333;\
  font-size: 3.5em;\
  line-height: 100px;\
}\
#addReply:hover, #addReply:focus {\
  color: #000;\
}\
.field {\
  border: 1px solid #CCC;\
  box-sizing: border-box;\
  -moz-box-sizing: border-box;\
  color: #333;\
  font: 13px sans-serif;\
  margin: 0;\
  padding: 2px 4px 3px;\
  -webkit-transition: color .25s, border .25s;\
  -moz-transition: color .25s, border .25s;\
  -o-transition: color .25s, border .25s;\
  transition: color .25s, border .25s;\
}\
.field:-moz-placeholder,\
.field:hover:-moz-placeholder {\
  color: #AAA;\
}\
.field:hover, .field:focus {\
  border-color: #999;\
  color: #000;\
  outline: none;\
}\
#qr > form > div:first-child > .field:not(#dump) {\
  width: 30%;\
}\
#qr textarea.field {\
  display: -webkit-box;\
  min-height: 120px;\
  min-width: 100%;\
}\
.textarea {\
  position: relative;\
}\
#charCount {\
  color: #000;\
  background: hsla(0, 0%, 100%, .5);\
  position: absolute;\
  top: 100%;\
  right: 0;\
}\
#charCount.warning {\
  color: red;\
}\
.captchainput > .field {\
  min-width: 100%;\
}\
.captchaimg {\
  background: #FFF;\
  outline: 1px solid #CCC;\
  outline-offset: -1px;\
  text-align: center;\
}\
.captchaimg > img {\
  display: block;\
  height: 57px;\
  width: 300px;\
}\
#qr [type=file] {\
  margin: 1px 0;\
  width: 70%;\
}\
#qr [type=submit] {\
  margin: 1px 0;\
  padding: 1px; /* not Gecko */\
  width: 30%;\
}\
.gecko #qr [type=submit] {\
  padding: 0 1px; /* Gecko does not respect box-sizing: border-box */\
}\
\
.fileText:hover .fntrunc,\
.fileText:not(:hover) .fnfull {\
  display: none;\
}\
.fitwidth img[data-md5] + img {\
  max-width: 100%;\
}\
.gecko  .fitwidth img[data-md5] + img,\
.presto .fitwidth img[data-md5] + img {\
  width: 100%;\
}\
\
#qr, #qp, #updater, #stats, #ihover, #overlay, #navlinks {\
  position: fixed;\
}\
\
#ihover {\
  max-height: 97%;\
  max-width: 75%;\
  padding-bottom: 18px;\
}\
\
#navlinks {\
  font-size: 16px;\
  top: 25px;\
  right: 5px;\
}\
\
body {\
  box-sizing: border-box;\
  -moz-box-sizing: border-box;\
}\
body.unscroll {\
  overflow: hidden;\
}\
#overlay {\
  top: 0;\
  left: 0;\
  width: 100%;\
  height: 100%;\
  text-align: center;\
  background: rgba(0,0,0,.5);\
  z-index: 1;\
}\
#overlay::after {\
  content: "";\
  display: inline-block;\
  height: 100%;\
  vertical-align: middle;\
}\
#options {\
  box-sizing: border-box;\
  -moz-box-sizing: border-box;\
  display: inline-block;\
  padding: 5px;\
  position: relative;\
  text-align: left;\
  vertical-align: middle;\
  width: 600px;\
  max-width: 100%;\
  height: 500px;\
  max-height: 100%;\
}\
#credits {\
  float: right;\
}\
#options ul {\
  padding: 0;\
}\
#options article li {\
  margin: 10px 0 10px 2em;\
}\
#options code {\
  background: hsla(0, 0%, 100%, .5);\
  color: #000;\
  padding: 0 1px;\
}\
#options label {\
  text-decoration: underline;\
}\
#content {\
  overflow: auto;\
  position: absolute;\
  top: 2.5em;\
  right: 5px;\
  bottom: 5px;\
  left: 5px;\
}\
#content textarea {\
  font-family: monospace;\
  min-height: 350px;\
  resize: vertical;\
  width: 100%;\
}\
\
#updater {\
  text-align: right;\
}\
#updater:not(:hover) {\
  border: none;\
  background: transparent;\
}\
#updater input[type=number] {\
  width: 4em;\
}\
.new {\
  background: lime;\
}\
\
#watcher {\
  padding-bottom: 5px;\
  position: absolute;\
  overflow: hidden;\
  white-space: nowrap;\
}\
#watcher:not(:hover) {\
  max-height: 220px;\
}\
#watcher > div {\
  max-width: 200px;\
  overflow: hidden;\
  padding-left: 5px;\
  padding-right: 5px;\
  text-overflow: ellipsis;\
}\
#watcher > .move {\
  padding-top: 5px;\
  text-decoration: underline;\
}\
\
#qp {\
  padding: 2px 2px 5px;\
}\
#qp .post {\
  border: none;\
  margin: 0;\
  padding: 0;\
}\
#qp img {\
  max-height: 300px;\
  max-width: 500px;\
}\
.qphl {\
  outline: 2px solid rgba(216, 94, 49, .7);\
}\
.quotelink.deadlink {\
  text-decoration: underline !important;\
}\
.deadlink:not(.quotelink) {\
  text-decoration: none !important;\
}\
.inlined {\
  opacity: .5;\
}\
.inline {\
  background-color: rgba(255, 255, 255, 0.15);\
  border: 1px solid rgba(128, 128, 128, 0.5);\
  display: table;\
  margin: 2px;\
  padding: 2px;\
}\
.inline .post {\
  background: none;\
  border: none;\
  margin: 0;\
  padding: 0;\
}\
div.opContainer {\
  display: block !important;\
}\
.opContainer.filter_highlight {\
  box-shadow: inset 5px 0 rgba(255,0,0,0.5);\
}\
.filter_highlight > .reply {\
  box-shadow: -5px 0 rgba(255,0,0,0.5);\
}\
.filtered {\
  text-decoration: underline line-through;\
}\
.quotelink.forwardlink,\
.backlink.forwardlink {\
  text-decoration: none;\
  border-bottom: 1px dashed;\
}\
'
  };

>>>>>>> db3a3fbc
  Main.init();

}).call(this);<|MERGE_RESOLUTION|>--- conflicted
+++ resolved
@@ -1,5 +1,4 @@
 // ==UserScript==
-<<<<<<< HEAD
 // @name         4chan X alpha
 // @version      3.0.0
 // @description  Adds various features.
@@ -19,29 +18,6 @@
 // @updateURL    https://github.com/MayhemYDG/4chan-x/raw/stable/4chan_x.user.js
 // @downloadURL  https://github.com/MayhemYDG/4chan-x/raw/stable/4chan_x.user.js
 // @icon         data:image/gif;base64,R0lGODlhEAAQAKECAAAAAGbMM////////yH5BAEKAAIALAAAAAAQABAAAAIxlI+pq+D9DAgUoFkPDlbs7lGiI2bSVnKglnJMOL6omczxVZK3dH/41AG6Lh7i6qUoAAA7
-=======
-// @name           4chan x
-// @version        2.35.0
-// @namespace      aeosynth
-// @description    Adds various features.
-// @copyright      2009-2011 James Campos <james.r.campos@gmail.com>
-// @copyright      2012 Nicolas Stepien <stepien.nicolas@gmail.com>
-// @license        MIT; http://en.wikipedia.org/wiki/Mit_license
-// @include        http://boards.4chan.org/*
-// @include        https://boards.4chan.org/*
-// @include        http://images.4chan.org/*
-// @include        https://images.4chan.org/*
-// @include        http://sys.4chan.org/*
-// @include        https://sys.4chan.org/*
-// @grant          GM_getValue
-// @grant          GM_setValue
-// @grant          GM_deleteValue
-// @grant          GM_openInTab
-// @run-at         document-start
-// @updateURL      https://github.com/MayhemYDG/4chan-x/raw/stable/4chan_x.user.js
-// @downloadURL    https://github.com/MayhemYDG/4chan-x/raw/stable/4chan_x.user.js
-// @icon           data:image/gif;base64,R0lGODlhEAAQAKECAAAAAGbMM////////yH5BAEKAAIALAAAAAAQABAAAAIxlI+pq+D9DAgUoFkPDlbs7lGiI2bSVnKglnJMOL6omczxVZK3dH/41AG6Lh7i6qUoAAA7
->>>>>>> db3a3fbc
 // ==/UserScript==
 
 /* LICENSE
@@ -49,11 +25,7 @@
  * Copyright (c) 2009-2011 James Campos <james.r.campos@gmail.com>
  * Copyright (c) 2012 Nicolas Stepien <stepien.nicolas@gmail.com>
  * http://mayhemydg.github.com/4chan-x/
-<<<<<<< HEAD
  * 4chan X 3.0.0
-=======
- * 4chan X 2.35.0
->>>>>>> db3a3fbc
  *
  * Permission is hereby granted, free of charge, to any person
  * obtaining a copy of this software and associated documentation
@@ -193,13 +165,8 @@
       filesize: [''].join('\n'),
       md5: [''].join('\n')
     },
-<<<<<<< HEAD
-    sauces: ['http://iqdb.org/?url=$turl', 'http://www.google.com/searchbyimage?image_url=$turl', '#http://tineye.com/search?url=$turl', '#http://saucenao.com/search.php?db=999&url=$turl', '#http://3d.iqdb.org/?url=$turl', '#http://regex.info/exif.cgi?imgurl=$url', '# uploaders:', '#http://imgur.com/upload?url=$url;text:Upload to imgur', '#http://omploader.org/upload?url1=$url;text:Upload to omploader', '# "View Same" in archives:', '#http://archive.foolz.us/search/image/$md5/;text:View same on foolz', '#http://archive.foolz.us/$board/search/image/$md5/;text:View same on foolz /$board/', '#https://archive.installgentoo.net/$board/image/$md5;text:View same on installgentoo /$board/'].join('\n'),
+    sauces: ['http://iqdb.org/?url=$turl', 'http://www.google.com/searchbyimage?image_url=$turl', '#http://tineye.com/search?url=$turl', '#http://saucenao.com/search.php?db=999&url=$turl', '#http://3d.iqdb.org/?url=$turl', '#http://regex.info/exif.cgi?imgurl=$url', '# uploaders:', '#http://imgur.com/upload?url=$url;text:Upload to imgur', '#http://omploader.org/upload?url1=$url;text:Upload to omploader', '# "View Same" in archives:', '#http://archive.foolz.us/_/search/image/$md5/;text:View same on foolz', '#http://archive.foolz.us/$board/search/image/$md5/;text:View same on foolz /$board/', '#https://archive.installgentoo.net/$board/image/$md5;text:View same on installgentoo /$board/'].join('\n'),
     time: '%m/%d/%y(%a)%H:%M:%S',
-=======
-    sauces: ['http://iqdb.org/?url=$1', 'http://www.google.com/searchbyimage?image_url=$1', '#http://tineye.com/search?url=$1', '#http://saucenao.com/search.php?db=999&url=$1', '#http://3d.iqdb.org/?url=$1', '#http://regex.info/exif.cgi?imgurl=$2', '# uploaders:', '#http://imgur.com/upload?url=$2;text:Upload to imgur', '#http://omploader.org/upload?url1=$2;text:Upload to omploader', '# "View Same" in archives:', '#http://archive.foolz.us/_/search/image/$3/;text:View same on foolz', '#http://archive.foolz.us/$4/search/image/$3/;text:View same on foolz /$4/', '#https://archive.installgentoo.net/$4/image/$3;text:View same on installgentoo /$4/'].join('\n'),
-    time: '%m/%d/%y(%a)%H:%M',
->>>>>>> db3a3fbc
     backlink: '>>%id',
     fileInfo: '%l (%p%s, %r)',
     favicon: 'ferongr',
@@ -781,19 +748,9 @@
           this.file.dimensions = this.file.text.textContent.match(/\d+x\d+/)[0];
         }
       }
-<<<<<<< HEAD
       this.isReply = $.hasClass(post, 'reply');
       if (that.isArchived) {
         this.isDead = true;
-=======
-      return false;
-    },
-    filesize: function(post) {
-      var img;
-      img = post.img;
-      if (img) {
-        return img.alt.replace('Spoiler Image, ', '');
->>>>>>> db3a3fbc
       }
       this.clones = [];
       g.posts["" + board + "." + this] = thread.posts[this] = board.posts[this] = this;
@@ -934,7 +891,6 @@
       }
       switch (location.hostname) {
         case 'boards.4chan.org':
-          Main.addStyle();
           Main.initHeader();
           return Main.initFeatures();
         case 'sys.4chan.org':
@@ -953,6 +909,7 @@
       }
     },
     initHeader: function() {
+      $.addStyle(Main.css);
       Main.header = $.el('div', {
         className: 'reply',
         innerHTML: '<div class=extra></div>'
@@ -1130,15 +1087,7 @@
     settings: function() {
       return alert('Here be settings');
     },
-    addStyle: function() {
-      $.off(d, 'DOMNodeInserted', Main.addStyle);
-      if (d.head) {
-        return $.addStyle(Main.css);
-      } else {
-        return $.on(d, 'DOMNodeInserted', Main.addStyle);
-      }
-    },
-    css: "/* general */\n.dialog.reply {\n  display: block;\n  border: 1px solid rgba(0, 0, 0, .25);\n  padding: 0;\n}\n.move {\n  cursor: move;\n}\nlabel {\n  cursor: pointer;\n}\na[href=\"javascript:;\"] {\n  text-decoration: none;\n}\n.warning {\n  color: red;\n}\n\n/* 4chan style fixes */\n.opContainer, .op {\n  display: block !important;\n}\n.post {\n  overflow: visible !important;\n}\n\n/* header */\nbody.fourchan_x {\n  margin-top: 2.5em;\n}\n#boardNavDesktop.reply {\n  border-width: 0 0 1px;\n  padding: 4px;\n  position: fixed;\n  top: 0;\n  right: 0;\n  left: 0;\n  transition: opacity .1s ease-in-out;\n  -o-transition: opacity .1s ease-in-out;\n  -moz-transition: opacity .1s ease-in-out;\n  -webkit-transition: opacity .1s ease-in-out;\n  z-index: 1;\n}\n#boardNavDesktop.reply:not(:hover) {\n  opacity: .4;\n  transition: opacity 1.5s .5s ease-in-out;\n  -o-transition: opacity 1.5s .5s ease-in-out;\n  -moz-transition: opacity 1.5s .5s ease-in-out;\n  -webkit-transition: opacity 1.5s .5s ease-in-out;\n}\n#boardNavDesktop.reply a {\n  margin: -1px;\n}\n#settings {\n  float: right;\n}\n\n/* quote */\n.quotelink.deadlink {\n  text-decoration: underline !important;\n}\n.inlined {\n  opacity: .5;\n}\n#qp input, .forwarded {\n  display: none;\n}\n.quotelink.forwardlink,\n.backlink.forwardlink {\n  text-decoration: none;\n  border-bottom: 1px dashed;\n}\n.inline {\n  border: 1px solid rgba(128, 128, 128, .5);\n  display: table;\n  margin: 2px 0;\n}\n.inline .post {\n  border: 0 !important;\n  display: table !important;\n  margin: 0 !important;\n  padding: 1px 2px !important;\n}\n#qp {\n  position: fixed;\n  padding: 2px 2px 5px;\n}\n#qp .post {\n  border: none;\n  margin: 0;\n  padding: 0;\n}\n#qp img {\n  max-height: 300px;\n  max-width: 500px;\n}\n.qphl {\n  outline: 2px solid rgba(216, 94, 49, .7);\n}\n\n/* file */\n.fileText:hover .fntrunc,\n.fileText:not(:hover) .fnfull {\n  display: none;\n}\n#ihover {\n  box-sizing: border-box;\n  -moz-box-sizing: border-box;\n  max-height: 100%;\n  max-width: 75%;\n  position: fixed;\n  padding-bottom: 16px;\n}"
+    css: "/* general */\n.dialog.reply {\n  display: block;\n  border: 1px solid rgba(0, 0, 0, .25);\n  padding: 0;\n}\n.move {\n  cursor: move;\n}\nlabel {\n  cursor: pointer;\n}\na[href=\"javascript:;\"] {\n  text-decoration: none;\n}\n.warning {\n  color: red;\n}\n\n/* 4chan style fixes */\n.opContainer, .op {\n  display: block !important;\n}\n.post {\n  overflow: visible !important;\n}\n\n/* header */\nbody.fourchan_x {\n  margin-top: 2.5em;\n}\n#boardNavDesktop.reply {\n  border-width: 0 0 1px;\n  padding: 4px;\n  position: fixed;\n  top: 0;\n  right: 0;\n  left: 0;\n  transition: opacity .1s ease-in-out;\n  -o-transition: opacity .1s ease-in-out;\n  -moz-transition: opacity .1s ease-in-out;\n  -webkit-transition: opacity .1s ease-in-out;\n  z-index: 1;\n}\n#boardNavDesktop.reply:not(:hover) {\n  opacity: .4;\n  transition: opacity 1.5s .5s ease-in-out;\n  -o-transition: opacity 1.5s .5s ease-in-out;\n  -moz-transition: opacity 1.5s .5s ease-in-out;\n  -webkit-transition: opacity 1.5s .5s ease-in-out;\n}\n#boardNavDesktop.reply a {\n  margin: -1px;\n}\n#settings {\n  float: right;\n}\n\n/* quote */\n.quotelink.deadlink {\n  text-decoration: underline !important;\n}\n.deadlink:not(.quotelink) {\n  text-decoration: none !important;\n}\n.inlined {\n  opacity: .5;\n}\n#qp input, .forwarded {\n  display: none;\n}\n.quotelink.forwardlink,\n.backlink.forwardlink {\n  text-decoration: none;\n  border-bottom: 1px dashed;\n}\n.inline {\n  border: 1px solid rgba(128, 128, 128, .5);\n  display: table;\n  margin: 2px 0;\n}\n.inline .post {\n  border: 0 !important;\n  display: table !important;\n  margin: 0 !important;\n  padding: 1px 2px !important;\n}\n#qp {\n  position: fixed;\n  padding: 2px 2px 5px;\n}\n#qp .post {\n  border: none;\n  margin: 0;\n  padding: 0;\n}\n#qp img {\n  max-height: 300px;\n  max-width: 500px;\n}\n.qphl {\n  outline: 2px solid rgba(216, 94, 49, .7);\n}\n\n/* file */\n.fileText:hover .fntrunc,\n.fileText:not(:hover) .fnfull {\n  display: none;\n}\n#ihover {\n  box-sizing: border-box;\n  -moz-box-sizing: border-box;\n  max-height: 100%;\n  max-width: 75%;\n  position: fixed;\n  padding-bottom: 16px;\n}"
   };
 
   Redirect = {
@@ -1192,10 +1141,10 @@
         case 'wsg':
         case 'dev':
         case 'foolz':
-          return "//archive.foolz.us/api/chan/post/board/" + board + "/num/" + postID + "/format/json";
+          return "//archive.foolz.us/_/api/chan/post/?board=" + board + "&num=" + postID;
         case 'u':
         case 'kuku':
-          return "//nsfw.foolz.us/api/chan/post/board/" + board + "/num/" + postID + "/format/json";
+          return "//nsfw.foolz.us/_/api/chan/post/?board=" + board + "&num=" + postID;
       }
     },
     thread: function(board, threadID, postID) {
@@ -1286,1299 +1235,6 @@
     shortFilename: function(filename, isReply) {
       var threshold;
       threshold = isReply ? 30 : 40;
-      if (filename.length - 4 > threshold) {
-        return "" + filename.slice(0, threshold - 5) + "(...)." + filename.slice(-3);
-      } else {
-        return filename;
-      }
-    },
-    postFromObject: function(data, board) {
-      var o;
-      o = {
-        postID: data.no,
-        threadID: data.resto || data.no,
-        board: board,
-        name: data.name,
-        capcode: data.capcode,
-        tripcode: data.trip,
-        uniqueID: data.id,
-        email: data.email ? encodeURIComponent(data.email) : '',
-        subject: data.sub,
-        flagCode: data.country,
-        flagName: data.country_name,
-        date: data.now,
-        dateUTC: data.time,
-        comment: data.com,
-        isSticky: !!data.sticky,
-        isClosed: !!data.closed
-      };
-      if (data.ext || data.filedeleted) {
-        o.file = {
-          name: data.filename + data.ext,
-          timestamp: "" + data.tim + data.ext,
-          url: "//images.4chan.org/" + board + "/src/" + data.tim + data.ext,
-          height: data.h,
-          width: data.w,
-          MD5: data.md5,
-          size: data.fsize,
-          turl: "//thumbs.4chan.org/" + board + "/thumb/" + data.tim + "s.jpg",
-          theight: data.tn_h,
-          twidth: data.tn_w,
-          isSpoiler: !!data.spoiler,
-          isDeleted: !!data.filedeleted
-        };
-      }
-      return Build.post(o);
-    },
-    post: function(o, isArchived) {
-      /*
-          This function contains code from 4chan-JS (https://github.com/4chan/4chan-JS).
-          @license: https://github.com/4chan/4chan-JS/blob/master/LICENSE
-      */
-
-      var a, board, capcode, capcodeClass, capcodeStart, closed, comment, container, date, dateUTC, email, emailEnd, emailStart, ext, file, fileDims, fileHTML, fileInfo, fileSize, fileThumb, filename, flag, flagCode, flagName, href, imgSrc, isClosed, isOP, isSticky, name, postID, quote, shortFilename, spoilerRange, staticPath, sticky, subject, threadID, tripcode, uniqueID, userID, _i, _len, _ref;
-      postID = o.postID, threadID = o.threadID, board = o.board, name = o.name, capcode = o.capcode, tripcode = o.tripcode, uniqueID = o.uniqueID, email = o.email, subject = o.subject, flagCode = o.flagCode, flagName = o.flagName, date = o.date, dateUTC = o.dateUTC, isSticky = o.isSticky, isClosed = o.isClosed, comment = o.comment, file = o.file;
-      isOP = postID === threadID;
-      staticPath = '//static.4chan.org';
-      if (email) {
-        emailStart = '<a href="mailto:' + email + '" class="useremail">';
-        emailEnd = '</a>';
-      } else {
-        emailStart = '';
-        emailEnd = '';
-      }
-      subject = subject ? "<span class=subject>" + subject + "</span>" : '';
-      userID = !capcode && uniqueID ? (" <span class='posteruid id_" + uniqueID + "'>(ID: ") + ("<span class=hand title='Highlight posts by this ID'>" + uniqueID + "</span>)</span> ") : '';
-      switch (capcode) {
-        case 'admin':
-        case 'admin_highlight':
-          capcodeClass = " capcodeAdmin";
-          capcodeStart = " <strong class='capcode hand id_admin'" + "title='Highlight posts by the Administrator'>## Admin</strong>";
-          capcode = (" <img src='" + staticPath + "/image/adminicon.gif' ") + "alt='This user is the 4chan Administrator.' " + "title='This user is the 4chan Administrator.' class=identityIcon>";
-          break;
-        case 'mod':
-          capcodeClass = " capcodeMod";
-          capcodeStart = " <strong class='capcode hand id_mod' " + "title='Highlight posts by Moderators'>## Moderator</strong>";
-          capcode = (" <img src='" + staticPath + "/image/modicon.gif' ") + "alt='This user is a 4chan Moderator.' " + "title='This user is a 4chan Moderator.' class=identityIcon>";
-          break;
-        case 'developer':
-          capcodeClass = " capcodeDeveloper";
-          capcodeStart = " <strong class='capcode hand id_developer' " + "title='Highlight posts by Developers'>## Developer</strong>";
-          capcode = (" <img src='" + staticPath + "/image/developericon.gif' ") + "alt='This user is a 4chan Developer.' " + "title='This user is a 4chan Developer.' class=identityIcon>";
-          break;
-        default:
-          capcodeClass = '';
-          capcodeStart = '';
-          capcode = '';
-      }
-      flag = flagCode ? (" <img src='" + staticPath + "/image/country/" + (board === 'pol' ? 'troll/' : '')) + flagCode.toLowerCase() + (".gif' alt=" + flagCode + " title='" + flagName + "' class=countryFlag>") : '';
-      if (file != null ? file.isDeleted : void 0) {
-        fileHTML = isOP ? ("<div class=file id=f" + postID + "><div class=fileInfo></div><span class=fileThumb>") + ("<img src='" + staticPath + "/image/filedeleted.gif' alt='File deleted.'>") + "</span></div>" : ("<div id=f" + postID + " class=file><span class=fileThumb>") + ("<img src='" + staticPath + "/image/filedeleted-res.gif' alt='File deleted.'>") + "</span></div>";
-      } else if (file) {
-        ext = file.name.slice(-3);
-        if (!file.twidth && !file.theight && ext === 'gif') {
-          file.twidth = file.width;
-          file.theight = file.height;
-        }
-        fileSize = $.bytesToString(file.size);
-        fileThumb = file.turl;
-        if (file.isSpoiler) {
-          fileSize = "Spoiler Image, " + fileSize;
-          if (!isArchived) {
-            fileThumb = '//static.4chan.org/image/spoiler';
-            if (spoilerRange = Build.spoilerRange[board]) {
-              fileThumb += ("-" + board) + Math.floor(1 + spoilerRange * Math.random());
-            }
-            fileThumb += '.png';
-            file.twidth = file.theight = 100;
-          }
-        }
-        imgSrc = ("<a class='fileThumb" + (file.isSpoiler ? ' imgspoiler' : '') + "' href='" + file.url + "' target=_blank>") + ("<img src='" + fileThumb + "' alt='" + fileSize + "' data-md5=" + file.MD5 + " style='width:" + file.twidth + "px;height:" + file.theight + "px'></a>");
-        a = $.el('a', {
-          innerHTML: file.name
-        });
-        filename = a.textContent.replace(/%22/g, '"');
-        a.textContent = Build.shortFilename(filename);
-        shortFilename = a.innerHTML;
-        a.textContent = filename;
-        filename = a.innerHTML.replace(/'/g, '&apos;');
-        fileDims = ext === 'pdf' ? 'PDF' : "" + file.width + "x" + file.height;
-        fileInfo = ("<span class=fileText id=fT" + postID + (file.isSpoiler ? " title='" + filename + "'" : '') + ">File: <a href='" + file.url + "' target=_blank>" + file.timestamp + "</a>") + ("-(" + fileSize + ", " + fileDims + (file.isSpoiler ? '' : ", <span title='" + filename + "'>" + shortFilename + "</span>")) + ")</span>";
-        fileHTML = "<div id=f" + postID + " class=file><div class=fileInfo>" + fileInfo + "</div>" + imgSrc + "</div>";
-      } else {
-        fileHTML = '';
-      }
-      tripcode = tripcode ? " <span class=postertrip>" + tripcode + "</span>" : '';
-      sticky = isSticky ? ' <img src=//static.4chan.org/image/sticky.gif alt=Sticky title=Sticky style="height:16px;width:16px">' : '';
-      closed = isClosed ? ' <img src=//static.4chan.org/image/closed.gif alt=Closed title=Closed style="height:16px;width:16px">' : '';
-      container = $.el('div', {
-        id: "pc" + postID,
-        className: "postContainer " + (isOP ? 'op' : 'reply') + "Container",
-        innerHTML: (isOP ? '' : "<div class=sideArrows id=sa" + postID + ">&gt;&gt;</div>") + ("<div id=p" + postID + " class='post " + (isOP ? 'op' : 'reply') + (capcode === 'admin_highlight' ? ' highlightPost' : '') + "'>") + ("<div class='postInfoM mobile' id=pim" + postID + ">") + ("<span class='nameBlock" + capcodeClass + "'>") + ("<span class=name>" + (name || '') + "</span>") + tripcode + capcodeStart + capcode + userID + flag + sticky + closed + ("<br>" + subject) + ("</span><span class='dateTime postNum' data-utc=" + dateUTC + ">" + date) + '<br><em>' + ("<a href=" + ("/" + board + "/res/" + threadID + "#p" + postID) + ">No.</a>") + ("<a href='" + (g.REPLY && g.THREAD_ID === threadID ? "javascript:quote(" + postID + ")" : "/" + board + "/res/" + threadID + "#q" + postID) + "'>" + postID + "</a>") + '</em></span>' + '</div>' + (isOP ? fileHTML : '') + ("<div class='postInfo desktop' id=pi" + postID + ">") + ("<input type=checkbox name=" + postID + " value=delete> ") + ("" + subject + " ") + ("<span class='nameBlock" + capcodeClass + "'>") + emailStart + ("<span class=name>" + (name || '') + "</span>") + tripcode + capcodeStart + emailEnd + capcode + userID + flag + sticky + closed + ' </span> ' + ("<span class=dateTime data-utc=" + dateUTC + ">" + date + "</span> ") + "<span class='postNum desktop'>" + ("<a href=" + ("/" + board + "/res/" + threadID + "#p" + postID) + " title='Highlight this post'>No.</a>") + ("<a href='" + (g.REPLY && g.THREAD_ID === threadID ? "javascript:quote(" + postID + ")" : "/" + board + "/res/" + threadID + "#q" + postID) + "' title='Quote this post'>" + postID + "</a>") + '</span>' + '</div>' + (isOP ? '' : fileHTML) + ("<blockquote class=postMessage id=m" + postID + ">" + (comment || '') + "</blockquote> ") + '</div>'
-      });
-      _ref = $$('.quotelink', container);
-      for (_i = 0, _len = _ref.length; _i < _len; _i++) {
-        quote = _ref[_i];
-        href = quote.getAttribute('href');
-        if (href[0] === '/') {
-          continue;
-        }
-        quote.href = "/" + board + "/res/" + href;
-      }
-      return container;
-    }
-  };
-
-  Get = {
-    postFromRoot: function(root) {
-      var board, index, link, post, postID;
-      link = $('a[title="Highlight this post"]', root);
-      board = link.pathname.split('/')[1];
-      postID = link.hash.slice(2);
-      index = root.dataset.clone;
-      post = g.posts["" + board + "." + postID];
-      if (index) {
-        return post.clones[index];
-      } else {
-        return post;
-      }
-    },
-    postDataFromLink: function(link) {
-      var board, path, postID, threadID;
-      if (link.host === 'boards.4chan.org') {
-        path = link.pathname.split('/');
-        board = path[1];
-        threadID = path[3];
-        postID = link.hash.slice(2);
-      } else {
-        board = link.dataset.board;
-        threadID = '';
-        postID = link.dataset.postid;
-      }
-      return {
-        board: board,
-        threadID: threadID,
-        postID: postID
-      };
-    },
-    postClone: function(board, threadID, postID, root, context) {
-      var post, url;
-      if (post = g.posts["" + board + "." + postID]) {
-        Get.insert(post, root, context);
-        return;
-      }
-      root.textContent = "Loading post No." + postID + "...";
-      if (threadID) {
-        return $.cache("//api.4chan.org/" + board + "/res/" + threadID + ".json", function() {
-          return Get.fetchedPost(this, board, threadID, postID, root, context);
-        });
-      } else if (url = Redirect.post(board, postID)) {
-        return $.cache(url, function() {
-          return Get.archivedPost(this, board, postID, root, context);
-        });
-      }
-    },
-    insert: function(post, root, context) {
-      var clone, nodes;
-      if (!root.parentNode) {
-        return;
-      }
-      clone = post.addClone(context);
-      Main.callbackNodes(Post, [clone]);
-      nodes = clone.nodes;
-      nodes.root.innerHTML = null;
-      $.add(nodes.root, nodes.post);
-      root.innerHTML = null;
-      return $.add(root, nodes.root);
-    },
-    fetchedPost: function(req, board, threadID, postID, root, context) {
-      var post, posts, spoilerRange, status, thread, url, _i, _len;
-      if (post = g.posts["" + board + "." + postID]) {
-        Get.insert(post, root, context);
-        return;
-      }
-      status = req.status;
-      if (status !== 200) {
-        if (url = Redirect.post(board, postID)) {
-          $.cache(url, function() {
-            return Get.archivedPost(this, board, postID, root, context);
-          });
-        } else {
-          $.addClass(root, 'warning');
-          root.textContent = status === 404 ? "Thread No." + threadID + " 404'd." : "Error " + req.status + ": " + req.statusText + ".";
-        }
-        return;
-      }
-      posts = JSON.parse(req.response).posts;
-      if (spoilerRange = posts[0].custom_spoiler) {
-        Build.spoilerRange[board] = spoilerRange;
-      }
-      postID = +postID;
-      for (_i = 0, _len = posts.length; _i < _len; _i++) {
-        post = posts[_i];
-        if (post.no === postID) {
-          break;
-        }
-        if (post.no > postID) {
-          if (url = Redirect.post(board, postID)) {
-            $.cache(url, function() {
-              return Get.parseArchivedPost(this, board, postID, root, context);
-            });
-          } else {
-            $.addClass(root, 'warning');
-            root.textContent = "Post No." + postID + " was not found.";
-          }
-          return;
-        }
-      }
-      board = g.boards[board] || new Board(board);
-      thread = g.threads["" + board + "." + threadID] || new Thread(threadID, board);
-      post = new Post(Build.postFromObject(post, board), thread, board);
-      Main.callbackNodes(Post, [post]);
-      return Get.insert(post, root, context);
-    },
-<<<<<<< HEAD
-    archivedPost: function(req, board, postID, root, context) {
-      var bq, comment, data, o, post, thread, threadID;
-      if (post = g.posts["" + board + "." + postID]) {
-        Get.insert(post, root, context);
-=======
-    quote: function(e) {
-      var caretPos, id, range, s, sel, ta, text, _ref;
-      if (e != null) {
-        e.preventDefault();
-      }
-      QR.open();
-      if (!g.REPLY) {
-        $('select', QR.el).value = $.x('ancestor::div[parent::div[@class="board"]]', this).id.slice(1);
-      }
-      id = this.previousSibling.hash.slice(2);
-      text = ">>" + id + "\n";
-      sel = window.getSelection();
-      if ((s = sel.toString().trim()) && id === ((_ref = $.x('ancestor-or-self::blockquote', sel.anchorNode)) != null ? _ref.id.match(/\d+$/)[0] : void 0)) {
-        if ($.engine === 'presto') {
-          s = d.getSelection().trim();
-        }
-        s = s.replace(/\n/g, '\n>');
-        text += ">" + s + "\n";
-      }
-      ta = $('textarea', QR.el);
-      caretPos = ta.selectionStart;
-      ta.value = ta.value.slice(0, caretPos) + text + ta.value.slice(ta.selectionEnd);
-      ta.focus();
-      range = caretPos + text.length;
-      if ($.engine === 'presto') {
-        range += text.match(/\n/g).length;
-      }
-      ta.setSelectionRange(range, range);
-      return $.event(ta, new Event('input'));
-    },
-    characterCount: function() {
-      var count, counter;
-      counter = QR.charaCounter;
-      count = this.textLength;
-      counter.textContent = count;
-      counter.hidden = count < 1000;
-      return (count > 1500 ? $.addClass : $.rmClass)(counter, 'warning');
-    },
-    drag: function(e) {
-      var toggle;
-      toggle = e.type === 'dragstart' ? $.off : $.on;
-      toggle(d, 'dragover', QR.dragOver);
-      return toggle(d, 'drop', QR.dropFile);
-    },
-    dragOver: function(e) {
-      e.preventDefault();
-      return e.dataTransfer.dropEffect = 'copy';
-    },
-    dropFile: function(e) {
-      if (!e.dataTransfer.files.length) {
->>>>>>> db3a3fbc
-        return;
-      }
-      data = JSON.parse(req.response);
-      if (data.error) {
-        $.addClass(root, 'warning');
-        root.textContent = data.error;
-        return;
-      }
-      bq = $.el('blockquote', {
-        textContent: data.comment
-      });
-      bq.innerHTML = bq.innerHTML.replace(/\n|\[\/?b\]|\[\/?spoiler\]|\[\/?code\]|\[\/?moot\]|\[\/?banned\]/g, function(text) {
-        switch (text) {
-          case '\n':
-            return '<br>';
-          case '[b]':
-            return '<b>';
-          case '[/b]':
-            return '</b>';
-          case '[spoiler]':
-            return '<span class=spoiler>';
-          case '[/spoiler]':
-            return '</span>';
-          case '[code]':
-            return '<pre class=prettyprint>';
-          case '[/code]':
-            return '</pre>';
-          case '[moot]':
-            return '<div style="padding:5px;margin-left:.5em;border-color:#faa;border:2px dashed rgba(255,0,0,.1);border-radius:2px">';
-          case '[/moot]':
-            return '</div>';
-          case '[banned]':
-            return '<b style="color: red;">';
-          case '[/banned]':
-            return '</b>';
-        }
-      });
-      comment = bq.innerHTML.replace(/(^|>)(&gt;[^<$]+)(<|$)/g, '$1<span class=quote>$2</span>$3');
-      threadID = data.thread_num;
-      o = {
-        postID: postID,
-        threadID: threadID,
-        board: board,
-        name: data.name_processed,
-        capcode: (function() {
-          switch (data.capcode) {
-            case 'M':
-              return 'mod';
-            case 'A':
-              return 'admin';
-            case 'D':
-              return 'developer';
-          }
-        })(),
-        tripcode: data.trip,
-        uniqueID: data.poster_hash,
-        email: encodeURIComponent(data.email),
-        subject: data.title_processed,
-        flagCode: data.poster_country,
-        flagName: data.poster_country_name_processed,
-        date: data.fourchan_date,
-        dateUTC: data.timestamp,
-        comment: comment
-      };
-      if (data.media_filename) {
-        o.file = {
-          name: data.media_filename_processed,
-          timestamp: data.media_orig,
-          url: data.media_link || data.remote_media_link,
-          height: data.media_h,
-          width: data.media_w,
-          MD5: data.media_hash,
-          size: data.media_size,
-          turl: data.thumb_link || ("//thumbs.4chan.org/" + board + "/thumb/" + data.preview_orig),
-          theight: data.preview_h,
-          twidth: data.preview_w,
-          isSpoiler: data.spoiler === '1'
-        };
-      }
-      board = g.boards[board] || new Board(board);
-      thread = g.threads["" + board + "." + threadID] || new Thread(threadID, board);
-      post = new Post(Build.post(o, true), thread, board, {
-        isArchived: true
-      });
-      Main.callbackNodes(Post, [post]);
-      return Get.insert(post, root, context);
-    }
-  };
-
-  Quotify = {
-    init: function() {
-      return Post.prototype.callbacks.push({
-        name: 'Resurrect Quotes',
-        cb: this.node
-      });
-    },
-    node: function() {
-      var ID, a, board, data, i, index, m, node, nodes, post, quote, quoteID, quotes, snapshot, text, _i, _j, _len, _ref;
-      if (this.isClone) {
-        return;
-      }
-      snapshot = d.evaluate('.//text()[not(parent::a)]', this.nodes.comment, null, 6, null);
-      for (i = _i = 0, _ref = snapshot.snapshotLength; 0 <= _ref ? _i < _ref : _i > _ref; i = 0 <= _ref ? ++_i : --_i) {
-        node = snapshot.snapshotItem(i);
-        data = node.data;
-        if (!(quotes = data.match(/>>(>\/[a-z\d]+\/)?\d+/g))) {
-          continue;
-        }
-        nodes = [];
-        for (_j = 0, _len = quotes.length; _j < _len; _j++) {
-          quote = quotes[_j];
-          index = data.indexOf(quote);
-          if (text = data.slice(0, index)) {
-            nodes.push($.tn(text));
-          }
-          ID = quote.match(/\d+$/)[0];
-          board = (m = quote.match(/^>>>\/([a-z\d]+)/)) ? m[1] : this.board.ID;
-          quoteID = "" + board + "." + ID;
-          if (post = g.posts[quoteID]) {
-            if (post.isDead) {
-              a = $.el('a', {
-                href: Redirect.thread(board, 0, ID),
-                className: 'quotelink deadlink',
-                textContent: "" + quote + "\u00A0(Dead)",
-                target: '_blank'
-              });
-            } else {
-              a = $.el('a', {
-                href: "/" + board + "/" + post.thread + "/res/#p" + ID,
-                className: 'quotelink',
-                textContent: quote
-              });
-            }
-          } else {
-            a = $.el('a', {
-              href: Redirect.thread(board, 0, ID),
-              className: 'deadlink',
-              target: '_blank',
-              textContent: this.isDead ? quote : "" + quote + "\u00A0(Dead)"
-            });
-            if (Redirect.post(board, ID)) {
-              $.addClass(a, 'quotelink');
-              a.setAttribute('data-board', board);
-              a.setAttribute('data-postid', ID);
-            }
-          }
-          if (this.quotes.indexOf(quoteID) === -1) {
-            this.quotes.push(quoteID);
-          }
-          this.nodes.quotelinks.push(a);
-          nodes.push(a);
-          data = data.slice(index + quote.length);
-        }
-        if (data) {
-          nodes.push($.tn(data));
-        }
-        $.replace(node, nodes);
-      }
-    }
-  };
-
-  QuoteInline = {
-    init: function() {
-      return Post.prototype.callbacks.push({
-        name: 'Quote Inline',
-        cb: this.node
-      });
-    },
-    node: function() {
-      var link, _i, _j, _len, _len1, _ref, _ref1;
-      _ref = this.nodes.quotelinks;
-      for (_i = 0, _len = _ref.length; _i < _len; _i++) {
-        link = _ref[_i];
-        $.on(link, 'click', QuoteInline.toggle);
-      }
-      _ref1 = this.nodes.backlinks;
-      for (_j = 0, _len1 = _ref1.length; _j < _len1; _j++) {
-        link = _ref1[_j];
-        $.on(link, 'click', QuoteInline.toggle);
-      }
-    },
-    toggle: function(e) {
-      var board, postID, threadID, _ref;
-      if (e.shiftKey || e.altKey || e.ctrlKey || e.metaKey || e.button !== 0) {
-        return;
-      }
-      e.preventDefault();
-      _ref = Get.postDataFromLink(this), board = _ref.board, threadID = _ref.threadID, postID = _ref.postID;
-      if ($.hasClass(this, 'inlined')) {
-        QuoteInline.rm(this, board, threadID, postID);
-      } else {
-        if ($.x("ancestor::div[@id='p" + postID + "']", this)) {
-          return;
-        }
-        QuoteInline.add(this, board, threadID, postID);
-      }
-<<<<<<< HEAD
-      return this.classList.toggle('inlined');
-=======
-      if (err) {
-        QR.cooldown.auto = false;
-        QR.status();
-        QR.error(err);
-        return;
-      }
-      QR.cleanError();
-      QR.cooldown.auto = QR.replies.length > 1;
-      if (Conf['Auto Hide QR'] && !QR.cooldown.auto) {
-        QR.hide();
-      }
-      if (!QR.cooldown.auto && $.x('ancestor::div[@id="qr"]', d.activeElement)) {
-        d.activeElement.blur();
-      }
-      QR.status({
-        progress: '...'
-      });
-      post = {
-        resto: threadID,
-        name: reply.name,
-        email: reply.email,
-        sub: reply.sub,
-        com: reply.com,
-        upfile: reply.file,
-        spoiler: reply.spoiler,
-        textonly: textOnly,
-        mode: 'regist',
-        pwd: (m = d.cookie.match(/4chan_pass=([^;]+)/)) ? decodeURIComponent(m[1]) : $('input[name=pwd]').value,
-        recaptcha_challenge_field: challenge,
-        recaptcha_response_field: response
-      };
-      callbacks = {
-        onload: function() {
-          return QR.response(this.response);
-        },
-        onerror: function() {
-          QR.status();
-          return QR.error($.el('a', {
-            href: '//www.4chan.org/banned',
-            target: '_blank',
-            textContent: 'Connection error, or you are banned.'
-          }));
-        }
-      };
-      opts = {
-        form: $.formData(post),
-        upCallbacks: {
-          onload: function() {
-            return QR.status({
-              progress: '...'
-            });
-          },
-          onprogress: function(e) {
-            return QR.status({
-              progress: "" + (Math.round(e.loaded / e.total * 100)) + "%"
-            });
-          }
-        }
-      };
-      return QR.ajax = $.ajax($.id('postForm').parentNode.action, callbacks, opts);
->>>>>>> db3a3fbc
-    },
-    add: function(quotelink, board, threadID, postID) {
-      var context, inline, isBacklink, post, root;
-      inline = $.el('div', {
-        id: "i" + postID,
-        className: 'inline'
-      });
-      root = (isBacklink = $.hasClass(quotelink, 'backlink')) ? quotelink.parentNode.parentNode : $.x('ancestor-or-self::*[parent::blockquote][1]', quotelink);
-      context = Get.postFromRoot($.x('ancestor::div[parent::div[@class="thread"]][1]', quotelink));
-      $.after(root, inline);
-      Get.postClone(board, threadID, postID, inline, context);
-      if (!(board === g.BOARD.ID && $.x("ancestor::div[@id='t" + threadID + "']", quotelink))) {
-        return;
-      }
-      post = g.posts["" + board + "." + postID];
-      if (isBacklink && Conf['Forward Hiding']) {
-        $.addClass(post.nodes.root, 'forwarded');
-        return post.forwarded++ || (post.forwarded = 1);
-      }
-    },
-    rm: function(quotelink, board, threadID, postID) {
-      var el, inThreadID, inline, inlines, post, root, _i, _len, _ref;
-      root = $.hasClass(quotelink, 'backlink') ? quotelink.parentNode.parentNode : $.x('ancestor-or-self::*[parent::blockquote][1]', quotelink);
-      root = $.x("following-sibling::div[@id='i" + postID + "'][1]", root);
-      $.rm(root);
-      if (!(el = root.firstElementChild)) {
-        return;
-      }
-      post = g.posts["" + board + "." + postID];
-      post.rmClone(el.dataset.clone);
-      inThreadID = $.x('ancestor::div[@class="thread"]', quotelink).id.slice(1);
-      if (Conf['Forward Hiding'] && board === g.BOARD.ID && threadID === inThreadID && $.hasClass(quotelink, 'backlink')) {
-        if (!--post.forwarded) {
-          delete post.forwarded;
-          $.rmClass(post.nodes.root, 'forwarded');
-        }
-      }
-      inlines = $$('.inlined', el);
-      for (_i = 0, _len = inlines.length; _i < _len; _i++) {
-        inline = inlines[_i];
-        _ref = Get.postDataFromLink(inline), board = _ref.board, threadID = _ref.threadID, postID = _ref.postID;
-        root = $.hasClass(inline, 'backlink') ? inline.parentNode.parentNode : $.x('ancestor-or-self::*[parent::blockquote][1]', inline);
-        root = $.x("following-sibling::div[@id='i" + postID + "'][1]", root);
-        if (!(el = root.firstElementChild)) {
-          continue;
-        }
-        post = g.posts["" + board + "." + postID];
-        post.rmClone(el.dataset.clone);
-        if (Conf['Forward Hiding'] && board === g.BOARD.ID && threadID === inThreadID && $.hasClass(inline, 'backlink')) {
-          if (!--post.forwarded) {
-            delete post.forwarded;
-            $.rmClass(post.nodes.root, 'forwarded');
-          }
-        }
-      }
-    }
-  };
-
-  QuotePreview = {
-    init: function() {
-      return Post.prototype.callbacks.push({
-        name: 'Quote Preview',
-        cb: this.node
-      });
-    },
-    node: function() {
-      var link, _i, _j, _len, _len1, _ref, _ref1;
-      _ref = this.nodes.quotelinks;
-      for (_i = 0, _len = _ref.length; _i < _len; _i++) {
-        link = _ref[_i];
-        $.on(link, 'mouseover', QuotePreview.mouseover);
-      }
-      _ref1 = this.nodes.backlinks;
-      for (_j = 0, _len1 = _ref1.length; _j < _len1; _j++) {
-        link = _ref1[_j];
-        $.on(link, 'mouseover', QuotePreview.mouseover);
-      }
-    },
-    mouseover: function(e) {
-      var board, clone, context, origin, post, postID, posts, qp, quote, quoterID, threadID, _i, _j, _k, _len, _len1, _len2, _ref, _ref1, _ref2;
-      if ($.hasClass(this, 'inlined')) {
-        return;
-      }
-      if (UI.el) {
-        return;
-      }
-      _ref = Get.postDataFromLink(this), board = _ref.board, threadID = _ref.threadID, postID = _ref.postID;
-      qp = UI.el = $.el('div', {
-        id: 'qp',
-        className: 'reply dialog'
-      });
-      UI.hover(e);
-      context = Get.postFromRoot($.x('ancestor::div[parent::div[@class="thread"]][1]', this));
-      $.add(d.body, qp);
-      Get.postClone(board, threadID, postID, qp, context);
-      $.on(this, 'mousemove', UI.hover);
-      $.on(this, 'mouseout click', QuotePreview.mouseout);
-      if (!(origin = g.posts["" + board + "." + postID])) {
-        return;
-      }
-      if (Conf['Quote Highlighting']) {
-        posts = [origin].concat(origin.clones);
-        posts.pop();
-        for (_i = 0, _len = posts.length; _i < _len; _i++) {
-          post = posts[_i];
-          $.addClass(post.nodes.post, 'qphl');
-        }
-      }
-      quoterID = $.x('ancestor::*[@id][1]', this).id.match(/\d+$/)[0];
-      clone = Get.postFromRoot(qp.firstChild);
-      _ref1 = clone.nodes.quotelinks;
-      for (_j = 0, _len1 = _ref1.length; _j < _len1; _j++) {
-        quote = _ref1[_j];
-        if (quote.hash.slice(2) === quoterID) {
-          $.addClass(quote, 'forwardlink');
-        }
-      }
-      _ref2 = clone.nodes.backlinks;
-      for (_k = 0, _len2 = _ref2.length; _k < _len2; _k++) {
-        quote = _ref2[_k];
-        if (quote.hash.slice(2) === quoterID) {
-          $.addClass(quote, 'forwardlink');
-        }
-      }
-    },
-    mouseout: function(e) {
-      var clone, post, root, _i, _len, _ref;
-      root = UI.el.firstElementChild;
-      UI.hoverend();
-      $.off(this, 'mousemove', UI.hover);
-      $.off(this, 'mouseout click', QuotePreview.mouseout);
-      if (!root) {
-        return;
-      }
-      clone = Get.postFromRoot(root);
-      post = clone.origin;
-      post.rmClone(root.dataset.clone);
-      if (!Conf['Quote Highlighting']) {
-        return;
-      }
-      _ref = [post].concat(post.clones);
-      for (_i = 0, _len = _ref.length; _i < _len; _i++) {
-        post = _ref[_i];
-        $.rmClass(post.nodes.post, 'qphl');
-      }
-<<<<<<< HEAD
-=======
-    },
-    update: function() {
-      var request, url;
-      Updater.set('timer', 0);
-      request = Updater.request;
-      if (request) {
-        request.onloadend = null;
-        request.abort();
-      }
-      url = "//api.4chan.org/" + g.BOARD + "/res/" + g.THREAD_ID + ".json";
-      return Updater.request = $.ajax(url, {
-        onloadend: Updater.cb.load
-      }, {
-        headers: {
-          'If-Modified-Since': Updater.lastModified
-        }
-      });
->>>>>>> db3a3fbc
-    }
-  };
-
-  QuoteBacklink = {
-    init: function() {
-      var format;
-      format = Conf['backlink'].replace(/%id/g, "' + id + '");
-      this.funk = Function('id', "return '" + format + "'");
-      this.containers = {};
-      Post.prototype.callbacks.push({
-        name: 'Quote Backlinking Part 1',
-        cb: this.firstNode
-      });
-      return Post.prototype.callbacks.push({
-        name: 'Quote Backlinking Part 2',
-        cb: this.secondNode
-      });
-    },
-    firstNode: function() {
-      var a, clone, container, containers, link, post, quote, _i, _j, _k, _len, _len1, _len2, _ref, _ref1;
-      if (this.isClone || !this.quotes.length) {
-        return;
-      }
-      a = $.el('a', {
-        href: "/" + this.board + "/res/" + this.thread + "#p" + this,
-        className: 'backlink',
-        textContent: QuoteBacklink.funk(this.ID)
-      });
-      _ref = this.quotes;
-      for (_i = 0, _len = _ref.length; _i < _len; _i++) {
-        quote = _ref[_i];
-        containers = [QuoteBacklink.getContainer(quote)];
-        if (post = g.posts[quote]) {
-          _ref1 = post.clones;
-          for (_j = 0, _len1 = _ref1.length; _j < _len1; _j++) {
-            clone = _ref1[_j];
-            containers.push(clone.nodes.backlinkContainer);
-          }
-        }
-        for (_k = 0, _len2 = containers.length; _k < _len2; _k++) {
-          container = containers[_k];
-          link = a.cloneNode(true);
-          if (Conf['Quote Preview']) {
-            $.on(link, 'mouseover', QuotePreview.mouseover);
-          }
-          if (Conf['Quote Inline']) {
-            $.on(link, 'click', QuoteInline.toggle);
-          }
-          $.add(container, [$.tn(' '), link]);
-        }
-      }
-    },
-    secondNode: function() {
-      var container;
-      if (this.isClone && this.origin.nodes.backlinkContainer) {
-        this.nodes.backlinkContainer = $('.container', this.nodes.info);
-        return;
-      }
-      if (!(Conf['OP Backlinks'] || this.isReply)) {
-        return;
-      }
-      container = QuoteBacklink.getContainer("" + this.board + "." + this);
-      this.nodes.backlinkContainer = container;
-      return $.add(this.nodes.info, container);
-    },
-    getContainer: function(id) {
-      var _base;
-      return (_base = this.containers)[id] || (_base[id] = $.el('span', {
-        className: 'container'
-      }));
-    }
-  };
-
-  QuoteOP = {
-    init: function() {
-      this.text = '\u00A0(OP)';
-      return Post.prototype.callbacks.push({
-        name: 'Indicate OP Quotes',
-        cb: this.node
-      });
-    },
-    node: function() {
-      var board, op, quote, quotelinks, quotes, thread, _i, _j, _len, _len1, _ref;
-      if (this.isClone && this.thread === this.context.thread) {
-        return;
-      }
-      if (!(quotes = this.quotes).length) {
-        return;
-      }
-      quotelinks = this.nodes.quotelinks;
-      if (this.isClone && -1 < quotes.indexOf("" + this.board + "." + this.thread)) {
-        for (_i = 0, _len = quotelinks.length; _i < _len; _i++) {
-          quote = quotelinks[_i];
-          quote.textContent = quote.textContent.replace(QuoteOP.text, '');
-        }
-      }
-      _ref = this.isClone ? this.context : this, board = _ref.board, thread = _ref.thread;
-      op = "" + board + "." + thread;
-      if (!(-1 < quotes.indexOf(op))) {
-        return;
-      }
-      for (_j = 0, _len1 = quotelinks.length; _j < _len1; _j++) {
-        quote = quotelinks[_j];
-        if (("" + (quote.pathname.split('/')[1]) + "." + quote.hash.slice(2)) === op) {
-          $.add(quote, $.tn(QuoteOP.text));
-        }
-      }
-    }
-  };
-
-  QuoteCT = {
-    init: function() {
-      this.text = '\u00A0(Cross-thread)';
-      return Post.prototype.callbacks.push({
-        name: 'Indicate Cross-thread Quotes',
-        cb: this.node
-      });
-    },
-    node: function() {
-      var board, path, qBoard, qThread, quote, quotelinks, quotes, thread, _i, _len, _ref;
-      if (this.isClone && this.thread === this.context.thread) {
-        return;
-      }
-      if (!(quotes = this.quotes).length) {
-        return;
-      }
-      quotelinks = this.nodes.quotelinks;
-      _ref = this.isClone ? this.context : this, board = _ref.board, thread = _ref.thread;
-      for (_i = 0, _len = quotelinks.length; _i < _len; _i++) {
-        quote = quotelinks[_i];
-        if ($.hasClass(quote, 'deadlink')) {
-          continue;
-        }
-        path = quote.pathname.split('/');
-        qBoard = path[1];
-        qThread = path[3];
-        if (this.isClone && qBoard === this.board.ID && +qThread !== this.thread.ID) {
-          quote.textContent = quote.textContent.replace(QuoteCT.text, '');
-        }
-        if (qBoard === board.ID && +qThread !== thread.ID) {
-          $.add(quote, $.tn(QuoteCT.text));
-        }
-      }
-    }
-  };
-
-  Time = {
-    init: function() {
-      this.funk = this.createFunc(Conf['time']);
-      return Post.prototype.callbacks.push({
-        name: 'Time Formatting',
-        cb: this.node
-      });
-    },
-    node: function() {
-      if (this.isClone) {
-        return;
-      }
-      return this.nodes.date.textContent = Time.funk(Time, this.info.date);
-    },
-    createFunc: function(format) {
-      var code;
-      code = format.replace(/%([A-Za-z])/g, function(s, c) {
-        if (c in Time.formatters) {
-          return "' + Time.formatters." + c + ".call(date) + '";
-        } else {
-          return s;
-        }
-      });
-      return Function('Time', 'date', "return '" + code + "'");
-    },
-    day: ['Sunday', 'Monday', 'Tuesday', 'Wednesday', 'Thursday', 'Friday', 'Saturday'],
-    month: ['January', 'February', 'March', 'April', 'May', 'June', 'July', 'August', 'September', 'October', 'November', 'December'],
-    zeroPad: function(n) {
-      if (n < 10) {
-        return "0" + n;
-      } else {
-        return n;
-      }
-    },
-    formatters: {
-      a: function() {
-        return Time.day[this.getDay()].slice(0, 3);
-      },
-      A: function() {
-        return Time.day[this.getDay()];
-      },
-      b: function() {
-        return Time.month[this.getMonth()].slice(0, 3);
-      },
-      B: function() {
-        return Time.month[this.getMonth()];
-      },
-      d: function() {
-        return Time.zeroPad(this.getDate());
-      },
-      e: function() {
-        return this.getDate();
-      },
-      H: function() {
-        return Time.zeroPad(this.getHours());
-      },
-      I: function() {
-        return Time.zeroPad(this.getHours() % 12 || 12);
-      },
-      k: function() {
-        return this.getHours();
-      },
-      l: function() {
-        return this.getHours() % 12 || 12;
-      },
-      m: function() {
-        return Time.zeroPad(this.getMonth() + 1);
-      },
-      M: function() {
-        return Time.zeroPad(this.getMinutes());
-      },
-      p: function() {
-        if (this.getHours() < 12) {
-          return 'AM';
-        } else {
-          return 'PM';
-        }
-      },
-      P: function() {
-        if (this.getHours() < 12) {
-          return 'am';
-        } else {
-          return 'pm';
-        }
-      },
-      S: function() {
-        return Time.zeroPad(this.getSeconds());
-      },
-      y: function() {
-        return this.getFullYear() - 2000;
-      }
-    }
-  };
-
-  FileInfo = {
-    init: function() {
-      this.funk = this.createFunc(Conf['fileInfo']);
-      return Post.prototype.callbacks.push({
-        name: 'File Info Formatting',
-        cb: this.node
-      });
-    },
-    node: function() {
-      if (!this.file || this.isClone) {
-        return;
-      }
-      return this.file.text.innerHTML = FileInfo.funk(FileInfo, this);
-    },
-    createFunc: function(format) {
-      var code;
-      code = format.replace(/%([BKlLMnNprs])/g, function(s, c) {
-        if (c in FileInfo.formatters) {
-          return "' + FileInfo.formatters." + c + ".call(post) + '";
-        } else {
-          return s;
-        }
-      });
-      return Function('FileInfo', 'post', "return '" + code + "'");
-    },
-    convertUnit: function(size, unit) {
-      var i;
-      if (unit === 'B') {
-        return "" + (size.toFixed()) + " Bytes";
-      }
-      i = 1 + ['KB', 'MB'].indexOf(unit);
-      while (i--) {
-        size /= 1024;
-      }
-      size = unit === 'MB' ? Math.round(size * 100) / 100 : size.toFixed();
-      return "" + size + " " + unit;
-    },
-    escape: function(name) {
-      return name.replace(/<|>/g, function(c) {
-        return c === '<' && '&lt;' || '&gt;';
-      });
-    },
-    formatters: {
-      l: function() {
-        return "<a href=" + this.file.URL + " target=_blank>" + (FileInfo.formatters.n.call(this)) + "</a>";
-      },
-      L: function() {
-        return "<a href=" + this.file.URL + " target=_blank>" + (FileInfo.formatters.N.call(this)) + "</a>";
-      },
-      n: function() {
-        var fullname, shortname;
-        fullname = this.file.name;
-        shortname = Build.shortFilename(this.file.name, this.isReply);
-        if (fullname === shortname) {
-          return FileInfo.escape(fullname);
-        } else {
-          return "<span class=fntrunc>" + (FileInfo.escape(shortname)) + "</span><span class=fnfull>" + (FileInfo.escape(fullname)) + "</span>";
-        }
-      },
-      N: function() {
-        return FileInfo.escape(this.file.name);
-      },
-      p: function() {
-        if (this.file.isSpoiler) {
-          return 'Spoiler, ';
-        } else {
-          return '';
-        }
-      },
-      s: function() {
-        return $.bytesToString(this.file.size);
-      },
-      B: function() {
-        return FileInfo.convertUnit(this.file.size, 'B');
-      },
-      K: function() {
-        return FileInfo.convertUnit(this.file.size, 'KB');
-      },
-      M: function() {
-        return FileInfo.convertUnit(this.file.size, 'MB');
-      },
-      r: function() {
-        if (this.file.isImage) {
-          return this.file.dimensions;
-        } else {
-          return 'PDF';
-        }
-      }
-    }
-  };
-
-  Sauce = {
-    init: function() {
-      var link, links, _i, _len, _ref;
-      links = [];
-      _ref = Conf['sauces'].split('\n');
-      for (_i = 0, _len = _ref.length; _i < _len; _i++) {
-        link = _ref[_i];
-        if (link[0] === '#') {
-          continue;
-        }
-        links.push(this.createSauceLink(link.trim()));
-      }
-      if (!links.length) {
-        return;
-      }
-      this.links = links;
-      return Post.prototype.callbacks.push({
-        name: 'Sauce',
-        cb: this.node
-      });
-    },
-    createSauceLink: function(link) {
-      var el, href, m, text;
-      link = link.replace(/\$(turl|url|md5|board)/g, function(parameter) {
-        switch (parameter) {
-          case '$turl':
-            return "' + post.file.thumbURL + '";
-          case '$url':
-            return "' + post.file.URL + '";
-          case '$md5':
-            return "' + encodeURIComponent(post.file.MD5) + '";
-          case '$board':
-            return "' + post.board + '";
-          default:
-            return parameter;
-        }
-      });
-      text = (m = link.match(/;text:(.+)$/)) ? m[1] : link.match(/(\w+)\.\w+\//)[1];
-      link = link.replace(/;text:.+$/, '');
-      href = Function('post', "return '" + link + "'");
-      el = $.el('a', {
-        target: '_blank',
-        textContent: text
-      });
-      return function(post) {
-        var a;
-        a = el.cloneNode(true);
-        a.href = href(post);
-        return a;
-      };
-    },
-    node: function() {
-      var link, nodes, _i, _len, _ref;
-      if (this.isClone || !this.file) {
-        return;
-      }
-<<<<<<< HEAD
-      nodes = [];
-      _ref = Sauce.links;
-      for (_i = 0, _len = _ref.length; _i < _len; _i++) {
-        link = _ref[_i];
-        nodes.push($.tn('\u00A0'), link(this));
-=======
-      posts = JSON.parse(req.response).posts;
-      if (spoilerRange = posts[0].custom_spoiler) {
-        Build.spoilerRange[board] = spoilerRange;
-      }
-      postID = +postID;
-      for (_i = 0, _len = posts.length; _i < _len; _i++) {
-        post = posts[_i];
-        if (post.no === postID) {
-          break;
-        }
-        if (post.no > postID) {
-          if (url = Redirect.post(board, postID)) {
-            $.cache(url, function() {
-              return Get.parseArchivedPost(this, board, postID, root, cb);
-            });
-          } else {
-            $.addClass(root, 'warning');
-            root.textContent = "Post No." + postID + " was not found.";
-          }
-          return;
-        }
-      }
-      $.replace(root.firstChild, Get.cleanPost(Build.postFromObject(post, board)));
-      if (cb) {
-        return cb();
-      }
-    },
-    parseArchivedPost: function(req, board, postID, root, cb) {
-      var bq, comment, data, o;
-      data = JSON.parse(req.response);
-      if (data.error) {
-        $.addClass(root, 'warning');
-        root.textContent = data.error;
-        return;
-      }
-      bq = $.el('blockquote', {
-        textContent: data.comment
-      });
-      bq.innerHTML = bq.innerHTML.replace(/\n|\[\/?b\]|\[\/?spoiler\]|\[\/?code\]|\[\/?moot\]|\[\/?banned\]/g, function(text) {
-        switch (text) {
-          case '\n':
-            return '<br>';
-          case '[b]':
-            return '<b>';
-          case '[/b]':
-            return '</b>';
-          case '[spoiler]':
-            return '<span class=spoiler>';
-          case '[/spoiler]':
-            return '</span>';
-          case '[code]':
-            return '<pre class=prettyprint>';
-          case '[/code]':
-            return '</pre>';
-          case '[moot]':
-            return '<div style="padding:5px;margin-left:.5em;border-color:#faa;border:2px dashed rgba(255,0,0,.1);border-radius:2px">';
-          case '[/moot]':
-            return '</div>';
-          case '[banned]':
-            return '<b style="color: red;">';
-          case '[/banned]':
-            return '</b>';
-        }
-      });
-      comment = bq.innerHTML.replace(/(^|>)(&gt;[^<$]+)(<|$)/g, '$1<span class=quote>$2</span>$3');
-      o = {
-        postID: postID,
-        threadID: data.thread_num,
-        board: board,
-        name: data.name_processed,
-        capcode: (function() {
-          switch (data.capcode) {
-            case 'M':
-              return 'mod';
-            case 'A':
-              return 'admin';
-            case 'D':
-              return 'developer';
-          }
-        })(),
-        tripcode: data.trip,
-        uniqueID: data.poster_hash,
-        email: data.email ? encodeURIComponent(data.email) : '',
-        subject: data.title_processed,
-        flagCode: data.poster_country,
-        flagName: data.poster_country_name_processed,
-        date: data.fourchan_date,
-        dateUTC: data.timestamp,
-        comment: comment
-      };
-      if (data.media.media_filename) {
-        o.file = {
-          name: data.media.media_filename_processed,
-          timestamp: data.media.media_orig,
-          url: data.media.media_link || data.media.remote_media_link,
-          height: data.media.media_h,
-          width: data.media.media_w,
-          MD5: data.media.media_hash,
-          size: data.media.media_size,
-          turl: data.media.thumb_link || ("//thumbs.4chan.org/" + board + "/thumb/" + data.media.preview_orig),
-          theight: data.media.preview_h,
-          twidth: data.media.preview_w,
-          isSpoiler: data.media.spoiler === '1'
-        };
-      }
-      $.replace(root.firstChild, Get.cleanPost(Build.post(o, true)));
-      if (cb) {
-        return cb();
-      }
-    },
-    cleanPost: function(root) {
-      var child, el, els, inline, inlined, now, post, _i, _j, _k, _l, _len, _len1, _len2, _len3, _ref, _ref1, _ref2;
-      post = $('.post', root);
-      _ref = Array.prototype.slice.call(root.childNodes);
-      for (_i = 0, _len = _ref.length; _i < _len; _i++) {
-        child = _ref[_i];
-        if (child !== post) {
-          $.rm(child);
-        }
-      }
-      _ref1 = $$('.inline', post);
-      for (_j = 0, _len1 = _ref1.length; _j < _len1; _j++) {
-        inline = _ref1[_j];
-        $.rm(inline);
-      }
-      _ref2 = $$('.inlined', post);
-      for (_k = 0, _len2 = _ref2.length; _k < _len2; _k++) {
-        inlined = _ref2[_k];
-        $.rmClass(inlined, 'inlined');
-      }
-      now = Date.now();
-      els = $$('[id]', root);
-      els.push(root);
-      for (_l = 0, _len3 = els.length; _l < _len3; _l++) {
-        el = els[_l];
-        el.id = "" + now + "_" + el.id;
-      }
-      $.rmClass(root, 'forwarded');
-      $.rmClass(root, 'qphl');
-      $.rmClass(post, 'highlight');
-      $.rmClass(post, 'qphl');
-      root.hidden = post.hidden = false;
-      return root;
-    },
-    title: function(thread) {
-      var el, op, span;
-      op = $('.op', thread);
-      el = $('.postInfo .subject', op);
-      if (!el.textContent) {
-        el = $('blockquote', op);
-        if (!el.textContent) {
-          el = $('.nameBlock', op);
-        }
-      }
-      span = $.el('span', {
-        innerHTML: el.innerHTML.replace(/<br>/g, ' ')
-      });
-      return "/" + g.BOARD + "/ - " + (span.textContent.trim());
-    }
-  };
-
-  Build = {
-    spoilerRange: {},
-    shortFilename: function(filename, isOP) {
-      var threshold;
-      threshold = isOP ? 40 : 30;
       if (filename.length - 4 > threshold) {
         return "" + filename.slice(0, threshold - 5) + "(...)." + filename.slice(-3);
       } else {
@@ -2722,322 +1378,220 @@
     }
   };
 
-  TitlePost = {
-    init: function() {
-      return d.title = Get.title();
-    }
-  };
-
-  QuoteBacklink = {
-    init: function() {
-      var format;
-      format = Conf['backlink'].replace(/%id/g, "' + id + '");
-      this.funk = Function('id', "return '" + format + "'");
-      return Main.callbacks.push(this.node);
-    },
-    node: function(post) {
-      var a, container, el, link, qid, quote, quotes, _i, _len, _ref;
-      if (post.isInlined) {
-        return;
-      }
-      quotes = {};
-      _ref = post.quotes;
-      for (_i = 0, _len = _ref.length; _i < _len; _i++) {
-        quote = _ref[_i];
-        if (quote.parentNode.getAttribute('style') === 'font-size: smaller;') {
-          break;
-        }
-        if (qid = quote.hash.slice(2)) {
-          quotes[qid] = true;
-        }
-      }
-      a = $.el('a', {
-        href: "/" + g.BOARD + "/res/" + post.threadID + "#p" + post.ID,
-        className: post.el.hidden ? 'filtered backlink' : 'backlink',
-        textContent: QuoteBacklink.funk(post.ID)
-      });
-      for (qid in quotes) {
-        if (!(el = $.id("pi" + qid)) || !Conf['OP Backlinks'] && /\bop\b/.test(el.parentNode.className)) {
-          continue;
-        }
-        link = a.cloneNode(true);
-        if (Conf['Quote Preview']) {
-          $.on(link, 'mouseover', QuotePreview.mouseover);
-        }
-        if (Conf['Quote Inline']) {
-          $.on(link, 'click', QuoteInline.toggle);
-        }
-        if (!(container = $.id("blc" + qid))) {
-          container = $.el('span', {
-            className: 'container',
-            id: "blc" + qid
-          });
-          $.add(el, container);
-        }
-        $.add(container, [$.tn(' '), link]);
-      }
-    }
-  };
-
-  QuoteInline = {
-    init: function() {
-      return Main.callbacks.push(this.node);
-    },
-    node: function(post) {
-      var quote, _i, _j, _len, _len1, _ref, _ref1;
-      _ref = post.quotes;
-      for (_i = 0, _len = _ref.length; _i < _len; _i++) {
-        quote = _ref[_i];
-        if (!(quote.hash || /\bdeadlink\b/.test(quote.className))) {
-          continue;
-        }
-        $.on(quote, 'click', QuoteInline.toggle);
-      }
-      _ref1 = post.backlinks;
-      for (_j = 0, _len1 = _ref1.length; _j < _len1; _j++) {
-        quote = _ref1[_j];
-        $.on(quote, 'click', QuoteInline.toggle);
-      }
-    },
-    toggle: function(e) {
-      var id;
-      if (e.shiftKey || e.altKey || e.ctrlKey || e.metaKey || e.button !== 0) {
-        return;
-      }
-      e.preventDefault();
-      id = this.dataset.id || this.hash.slice(2);
-      if (/\binlined\b/.test(this.className)) {
-        QuoteInline.rm(this, id);
+  Get = {
+    postFromRoot: function(root) {
+      var board, index, link, post, postID;
+      link = $('a[title="Highlight this post"]', root);
+      board = link.pathname.split('/')[1];
+      postID = link.hash.slice(2);
+      index = root.dataset.clone;
+      post = g.posts["" + board + "." + postID];
+      if (index) {
+        return post.clones[index];
       } else {
-        if ($.x("ancestor::div[contains(@id,'p" + id + "')]", this)) {
-          return;
-        }
-        QuoteInline.add(this, id);
-      }
-      return this.classList.toggle('inlined');
-    },
-    add: function(q, id) {
-      var board, el, i, inline, isBacklink, path, postID, root, threadID;
-      if (q.host === 'boards.4chan.org') {
-        path = q.pathname.split('/');
+        return post;
+      }
+    },
+    postDataFromLink: function(link) {
+      var board, path, postID, threadID;
+      if (link.host === 'boards.4chan.org') {
+        path = link.pathname.split('/');
         board = path[1];
         threadID = path[3];
-        postID = id;
+        postID = link.hash.slice(2);
       } else {
-        board = q.dataset.board;
-        threadID = 0;
-        postID = q.dataset.id;
-      }
-      el = board === g.BOARD ? $.id("p" + postID) : false;
-      inline = $.el('div', {
-        id: "i" + postID,
-        className: el ? 'inline' : 'inline crosspost'
-      });
-      root = (isBacklink = /\bbacklink\b/.test(q.className)) ? q.parentNode : $.x('ancestor-or-self::*[parent::blockquote][1]', q);
-      $.after(root, inline);
-      Get.post(board, threadID, postID, inline);
-      if (!el) {
-        return;
-      }
-      if (isBacklink && Conf['Forward Hiding']) {
-        $.addClass(el.parentNode, 'forwarded');
-        ++el.dataset.forwarded || (el.dataset.forwarded = 1);
-      }
-      if ((i = Unread.replies.indexOf(el)) !== -1) {
-        Unread.replies.splice(i, 1);
-        return Unread.update(true);
-      }
-    },
-    rm: function(q, id) {
-      var div, inlined, _i, _len, _ref;
-      div = $.x("following::div[@id='i" + id + "']", q);
-      $.rm(div);
-      if (!Conf['Forward Hiding']) {
-        return;
-      }
-      _ref = $$('.backlink.inlined', div);
-      for (_i = 0, _len = _ref.length; _i < _len; _i++) {
-        inlined = _ref[_i];
-        div = $.id(inlined.hash.slice(1));
-        if (!--div.dataset.forwarded) {
-          $.rmClass(div.parentNode, 'forwarded');
-        }
-      }
-      if (/\bbacklink\b/.test(q.className)) {
-        div = $.id("p" + id);
-        if (!--div.dataset.forwarded) {
-          return $.rmClass(div.parentNode, 'forwarded');
-        }
-      }
-    }
-  };
-
-  QuotePreview = {
-    init: function() {
-      return Main.callbacks.push(this.node);
-    },
-    node: function(post) {
-      var quote, _i, _j, _len, _len1, _ref, _ref1;
-      _ref = post.quotes;
-      for (_i = 0, _len = _ref.length; _i < _len; _i++) {
-        quote = _ref[_i];
-        if (quote.hash || /\bdeadlink\b/.test(quote.className)) {
-          $.on(quote, 'mouseover', QuotePreview.mouseover);
-        }
-      }
-      _ref1 = post.backlinks;
-      for (_j = 0, _len1 = _ref1.length; _j < _len1; _j++) {
-        quote = _ref1[_j];
-        $.on(quote, 'mouseover', QuotePreview.mouseover);
-      }
-    },
-    mouseover: function(e) {
-      var board, el, path, postID, qp, quote, quoterID, threadID, _i, _len, _ref;
-      if (/\binlined\b/.test(this.className)) {
-        return;
-      }
-      if (qp = $.id('qp')) {
-        if (qp === UI.el) {
-          delete UI.el;
-        }
-        $.rm(qp);
-      }
-      if (UI.el) {
-        return;
-      }
-      if (this.host === 'boards.4chan.org') {
-        path = this.pathname.split('/');
-        board = path[1];
-        threadID = path[3];
-        postID = this.hash.slice(2);
-      } else {
-        board = this.dataset.board;
-        threadID = 0;
-        postID = this.dataset.id;
-      }
-      qp = UI.el = $.el('div', {
-        id: 'qp',
-        className: 'reply dialog'
-      });
-      UI.hover(e);
-      $.add(d.body, qp);
-      if (board === g.BOARD) {
-        el = $.id("p" + postID);
-      }
-      Get.post(board, threadID, postID, qp, function() {
-        var bq, img, post;
-        bq = $('blockquote', qp);
-        Main.prettify(bq);
-        post = {
-          el: qp,
-          blockquote: bq,
-          isArchived: /\barchivedPost\b/.test(qp.className)
+        board = link.dataset.board;
+        threadID = '';
+        postID = link.dataset.postid;
+      }
+      return {
+        board: board,
+        threadID: threadID,
+        postID: postID
+      };
+    },
+    postClone: function(board, threadID, postID, root, context) {
+      var post, url;
+      if (post = g.posts["" + board + "." + postID]) {
+        Get.insert(post, root, context);
+        return;
+      }
+      root.textContent = "Loading post No." + postID + "...";
+      if (threadID) {
+        return $.cache("//api.4chan.org/" + board + "/res/" + threadID + ".json", function() {
+          return Get.fetchedPost(this, board, threadID, postID, root, context);
+        });
+      } else if (url = Redirect.post(board, postID)) {
+        return $.cache(url, function() {
+          return Get.archivedPost(this, board, postID, root, context);
+        });
+      }
+    },
+    insert: function(post, root, context) {
+      var clone, nodes;
+      if (!root.parentNode) {
+        return;
+      }
+      clone = post.addClone(context);
+      Main.callbackNodes(Post, [clone]);
+      nodes = clone.nodes;
+      nodes.root.innerHTML = null;
+      $.add(nodes.root, nodes.post);
+      root.innerHTML = null;
+      return $.add(root, nodes.root);
+    },
+    fetchedPost: function(req, board, threadID, postID, root, context) {
+      var post, posts, spoilerRange, status, thread, url, _i, _len;
+      if (post = g.posts["" + board + "." + postID]) {
+        Get.insert(post, root, context);
+        return;
+      }
+      status = req.status;
+      if (status !== 200) {
+        if (url = Redirect.post(board, postID)) {
+          $.cache(url, function() {
+            return Get.archivedPost(this, board, postID, root, context);
+          });
+        } else {
+          $.addClass(root, 'warning');
+          root.textContent = status === 404 ? "Thread No." + threadID + " 404'd." : "Error " + req.status + ": " + req.statusText + ".";
+        }
+        return;
+      }
+      posts = JSON.parse(req.response).posts;
+      if (spoilerRange = posts[0].custom_spoiler) {
+        Build.spoilerRange[board] = spoilerRange;
+      }
+      postID = +postID;
+      for (_i = 0, _len = posts.length; _i < _len; _i++) {
+        post = posts[_i];
+        if (post.no === postID) {
+          break;
+        }
+        if (post.no > postID) {
+          if (url = Redirect.post(board, postID)) {
+            $.cache(url, function() {
+              return Get.parseArchivedPost(this, board, postID, root, context);
+            });
+          } else {
+            $.addClass(root, 'warning');
+            root.textContent = "Post No." + postID + " was not found.";
+          }
+          return;
+        }
+      }
+      board = g.boards[board] || new Board(board);
+      thread = g.threads["" + board + "." + threadID] || new Thread(threadID, board);
+      post = new Post(Build.postFromObject(post, board), thread, board);
+      Main.callbackNodes(Post, [post]);
+      return Get.insert(post, root, context);
+    },
+    archivedPost: function(req, board, postID, root, context) {
+      var bq, comment, data, o, post, thread, threadID;
+      if (post = g.posts["" + board + "." + postID]) {
+        Get.insert(post, root, context);
+        return;
+      }
+      data = JSON.parse(req.response);
+      if (data.error) {
+        $.addClass(root, 'warning');
+        root.textContent = data.error;
+        return;
+      }
+      bq = $.el('blockquote', {
+        textContent: data.comment
+      });
+      bq.innerHTML = bq.innerHTML.replace(/\n|\[\/?b\]|\[\/?spoiler\]|\[\/?code\]|\[\/?moot\]|\[\/?banned\]/g, function(text) {
+        switch (text) {
+          case '\n':
+            return '<br>';
+          case '[b]':
+            return '<b>';
+          case '[/b]':
+            return '</b>';
+          case '[spoiler]':
+            return '<span class=spoiler>';
+          case '[/spoiler]':
+            return '</span>';
+          case '[code]':
+            return '<pre class=prettyprint>';
+          case '[/code]':
+            return '</pre>';
+          case '[moot]':
+            return '<div style="padding:5px;margin-left:.5em;border-color:#faa;border:2px dashed rgba(255,0,0,.1);border-radius:2px">';
+          case '[/moot]':
+            return '</div>';
+          case '[banned]':
+            return '<b style="color: red;">';
+          case '[/banned]':
+            return '</b>';
+        }
+      });
+      comment = bq.innerHTML.replace(/(^|>)(&gt;[^<$]+)(<|$)/g, '$1<span class=quote>$2</span>$3');
+      threadID = data.thread_num;
+      o = {
+        postID: postID,
+        threadID: threadID,
+        board: board,
+        name: data.name_processed,
+        capcode: (function() {
+          switch (data.capcode) {
+            case 'M':
+              return 'mod';
+            case 'A':
+              return 'admin';
+            case 'D':
+              return 'developer';
+          }
+        })(),
+        tripcode: data.trip,
+        uniqueID: data.poster_hash,
+        email: data.email ? encodeURIComponent(data.email) : '',
+        subject: data.title_processed,
+        flagCode: data.poster_country,
+        flagName: data.poster_country_name_processed,
+        date: data.fourchan_date,
+        dateUTC: data.timestamp,
+        comment: comment
+      };
+      if (data.media_filename) {
+        o.file = {
+          name: data.media_filename_processed,
+          timestamp: data.media_orig,
+          url: data.media_link || data.remote_media_link,
+          height: data.media_h,
+          width: data.media_w,
+          MD5: data.media_hash,
+          size: data.media_size,
+          turl: data.thumb_link || ("//thumbs.4chan.org/" + board + "/thumb/" + data.preview_orig),
+          theight: data.preview_h,
+          twidth: data.preview_w,
+          isSpoiler: data.spoiler === '1'
         };
-        if (img = $('img[data-md5]', qp)) {
-          post.fileInfo = img.parentNode.previousElementSibling;
-          post.img = img;
-        }
-        if (Conf['Reveal Spoilers']) {
-          RevealSpoilers.node(post);
-        }
-        if (Conf['Image Auto-Gif']) {
-          AutoGif.node(post);
-        }
-        if (Conf['Time Formatting']) {
-          Time.node(post);
-        }
-        if (Conf['File Info Formatting']) {
-          FileInfo.node(post);
-        }
-        if (Conf['Resurrect Quotes']) {
-          return Quotify.node(post);
-        }
-      });
-      $.on(this, 'mousemove', UI.hover);
-      $.on(this, 'mouseout click', QuotePreview.mouseout);
-      if (!el) {
-        return;
-      }
-      if (Conf['Quote Highlighting']) {
-        if (/\bop\b/.test(el.className)) {
-          $.addClass(el.parentNode, 'qphl');
-        } else {
-          $.addClass(el, 'qphl');
-        }
-      }
-      quoterID = $.x('ancestor::*[@id][1]', this).id.match(/\d+$/)[0];
-      _ref = $$('.quotelink, .backlink', qp);
-      for (_i = 0, _len = _ref.length; _i < _len; _i++) {
-        quote = _ref[_i];
-        if (quote.hash.slice(2) === quoterID) {
-          $.addClass(quote, 'forwardlink');
-        }
-      }
-    },
-    mouseout: function(e) {
-      var el;
-      UI.hoverend();
-      if (el = $.id(this.hash.slice(1))) {
-        $.rmClass(el, 'qphl');
-        $.rmClass(el.parentNode, 'qphl');
-      }
-      $.off(this, 'mousemove', UI.hover);
-      return $.off(this, 'mouseout click', QuotePreview.mouseout);
-    }
-  };
-
-  QuoteOP = {
-    init: function() {
-      return Main.callbacks.push(this.node);
-    },
-    node: function(post) {
-      var quote, _i, _len, _ref;
-      if (post.isInlined && !post.isCrosspost) {
-        return;
-      }
-      _ref = post.quotes;
-      for (_i = 0, _len = _ref.length; _i < _len; _i++) {
-        quote = _ref[_i];
-        if (quote.hash.slice(2) === post.threadID) {
-          $.add(quote, $.tn('\u00A0(OP)'));
-        }
-      }
-    }
-  };
-
-  QuoteCT = {
-    init: function() {
-      return Main.callbacks.push(this.node);
-    },
-    node: function(post) {
-      var path, quote, _i, _len, _ref;
-      if (post.isInlined && !post.isCrosspost) {
-        return;
-      }
-      _ref = post.quotes;
-      for (_i = 0, _len = _ref.length; _i < _len; _i++) {
-        quote = _ref[_i];
-        if (!quote.hash) {
-          continue;
-        }
-        path = quote.pathname.split('/');
-        if (path[1] === g.BOARD && path[3] !== post.threadID) {
-          $.add(quote, $.tn('\u00A0(Cross-thread)'));
-        }
-      }
+      }
+      board = g.boards[board] || new Board(board);
+      thread = g.threads["" + board + "." + threadID] || new Thread(threadID, board);
+      post = new Post(Build.post(o, true), thread, board, {
+        isArchived: true
+      });
+      Main.callbackNodes(Post, [post]);
+      return Get.insert(post, root, context);
     }
   };
 
   Quotify = {
     init: function() {
-      return Main.callbacks.push(this.node);
-    },
-    node: function(post) {
-      var a, board, data, i, id, index, m, node, nodes, quote, quotes, snapshot, text, _i, _j, _len, _ref;
-      if (post.isInlined && !post.isCrosspost) {
-        return;
-      }
-      snapshot = d.evaluate('.//text()[not(parent::a)]', post.blockquote, null, 6, null);
+      return Post.prototype.callbacks.push({
+        name: 'Resurrect Quotes',
+        cb: this.node
+      });
+    },
+    node: function() {
+      var ID, a, board, data, i, index, m, node, nodes, post, quote, quoteID, quotes, snapshot, text, _i, _j, _len, _ref;
+      if (this.isClone) {
+        return;
+      }
+      snapshot = d.evaluate('.//text()[not(parent::a)]', this.nodes.comment, null, 6, null);
       for (i = _i = 0, _ref = snapshot.snapshotLength; 0 <= _ref ? _i < _ref : _i > _ref; i = 0 <= _ref ? ++_i : --_i) {
         node = snapshot.snapshotItem(i);
         data = node.data;
@@ -3051,24 +1605,42 @@
           if (text = data.slice(0, index)) {
             nodes.push($.tn(text));
           }
-          id = quote.match(/\d+$/)[0];
-          board = (m = quote.match(/^>>>\/([a-z\d]+)/)) ? m[1] : $('a[title="Highlight this post"]', post.el).pathname.split('/')[1];
-          nodes.push(a = $.el('a', {
-            textContent: "" + quote + "\u00A0(Dead)"
-          }));
-          if (board === g.BOARD && $.id("p" + id)) {
-            a.href = "#p" + id;
-            a.className = 'quotelink';
+          ID = quote.match(/\d+$/)[0];
+          board = (m = quote.match(/^>>>\/([a-z\d]+)/)) ? m[1] : this.board.ID;
+          quoteID = "" + board + "." + ID;
+          if (post = g.posts[quoteID]) {
+            if (post.isDead) {
+              a = $.el('a', {
+                href: Redirect.thread(board, 0, ID),
+                className: 'quotelink deadlink',
+                textContent: "" + quote + "\u00A0(Dead)",
+                target: '_blank'
+              });
+            } else {
+              a = $.el('a', {
+                href: "/" + board + "/" + post.thread + "/res/#p" + ID,
+                className: 'quotelink',
+                textContent: quote
+              });
+            }
           } else {
-            a.href = Redirect.thread(board, 0, id);
-            a.className = 'deadlink';
-            a.target = '_blank';
-            if (Redirect.post(board, id)) {
+            a = $.el('a', {
+              href: Redirect.thread(board, 0, ID),
+              className: 'deadlink',
+              target: '_blank',
+              textContent: this.isDead ? quote : "" + quote + "\u00A0(Dead)"
+            });
+            if (Redirect.post(board, ID)) {
               $.addClass(a, 'quotelink');
               a.setAttribute('data-board', board);
-              a.setAttribute('data-id', id);
+              a.setAttribute('data-postid', ID);
             }
           }
+          if (this.quotes.indexOf(quoteID) === -1) {
+            this.quotes.push(quoteID);
+          }
+          this.nodes.quotelinks.push(a);
+          nodes.push(a);
           data = data.slice(index + quote.length);
         }
         if (data) {
@@ -3079,334 +1651,579 @@
     }
   };
 
-  DeleteLink = {
+  QuoteInline = {
     init: function() {
-      var aImage, aPost, children, div;
-      div = $.el('div', {
-        className: 'delete_link',
-        textContent: 'Delete'
-      });
-      aPost = $.el('a', {
-        className: 'delete_post',
-        href: 'javascript:;'
-      });
-      aImage = $.el('a', {
-        className: 'delete_image',
-        href: 'javascript:;'
-      });
-      children = [];
-      children.push({
-        el: aPost,
-        open: function() {
-          aPost.textContent = 'Post';
-          $.on(aPost, 'click', DeleteLink["delete"]);
-          return true;
-        }
-      });
-      children.push({
-        el: aImage,
-        open: function(post) {
-          if (!post.img) {
-            return false;
-          }
-          aImage.textContent = 'Image';
-          $.on(aImage, 'click', DeleteLink["delete"]);
-          return true;
-        }
-      });
-      Menu.addEntry({
-        el: div,
-        open: function(post) {
-          var node, seconds;
-          if (post.isArchived) {
-            return false;
-          }
-          node = div.firstChild;
-          if (seconds = DeleteLink.cooldown[post.ID]) {
-            node.textContent = "Delete (" + seconds + ")";
-            DeleteLink.cooldown.el = node;
-          } else {
-            node.textContent = 'Delete';
-            delete DeleteLink.cooldown.el;
-          }
-          return true;
-        },
-        children: children
-      });
-      return $.on(d, 'QRPostSuccessful', this.cooldown.start);
-    },
-    "delete": function() {
-      var board, form, id, m, menu, pwd, self;
-      menu = $.id('menu');
-      id = menu.dataset.id;
-      if (DeleteLink.cooldown[id]) {
-        return;
-      }
-      $.off(this, 'click', DeleteLink["delete"]);
-      this.textContent = 'Deleting...';
-      pwd = (m = d.cookie.match(/4chan_pass=([^;]+)/)) ? decodeURIComponent(m[1]) : $.id('delPassword').value;
-      board = $('a[title="Highlight this post"]', $.id(menu.dataset.rootid)).pathname.split('/')[1];
-      self = this;
-      form = {
-        mode: 'usrdel',
-        onlyimgdel: /\bdelete_image\b/.test(this.className),
-        pwd: pwd
+      return Post.prototype.callbacks.push({
+        name: 'Quote Inline',
+        cb: this.node
+      });
+    },
+    node: function() {
+      var link, _i, _j, _len, _len1, _ref, _ref1;
+      _ref = this.nodes.quotelinks;
+      for (_i = 0, _len = _ref.length; _i < _len; _i++) {
+        link = _ref[_i];
+        $.on(link, 'click', QuoteInline.toggle);
+      }
+      _ref1 = this.nodes.backlinks;
+      for (_j = 0, _len1 = _ref1.length; _j < _len1; _j++) {
+        link = _ref1[_j];
+        $.on(link, 'click', QuoteInline.toggle);
+      }
+    },
+    toggle: function(e) {
+      var board, postID, threadID, _ref;
+      if (e.shiftKey || e.altKey || e.ctrlKey || e.metaKey || e.button !== 0) {
+        return;
+      }
+      e.preventDefault();
+      _ref = Get.postDataFromLink(this), board = _ref.board, threadID = _ref.threadID, postID = _ref.postID;
+      if ($.hasClass(this, 'inlined')) {
+        QuoteInline.rm(this, board, threadID, postID);
+      } else {
+        if ($.x("ancestor::div[@id='p" + postID + "']", this)) {
+          return;
+        }
+        QuoteInline.add(this, board, threadID, postID);
+      }
+      return this.classList.toggle('inlined');
+    },
+    add: function(quotelink, board, threadID, postID) {
+      var context, inline, isBacklink, post, root;
+      inline = $.el('div', {
+        id: "i" + postID,
+        className: 'inline'
+      });
+      root = (isBacklink = $.hasClass(quotelink, 'backlink')) ? quotelink.parentNode.parentNode : $.x('ancestor-or-self::*[parent::blockquote][1]', quotelink);
+      context = Get.postFromRoot($.x('ancestor::div[parent::div[@class="thread"]][1]', quotelink));
+      $.after(root, inline);
+      Get.postClone(board, threadID, postID, inline, context);
+      if (!(board === g.BOARD.ID && $.x("ancestor::div[@id='t" + threadID + "']", quotelink))) {
+        return;
+      }
+      post = g.posts["" + board + "." + postID];
+      if (isBacklink && Conf['Forward Hiding']) {
+        $.addClass(post.nodes.root, 'forwarded');
+        return post.forwarded++ || (post.forwarded = 1);
+      }
+    },
+    rm: function(quotelink, board, threadID, postID) {
+      var el, inThreadID, inline, inlines, post, root, _i, _len, _ref;
+      root = $.hasClass(quotelink, 'backlink') ? quotelink.parentNode.parentNode : $.x('ancestor-or-self::*[parent::blockquote][1]', quotelink);
+      root = $.x("following-sibling::div[@id='i" + postID + "'][1]", root);
+      $.rm(root);
+      if (!(el = root.firstElementChild)) {
+        return;
+      }
+      post = g.posts["" + board + "." + postID];
+      post.rmClone(el.dataset.clone);
+      inThreadID = $.x('ancestor::div[@class="thread"]', quotelink).id.slice(1);
+      if (Conf['Forward Hiding'] && board === g.BOARD.ID && threadID === inThreadID && $.hasClass(quotelink, 'backlink')) {
+        if (!--post.forwarded) {
+          delete post.forwarded;
+          $.rmClass(post.nodes.root, 'forwarded');
+        }
+      }
+      inlines = $$('.inlined', el);
+      for (_i = 0, _len = inlines.length; _i < _len; _i++) {
+        inline = inlines[_i];
+        _ref = Get.postDataFromLink(inline), board = _ref.board, threadID = _ref.threadID, postID = _ref.postID;
+        root = $.hasClass(inline, 'backlink') ? inline.parentNode.parentNode : $.x('ancestor-or-self::*[parent::blockquote][1]', inline);
+        root = $.x("following-sibling::div[@id='i" + postID + "'][1]", root);
+        if (!(el = root.firstElementChild)) {
+          continue;
+        }
+        post = g.posts["" + board + "." + postID];
+        post.rmClone(el.dataset.clone);
+        if (Conf['Forward Hiding'] && board === g.BOARD.ID && threadID === inThreadID && $.hasClass(inline, 'backlink')) {
+          if (!--post.forwarded) {
+            delete post.forwarded;
+            $.rmClass(post.nodes.root, 'forwarded');
+          }
+        }
+      }
+    }
+  };
+
+  QuotePreview = {
+    init: function() {
+      return Post.prototype.callbacks.push({
+        name: 'Quote Preview',
+        cb: this.node
+      });
+    },
+    node: function() {
+      var link, _i, _j, _len, _len1, _ref, _ref1;
+      _ref = this.nodes.quotelinks;
+      for (_i = 0, _len = _ref.length; _i < _len; _i++) {
+        link = _ref[_i];
+        $.on(link, 'mouseover', QuotePreview.mouseover);
+      }
+      _ref1 = this.nodes.backlinks;
+      for (_j = 0, _len1 = _ref1.length; _j < _len1; _j++) {
+        link = _ref1[_j];
+        $.on(link, 'mouseover', QuotePreview.mouseover);
+      }
+    },
+    mouseover: function(e) {
+      var board, clone, context, origin, post, postID, posts, qp, quote, quoterID, threadID, _i, _j, _k, _len, _len1, _len2, _ref, _ref1, _ref2;
+      if ($.hasClass(this, 'inlined')) {
+        return;
+      }
+      if (UI.el) {
+        return;
+      }
+      _ref = Get.postDataFromLink(this), board = _ref.board, threadID = _ref.threadID, postID = _ref.postID;
+      qp = UI.el = $.el('div', {
+        id: 'qp',
+        className: 'reply dialog'
+      });
+      UI.hover(e);
+      context = Get.postFromRoot($.x('ancestor::div[parent::div[@class="thread"]][1]', this));
+      $.add(d.body, qp);
+      Get.postClone(board, threadID, postID, qp, context);
+      $.on(this, 'mousemove', UI.hover);
+      $.on(this, 'mouseout click', QuotePreview.mouseout);
+      if (!(origin = g.posts["" + board + "." + postID])) {
+        return;
+      }
+      if (Conf['Quote Highlighting']) {
+        posts = [origin].concat(origin.clones);
+        posts.pop();
+        for (_i = 0, _len = posts.length; _i < _len; _i++) {
+          post = posts[_i];
+          $.addClass(post.nodes.post, 'qphl');
+        }
+      }
+      quoterID = $.x('ancestor::*[@id][1]', this).id.match(/\d+$/)[0];
+      clone = Get.postFromRoot(qp.firstChild);
+      _ref1 = clone.nodes.quotelinks;
+      for (_j = 0, _len1 = _ref1.length; _j < _len1; _j++) {
+        quote = _ref1[_j];
+        if (quote.hash.slice(2) === quoterID) {
+          $.addClass(quote, 'forwardlink');
+        }
+      }
+      _ref2 = clone.nodes.backlinks;
+      for (_k = 0, _len2 = _ref2.length; _k < _len2; _k++) {
+        quote = _ref2[_k];
+        if (quote.hash.slice(2) === quoterID) {
+          $.addClass(quote, 'forwardlink');
+        }
+      }
+    },
+    mouseout: function(e) {
+      var clone, post, root, _i, _len, _ref;
+      root = UI.el.firstElementChild;
+      UI.hoverend();
+      $.off(this, 'mousemove', UI.hover);
+      $.off(this, 'mouseout click', QuotePreview.mouseout);
+      if (!root) {
+        return;
+      }
+      clone = Get.postFromRoot(root);
+      post = clone.origin;
+      post.rmClone(root.dataset.clone);
+      if (!Conf['Quote Highlighting']) {
+        return;
+      }
+      _ref = [post].concat(post.clones);
+      for (_i = 0, _len = _ref.length; _i < _len; _i++) {
+        post = _ref[_i];
+        $.rmClass(post.nodes.post, 'qphl');
+      }
+    }
+  };
+
+  QuoteBacklink = {
+    init: function() {
+      var format;
+      format = Conf['backlink'].replace(/%id/g, "' + id + '");
+      this.funk = Function('id', "return '" + format + "'");
+      this.containers = {};
+      Post.prototype.callbacks.push({
+        name: 'Quote Backlinking Part 1',
+        cb: this.firstNode
+      });
+      return Post.prototype.callbacks.push({
+        name: 'Quote Backlinking Part 2',
+        cb: this.secondNode
+      });
+    },
+    firstNode: function() {
+      var a, clone, container, containers, link, post, quote, _i, _j, _k, _len, _len1, _len2, _ref, _ref1;
+      if (this.isClone || !this.quotes.length) {
+        return;
+      }
+      a = $.el('a', {
+        href: "/" + this.board + "/res/" + this.thread + "#p" + this,
+        className: 'backlink',
+        textContent: QuoteBacklink.funk(this.ID)
+      });
+      _ref = this.quotes;
+      for (_i = 0, _len = _ref.length; _i < _len; _i++) {
+        quote = _ref[_i];
+        containers = [QuoteBacklink.getContainer(quote)];
+        if (post = g.posts[quote]) {
+          _ref1 = post.clones;
+          for (_j = 0, _len1 = _ref1.length; _j < _len1; _j++) {
+            clone = _ref1[_j];
+            containers.push(clone.nodes.backlinkContainer);
+          }
+        }
+        for (_k = 0, _len2 = containers.length; _k < _len2; _k++) {
+          container = containers[_k];
+          link = a.cloneNode(true);
+          if (Conf['Quote Preview']) {
+            $.on(link, 'mouseover', QuotePreview.mouseover);
+          }
+          if (Conf['Quote Inline']) {
+            $.on(link, 'click', QuoteInline.toggle);
+          }
+          $.add(container, [$.tn(' '), link]);
+        }
+      }
+    },
+    secondNode: function() {
+      var container;
+      if (this.isClone && this.origin.nodes.backlinkContainer) {
+        this.nodes.backlinkContainer = $('.container', this.nodes.info);
+        return;
+      }
+      if (!(Conf['OP Backlinks'] || this.isReply)) {
+        return;
+      }
+      container = QuoteBacklink.getContainer("" + this.board + "." + this);
+      this.nodes.backlinkContainer = container;
+      return $.add(this.nodes.info, container);
+    },
+    getContainer: function(id) {
+      var _base;
+      return (_base = this.containers)[id] || (_base[id] = $.el('span', {
+        className: 'container'
+      }));
+    }
+  };
+
+  QuoteOP = {
+    init: function() {
+      this.text = '\u00A0(OP)';
+      return Post.prototype.callbacks.push({
+        name: 'Indicate OP Quotes',
+        cb: this.node
+      });
+    },
+    node: function() {
+      var board, op, quote, quotelinks, quotes, thread, _i, _j, _len, _len1, _ref;
+      if (this.isClone && this.thread === this.context.thread) {
+        return;
+      }
+      if (!(quotes = this.quotes).length) {
+        return;
+      }
+      quotelinks = this.nodes.quotelinks;
+      if (this.isClone && -1 < quotes.indexOf("" + this.board + "." + this.thread)) {
+        for (_i = 0, _len = quotelinks.length; _i < _len; _i++) {
+          quote = quotelinks[_i];
+          quote.textContent = quote.textContent.replace(QuoteOP.text, '');
+        }
+      }
+      _ref = this.isClone ? this.context : this, board = _ref.board, thread = _ref.thread;
+      op = "" + board + "." + thread;
+      if (!(-1 < quotes.indexOf(op))) {
+        return;
+      }
+      for (_j = 0, _len1 = quotelinks.length; _j < _len1; _j++) {
+        quote = quotelinks[_j];
+        if (("" + (quote.pathname.split('/')[1]) + "." + quote.hash.slice(2)) === op) {
+          $.add(quote, $.tn(QuoteOP.text));
+        }
+      }
+    }
+  };
+
+  QuoteCT = {
+    init: function() {
+      this.text = '\u00A0(Cross-thread)';
+      return Post.prototype.callbacks.push({
+        name: 'Indicate Cross-thread Quotes',
+        cb: this.node
+      });
+    },
+    node: function() {
+      var board, path, qBoard, qThread, quote, quotelinks, quotes, thread, _i, _len, _ref;
+      if (this.isClone && this.thread === this.context.thread) {
+        return;
+      }
+      if (!(quotes = this.quotes).length) {
+        return;
+      }
+      quotelinks = this.nodes.quotelinks;
+      _ref = this.isClone ? this.context : this, board = _ref.board, thread = _ref.thread;
+      for (_i = 0, _len = quotelinks.length; _i < _len; _i++) {
+        quote = quotelinks[_i];
+        if ($.hasClass(quote, 'deadlink')) {
+          continue;
+        }
+        path = quote.pathname.split('/');
+        qBoard = path[1];
+        qThread = path[3];
+        if (this.isClone && qBoard === this.board.ID && +qThread !== this.thread.ID) {
+          quote.textContent = quote.textContent.replace(QuoteCT.text, '');
+        }
+        if (qBoard === board.ID && +qThread !== thread.ID) {
+          $.add(quote, $.tn(QuoteCT.text));
+        }
+      }
+    }
+  };
+
+  Time = {
+    init: function() {
+      this.funk = this.createFunc(Conf['time']);
+      return Post.prototype.callbacks.push({
+        name: 'Time Formatting',
+        cb: this.node
+      });
+    },
+    node: function() {
+      if (this.isClone) {
+        return;
+      }
+      return this.nodes.date.textContent = Time.funk(Time, this.info.date);
+    },
+    createFunc: function(format) {
+      var code;
+      code = format.replace(/%([A-Za-z])/g, function(s, c) {
+        if (c in Time.formatters) {
+          return "' + Time.formatters." + c + ".call(date) + '";
+        } else {
+          return s;
+        }
+      });
+      return Function('Time', 'date', "return '" + code + "'");
+    },
+    day: ['Sunday', 'Monday', 'Tuesday', 'Wednesday', 'Thursday', 'Friday', 'Saturday'],
+    month: ['January', 'February', 'March', 'April', 'May', 'June', 'July', 'August', 'September', 'October', 'November', 'December'],
+    zeroPad: function(n) {
+      if (n < 10) {
+        return "0" + n;
+      } else {
+        return n;
+      }
+    },
+    formatters: {
+      a: function() {
+        return Time.day[this.getDay()].slice(0, 3);
+      },
+      A: function() {
+        return Time.day[this.getDay()];
+      },
+      b: function() {
+        return Time.month[this.getMonth()].slice(0, 3);
+      },
+      B: function() {
+        return Time.month[this.getMonth()];
+      },
+      d: function() {
+        return Time.zeroPad(this.getDate());
+      },
+      e: function() {
+        return this.getDate();
+      },
+      H: function() {
+        return Time.zeroPad(this.getHours());
+      },
+      I: function() {
+        return Time.zeroPad(this.getHours() % 12 || 12);
+      },
+      k: function() {
+        return this.getHours();
+      },
+      l: function() {
+        return this.getHours() % 12 || 12;
+      },
+      m: function() {
+        return Time.zeroPad(this.getMonth() + 1);
+      },
+      M: function() {
+        return Time.zeroPad(this.getMinutes());
+      },
+      p: function() {
+        if (this.getHours() < 12) {
+          return 'AM';
+        } else {
+          return 'PM';
+        }
+      },
+      P: function() {
+        if (this.getHours() < 12) {
+          return 'am';
+        } else {
+          return 'pm';
+        }
+      },
+      S: function() {
+        return Time.zeroPad(this.getSeconds());
+      },
+      y: function() {
+        return this.getFullYear() - 2000;
+      }
+    }
+  };
+
+  FileInfo = {
+    init: function() {
+      this.funk = this.createFunc(Conf['fileInfo']);
+      return Post.prototype.callbacks.push({
+        name: 'File Info Formatting',
+        cb: this.node
+      });
+    },
+    node: function() {
+      if (!this.file || this.isClone) {
+        return;
+      }
+      return this.file.text.innerHTML = FileInfo.funk(FileInfo, this);
+    },
+    createFunc: function(format) {
+      var code;
+      code = format.replace(/%([BKlLMnNprs])/g, function(s, c) {
+        if (c in FileInfo.formatters) {
+          return "' + FileInfo.formatters." + c + ".call(post) + '";
+        } else {
+          return s;
+        }
+      });
+      return Function('FileInfo', 'post', "return '" + code + "'");
+    },
+    convertUnit: function(size, unit) {
+      var i;
+      if (unit === 'B') {
+        return "" + (size.toFixed()) + " Bytes";
+      }
+      i = 1 + ['KB', 'MB'].indexOf(unit);
+      while (i--) {
+        size /= 1024;
+      }
+      size = unit === 'MB' ? Math.round(size * 100) / 100 : size.toFixed();
+      return "" + size + " " + unit;
+    },
+    escape: function(name) {
+      return name.replace(/<|>/g, function(c) {
+        return c === '<' && '&lt;' || '&gt;';
+      });
+    },
+    formatters: {
+      l: function() {
+        return "<a href=" + this.file.URL + " target=_blank>" + (FileInfo.formatters.n.call(this)) + "</a>";
+      },
+      L: function() {
+        return "<a href=" + this.file.URL + " target=_blank>" + (FileInfo.formatters.N.call(this)) + "</a>";
+      },
+      n: function() {
+        var fullname, shortname;
+        fullname = this.file.name;
+        shortname = Build.shortFilename(this.file.name, this.isReply);
+        if (fullname === shortname) {
+          return FileInfo.escape(fullname);
+        } else {
+          return "<span class=fntrunc>" + (FileInfo.escape(shortname)) + "</span><span class=fnfull>" + (FileInfo.escape(fullname)) + "</span>";
+        }
+      },
+      N: function() {
+        return FileInfo.escape(this.file.name);
+      },
+      p: function() {
+        if (this.file.isSpoiler) {
+          return 'Spoiler, ';
+        } else {
+          return '';
+        }
+      },
+      s: function() {
+        return $.bytesToString(this.file.size);
+      },
+      B: function() {
+        return FileInfo.convertUnit(this.file.size, 'B');
+      },
+      K: function() {
+        return FileInfo.convertUnit(this.file.size, 'KB');
+      },
+      M: function() {
+        return FileInfo.convertUnit(this.file.size, 'MB');
+      },
+      r: function() {
+        if (this.file.isImage) {
+          return this.file.dimensions;
+        } else {
+          return 'PDF';
+        }
+      }
+    }
+  };
+
+  Sauce = {
+    init: function() {
+      var link, links, _i, _len, _ref;
+      links = [];
+      _ref = Conf['sauces'].split('\n');
+      for (_i = 0, _len = _ref.length; _i < _len; _i++) {
+        link = _ref[_i];
+        if (link[0] === '#') {
+          continue;
+        }
+        links.push(this.createSauceLink(link.trim()));
+      }
+      if (!links.length) {
+        return;
+      }
+      this.links = links;
+      return Post.prototype.callbacks.push({
+        name: 'Sauce',
+        cb: this.node
+      });
+    },
+    createSauceLink: function(link) {
+      var el, href, m, text;
+      link = link.replace(/\$(turl|url|md5|board)/g, function(parameter) {
+        switch (parameter) {
+          case '$turl':
+            return "' + post.file.thumbURL + '";
+          case '$url':
+            return "' + post.file.URL + '";
+          case '$md5':
+            return "' + encodeURIComponent(post.file.MD5) + '";
+          case '$board':
+            return "' + post.board + '";
+          default:
+            return parameter;
+        }
+      });
+      text = (m = link.match(/;text:(.+)$/)) ? m[1] : link.match(/(\w+)\.\w+\//)[1];
+      link = link.replace(/;text:.+$/, '');
+      href = Function('post', "return '" + link + "'");
+      el = $.el('a', {
+        target: '_blank',
+        textContent: text
+      });
+      return function(post) {
+        var a;
+        a = el.cloneNode(true);
+        a.href = href(post);
+        return a;
       };
-      form[id] = 'delete';
-      return $.ajax($.id('delform').action.replace("/" + g.BOARD + "/", "/" + board + "/"), {
-        onload: function() {
-          return DeleteLink.load(self, this.response);
-        },
-        onerror: function() {
-          return DeleteLink.error(self);
-        }
-      }, {
-        form: $.formData(form)
-      });
-    },
-    load: function(self, html) {
-      var doc, msg, s;
-      doc = d.implementation.createHTMLDocument('');
-      doc.documentElement.innerHTML = html;
-      if (doc.title === '4chan - Banned') {
-        s = 'Banned!';
-      } else if (msg = doc.getElementById('errmsg')) {
-        s = msg.textContent;
-        $.on(self, 'click', DeleteLink["delete"]);
-      } else {
-        s = 'Deleted';
-      }
-      return self.textContent = s;
-    },
-    error: function(self) {
-      self.textContent = 'Connection error, please retry.';
-      return $.on(self, 'click', DeleteLink["delete"]);
-    },
-    cooldown: {
-      start: function(e) {
-        return DeleteLink.cooldown.count(e.detail.postID, 30);
-      },
-      count: function(postID, seconds) {
-        var el;
-        if (!((0 <= seconds && seconds <= 30))) {
-          return;
-        }
-        setTimeout(DeleteLink.cooldown.count, 1000, postID, seconds - 1);
-        el = DeleteLink.cooldown.el;
-        if (seconds === 0) {
-          if (el != null) {
-            el.textContent = 'Delete';
-          }
-          delete DeleteLink.cooldown[postID];
-          delete DeleteLink.cooldown.el;
-          return;
-        }
-        if (el != null) {
-          el.textContent = "Delete (" + seconds + ")";
-        }
-        return DeleteLink.cooldown[postID] = seconds;
-      }
-    }
-  };
-
-  ReportLink = {
-    init: function() {
-      var a;
-      a = $.el('a', {
-        className: 'report_link',
-        href: 'javascript:;',
-        textContent: 'Report this post'
-      });
-      $.on(a, 'click', this.report);
-      return Menu.addEntry({
-        el: a,
-        open: function(post) {
-          return post.isArchived === false;
-        }
-      });
-    },
-    report: function() {
-      var a, id, set, url;
-      a = $('a[title="Highlight this post"]', $.id(this.parentNode.dataset.rootid));
-      url = "//sys.4chan.org/" + (a.pathname.split('/')[1]) + "/imgboard.php?mode=report&no=" + this.parentNode.dataset.id;
-      id = Date.now();
-      set = "toolbar=0,scrollbars=0,location=0,status=1,menubar=0,resizable=1,width=685,height=200";
-      return window.open(url, id, set);
-    }
-  };
-
-  DownloadLink = {
-    init: function() {
-      var a;
-      if ($.el('a').download === void 0) {
-        return;
-      }
-      a = $.el('a', {
-        className: 'download_link',
-        textContent: 'Download file'
-      });
-      return Menu.addEntry({
-        el: a,
-        open: function(post) {
-          var fileText;
-          if (!post.img) {
-            return false;
-          }
-          a.href = post.img.parentNode.href;
-          fileText = post.fileInfo.firstElementChild;
-          a.download = Conf['File Info Formatting'] ? fileText.dataset.filename : $('span', fileText).title;
-          return true;
-        }
-      });
-    }
-  };
-
-  ArchiveLink = {
-    init: function() {
-      var a;
-      a = $.el('a', {
-        className: 'archive_link',
-        target: '_blank',
-        textContent: 'Archived post'
-      });
-      return Menu.addEntry({
-        el: a,
-        open: function(post) {
-          var href, path;
-          path = $('a[title="Highlight this post"]', post.el).pathname.split('/');
-          if ((href = Redirect.thread(path[1], path[3], post.ID)) === ("//boards.4chan.org/" + path[1] + "/")) {
-            return false;
-          }
-          a.href = href;
-          return true;
-        }
-      });
-    }
-  };
-
-  ThreadStats = {
-    init: function() {
-      var dialog;
-      dialog = UI.dialog('stats', 'bottom: 0; left: 0;', '<div class=move><span id=postcount>0</span> / <span id=imagecount>0</span></div>');
-      dialog.className = 'dialog';
-      $.add(d.body, dialog);
-      this.posts = this.images = 0;
-      this.imgLimit = (function() {
-        switch (g.BOARD) {
-          case 'a':
-          case 'b':
-          case 'v':
-          case 'co':
-          case 'mlp':
-            return 251;
-          case 'vg':
-            return 376;
-          default:
-            return 151;
-        }
-      })();
-      return Main.callbacks.push(this.node);
-    },
-    node: function(post) {
-      var imgcount;
-      if (post.isInlined) {
-        return;
-      }
-      $.id('postcount').textContent = ++ThreadStats.posts;
-      if (!post.img) {
-        return;
-      }
-      imgcount = $.id('imagecount');
-      imgcount.textContent = ++ThreadStats.images;
-      if (ThreadStats.images > ThreadStats.imgLimit) {
-        return $.addClass(imgcount, 'warning');
-      }
-    }
-  };
-
-  Unread = {
-    init: function() {
-      this.title = d.title;
-      $.on(d, 'QRPostSuccessful', this.post);
-      this.update();
-      $.on(window, 'scroll', Unread.scroll);
-      return Main.callbacks.push(this.node);
-    },
-    replies: [],
-    foresee: [],
-    post: function(e) {
-      return Unread.foresee.push(e.detail.postID);
-    },
-    node: function(post) {
-      var count, el, index;
-      if ((index = Unread.foresee.indexOf(post.ID)) !== -1) {
-        Unread.foresee.splice(index, 1);
-        return;
-      }
-      el = post.el;
-      if (el.hidden || /\bop\b/.test(post["class"]) || post.isInlined) {
-        return;
-      }
-      count = Unread.replies.push(el);
-      return Unread.update(count === 1);
-    },
-    scroll: function() {
-      var bottom, height, i, reply, _i, _len, _ref;
-      height = d.documentElement.clientHeight;
-      _ref = Unread.replies;
-      for (i = _i = 0, _len = _ref.length; _i < _len; i = ++_i) {
-        reply = _ref[i];
-        bottom = reply.getBoundingClientRect().bottom;
-        if (bottom > height) {
-          break;
-        }
-      }
-      if (i === 0) {
-        return;
-      }
-      Unread.replies = Unread.replies.slice(i);
-      return Unread.update(Unread.replies.length === 0);
-    },
-    setTitle: function(count) {
-      if (this.scheduled) {
-        clearTimeout(this.scheduled);
-        delete Unread.scheduled;
-        this.setTitle(count);
-        return;
-      }
-      return this.scheduled = setTimeout((function() {
-        return d.title = "(" + count + ") " + Unread.title;
-      }), 5);
-    },
-    update: function(updateFavicon) {
-      var count;
-      if (!g.REPLY) {
-        return;
-      }
-      count = this.replies.length;
-      if (Conf['Unread Count']) {
-        this.setTitle(count);
-      }
-      if (!(Conf['Unread Favicon'] && updateFavicon)) {
-        return;
-      }
-      if ($.engine === 'presto') {
-        $.rm(Favicon.el);
-      }
-      Favicon.el.href = g.dead ? count ? Favicon.unreadDead : Favicon.dead : count ? Favicon.unread : Favicon["default"];
-      if (g.dead) {
-        $.addClass(Favicon.el, 'dead');
-      } else {
-        $.rmClass(Favicon.el, 'dead');
-      }
-      if (count) {
-        $.addClass(Favicon.el, 'unread');
-      } else {
-        $.rmClass(Favicon.el, 'unread');
-      }
-      if ($.engine !== 'webkit') {
-        return $.add(d.head, Favicon.el);
->>>>>>> db3a3fbc
+    },
+    node: function() {
+      var link, nodes, _i, _len, _ref;
+      if (this.isClone || !this.file) {
+        return;
+      }
+      nodes = [];
+      _ref = Sauce.links;
+      for (_i = 0, _len = _ref.length; _i < _len; _i++) {
+        link = _ref[_i];
+        nodes.push($.tn('\u00A0'), link(this));
       }
       return $.add(this.file.info, nodes);
     }
@@ -3414,7 +2231,6 @@
 
   RevealSpoilers = {
     init: function() {
-<<<<<<< HEAD
       return Post.prototype.callbacks.push({
         name: 'Reveal Spoilers',
         cb: this.node
@@ -3450,174 +2266,6 @@
       _ref1 = this.file, thumb = _ref1.thumb, URL = _ref1.URL;
       if (!(/gif$/.test(URL) && !/spoiler/.test(thumb.src))) {
         return;
-=======
-      var href;
-      if (this.el) {
-        return;
-      }
-      this.el = $('link[rel="shortcut icon"]', d.head);
-      this.el.type = 'image/x-icon';
-      href = this.el.href;
-      this.SFW = /ws.ico$/.test(href);
-      this["default"] = href;
-      return this["switch"]();
-    },
-    "switch": function() {
-      switch (Conf['favicon']) {
-        case 'ferongr':
-          this.unreadDead = 'data:image/gif;base64,R0lGODlhEAAQAOMHAOgLAnMFAL8AAOgLAukMA/+AgP+rq////////////////////////////////////yH5BAEKAAcALAAAAAAQABAAAARZ8MhJ6xwDWIBv+AM1fEEIBIVRlNKYrtpIECuGzuwpCLg974EYiXUYkUItjGbC6VQ4omXFiKROA6qSy0A8nAo9GS3YCswIWnOvLAi0be23Z1QtdSUaqXcviQAAOw==';
-          this.unreadSFW = 'data:image/gif;base64,R0lGODlhEAAQAOMHAADX8QBwfgC2zADX8QDY8nnl8qLp8v///////////////////////////////////yH5BAEKAAcALAAAAAAQABAAAARZ8MhJ6xwDWIBv+AM1fEEIBIVRlNKYrtpIECuGzuwpCLg974EYiXUYkUItjGbC6VQ4omXFiKROA6qSy0A8nAo9GS3YCswIWnOvLAi0be23Z1QtdSUaqXcviQAAOw==';
-          this.unreadNSFW = 'data:image/gif;base64,R0lGODlhEAAQAOMHAFT+ACh5AEncAFT+AFX/Acz/su7/5v///////////////////////////////////yH5BAEKAAcALAAAAAAQABAAAARZ8MhJ6xwDWIBv+AM1fEEIBIVRlNKYrtpIECuGzuwpCLg974EYiXUYkUItjGbC6VQ4omXFiKROA6qSy0A8nAo9GS3YCswIWnOvLAi0be23Z1QtdSUaqXcviQAAOw==';
-          break;
-        case 'xat-':
-          this.unreadDead = 'data:image/png;base64,iVBORw0KGgoAAAANSUhEUgAAABAAAAAQCAYAAAAf8/9hAAAA2ElEQVQ4y61TQQrCMBDMQ8WDIEV6LbT2A4og2Hq0veo7fIAH04dY9N4xmyYlpGmI2MCQTWYy3Wy2DAD7B2wWAzWgcTgVeZKlZRxHNYFi2jM18oBh0IcKtC6ixf22WT4IFLs0owxswXu9egm0Ls6bwfCFfNsJYJKfqoEkd3vgUgFVLWObtzNgVKyruC+ljSzr5OEnBzjvjcQecaQhbZgBb4CmGQw+PoMkTUtdbd8VSEPakcGxPOcsoIgUKy0LecY29BmdBrqRfjIwZ93KLs5loHvBnL3cLH/jF+C/+z5dgUysAAAAAElFTkSuQmCC';
-          this.unreadSFW = 'data:image/png;base64,iVBORw0KGgoAAAANSUhEUgAAABAAAAAQCAYAAAAf8/9hAAAA30lEQVQ4y2P4//8/AyWYgSoGQMF/GJ7Y11VVUVoyKTM9ey4Ig9ggMWQ1YA1IBvzXm34YjkH8mPyJB+Nqlp8FYRAbmxoMF6ArSNrw6T0Qf8Amh9cFMEWVR/7/A+L/uORxhgEIt5/+/3/2lf//5wAxiI0uj+4CBlBgxVUvOwtydgXQZpDmi2/+/7/0GmIQSAwkB1IDUkuUAZeABlx+g2zAZ9wGlAOjChba+LwAUgNSi2HA5Am9VciBhSsQQWyoWgZiovEDsdGI1QBYQiLJAGQalpSxyWEzAJYWkGm8clTJjQCZ1hkoVG0CygAAAABJRU5ErkJggg==';
-          this.unreadNSFW = 'data:image/png;base64,iVBORw0KGgoAAAANSUhEUgAAABAAAAAQCAYAAAAf8/9hAAAA4ElEQVQ4y2P4//8/AyWYgSoGQMF/GJ7YNbGqrKRiUnp21lwQBrFBYshqwBqQDPifdsYYjkH8mInxB+OWx58FYRAbmxoMF6ArKPmU9B6IP2CTw+sCmKKe/5X/gPg/LnmcYQDCs/63/1/9fzYQzwGz0eXRXcAACqy4ZfFnQc7u+V/xD6T55v+LQHwJbBBIDCQHUgNSS5QBt4Cab/2/jDDgMx4DykrKJ8FCG58XQGpAajEMmNw7uQo5sHAFIogNVctATDR+IDYasRoAS0gkGYBMw5IyNjlsBsDSAjKNV44quREAx58Mr9vt5wQAAAAASUVORK5CYII=';
-          break;
-        case 'Mayhem':
-          this.unreadDead = 'data:image/png;base64,iVBORw0KGgoAAAANSUhEUgAAABAAAAAQCAYAAAAf8/9hAAABIUlEQVQ4jZ2ScWuDMBDFgw4pIkU0WsoQkWAYIkXZH4N9/+/V3dmfXSrKYIFHwt17j8vdGWNMIkgFuaDgzgQnwRs4EQs5KdolUQtagRN0givEDBTEOjgtGs0Zq8F7cKqqusVxrMQLaDUWcjBSrXkn8gs51tpJSWLk9b3HUa0aNIL5gPBR1/V4kJvR7lTwl8GmAm1Gf9+c3S+89qBHa8502AsmSrtBaEBPbIbj0ah2madlNAPEccdgJDfAtWifBjqWKShRBT6KoiH8QlEUn/qt0CCjnNdmPUwmFWzj9Oe6LpKuZXcwqq88z78Pch3aZU3dPwwc2sWlfZKCW5tWluV8kGvXClLm6dYN4/aUqfCbnEOzNDGhGZbNargvxCzvMGfRJD8UaDVvgkzo6QAAAABJRU5ErkJggg==';
-          this.unreadSFW = 'data:image/png;base64,iVBORw0KGgoAAAANSUhEUgAAABAAAAAQCAYAAAAf8/9hAAABCElEQVQ4jZ2S4crCMAxF+0OGDJEPKYrIGKOsiJSx/fJRfSAfTJNyKqXfiuDg0C25N2RJjTGmEVrhTzhw7oStsIEtsVzT4o2Jo9ALThiEM8IdHIgNaHo8mjNWg6/ske8bohPo+63QOLzmooHp8fyAICBSQkVz0QKdsFQEV6WSW/D+7+BbgbIDHcb4Kp61XyjyI16zZ8JemGltQtDBSGxB4/GoN+7TpkkjDCsFArm0IYv3U0BbnYtf8BCy+JytsE0X6VyuKhPPK/GAJ14kvZZDZVV3pZIb8MZr6n4o4PDGKn0S5SdDmyq5PnXQsk+Xbhinp03FFzmHJw6xYRiWm9VxnohZ3vOcxdO8ARmXRvbWdtzQAAAAAElFTkSuQmCC';
-          this.unreadNSFW = 'data:image/png;base64,iVBORw0KGgoAAAANSUhEUgAAABAAAAAQCAYAAAAf8/9hAAABCklEQVQ4jZ2S0WrDMAxF/TBCCKWMYhZKCSGYmFJMSNjD/mhf239qJXNcjBdTWODgRLpXKJKNMaYROuFTOHEehFb4gJZYrunwxsSXMApOmIQzwgOciE1oRjyaM1aDj+yR7xuiHvT9VmgcXnPRwO/9+wWCgEgJFc1FCwzCVhFclUpuw/u3g3cFyg50GPOjePZ+ocjPeM2RCXthpbUFwQAzsQ2Nx6PeuE+bJo0w7BQI5NKGLN5XAW11LX7BQ8jia7bCLl2kc7mqTLzuxAOeeJH0Wk6VVf0oldyEN15T948CDm+sMiZRfjK0pZIbUwcd+3TphnF62lR8kXN44hAbhmG5WQNnT8zynucsnuYJhFpBfkMzqD4AAAAASUVORK5CYII=';
-          break;
-        case 'Original':
-          this.unreadDead = 'data:image/gif;base64,R0lGODlhEAAQAKECAAAAAP8AAP///////yH5BAEKAAMALAAAAAAQABAAAAI/nI95wsqygIRxDgGCBhTrwF3Zxowg5H1cSopS6FrGQ82PU1951ckRmYKJVCXizLRC9kAnT0aIiR6lCFT1cigAADs=';
-          this.unreadSFW = 'data:image/gif;base64,R0lGODlhEAAQAKECAAAAAC6Xw////////yH5BAEKAAMALAAAAAAQABAAAAI/nI95wsqygIRxDgGCBhTrwF3Zxowg5H1cSopS6FrGQ82PU1951ckRmYKJVCXizLRC9kAnT0aIiR6lCFT1cigAADs=';
-          this.unreadNSFW = 'data:image/gif;base64,R0lGODlhEAAQAKECAAAAAGbMM////////yH5BAEKAAMALAAAAAAQABAAAAI/nI95wsqygIRxDgGCBhTrwF3Zxowg5H1cSopS6FrGQ82PU1951ckRmYKJVCXizLRC9kAnT0aIiR6lCFT1cigAADs=';
-      }
-      return this.unread = this.SFW ? this.unreadSFW : this.unreadNSFW;
-    },
-    empty: 'data:image/gif;base64,R0lGODlhEAAQAJEAAAAAAP///9vb2////yH5BAEAAAMALAAAAAAQABAAAAIvnI+pq+D9DBAUoFkPFnbs7lFZKIJOJJ3MyraoB14jFpOcVMpzrnF3OKlZYsMWowAAOw==',
-    dead: 'data:image/gif;base64,R0lGODlhEAAQAKECAAAAAP8AAP///////yH5BAEKAAIALAAAAAAQABAAAAIvlI+pq+D9DAgUoFkPDlbs7lFZKIJOJJ3MyraoB14jFpOcVMpzrnF3OKlZYsMWowAAOw=='
-  };
-
-  Redirect = {
-    image: function(board, filename) {
-      switch (board) {
-        case 'a':
-        case 'jp':
-        case 'm':
-        case 'q':
-        case 'sp':
-        case 'tg':
-        case 'vg':
-        case 'wsg':
-          return "//archive.foolz.us/" + board + "/full_image/" + filename;
-        case 'u':
-          return "//nsfw.foolz.us/" + board + "/full_image/" + filename;
-        case 'ck':
-        case 'lit':
-          return "//fuuka.warosu.org/" + board + "/full_image/" + filename;
-        case 'cgl':
-        case 'g':
-        case 'w':
-          return "//archive.rebeccablacktech.com/" + board + "/full_image/" + filename;
-        case 'an':
-        case 'k':
-        case 'toy':
-        case 'x':
-          return "http://archive.heinessen.com/" + board + "/full_image/" + filename;
-      }
-    },
-    post: function(board, postID) {
-      switch (board) {
-        case 'a':
-        case 'co':
-        case 'jp':
-        case 'm':
-        case 'q':
-        case 'sp':
-        case 'tg':
-        case 'tv':
-        case 'v':
-        case 'vg':
-        case 'wsg':
-        case 'dev':
-        case 'foolz':
-          return "//archive.foolz.us/_/api/chan/post/?board=" + board + "&num=" + postID;
-        case 'u':
-        case 'kuku':
-          return "//nsfw.foolz.us/_/api/chan/post/?board=" + board + "&num=" + postID;
-      }
-    },
-    thread: function(board, threadID, postID) {
-      var path, url;
-      if (postID) {
-        postID = postID.match(/\d+/)[0];
-      }
-      path = threadID ? "" + board + "/thread/" + threadID : "" + board + "/post/" + postID;
-      switch (board) {
-        case 'a':
-        case 'co':
-        case 'jp':
-        case 'm':
-        case 'q':
-        case 'sp':
-        case 'tg':
-        case 'tv':
-        case 'v':
-        case 'vg':
-        case 'wsg':
-        case 'dev':
-        case 'foolz':
-          url = "//archive.foolz.us/" + path + "/";
-          if (threadID && postID) {
-            url += "#" + postID;
-          }
-          break;
-        case 'u':
-        case 'kuku':
-          url = "//nsfw.foolz.us/" + path + "/";
-          if (threadID && postID) {
-            url += "#" + postID;
-          }
-          break;
-        case 'ck':
-        case 'lit':
-          url = "//fuuka.warosu.org/" + path;
-          if (threadID && postID) {
-            url += "#p" + postID;
-          }
-          break;
-        case 'diy':
-        case 'g':
-        case 'sci':
-          url = "//archive.installgentoo.net/" + path;
-          if (threadID && postID) {
-            url += "#p" + postID;
-          }
-          break;
-        case 'cgl':
-        case 'mu':
-        case 'soc':
-        case 'w':
-          url = "//archive.rebeccablacktech.com/" + path;
-          if (threadID && postID) {
-            url += "#p" + postID;
-          }
-          break;
-        case 'an':
-        case 'fit':
-        case 'k':
-        case 'mlp':
-        case 'r9k':
-        case 'toy':
-        case 'x':
-          url = "http://archive.heinessen.com/" + path;
-          if (threadID && postID) {
-            url += "#p" + postID;
-          }
-          break;
-        case 'e':
-          url = "https://www.cliché.net/4chan/cgi-board.pl/" + path;
-          if (threadID && postID) {
-            url += "#p" + postID;
-          }
-          break;
-        default:
-          if (threadID) {
-            url = "//boards.4chan.org/" + board + "/";
-          }
->>>>>>> db3a3fbc
       }
       if (this.file.isSpoiler) {
         style = thumb.style;
@@ -3714,1054 +2362,6 @@
     }
   };
 
-<<<<<<< HEAD
-=======
-  AutoGif = {
-    init: function() {
-      var _ref;
-      if ((_ref = g.BOARD) === 'gif' || _ref === 'wsg') {
-        return;
-      }
-      return Main.callbacks.push(this.node);
-    },
-    node: function(post) {
-      var gif, img, src;
-      img = post.img;
-      if (post.el.hidden || !img) {
-        return;
-      }
-      src = img.parentNode.href;
-      if (/gif$/.test(src) && !/spoiler/.test(img.src)) {
-        gif = $.el('img');
-        $.on(gif, 'load', function() {
-          return img.src = src;
-        });
-        return gif.src = src;
-      }
-    }
-  };
-
-  ImageExpand = {
-    init: function() {
-      Main.callbacks.push(this.node);
-      return this.dialog();
-    },
-    node: function(post) {
-      var a;
-      if (!post.img) {
-        return;
-      }
-      a = post.img.parentNode;
-      $.on(a, 'click', ImageExpand.cb.toggle);
-      if (ImageExpand.on && !post.el.hidden) {
-        return ImageExpand.expand(post.img);
-      }
-    },
-    cb: {
-      toggle: function(e) {
-        if (e.shiftKey || e.altKey || e.ctrlKey || e.metaKey || e.button !== 0) {
-          return;
-        }
-        e.preventDefault();
-        return ImageExpand.toggle(this);
-      },
-      all: function() {
-        var i, thumb, thumbs, _i, _j, _k, _len, _len1, _len2, _ref;
-        ImageExpand.on = this.checked;
-        if (ImageExpand.on) {
-          thumbs = $$('img[data-md5]');
-          if (Conf['Expand From Current']) {
-            for (i = _i = 0, _len = thumbs.length; _i < _len; i = ++_i) {
-              thumb = thumbs[i];
-              if (thumb.getBoundingClientRect().top > 0) {
-                break;
-              }
-            }
-            thumbs = thumbs.slice(i);
-          }
-          for (_j = 0, _len1 = thumbs.length; _j < _len1; _j++) {
-            thumb = thumbs[_j];
-            ImageExpand.expand(thumb);
-          }
-        } else {
-          _ref = $$('img[data-md5][hidden]');
-          for (_k = 0, _len2 = _ref.length; _k < _len2; _k++) {
-            thumb = _ref[_k];
-            ImageExpand.contract(thumb);
-          }
-        }
-      },
-      typeChange: function() {
-        var klass;
-        switch (this.value) {
-          case 'full':
-            klass = '';
-            break;
-          case 'fit width':
-            klass = 'fitwidth';
-            break;
-          case 'fit height':
-            klass = 'fitheight';
-            break;
-          case 'fit screen':
-            klass = 'fitwidth fitheight';
-        }
-        $.id('delform').className = klass;
-        if (/\bfitheight\b/.test(klass)) {
-          $.on(window, 'resize', ImageExpand.resize);
-          if (!ImageExpand.style) {
-            ImageExpand.style = $.addStyle('');
-          }
-          return ImageExpand.resize();
-        } else if (ImageExpand.style) {
-          return $.off(window, 'resize', ImageExpand.resize);
-        }
-      }
-    },
-    toggle: function(a) {
-      var rect, thumb;
-      thumb = a.firstChild;
-      if (thumb.hidden) {
-        rect = a.getBoundingClientRect();
-        if ($.engine === 'webkit') {
-          if (rect.top < 0) {
-            d.body.scrollTop += rect.top - 42;
-          }
-          if (rect.left < 0) {
-            d.body.scrollLeft += rect.left;
-          }
-        } else {
-          if (rect.top < 0) {
-            d.documentElement.scrollTop += rect.top - 42;
-          }
-          if (rect.left < 0) {
-            d.documentElement.scrollLeft += rect.left;
-          }
-        }
-        return ImageExpand.contract(thumb);
-      } else {
-        return ImageExpand.expand(thumb);
-      }
-    },
-    contract: function(thumb) {
-      thumb.hidden = false;
-      thumb.nextSibling.hidden = true;
-      return $.rmClass(thumb.parentNode.parentNode.parentNode, 'image_expanded');
-    },
-    expand: function(thumb, url) {
-      var a, img;
-      if ($.x('ancestor-or-self::*[@hidden]', thumb)) {
-        return;
-      }
-      thumb.hidden = true;
-      $.addClass(thumb.parentNode.parentNode.parentNode, 'image_expanded');
-      if (img = thumb.nextSibling) {
-        img.hidden = false;
-        return;
-      }
-      a = thumb.parentNode;
-      img = $.el('img', {
-        src: url || a.href
-      });
-      $.on(img, 'error', ImageExpand.error);
-      return $.add(a, img);
-    },
-    error: function() {
-      var src, thumb, timeoutID, url;
-      thumb = this.previousSibling;
-      ImageExpand.contract(thumb);
-      $.rm(this);
-      src = this.src.split('/');
-      if (!(src[2] === 'images.4chan.org' && (url = Redirect.image(src[3], src[5])))) {
-        if (g.dead) {
-          return;
-        }
-        url = "//images.4chan.org/" + src[3] + "/src/" + src[5];
-      }
-      if ($.engine !== 'webkit' && url.split('/')[2] === 'images.4chan.org') {
-        return;
-      }
-      timeoutID = setTimeout(ImageExpand.expand, 10000, thumb, url);
-      if ($.engine !== 'webkit' || url.split('/')[2] !== 'images.4chan.org') {
-        return;
-      }
-      return $.ajax(url, {
-        onreadystatechange: (function() {
-          if (this.status === 404) {
-            return clearTimeout(timeoutID);
-          }
-        })
-      }, {
-        type: 'head'
-      });
-    },
-    dialog: function() {
-      var controls, imageType, select;
-      controls = $.el('div', {
-        id: 'imgControls',
-        innerHTML: "<select id=imageType name=imageType><option value=full>Full</option><option value='fit width'>Fit Width</option><option value='fit height'>Fit Height</option value='fit screen'><option value='fit screen'>Fit Screen</option></select><label>Expand Images<input type=checkbox id=imageExpand></label>"
-      });
-      imageType = $.get('imageType', 'full');
-      select = $('select', controls);
-      select.value = imageType;
-      ImageExpand.cb.typeChange.call(select);
-      $.on(select, 'change', $.cb.value);
-      $.on(select, 'change', ImageExpand.cb.typeChange);
-      $.on($('input', controls), 'click', ImageExpand.cb.all);
-      return $.prepend($.id('delform'), controls);
-    },
-    resize: function() {
-      return ImageExpand.style.textContent = ".fitheight img[data-md5] + img {max-height:" + d.documentElement.clientHeight + "px;}";
-    }
-  };
-
-  Main = {
-    init: function() {
-      var cutoff, hiddenThreads, id, key, now, path, pathname, temp, timestamp, val, _ref;
-      Main.flatten(null, Config);
-      path = location.pathname;
-      pathname = path.slice(1).split('/');
-      g.BOARD = pathname[0], temp = pathname[1];
-      if (temp === 'res') {
-        g.REPLY = true;
-        g.THREAD_ID = pathname[2];
-      }
-      for (key in Conf) {
-        val = Conf[key];
-        Conf[key] = $.get(key, val);
-      }
-      switch (location.hostname) {
-        case 'sys.4chan.org':
-          if (/report/.test(location.search)) {
-            $.ready(function() {
-              var field, form;
-              form = $('form');
-              field = $.id('recaptcha_response_field');
-              $.on(field, 'keydown', function(e) {
-                if (e.keyCode === 8 && !e.target.value) {
-                  return window.location = 'javascript:Recaptcha.reload()';
-                }
-              });
-              return $.on(form, 'submit', function(e) {
-                var response;
-                e.preventDefault();
-                response = field.value.trim();
-                if (!/\s/.test(response)) {
-                  field.value = "" + response + " " + response;
-                }
-                return form.submit();
-              });
-            });
-          }
-          return;
-        case 'images.4chan.org':
-          $.ready(function() {
-            var url;
-            if (/^4chan - 404/.test(d.title) && Conf['404 Redirect']) {
-              path = location.pathname.split('/');
-              url = Redirect.image(path[1], path[3]);
-              if (url) {
-                return location.href = url;
-              }
-            }
-          });
-          return;
-      }
-      if (Conf['Disable 4chan\'s extension']) {
-        localStorage.setItem('4chan-settings', '{"disableAll":true}');
-      }
-      Options.init();
-      if (Conf['Quick Reply'] && Conf['Hide Original Post Form']) {
-        Main.css += '#postForm { display: none; }';
-      }
-      $.addStyle(Main.css);
-      now = Date.now();
-      if (Conf['Check for Updates'] && $.get('lastUpdate', 0) < now - 6 * $.HOUR) {
-        $.ready(function() {
-          $.on(window, 'message', Main.message);
-          $.set('lastUpdate', now);
-          return $.add(d.head, $.el('script', {
-            src: 'https://github.com/MayhemYDG/4chan-x/raw/master/latest.js'
-          }));
-        });
-      }
-      g.hiddenReplies = $.get("hiddenReplies/" + g.BOARD + "/", {});
-      if ($.get('lastChecked', 0) < now - 1 * $.DAY) {
-        $.set('lastChecked', now);
-        cutoff = now - 7 * $.DAY;
-        hiddenThreads = $.get("hiddenThreads/" + g.BOARD + "/", {});
-        for (id in hiddenThreads) {
-          timestamp = hiddenThreads[id];
-          if (timestamp < cutoff) {
-            delete hiddenThreads[id];
-          }
-        }
-        _ref = g.hiddenReplies;
-        for (id in _ref) {
-          timestamp = _ref[id];
-          if (timestamp < cutoff) {
-            delete g.hiddenReplies[id];
-          }
-        }
-        $.set("hiddenThreads/" + g.BOARD + "/", hiddenThreads);
-        $.set("hiddenReplies/" + g.BOARD + "/", g.hiddenReplies);
-      }
-      if (Conf['Filter']) {
-        Filter.init();
-      }
-      if (Conf['Reply Hiding']) {
-        ReplyHiding.init();
-      }
-      if (Conf['Filter'] || Conf['Reply Hiding']) {
-        StrikethroughQuotes.init();
-      }
-      if (Conf['Anonymize']) {
-        Anonymize.init();
-      }
-      if (Conf['Time Formatting']) {
-        Time.init();
-      }
-      if (Conf['File Info Formatting']) {
-        FileInfo.init();
-      }
-      if (Conf['Sauce']) {
-        Sauce.init();
-      }
-      if (Conf['Reveal Spoilers']) {
-        RevealSpoilers.init();
-      }
-      if (Conf['Image Auto-Gif']) {
-        AutoGif.init();
-      }
-      if (Conf['Image Hover']) {
-        ImageHover.init();
-      }
-      if (Conf['Menu']) {
-        Menu.init();
-        if (Conf['Report Link']) {
-          ReportLink.init();
-        }
-        if (Conf['Delete Link']) {
-          DeleteLink.init();
-        }
-        if (Conf['Filter']) {
-          Filter.menuInit();
-        }
-        if (Conf['Download Link']) {
-          DownloadLink.init();
-        }
-        if (Conf['Archive Link']) {
-          ArchiveLink.init();
-        }
-      }
-      if (Conf['Resurrect Quotes']) {
-        Quotify.init();
-      }
-      if (Conf['Quote Inline']) {
-        QuoteInline.init();
-      }
-      if (Conf['Quote Preview']) {
-        QuotePreview.init();
-      }
-      if (Conf['Quote Backlinks']) {
-        QuoteBacklink.init();
-      }
-      if (Conf['Indicate OP quote']) {
-        QuoteOP.init();
-      }
-      if (Conf['Indicate Cross-thread Quotes']) {
-        QuoteCT.init();
-      }
-      return $.ready(Main.ready);
-    },
-    ready: function() {
-      var MutationObserver, a, board, nav, node, nodes, observer, _i, _j, _len, _len1, _ref, _ref1;
-      if (/^4chan - 404/.test(d.title)) {
-        if (Conf['404 Redirect'] && /^\d+$/.test(g.THREAD_ID)) {
-          location.href = Redirect.thread(g.BOARD, g.THREAD_ID, location.hash);
-        }
-        return;
-      }
-      if (!$.id('navtopright')) {
-        return;
-      }
-      $.addClass(d.body, $.engine);
-      $.addClass(d.body, 'fourchan_x');
-      _ref = ['boardNavDesktop', 'boardNavDesktopFoot'];
-      for (_i = 0, _len = _ref.length; _i < _len; _i++) {
-        nav = _ref[_i];
-        if (a = $("a[href$='/" + g.BOARD + "/']", $.id(nav))) {
-          $.addClass(a, 'current');
-        }
-      }
-      Favicon.init();
-      if (Conf['Quick Reply']) {
-        QR.init();
-      }
-      if (Conf['Image Expansion']) {
-        ImageExpand.init();
-      }
-      if (Conf['Thread Watcher']) {
-        setTimeout(function() {
-          return Watcher.init();
-        });
-      }
-      if (Conf['Keybinds']) {
-        setTimeout(function() {
-          return Keybinds.init();
-        });
-      }
-      if (g.REPLY) {
-        if (Conf['Thread Updater']) {
-          setTimeout(function() {
-            return Updater.init();
-          });
-        }
-        if (Conf['Thread Stats']) {
-          ThreadStats.init();
-        }
-        if (Conf['Reply Navigation']) {
-          setTimeout(function() {
-            return Nav.init();
-          });
-        }
-        if (Conf['Post in Title']) {
-          TitlePost.init();
-        }
-        if (Conf['Unread Count'] || Conf['Unread Favicon']) {
-          Unread.init();
-        }
-      } else {
-        if (Conf['Thread Hiding']) {
-          ThreadHiding.init();
-        }
-        if (Conf['Thread Expansion']) {
-          setTimeout(function() {
-            return ExpandThread.init();
-          });
-        }
-        if (Conf['Comment Expansion']) {
-          setTimeout(function() {
-            return ExpandComment.init();
-          });
-        }
-        if (Conf['Index Navigation']) {
-          setTimeout(function() {
-            return Nav.init();
-          });
-        }
-      }
-      board = $('.board');
-      nodes = [];
-      _ref1 = $$('.postContainer', board);
-      for (_j = 0, _len1 = _ref1.length; _j < _len1; _j++) {
-        node = _ref1[_j];
-        nodes.push(Main.preParse(node));
-      }
-      Main.node(nodes, true);
-      Main.hasCodeTags = !!$('script[src^="//static.4chan.org/js/prettify/prettify"]');
-      if (MutationObserver = window.MutationObserver || window.WebKitMutationObserver || window.OMutationObserver) {
-        observer = new MutationObserver(Main.observer);
-        observer.observe(board, {
-          childList: true,
-          subtree: true
-        });
-      } else {
-        $.on(board, 'DOMNodeInserted', Main.listener);
-      }
-    },
-    flatten: function(parent, obj) {
-      var key, val;
-      if (obj instanceof Array) {
-        Conf[parent] = obj[0];
-      } else if (typeof obj === 'object') {
-        for (key in obj) {
-          val = obj[key];
-          Main.flatten(key, val);
-        }
-      } else {
-        Conf[parent] = obj;
-      }
-    },
-    message: function(e) {
-      var version;
-      version = e.data.version;
-      if (version && version !== Main.version && confirm('An updated version of 4chan X is available, would you like to install it now?')) {
-        return window.location = "https://raw.github.com/mayhemydg/4chan-x/" + version + "/4chan_x.user.js";
-      }
-    },
-    preParse: function(node) {
-      var el, img, parentClass, post;
-      parentClass = node.parentNode.className;
-      el = $('.post', node);
-      post = {
-        root: node,
-        el: el,
-        "class": el.className,
-        ID: el.id.match(/\d+$/)[0],
-        threadID: g.THREAD_ID || $.x('ancestor::div[parent::div[@class="board"]]', node).id.match(/\d+$/)[0],
-        isArchived: /\barchivedPost\b/.test(parentClass),
-        isInlined: /\binline\b/.test(parentClass),
-        isCrosspost: /\bcrosspost\b/.test(parentClass),
-        blockquote: el.lastElementChild,
-        quotes: el.getElementsByClassName('quotelink'),
-        backlinks: el.getElementsByClassName('backlink'),
-        fileInfo: false,
-        img: false
-      };
-      if (img = $('img[data-md5]', el)) {
-        post.fileInfo = img.parentNode.previousElementSibling;
-        post.img = img;
-      }
-      Main.prettify(post.blockquote);
-      return post;
-    },
-    node: function(nodes, notify) {
-      var callback, node, _i, _j, _len, _len1, _ref;
-      _ref = Main.callbacks;
-      for (_i = 0, _len = _ref.length; _i < _len; _i++) {
-        callback = _ref[_i];
-        try {
-          for (_j = 0, _len1 = nodes.length; _j < _len1; _j++) {
-            node = nodes[_j];
-            callback(node);
-          }
-        } catch (err) {
-          if (notify) {
-            alert("4chan X (" + Main.version + ") error: " + err.message + "\nReport the bug at mayhemydg.github.com/4chan-x/#bug-report\n\nURL: " + window.location + "\n" + err.stack);
-          }
-        }
-      }
-    },
-    observer: function(mutations) {
-      var addedNode, mutation, nodes, _i, _j, _len, _len1, _ref;
-      nodes = [];
-      for (_i = 0, _len = mutations.length; _i < _len; _i++) {
-        mutation = mutations[_i];
-        _ref = mutation.addedNodes;
-        for (_j = 0, _len1 = _ref.length; _j < _len1; _j++) {
-          addedNode = _ref[_j];
-          if (/\bpostContainer\b/.test(addedNode.className)) {
-            nodes.push(Main.preParse(addedNode));
-          }
-        }
-      }
-      if (nodes.length) {
-        return Main.node(nodes);
-      }
-    },
-    listener: function(e) {
-      var target;
-      target = e.target;
-      if (/\bpostContainer\b/.test(target.className)) {
-        return Main.node([Main.preParse(target)]);
-      }
-    },
-    prettify: function(bq) {
-      var code;
-      if (!Main.hasCodeTags) {
-        return;
-      }
-      code = function() {
-        var pre, _i, _len, _ref;
-        _ref = document.getElementById('_id_').getElementsByClassName('prettyprint');
-        for (_i = 0, _len = _ref.length; _i < _len; _i++) {
-          pre = _ref[_i];
-          pre.innerHTML = prettyPrintOne(pre.innerHTML.replace(/\s/g, '&nbsp;'));
-        }
-      };
-      return $.globalEval(("(" + code + ")()").replace('_id_', bq.id));
-    },
-    namespace: '4chan_x.',
-    version: '2.35.0',
-    callbacks: [],
-    css: '\
-/* dialog styling */\
-.dialog.reply {\
-  display: block;\
-  border: 1px solid rgba(0,0,0,.25);\
-  padding: 0;\
-}\
-.move {\
-  cursor: move;\
-}\
-label, .favicon {\
-  cursor: pointer;\
-}\
-a[href="javascript:;"] {\
-  text-decoration: none;\
-}\
-.warning {\
-  color: red;\
-}\
-\
-.hide_thread_button:not(.hidden_thread) {\
-  float: left;\
-}\
-\
-.thread > .hidden_thread ~ *,\
-[hidden],\
-#content > [name=tab]:not(:checked) + div,\
-#updater:not(:hover) > :not(.move),\
-.autohide:not(:hover) > form,\
-#qp input, .forwarded {\
-  display: none !important;\
-}\
-\
-.menu_button {\
-  display: inline-block;\
-}\
-.menu_button > span {\
-  border-top:   .5em solid;\
-  border-right: .3em solid transparent;\
-  border-left:  .3em solid transparent;\
-  display: inline-block;\
-  margin: 2px;\
-  vertical-align: middle;\
-}\
-#menu {\
-  position: absolute;\
-  outline: none;\
-}\
-.entry {\
-  border-bottom: 1px solid rgba(0, 0, 0, .25);\
-  cursor: pointer;\
-  display: block;\
-  outline: none;\
-  padding: 3px 7px;\
-  position: relative;\
-  text-decoration: none;\
-  white-space: nowrap;\
-}\
-.entry:last-child {\
-  border: none;\
-}\
-.focused.entry {\
-  background: rgba(255, 255, 255, .33);\
-}\
-.entry.hasSubMenu {\
-  padding-right: 1.5em;\
-}\
-.hasSubMenu::after {\
-  content: "";\
-  border-left:   .5em solid;\
-  border-top:    .3em solid transparent;\
-  border-bottom: .3em solid transparent;\
-  display: inline-block;\
-  margin: .3em;\
-  position: absolute;\
-  right: 3px;\
-}\
-.hasSubMenu:not(.focused) > .subMenu {\
-  display: none;\
-}\
-.subMenu {\
-  position: absolute;\
-  left: 100%;\
-  top: 0;\
-  margin-top: -1px;\
-}\
-\
-h1 {\
-  text-align: center;\
-}\
-#qr > .move {\
-  min-width: 300px;\
-  overflow: hidden;\
-  box-sizing: border-box;\
-  -moz-box-sizing: border-box;\
-  padding: 0 2px;\
-}\
-#qr > .move > span {\
-  float: right;\
-}\
-#autohide, .close, #qr select, #dump, .remove, .captchaimg, #qr div.warning {\
-  cursor: pointer;\
-}\
-#qr select,\
-#qr > form {\
-  margin: 0;\
-}\
-#dump {\
-  background: -webkit-linear-gradient(#EEE, #CCC);\
-  background: -moz-linear-gradient(#EEE, #CCC);\
-  background: -o-linear-gradient(#EEE, #CCC);\
-  background: linear-gradient(#EEE, #CCC);\
-  width: 10%;\
-}\
-.gecko #dump {\
-  padding: 1px 0 2px;\
-}\
-#dump:hover, #dump:focus {\
-  background: -webkit-linear-gradient(#FFF, #DDD);\
-  background: -moz-linear-gradient(#FFF, #DDD);\
-  background: -o-linear-gradient(#FFF, #DDD);\
-  background: linear-gradient(#FFF, #DDD);\
-}\
-#dump:active, .dump #dump:not(:hover):not(:focus) {\
-  background: -webkit-linear-gradient(#CCC, #DDD);\
-  background: -moz-linear-gradient(#CCC, #DDD);\
-  background: -o-linear-gradient(#CCC, #DDD);\
-  background: linear-gradient(#CCC, #DDD);\
-}\
-#qr:not(.dump) #replies, .dump > form > label {\
-  display: none;\
-}\
-#replies {\
-  display: block;\
-  height: 100px;\
-  position: relative;\
-  -webkit-user-select: none;\
-  -moz-user-select: none;\
-  -o-user-select: none;\
-  user-select: none;\
-}\
-#replies > div {\
-  counter-reset: thumbnails;\
-  top: 0; right: 0; bottom: 0; left: 0;\
-  margin: 0; padding: 0;\
-  overflow: hidden;\
-  position: absolute;\
-  white-space: pre;\
-}\
-#replies > div:hover {\
-  bottom: -10px;\
-  overflow-x: auto;\
-  z-index: 1;\
-}\
-.thumbnail {\
-  background-color: rgba(0,0,0,.2) !important;\
-  background-position: 50% 20% !important;\
-  background-size: cover !important;\
-  border: 1px solid #666;\
-  box-sizing: border-box;\
-  -moz-box-sizing: border-box;\
-  cursor: move;\
-  display: inline-block;\
-  height: 90px; width: 90px;\
-  margin: 5px; padding: 2px;\
-  opacity: .5;\
-  outline: none;\
-  overflow: hidden;\
-  position: relative;\
-  text-shadow: 0 1px 1px #000;\
-  -webkit-transition: opacity .25s ease-in-out;\
-  -moz-transition: opacity .25s ease-in-out;\
-  -o-transition: opacity .25s ease-in-out;\
-  transition: opacity .25s ease-in-out;\
-  vertical-align: top;\
-}\
-.thumbnail:hover, .thumbnail:focus {\
-  opacity: .9;\
-}\
-.thumbnail#selected {\
-  opacity: 1;\
-}\
-.thumbnail::before {\
-  counter-increment: thumbnails;\
-  content: counter(thumbnails);\
-  color: #FFF;\
-  font-weight: 700;\
-  padding: 3px;\
-  position: absolute;\
-  top: 0;\
-  right: 0;\
-  text-shadow: 0 0 3px #000, 0 0 8px #000;\
-}\
-.thumbnail.drag {\
-  box-shadow: 0 0 10px rgba(0,0,0,.5);\
-}\
-.thumbnail.over {\
-  border-color: #FFF;\
-}\
-.thumbnail > span {\
-  color: #FFF;\
-}\
-.remove {\
-  background: none;\
-  color: #E00;\
-  font-weight: 700;\
-  padding: 3px;\
-}\
-.remove:hover::after {\
-  content: " Remove";\
-}\
-.thumbnail > label {\
-  background: rgba(0,0,0,.5);\
-  color: #FFF;\
-  right: 0; bottom: 0; left: 0;\
-  position: absolute;\
-  text-align: center;\
-}\
-.thumbnail > label > input {\
-  margin: 0;\
-}\
-#addReply {\
-  color: #333;\
-  font-size: 3.5em;\
-  line-height: 100px;\
-}\
-#addReply:hover, #addReply:focus {\
-  color: #000;\
-}\
-.field {\
-  border: 1px solid #CCC;\
-  box-sizing: border-box;\
-  -moz-box-sizing: border-box;\
-  color: #333;\
-  font: 13px sans-serif;\
-  margin: 0;\
-  padding: 2px 4px 3px;\
-  -webkit-transition: color .25s, border .25s;\
-  -moz-transition: color .25s, border .25s;\
-  -o-transition: color .25s, border .25s;\
-  transition: color .25s, border .25s;\
-}\
-.field:-moz-placeholder,\
-.field:hover:-moz-placeholder {\
-  color: #AAA;\
-}\
-.field:hover, .field:focus {\
-  border-color: #999;\
-  color: #000;\
-  outline: none;\
-}\
-#qr > form > div:first-child > .field:not(#dump) {\
-  width: 30%;\
-}\
-#qr textarea.field {\
-  display: -webkit-box;\
-  min-height: 120px;\
-  min-width: 100%;\
-}\
-.textarea {\
-  position: relative;\
-}\
-#charCount {\
-  color: #000;\
-  background: hsla(0, 0%, 100%, .5);\
-  position: absolute;\
-  top: 100%;\
-  right: 0;\
-}\
-#charCount.warning {\
-  color: red;\
-}\
-.captchainput > .field {\
-  min-width: 100%;\
-}\
-.captchaimg {\
-  background: #FFF;\
-  outline: 1px solid #CCC;\
-  outline-offset: -1px;\
-  text-align: center;\
-}\
-.captchaimg > img {\
-  display: block;\
-  height: 57px;\
-  width: 300px;\
-}\
-#qr [type=file] {\
-  margin: 1px 0;\
-  width: 70%;\
-}\
-#qr [type=submit] {\
-  margin: 1px 0;\
-  padding: 1px; /* not Gecko */\
-  width: 30%;\
-}\
-.gecko #qr [type=submit] {\
-  padding: 0 1px; /* Gecko does not respect box-sizing: border-box */\
-}\
-\
-.fileText:hover .fntrunc,\
-.fileText:not(:hover) .fnfull {\
-  display: none;\
-}\
-.fitwidth img[data-md5] + img {\
-  max-width: 100%;\
-}\
-.gecko  .fitwidth img[data-md5] + img,\
-.presto .fitwidth img[data-md5] + img {\
-  width: 100%;\
-}\
-\
-#qr, #qp, #updater, #stats, #ihover, #overlay, #navlinks {\
-  position: fixed;\
-}\
-\
-#ihover {\
-  max-height: 97%;\
-  max-width: 75%;\
-  padding-bottom: 18px;\
-}\
-\
-#navlinks {\
-  font-size: 16px;\
-  top: 25px;\
-  right: 5px;\
-}\
-\
-body {\
-  box-sizing: border-box;\
-  -moz-box-sizing: border-box;\
-}\
-body.unscroll {\
-  overflow: hidden;\
-}\
-#overlay {\
-  top: 0;\
-  left: 0;\
-  width: 100%;\
-  height: 100%;\
-  text-align: center;\
-  background: rgba(0,0,0,.5);\
-  z-index: 1;\
-}\
-#overlay::after {\
-  content: "";\
-  display: inline-block;\
-  height: 100%;\
-  vertical-align: middle;\
-}\
-#options {\
-  box-sizing: border-box;\
-  -moz-box-sizing: border-box;\
-  display: inline-block;\
-  padding: 5px;\
-  position: relative;\
-  text-align: left;\
-  vertical-align: middle;\
-  width: 600px;\
-  max-width: 100%;\
-  height: 500px;\
-  max-height: 100%;\
-}\
-#credits {\
-  float: right;\
-}\
-#options ul {\
-  padding: 0;\
-}\
-#options article li {\
-  margin: 10px 0 10px 2em;\
-}\
-#options code {\
-  background: hsla(0, 0%, 100%, .5);\
-  color: #000;\
-  padding: 0 1px;\
-}\
-#options label {\
-  text-decoration: underline;\
-}\
-#content {\
-  overflow: auto;\
-  position: absolute;\
-  top: 2.5em;\
-  right: 5px;\
-  bottom: 5px;\
-  left: 5px;\
-}\
-#content textarea {\
-  font-family: monospace;\
-  min-height: 350px;\
-  resize: vertical;\
-  width: 100%;\
-}\
-\
-#updater {\
-  text-align: right;\
-}\
-#updater:not(:hover) {\
-  border: none;\
-  background: transparent;\
-}\
-#updater input[type=number] {\
-  width: 4em;\
-}\
-.new {\
-  background: lime;\
-}\
-\
-#watcher {\
-  padding-bottom: 5px;\
-  position: absolute;\
-  overflow: hidden;\
-  white-space: nowrap;\
-}\
-#watcher:not(:hover) {\
-  max-height: 220px;\
-}\
-#watcher > div {\
-  max-width: 200px;\
-  overflow: hidden;\
-  padding-left: 5px;\
-  padding-right: 5px;\
-  text-overflow: ellipsis;\
-}\
-#watcher > .move {\
-  padding-top: 5px;\
-  text-decoration: underline;\
-}\
-\
-#qp {\
-  padding: 2px 2px 5px;\
-}\
-#qp .post {\
-  border: none;\
-  margin: 0;\
-  padding: 0;\
-}\
-#qp img {\
-  max-height: 300px;\
-  max-width: 500px;\
-}\
-.qphl {\
-  outline: 2px solid rgba(216, 94, 49, .7);\
-}\
-.quotelink.deadlink {\
-  text-decoration: underline !important;\
-}\
-.deadlink:not(.quotelink) {\
-  text-decoration: none !important;\
-}\
-.inlined {\
-  opacity: .5;\
-}\
-.inline {\
-  background-color: rgba(255, 255, 255, 0.15);\
-  border: 1px solid rgba(128, 128, 128, 0.5);\
-  display: table;\
-  margin: 2px;\
-  padding: 2px;\
-}\
-.inline .post {\
-  background: none;\
-  border: none;\
-  margin: 0;\
-  padding: 0;\
-}\
-div.opContainer {\
-  display: block !important;\
-}\
-.opContainer.filter_highlight {\
-  box-shadow: inset 5px 0 rgba(255,0,0,0.5);\
-}\
-.filter_highlight > .reply {\
-  box-shadow: -5px 0 rgba(255,0,0,0.5);\
-}\
-.filtered {\
-  text-decoration: underline line-through;\
-}\
-.quotelink.forwardlink,\
-.backlink.forwardlink {\
-  text-decoration: none;\
-  border-bottom: 1px dashed;\
-}\
-'
-  };
-
->>>>>>> db3a3fbc
   Main.init();
 
 }).call(this);