--- conflicted
+++ resolved
@@ -2897,8 +2897,6 @@
       } else {
         g.PAGENUM = parseInt(temp) || 0;
       }
-<<<<<<< HEAD
-=======
       if (location.hostname === 'sys.4chan.org') {
         $.onLoad(qr.sys);
         return;
@@ -2912,7 +2910,6 @@
         return;
       }
       $.onLoad(options.init);
->>>>>>> a3933212
       $.on(window, 'message', Main.message);
       now = Date.now();
       if (conf['Check for Updates'] && $.get('lastUpdate', 0) < now - 6 * HOUR) {
@@ -2957,12 +2954,7 @@
       return $.onLoad(Main.onLoad);
     },
     onLoad: function() {
-<<<<<<< HEAD
       var callback, node, nodes, _i, _j, _len, _len2, _ref;
-      $.off(d, 'DOMContentLoaded', Main.onLoad);
-=======
-      var callback, canPost, form, node, nodes, _i, _j, _len, _len2, _ref;
->>>>>>> a3933212
       if (conf['404 Redirect'] && d.title === '4chan - 404') {
         redirect.init();
         return;
@@ -2972,22 +2964,7 @@
       $.addStyle(Main.css);
       threading.init();
       Favicon.init();
-<<<<<<< HEAD
       if (conf['Quick Reply']) qr.init();
-=======
-      if ((form = $('form[name=post]')) && (canPost = !!$.id('recaptcha_response_field'))) {
-        Recaptcha.init();
-        if (g.REPLY && conf['Auto Watch Reply'] && conf['Thread Watcher']) {
-          $.on(form, 'submit', function() {
-            if ($('img.favicon').src === Favicon.empty) {
-              return watcher.watch(null, g.THREAD_ID);
-            }
-          });
-        }
-      }
-      if (conf['Auto Noko'] && canPost) form.action += '?noko';
-      if (conf['Cooldown'] && canPost) cooldown.init();
->>>>>>> a3933212
       if (conf['Image Expansion']) imgExpand.init();
       if (conf['Reveal Spoilers'] && $('.postarea label')) revealSpoilers.init();
       if (conf['Thread Watcher']) watcher.init();
