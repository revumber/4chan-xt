// ==UserScript==
// @name           4chan x
// @namespace      aeosynth
// @description    Adds various features.
// @version        2.14.0
// @copyright      2009-2011 James Campos <james.r.campos@gmail.com>
// @license        MIT; http://en.wikipedia.org/wiki/Mit_license
// @include        http://boards.4chan.org/*
// @include        http://sys.4chan.org/*
// @updateURL      http://userscripts.org/scripts/source/51412.meta.js
// ==/UserScript==

/* LICENSE
 *
 * Copyright (c) 2009-2011 James Campos <james.r.campos@gmail.com>
 *
 * Permission is hereby granted, free of charge, to any person
 * obtaining a copy of this software and associated documentation
 * files (the "Software"), to deal in the Software without
 * restriction, including without limitation the rights to use,
 * copy, modify, merge, publish, distribute, sublicense, and/or sell
 * copies of the Software, and to permit persons to whom the
 * Software is furnished to do so, subject to the following
 * conditions:
 *
 * The above copyright notice and this permission notice shall be
 * included in all copies or substantial portions of the Software.
 * THE SOFTWARE IS PROVIDED "AS IS", WITHOUT WARRANTY OF ANY KIND,
 * EXPRESS OR IMPLIED, INCLUDING BUT NOT LIMITED TO THE WARRANTIES
 * OF MERCHANTABILITY, FITNESS FOR A PARTICULAR PURPOSE AND
 * NONINFRINGEMENT. IN NO EVENT SHALL THE AUTHORS OR COPYRIGHT
 * HOLDERS BE LIABLE FOR ANY CLAIM, DAMAGES OR OTHER LIABILITY,
 * WHETHER IN AN ACTION OF CONTRACT, TORT OR OTHERWISE, ARISING
 * FROM, OUT OF OR IN CONNECTION WITH THE SOFTWARE OR THE USE OR
 * OTHER DEALINGS IN THE SOFTWARE.
 */

/* HACKING
 *
 * 4chan x is written in CoffeeScript[1], and developed on github[2].
 *
 * [1]: http://jashkenas.github.com/coffee-script/
 * [2]: http://github.com/aeosynth/4chan-x
 */

/* CONTRIBUTORS
 *
 * Zixaphir - fix qr textarea - captcha-image gap
 * Mayhem - various features / fixes
 * Ongpot - sfw favicon
 * thisisanon - nsfw + 404 favicons
 * Anonymous - empty favicon
 * Seiba - chrome quick reply focusing
 * herpaderpderp - recaptcha fixes
 * wakimoko - recaptcha tab order http://userscripts.org/scripts/show/82657
 * All the people who've taken the time to write bug reports.
 *
 * Thank you.
 */

(function() {
  var $, $$, Favicon, NAMESPACE, Recaptcha, Time, anonymize, config, cooldown, d, expandComment, expandThread, firstRun, g, imageHover, imgExpand, imgGif, imgPreloading, keybinds, log, main, nav, nodeInserted, options, qr, quoteBacklink, quoteInline, quoteOP, quotePreview, redirect, replyHiding, reportButton, revealSpoilers, sauce, threadHiding, threadStats, threading, titlePost, ui, unread, updater, watcher, _config, _ref;
  var __slice = Array.prototype.slice;
  if (typeof console !== "undefined" && console !== null) {
    log = function(arg) {
      return console.log(arg);
    };
  }
  config = {
    main: {
      Posting: {
        'Auto Noko': [true, 'Always redirect to your post'],
        'Cooldown': [true, 'Prevent \'flood detected\' errors'],
        'Quick Reply': [true, 'Reply without leaving the page'],
        'Persistent QR': [false, 'Quick reply won\'t disappear after posting. Only in replies.']
      },
      Quoting: {
        'Quote Backlinks': [true, 'Add quote backlinks'],
        'OP Backlinks': [false, 'Add backlinks to the OP'],
        'Quote Highlighting': [true, 'Highlight the previewed post'],
        'Quote Inline': [true, 'Show quoted post inline on quote click'],
        'Quote Preview': [true, 'Show quote content on hover'],
        'Indicate OP quote': [true, 'Add \'(OP)\' to OP quotes']
      },
      Monitoring: {
        'Thread Updater': [true, 'Update threads'],
        'Unread Count': [true, 'Show unread post count in tab title'],
        'Post in Title': [true, 'Show the op\'s post in the tab title'],
        'Thread Stats': [true, 'Display reply and image count'],
        'Thread Watcher': [true, 'Bookmark threads'],
        'Auto Watch': [true, 'Automatically watch threads that you start'],
        'Auto Watch Reply': [false, 'Automatically watch threads that you reply to']
      },
      Imaging: {
        'Image Auto-Gif': [false, 'Animate gif thumbnails'],
        'Image Expansion': [true, 'Expand images'],
        'Image Hover': [false, 'Show full image on mouseover'],
        'Image Preloading': [false, 'Preload Images'],
        'Sauce': [true, 'Add sauce to images'],
        'Reveal Spoilers': [false, 'Replace spoiler thumbnails by the original thumbnail']
      },
      Hiding: {
        'Reply Hiding': [true, 'Hide single replies'],
        'Thread Hiding': [true, 'Hide entire threads'],
        'Show Stubs': [true, 'Of hidden threads / replies']
      },
      Enhancing: {
        '404 Redirect': [true, 'Redirect dead threads'],
        'Anonymize': [false, 'Make everybody anonymous'],
        'Keybinds': [false, 'Binds actions to keys'],
        'Time Formatting': [true, 'Arbitrarily formatted timestamps, using your local time'],
        'Report Button': [true, 'Add report buttons'],
        'Comment Expansion': [true, 'Expand too long comments'],
        'Thread Expansion': [true, 'View all replies'],
        'Index Navigation': [true, 'Navigate to previous / next thread'],
        'Reply Navigation': [false, 'Navigate to top / bottom of thread']
      }
    },
    flavors: ['http://regex.info/exif.cgi?url=', 'http://iqdb.org/?url=', 'http://google.com/searchbyimage?image_url=', '#http://tineye.com/search?url=', '#http://saucenao.com/search.php?db=999&url='].join('\n'),
    time: '%m/%d/%y(%a)%H:%M',
    hotkeys: {
      close: 'Esc',
      spoiler: 'ctrl+s',
      openQR: 'i',
      openEmptyQR: 'I',
      submit: 'alt+s',
      nextReply: 'J',
      previousReply: 'K',
      nextThread: 'n',
      previousThread: 'p',
      nextPage: 'L',
      previousPage: 'H',
      zero: '0',
      openThreadTab: 'o',
      openThread: 'O',
      expandThread: 'e',
      watch: 'w',
      hide: 'x',
      expandImages: 'm',
      expandAllImages: 'M',
      update: 'u'
    },
    updater: {
      checkbox: {
        'Verbose': [true, 'Show countdown timer, new post count'],
        'Auto Update': [false, 'Automatically fetch new posts']
      },
      'Interval': 30
    }
  };
  _config = {};
  (function(parent, obj) {
    var key, val, _results;
    if (obj.length) {
      if (typeof obj[0] === 'boolean') {
        return _config[parent] = obj[0];
      } else {
        return _config[parent] = obj;
      }
    } else if (typeof obj === 'object') {
      _results = [];
      for (key in obj) {
        val = obj[key];
        _results.push(arguments.callee(key, val));
      }
      return _results;
    } else {
      return _config[parent] = obj;
    }
  })(null, config);
  ui = {
    dialog: function(id, position, html) {
      var el, left, top, _ref, _ref2, _ref3, _ref4;
      el = document.createElement('div');
      el.className = 'reply dialog';
      el.innerHTML = html;
      el.id = id;
      left = position.left, top = position.top;
      left = (_ref = localStorage["" + id + "Left"]) != null ? _ref : left;
      top = (_ref2 = localStorage["" + id + "Top"]) != null ? _ref2 : top;
      if (left) {
        el.style.left = left;
      } else {
        el.style.right = '0px';
      }
      if (top) {
        el.style.top = top;
      } else {
        el.style.bottom = '0px';
      }
      if ((_ref3 = el.querySelector('div.move')) != null) {
        _ref3.addEventListener('mousedown', ui.dragstart, false);
      }
      if ((_ref4 = el.querySelector('div.move a[name=close]')) != null) {
        _ref4.addEventListener('click', (function() {
          return el.parentNode.removeChild(el);
        }), false);
      }
      return el;
    },
    dragstart: function(e) {
      var d, el, rect;
      e.preventDefault();
      ui.el = el = this.parentNode;
      d = document;
      d.addEventListener('mousemove', ui.drag, false);
      d.addEventListener('mouseup', ui.dragend, false);
      rect = el.getBoundingClientRect();
      ui.dx = e.clientX - rect.left;
      ui.dy = e.clientY - rect.top;
      ui.width = document.body.clientWidth - el.offsetWidth;
      return ui.height = document.body.clientHeight - el.offsetHeight;
    },
    drag: function(e) {
      var bottom, el, left, right, top;
      e.preventDefault();
      el = ui.el;
      left = e.clientX - ui.dx;
      if (left < 10) {
        left = '0px';
      } else if (ui.width - left < 10) {
        left = '';
      }
      right = left ? '' : '0px';
      el.style.left = left;
      el.style.right = right;
      top = e.clientY - ui.dy;
      if (top < 10) {
        top = '0px';
      } else if (ui.height - top < 10) {
        top = '';
      }
      bottom = top ? '' : '0px';
      el.style.top = top;
      return el.style.bottom = bottom;
    },
    dragend: function() {
      var d, el, id;
      el = ui.el;
      id = el.id;
      localStorage["" + id + "Left"] = el.style.left;
      localStorage["" + id + "Top"] = el.style.top;
      d = document;
      d.removeEventListener('mousemove', ui.drag, false);
      return d.removeEventListener('mouseup', ui.dragend, false);
    },
    hover: function(e) {
      var bot, clientHeight, clientWidth, clientX, clientY, el, height, top, _ref;
      clientX = e.clientX, clientY = e.clientY;
      el = ui.el;
      _ref = d.body, clientHeight = _ref.clientHeight, clientWidth = _ref.clientWidth;
      height = el.offsetHeight;
      top = clientY - 120;
      bot = top + height;
      el.style.top = clientHeight < height || top < 0 ? '0px' : bot > clientHeight ? clientHeight - height + 'px' : top + 'px';
      if (clientX < clientWidth - 400) {
        el.style.left = clientX + 45 + 'px';
        return el.style.right = '';
      } else {
        el.style.left = '';
        return el.style.right = clientWidth - clientX + 45 + 'px';
      }
    },
    hoverend: function(e) {
      ui.el.style.top = 'auto';
      return $.hide(ui.el);
    }
  };
  d = document;
  g = null;
  $ = function(selector, root) {
    if (root == null) {
      root = d.body;
    }
    return root.querySelector(selector);
  };
  $.extend = function(object, properties) {
    var key, val;
    for (key in properties) {
      val = properties[key];
      object[key] = val;
    }
    return object;
  };
  $.extend($, {
    globalEval: function(code) {
      var script;
      script = $.el('script', {
        textContent: "(" + code + ")()"
      });
      $.append(d.head, script);
      return $.rm(script);
    },
    get: function(url, cb) {
      var r;
      r = new XMLHttpRequest();
      r.onload = cb;
      r.open('get', url, true);
      r.send();
      return r;
    },
    cache: function(url, cb) {
      var req;
      if (req = $.cache.requests[url]) {
        if (req.readyState === 4) {
          return cb.call(req);
        } else {
          return req.callbacks.push(cb);
        }
      } else {
        req = $.get(url, (function() {
          var cb, _i, _len, _ref, _results;
          _ref = this.callbacks;
          _results = [];
          for (_i = 0, _len = _ref.length; _i < _len; _i++) {
            cb = _ref[_i];
            _results.push(cb.call(this));
          }
          return _results;
        }));
        req.callbacks = [cb];
        return $.cache.requests[url] = req;
      }
    },
    cb: {
      checked: function() {
        return $.setValue(this.name, this.checked);
      },
      value: function() {
        return $.setValue(this.name, this.value);
      }
    },
    addStyle: function(css) {
      var style;
      style = document.createElement('style');
      style.type = 'text/css';
      style.textContent = css;
      $.append(d.head, style);
      return style;
    },
    config: function(name) {
      return $.getValue(name, _config[name]);
    },
    x: function(path, root) {
      if (root == null) {
        root = d.body;
      }
      return d.evaluate(path, root, null, XPathResult.ANY_UNORDERED_NODE_TYPE, null).singleNodeValue;
    },
    tn: function(s) {
      return d.createTextNode(s);
    },
    replace: function(root, el) {
      return root.parentNode.replaceChild(el, root);
    },
    hide: function(el) {
      return el.style.display = 'none';
    },
    show: function(el) {
      return el.style.display = '';
    },
    addClass: function(el, className) {
      return el.className += ' ' + className;
    },
    removeClass: function(el, className) {
      return el.className = el.className.replace(' ' + className, '');
    },
    rm: function(el) {
      return el.parentNode.removeChild(el);
    },
    append: function() {
      var child, children, parent, _i, _len, _results;
      parent = arguments[0], children = 2 <= arguments.length ? __slice.call(arguments, 1) : [];
      _results = [];
      for (_i = 0, _len = children.length; _i < _len; _i++) {
        child = children[_i];
        _results.push(parent.appendChild(child));
      }
      return _results;
    },
    prepend: function(parent, child) {
      return parent.insertBefore(child, parent.firstChild);
    },
    after: function(root, el) {
      return root.parentNode.insertBefore(el, root.nextSibling);
    },
    before: function(root, el) {
      return root.parentNode.insertBefore(el, root);
    },
    el: function(tag, properties) {
      var el;
      el = d.createElement(tag);
      if (properties) {
        $.extend(el, properties);
      }
      return el;
    },
    bind: function(el, eventType, handler) {
      return el.addEventListener(eventType, handler, false);
    },
    unbind: function(el, eventType, handler) {
      return el.removeEventListener(eventType, handler, false);
    },
    isDST: function() {
      /*
             http://en.wikipedia.org/wiki/Daylight_saving_time_in_the_United_States
             Since 2007, daylight saving time starts on the second Sunday of March
             and ends on the first Sunday of November, with all time changes taking
             place at 2:00 AM (0200) local time.
          */      var date, month, sunday;
      date = new Date();
      month = date.getMonth();
      if (month < 2 || 10 < month) {
        return false;
      }
      if ((2 < month && month < 10)) {
        return true;
      }
      sunday = date.getDate() - date.getDay();
      if (month === 2) {
        if (sunday < 8) {
          return false;
        }
        if (sunday < 15 && date.getDay() === 0) {
          if (date.getHour() < 1) {
            return false;
          }
          return true;
        }
        return true;
      }
      if (month === 10) {
        if (sunday < 1) {
          return true;
        }
        if (sunday < 8 && date.getDay() === 0) {
          if (date.getHour() < 1) {
            return true;
          }
          return false;
        }
        return false;
      }
    }
  });
  $.cache.requests = {};
  if (typeof GM_deleteValue !== "undefined" && GM_deleteValue !== null) {
    $.extend($, {
      deleteValue: function(name) {
        name = NAMESPACE + name;
        return GM_deleteValue(name);
      },
      getValue: function(name, defaultValue) {
        var value;
        name = NAMESPACE + name;
        if (value = GM_getValue(name)) {
          return JSON.parse(value);
        } else {
          return defaultValue;
        }
      },
      openInTab: function(url) {
        return GM_openInTab(url);
      },
      setValue: function(name, value) {
        name = NAMESPACE + name;
        localStorage[name] = JSON.stringify(value);
        return GM_setValue(name, JSON.stringify(value));
      }
    });
  } else {
    $.extend($, {
      deleteValue: function(name) {
        name = NAMESPACE + name;
        return delete localStorage[name];
      },
      getValue: function(name, defaultValue) {
        var value;
        name = NAMESPACE + name;
        if (value = localStorage[name]) {
          return JSON.parse(value);
        } else {
          return defaultValue;
        }
      },
      openInTab: function(url) {
        return window.open(url, "_blank");
      },
      setValue: function(name, value) {
        name = NAMESPACE + name;
        return localStorage[name] = JSON.stringify(value);
      }
    });
  }
  if (!Object.keys) {
    Object.keys = function(o) {
      var key, _i, _len, _results;
      _results = [];
      for (_i = 0, _len = o.length; _i < _len; _i++) {
        key = o[_i];
        _results.push(key);
      }
      return _results;
    };
  }
  $$ = function(selector, root) {
    if (root == null) {
      root = d.body;
    }
    return Array.prototype.slice.call(root.querySelectorAll(selector));
  };
  expandComment = {
    init: function() {
      var a, _i, _len, _ref, _results;
      _ref = $$('span.abbr a');
      _results = [];
      for (_i = 0, _len = _ref.length; _i < _len; _i++) {
        a = _ref[_i];
        _results.push($.bind(a, 'click', expandComment.expand));
      }
      return _results;
    },
    expand: function(e) {
      var a, replyID, threadID, _, _ref;
      e.preventDefault();
      _ref = this.href.match(/(\d+)#(\d+)/), _ = _ref[0], threadID = _ref[1], replyID = _ref[2];
      this.textContent = "Loading " + replyID + "...";
      threadID = this.pathname.split('/').pop() || $.x('ancestor::div[@class="thread"]/div', this).id;
      a = this;
      return $.cache(this.pathname, (function() {
        return expandComment.parse(this, a, threadID, replyID);
      }));
    },
    parse: function(req, a, threadID, replyID) {
      var body, bq, reply, _i, _len, _ref;
      if (req.status !== 200) {
        a.textContent = "" + req.status + " " + req.statusText;
        return;
      }
      body = $.el('body', {
        innerHTML: req.responseText
      });
      if (threadID === replyID) {
        bq = $('blockquote', body);
      } else {
        _ref = $$('td[id]', body);
        for (_i = 0, _len = _ref.length; _i < _len; _i++) {
          reply = _ref[_i];
          if (reply.id === replyID) {
            bq = $('blockquote', reply);
            break;
          }
        }
      }
      return $.replace(a.parentNode.parentNode, bq);
    }
  };
  expandThread = {
    init: function() {
      var a, span, _i, _len, _ref, _results;
      _ref = $$('span.omittedposts');
      _results = [];
      for (_i = 0, _len = _ref.length; _i < _len; _i++) {
        span = _ref[_i];
        a = $.el('a', {
          textContent: "+ " + span.textContent,
          className: 'omittedposts'
        });
        $.bind(a, 'click', expandThread.cb.toggle);
        _results.push($.replace(span, a));
      }
      return _results;
    },
    cb: {
      toggle: function(e) {
        var thread;
        thread = this.parentNode;
        return expandThread.toggle(thread);
      }
    },
    toggle: function(thread) {
      var a, backlink, num, pathname, prev, table, threadID, _i, _len, _ref, _ref2, _results;
      threadID = thread.firstChild.id;
      pathname = "/" + g.BOARD + "/res/" + threadID;
      a = $('a.omittedposts', thread);
      switch (a.textContent[0]) {
        case '+':
          if ((_ref = $('.op .container', thread)) != null) {
            _ref.innerHTML = '';
          }
          a.textContent = a.textContent.replace('+', 'X Loading...');
          return $.cache(pathname, (function() {
            return expandThread.parse(this, pathname, thread, a);
          }));
        case 'X':
          a.textContent = a.textContent.replace('X Loading...', '+');
          return $.cache[pathname].abort();
        case '-':
          a.textContent = a.textContent.replace('-', '+');
          num = (function() {
            switch (g.BOARD) {
              case 'b':
                return 3;
              case 't':
                return 1;
              default:
                return 5;
            }
          })();
          table = $.x("following::br[@clear][1]/preceding::table[" + num + "]", a);
          while ((prev = table.previousSibling) && (prev.nodeName === 'TABLE')) {
            $.rm(prev);
          }
          _ref2 = $$('.op a.backlink');
          _results = [];
          for (_i = 0, _len = _ref2.length; _i < _len; _i++) {
            backlink = _ref2[_i];
            _results.push(!d.getElementById(backlink.hash.slice(1)) ? $.rm(backlink) : void 0);
          }
          return _results;
      }
    },
    parse: function(req, pathname, thread, a) {
      var body, br, next, quote, table, tables, _i, _j, _len, _len2, _ref, _results;
      if (req.status !== 200) {
        a.textContent = "" + req.status + " " + req.statusText;
        $.unbind(a, 'click', expandThread.cb.toggle);
        return;
      }
      a.textContent = a.textContent.replace('X Loading...', '-');
      while ((next = a.nextSibling) && !next.clear) {
        $.rm(next);
      }
      br = next;
      body = $.el('body', {
        innerHTML: req.responseText
      });
      _ref = $$('a.quotelink', body);
      for (_i = 0, _len = _ref.length; _i < _len; _i++) {
        quote = _ref[_i];
        if (quote.getAttribute('href') === quote.hash) {
          quote.pathname = pathname;
        }
      }
      tables = $$('form[name=delform] table', body);
      tables.pop();
      _results = [];
      for (_j = 0, _len2 = tables.length; _j < _len2; _j++) {
        table = tables[_j];
        _results.push($.before(br, table));
      }
      return _results;
    }
  };
  replyHiding = {
    init: function() {
      return g.callbacks.push(replyHiding.cb.node);
    },
    cb: {
      hide: function(e) {
        var reply;
        reply = this.parentNode.nextSibling;
        return replyHiding.hide(reply);
      },
      node: function(root) {
        var a, dd, id, reply;
        if (!(dd = $('td.doubledash', root))) {
          return;
        }
        dd.className = 'replyhider';
        a = $.el('a', {
          textContent: '[ - ]'
        });
        $.bind(a, 'click', replyHiding.cb.hide);
        $.replace(dd.firstChild, a);
        reply = dd.nextSibling;
        id = reply.id;
        if (id in g.hiddenReplies) {
          return replyHiding.hide(reply);
        }
      },
      show: function(e) {
        var div, table;
        div = this.parentNode;
        table = div.nextSibling;
        replyHiding.show(table);
        return $.rm(div);
      }
    },
    hide: function(reply) {
      var a, div, id, name, table, trip, _ref;
      table = reply.parentNode.parentNode.parentNode;
      $.hide(table);
      if ($.config('Show Stubs')) {
        name = $('span.commentpostername', reply).textContent;
        trip = ((_ref = $('span.postertrip', reply)) != null ? _ref.textContent : void 0) || '';
        a = $.el('a', {
          textContent: "[ + ] " + name + " " + trip
        });
        $.bind(a, 'click', replyHiding.cb.show);
        div = $.el('div');
        $.append(div, a);
        $.before(table, div);
      }
      id = reply.id;
      g.hiddenReplies[id] = Date.now();
      return $.setValue("hiddenReplies/" + g.BOARD + "/", g.hiddenReplies);
    },
    show: function(table) {
      var id;
      $.show(table);
      id = $('td[id]', table).id;
      delete g.hiddenReplies[id];
      return $.setValue("hiddenReplies/" + g.BOARD + "/", g.hiddenReplies);
    }
  };
  keybinds = {
    init: function() {
      var node, _i, _len, _ref;
      _ref = $$('[accesskey]');
      for (_i = 0, _len = _ref.length; _i < _len; _i++) {
        node = _ref[_i];
        node.removeAttribute('accesskey');
      }
      keybinds.close = $.getValue('key/close', config.hotkeys.close);
      keybinds.spoiler = $.getValue('key/spoiler', config.hotkeys.spoiler);
      keybinds.openQR = $.getValue('key/openQR', config.hotkeys.openQR);
      keybinds.openEmptyQR = $.getValue('key/openEmptyQR', config.hotkeys.openEmptyQR);
      keybinds.submit = $.getValue('key/submit', config.hotkeys.submit);
      keybinds.nextReply = $.getValue('key/nextReply', config.hotkeys.nextReply);
      keybinds.previousReply = $.getValue('key/previousReply', config.hotkeys.previousReply);
      keybinds.nextThread = $.getValue('key/nextThread', config.hotkeys.nextThread);
      keybinds.previousThread = $.getValue('key/previousThread', config.hotkeys.previousThread);
      keybinds.nextPage = $.getValue('key/nextPage', config.hotkeys.nextPage);
      keybinds.previousPage = $.getValue('key/previousPage', config.hotkeys.previousPage);
      keybinds.zero = $.getValue('key/zero', config.hotkeys.zero);
      keybinds.openThreadTab = $.getValue('key/openThreadTab', config.hotkeys.openThreadTab);
      keybinds.openThread = $.getValue('key/openThread', config.hotkeys.openThread);
      keybinds.expandThread = $.getValue('key/expandThread', config.hotkeys.expandThread);
      keybinds.watch = $.getValue('key/watch', config.hotkeys.watch);
      keybinds.hide = $.getValue('key/hide', config.hotkeys.hide);
      keybinds.expandImages = $.getValue('key/expandImages', config.hotkeys.expandImages);
      keybinds.expandAllImages = $.getValue('key/expandAllImages', config.hotkeys.expandAllImages);
      keybinds.update = $.getValue('key/update', config.hotkeys.update);
      return $.bind(d, 'keydown', keybinds.cb.keydown);
    },
    cb: {
      keydown: function(e) {
        var key, o, qr, range, selEnd, selStart, ta, thread, valEnd, valMid, valStart, value, _ref, _ref2, _ref3;
        if (((_ref = d.activeElement.nodeName) === 'TEXTAREA' || _ref === 'INPUT') && !e.altKey && !e.ctrlKey && !(e.keyCode === 27)) {
          return;
        }
        key = keybinds.cb.keyCode(e);
        if (e.altKey) {
          key = 'alt+' + key;
        }
        if (e.ctrlKey) {
          key = 'ctrl+' + key;
        }
        thread = nav.getThread();
        switch (key) {
          case keybinds.close:
            if (o = $('#overlay')) {
              $.rm(o);
            } else if (qr = $('#qr')) {
              $.rm(qr);
            }
            break;
          case keybinds.spoiler:
            ta = d.activeElement;
            if (ta.nodeName !== 'TEXTAREA') {
              return;
            }
            value = ta.value;
            selStart = ta.selectionStart;
            selEnd = ta.selectionEnd;
            valStart = value.slice(0, selStart) + '[spoiler]';
            valMid = value.slice(selStart, selEnd);
            valEnd = '[/spoiler]' + value.slice(selEnd);
            ta.value = valStart + valMid + valEnd;
            range = valStart.length + valMid.length;
            ta.setSelectionRange(range, range);
            break;
          case keybinds.zero:
            window.location = "/" + g.BOARD + "/0#0";
            break;
          case keybinds.openEmptyQR:
            keybinds.qr(thread);
            break;
          case keybinds.nextReply:
            keybinds.hl.next(thread);
            break;
          case keybinds.previousReply:
            keybinds.hl.prev(thread);
            break;
          case keybinds.expandAllImages:
            keybinds.img(thread, true);
            break;
          case keybinds.openThread:
            keybinds.open(thread);
            break;
          case keybinds.expandThread:
            expandThread.toggle(thread);
            break;
          case keybinds.openQR:
            keybinds.qr(thread, true);
            break;
          case keybinds.expandImages:
            keybinds.img(thread);
            break;
          case keybinds.nextThread:
            nav.next();
            break;
          case keybinds.openThreadTab:
            keybinds.open(thread, true);
            break;
          case keybinds.previousThread:
            nav.prev();
            break;
          case keybinds.update:
            updater.update();
            break;
          case keybinds.watch:
            watcher.toggle(thread);
            break;
          case keybinds.hide:
            threadHiding.toggle(thread);
            break;
          case keybinds.nextPage:
            if ((_ref2 = $('input[value=Next]')) != null) {
              _ref2.click();
            }
            break;
          case keybinds.previousPage:
            if ((_ref3 = $('input[value=Previous]')) != null) {
              _ref3.click();
            }
            break;
          case keybinds.submit:
            if (qr = $('#qr_form')) {
              qr.submit();
            } else {
              $('.postarea form').submit();
            }
            break;
          default:
            return;
        }
        return e.preventDefault();
      },
      keyCode: function(e, options) {
        var kc, key;
        kc = e.keyCode;
        if ((65 <= kc && kc <= 90)) {
          key = String.fromCharCode(kc);
          if (!e.shiftKey) {
            key = key.toLowerCase();
          }
        } else if ((48 <= kc && kc <= 57)) {
          key = String.fromCharCode(kc);
        } else if (kc === 27) {
          key = 'Esc';
        } else if (options && kc === 8) {
          key = '';
        }
        return key;
      }
    },
    img: function(thread, all) {
      var root, thumb;
      if (all) {
        return $("#imageExpand").click();
      } else {
        root = $('td.replyhl', thread) || thread;
        thumb = $('img[md5]', root);
        return imgExpand.toggle(thumb.parentNode);
      }
    },
    qr: function(thread, quote) {
      var qrLink;
      if (!(qrLink = $('td.replyhl span[id] a:not(:first-child)', thread))) {
        qrLink = $("span[id^=nothread] a:not(:first-child)", thread);
      }
      if (quote) {
        return qr.quote(qrLink);
      } else {
        if (!$('#qr')) {
          qr.dialog(qrLink);
        }
        return $('#qr textarea').focus();
      }
    },
    open: function(thread, tab) {
      var id, url;
      id = thread.firstChild.id;
      url = "http://boards.4chan.org/" + g.BOARD + "/res/" + id;
      if (tab) {
        return $.openInTab(url);
      } else {
        return location.href = url;
      }
    },
    hl: {
      next: function(thread) {
        var next, rect, replies, reply, td, top, _i, _len;
        if (td = $('td.replyhl', thread)) {
          td.className = 'reply';
          rect = td.getBoundingClientRect();
          if (rect.top > 0 && rect.bottom < d.body.clientHeight) {
            next = $.x('following::td[@class="reply"]', td);
            rect = next.getBoundingClientRect();
            if (rect.top > 0 && rect.bottom < d.body.clientHeight) {
              next.className = 'replyhl';
            }
            return;
          }
        }
        replies = $$('td.reply', thread);
        for (_i = 0, _len = replies.length; _i < _len; _i++) {
          reply = replies[_i];
          top = reply.getBoundingClientRect().top;
          if (top > 0) {
            reply.className = 'replyhl';
            return;
          }
        }
      },
      prev: function(thread) {
        var bot, height, prev, rect, replies, reply, td, _i, _len;
        if (td = $('td.replyhl', thread)) {
          td.className = 'reply';
          rect = td.getBoundingClientRect();
          if (rect.top > 0 && rect.bottom < d.body.clientHeight) {
            prev = $.x('preceding::td[@class="reply"][1]', td);
            rect = prev.getBoundingClientRect();
            if (rect.top > 0 && rect.bottom < d.body.clientHeight) {
              prev.className = 'replyhl';
            }
            return;
          }
        }
        replies = $$('td.reply', thread);
        replies.reverse();
        height = d.body.clientHeight;
        for (_i = 0, _len = replies.length; _i < _len; _i++) {
          reply = replies[_i];
          bot = reply.getBoundingClientRect().bottom;
          if (bot < height) {
            reply.className = 'replyhl';
            return;
          }
        }
      }
    }
  };
  nav = {
    init: function() {
      var next, prev, span;
      span = $.el('span', {
        id: 'navlinks'
      });
      prev = $.el('a', {
        textContent: '▲'
      });
      next = $.el('a', {
        textContent: '▼'
      });
      $.bind(prev, 'click', nav.prev);
      $.bind(next, 'click', nav.next);
      $.append(span, prev, $.tn(' '), next);
      return $.append(d.body, span);
    },
    prev: function() {
      return nav.scroll(-1);
    },
    next: function() {
      return nav.scroll(+1);
    },
    threads: [],
    getThread: function(full) {
      var bottom, i, rect, thread, _len, _ref;
      nav.threads = $$('div.thread:not([style])');
      _ref = nav.threads;
      for (i = 0, _len = _ref.length; i < _len; i++) {
        thread = _ref[i];
        rect = thread.getBoundingClientRect();
        bottom = rect.bottom;
        if (bottom > 0) {
          if (full) {
            return [thread, i, rect];
          }
          return thread;
        }
      }
      return null;
    },
    scroll: function(delta) {
      var i, rect, thread, top, _ref;
      if (g.REPLY) {
        if (delta === -1) {
          window.scrollTo(0, 0);
        } else {
          window.scrollTo(0, d.body.scrollHeight);
        }
        return;
      }
      _ref = nav.getThread(true), thread = _ref[0], i = _ref[1], rect = _ref[2];
      top = rect.top;
      if (!((delta === -1 && Math.ceil(top) < 0) || (delta === +1 && top > 1))) {
        i += delta;
      }
      if (i === -1) {
        if (g.PAGENUM === 0) {
          window.scrollTo(0, 0);
        } else {
          window.location = "" + (g.PAGENUM - 1) + "#0";
        }
        return;
      }
      if (delta === +1) {
        if (i === nav.threads.length || (innerHeight + pageYOffset === d.body.scrollHeight)) {
          if ($('table.pages input[value="Next"]')) {
            window.location = "" + (g.PAGENUM + 1) + "#0";
            return;
          }
        }
      }
      top = nav.threads[i].getBoundingClientRect().top;
      return window.scrollBy(0, top);
    }
  };
  options = {
    init: function() {
      var a, home;
      home = $('#navtopr a');
      a = $.el('a', {
        textContent: '4chan X'
      });
      $.bind(a, 'click', options.dialog);
      $.replace(home, a);
      home = $('#navbotr a');
      a = $.el('a', {
        textContent: '4chan X'
      });
      $.bind(a, 'click', options.dialog);
      return $.replace(home, a);
    },
    dialog: function() {
      var arr, checked, description, dialog, hiddenNum, hiddenThreads, html, input, key, li, link, main, obj, overlay, ul, _i, _j, _k, _len, _len2, _len3, _ref, _ref2, _ref3, _ref4;
      hiddenThreads = $.getValue("hiddenThreads/" + g.BOARD + "/", {});
      hiddenNum = Object.keys(g.hiddenReplies).length + Object.keys(hiddenThreads).length;
      html = "      <div class='reply dialog'>        <div id=optionsbar>          <div id=floaty>            <a name=main>main</a> | <a name=flavors>sauce</a> | <a name=time>time</a> | <a name=keybinds>keybinds</a>          </div>          <div id=credits>            <a href=http://chat.now.im/x/aeos>support throd</a> |            <a href=https://github.com/aeosynth/4chan-x/issues>github</a> |            <a href=http://userscripts.org/scripts/show/51412>uso</a> |            <a href=https://www.paypal.com/cgi-bin/webscr?cmd=_donations&business=2DBVZBUAM4DHC&lc=US&item_name=Aeosynth&currency_code=USD&bn=PP%2dDonationsBF%3abtn_donate_LG%2egif%3aNonHosted>donate</a>          </div>        </div>        <hr>        <div id=content>          <div id=main>          </div>          <textarea style='display: none;' name=flavors id=flavors>" + ($.config('flavors')) + "</textarea>          <div style='display: none;' id=time>            <div><input type=text name=time value='" + ($.config('time')) + "'> <span id=timePreview></span></div>            <table>              <caption>Format specifiers <a href=http://en.wikipedia.org/wiki/Date_%28Unix%29#Formatting>(source)</a></caption>              <tbody>                <tr><th>Specifier</th><th>Description</th><th>Values/Example</th></tr>                <tr><td>%a</td><td>weekday, abbreviated</td><td>Sat</td></tr>                <tr><td>%A</td><td>weekday, full</td><td>Saturday</td></tr>                <tr><td>%b</td><td>month, abbreviated</td><td>Jun</td></tr>                <tr><td>%B</td><td>month, full length</td><td>June</td></tr>                <tr><td>%d</td><td>day of the month, zero padded</td><td>03</td></tr>                <tr><td>%H</td><td>hour (24 hour clock) zero padded</td><td>13</td></tr>                <tr><td>%I (uppercase i)</td><td>hour (12 hour clock) zero padded</td><td>02</td></tr>                <tr><td>%m</td><td>month, zero padded</td><td>06</td></tr>                <tr><td>%M</td><td>minutes, zero padded</td><td>54</td></tr>                <tr><td>%p</td><td>upper case AM or PM</td><td>PM</td></tr>                <tr><td>%P</td><td>lower case am or pm</td><td>pm</td></tr>                <tr><td>%y</td><td>two digit year</td><td>00-99</td></tr>              </tbody>            </table>          </div>          <div style='display: none;' id=keybinds>            <table>              <tbody>                <tr><th>Actions</th><th>Keybinds</th></tr>                <tr><td>Close Options or QR</td><td><input type=text name=close></td></tr>                <tr><td>Quick spoiler</td><td><input type=text name=spoiler></td></tr>                <tr><td>Open QR with post number inserted</td><td><input type=text name=openQR></td></tr>                <tr><td>Open QR without post number inserted</td><td><input type=text name=openEmptyQR></td></tr>                <tr><td>Submit post</td><td><input type=text name=submit></td></tr>                <tr><td>Select next reply</td><td><input type=text name=nextReply ></td></tr>                <tr><td>Select previous reply</td><td><input type=text name=previousReply></td></tr>                <tr><td>See next thread</td><td><input type=text name=nextThread></td></tr>                <tr><td>See previous thread</td><td><input type=text name=previousThread></td></tr>                <tr><td>Jump to the next page</td><td><input type=text name=nextPage></td></tr>                <tr><td>Jump to the previous page</td><td><input type=text name=previousPage></td></tr>                <tr><td>Jump to page 0</td><td><input type=text name=zero></td></tr>                <tr><td>Open thread in current tab</td><td><input type=text name=openThread></td></tr>                <tr><td>Open thread in new tab</td><td><input type=text name=openThreadTab></td></tr>                <tr><td>Expand thread</td><td><input type=text name=expandThread></td></tr>                <tr><td>Watch thread</td><td><input type=text name=watch></td></tr>                <tr><td>Hide thread</td><td><input type=text name=hide></td></tr>                <tr><td>Expand selected image</td><td><input type=text name=expandImages></td></tr>                <tr><td>Expand all images</td><td><input type=text name=expandAllImages></td></tr>                <tr><td>Update now</td><td><input type=text name=update></td></tr>              </tbody>            </table>          </div>        </div>      </div>    ";
      dialog = $.el('div', {
        id: 'options',
        innerHTML: html
      });
      main = $('#main', dialog);
      _ref = config.main;
      for (key in _ref) {
        obj = _ref[key];
        ul = $.el('ul', {
          textContent: key
        });
        for (key in obj) {
          arr = obj[key];
          checked = $.config(key) ? "checked" : "";
          description = arr[1];
          li = $.el('li', {
            innerHTML: "<label><input type=checkbox name='" + key + "' " + checked + ">" + key + "</label><span class=description>: " + description + "</span>"
          });
          $.append(ul, li);
        }
        $.append(main, ul);
      }
      ul = $.el('ul', {
        textContent: 'Other'
      });
      li = $.el('li', {
        innerHTML: "<input type=button value='hidden: " + hiddenNum + "'> <span class=description>: Forget all hidden posts. Useful if you accidentally hide a post and have `show stubs` disabled."
      });
      $.append(ul, li);
      $.append(main, ul);
      _ref2 = $$('input[type=checkbox]', dialog);
      for (_i = 0, _len = _ref2.length; _i < _len; _i++) {
        input = _ref2[_i];
        $.bind(input, 'click', $.cb.checked);
      }
      $.bind($('input[type=button]', dialog), 'click', options.cb.clearHidden);
      _ref3 = $$('#floaty a', dialog);
      for (_j = 0, _len2 = _ref3.length; _j < _len2; _j++) {
        link = _ref3[_j];
        $.bind(link, 'click', options.tab);
      }
      $.bind($('textarea[name=flavors]', dialog), 'change', $.cb.value);
      $.bind($('input[name=time]', dialog), 'keyup', options.cb.time);
      _ref4 = $$('#keybinds input', dialog);
      for (_k = 0, _len3 = _ref4.length; _k < _len3; _k++) {
        input = _ref4[_k];
        input.value = $.getValue("key/" + input.name, config.hotkeys[input.name]);
        $.bind(input, 'keydown', options.cb.keybind);
      }
      /*
          https://bugzilla.mozilla.org/show_bug.cgi?id=579776
          position:fixed and position:absolute shouldn't turn display:-moz-box into display:block
      
          to harmonize, position:fixed and display:-moz-box have to be set on different elements -
          #overlay and #options, respectively.
          */
      overlay = $.el('div', {
        id: 'overlay'
      });
      $.append(overlay, dialog);
      $.append(d.body, overlay);
      options.cb.time.call($('input[name=time]', dialog));
      $.bind(overlay, 'click', function() {
        return $.rm(overlay);
      });
      return $.bind(dialog.firstElementChild, 'click', function(e) {
        return e.stopPropagation();
      });
    },
    tab: function() {
      var div, _i, _len, _ref, _results;
      _ref = $('#content').children;
      _results = [];
      for (_i = 0, _len = _ref.length; _i < _len; _i++) {
        div = _ref[_i];
        _results.push(div.id === this.name ? $.show(div) : $.hide(div));
      }
      return _results;
    },
    cb: {
      clearHidden: function(e) {
        $.deleteValue("hiddenReplies/" + g.BOARD + "/");
        $.deleteValue("hiddenThreads/" + g.BOARD + "/");
        this.value = "hidden: 0";
        return g.hiddenReplies = {};
      },
      keybind: function(e) {
        var key;
        e.preventDefault();
        e.stopPropagation();
        key = keybinds.cb.keyCode(e, true);
        if (key != null) {
          if (key) {
            if (e.altKey) {
              key = 'alt+' + key;
            }
            if (e.ctrlKey) {
              key = 'ctrl+' + key;
            }
          }
          this.value = key;
          $.setValue("key/" + this.name, key);
          return keybinds[this.name] = key;
        }
      },
      time: function(e) {
        $.setValue('time', this.value);
        Time.foo();
        Time.date = new Date();
        return $('#timePreview').textContent = Time.funk(Time);
      }
    }
  };
  cooldown = {
    init: function() {
      if (Date.now() < $.getValue(g.BOARD + '/cooldown', 0)) {
        cooldown.start();
      }
      return $.bind(window, 'storage', function(e) {
        if (e.key === ("" + NAMESPACE + g.BOARD + "/cooldown")) {
          return cooldown.start();
        }
      });
    },
    start: function() {
      var submit, _i, _len, _ref;
      cooldown.duration = Math.ceil(($.getValue(g.BOARD + '/cooldown', 0) - Date.now()) / 1000);
      _ref = $$('#com_submit');
      for (_i = 0, _len = _ref.length; _i < _len; _i++) {
        submit = _ref[_i];
        submit.value = cooldown.duration;
        submit.disabled = true;
      }
      return cooldown.interval = window.setInterval(cooldown.cb, 1000);
    },
    cb: function() {
      var submit, submits, _i, _j, _len, _len2, _ref, _results, _results2;
      cooldown.duration--;
      submits = $$('#com_submit');
      if (cooldown.duration) {
        _results = [];
        for (_i = 0, _len = submits.length; _i < _len; _i++) {
          submit = submits[_i];
          _results.push(submit.value = cooldown.duration);
        }
        return _results;
      } else {
        window.clearInterval(cooldown.interval);
        _results2 = [];
        for (_j = 0, _len2 = submits.length; _j < _len2; _j++) {
          submit = submits[_j];
          submit.disabled = false;
          submit.value = 'Submit';
          _results2.push(((_ref = $('#auto')) != null ? _ref.checked : void 0) ? $('#qr_form').submit() : void 0);
        }
        return _results2;
      }
    }
  };
  qr = {
    init: function() {
      var iframe;
      g.callbacks.push(qr.cb.node);
      iframe = $.el('iframe', {
        name: 'iframe'
      });
      $.append(d.body, iframe);
      $.bind(window, 'message', qr.cb.message);
      return $('#recaptcha_response_field').id = '';
    },
    autohide: {
      set: function() {
        var _ref;
        return (_ref = $('#qr input[title=autohide]:not(:checked)')) != null ? _ref.click() : void 0;
      },
      unset: function() {
        var _ref;
        return (_ref = $('#qr input[title=autohide]:checked')) != null ? _ref.click() : void 0;
      }
    },
    cb: {
      autohide: function(e) {
        var dialog;
        dialog = $('#qr');
        if (this.checked) {
          return $.addClass(dialog, 'auto');
        } else {
          return $.removeClass(dialog, 'auto');
        }
      },
      message: function(e) {
        var data, dialog, duration;
        Recaptcha.reload();
        $('iframe[name=iframe]').src = 'about:blank';
        data = e.data;
        dialog = $('#qr');
        if (data) {
          $('input[name=recaptcha_response_field]', dialog).value = '';
          $('#error').textContent = data;
          qr.autohide.unset();
          return;
        }
        if (dialog) {
          if (g.REPLY && $.config('Persistent QR')) {
            qr.refresh(dialog);
          } else {
            $.rm(dialog);
          }
        }
        if ($.config('Cooldown')) {
          duration = qr.sage ? 60 : 30;
          $.setValue(g.BOARD + '/cooldown', Date.now() + duration * 1000);
          return cooldown.start();
        }
      },
      node: function(root) {
        var quote;
        quote = $('a.quotejs:not(:first-child)', root);
        return $.bind(quote, 'click', qr.cb.quote);
      },
      submit: function(e) {
        var form, id, isQR, op;
        form = this;
        isQR = form.parentNode.id === 'qr';
        if ($.config('Auto Watch Reply') && $.config('Thread Watcher')) {
          if (g.REPLY && $('img.favicon').src === Favicon.empty) {
            watcher.watch(null, g.THREAD_ID);
          } else {
            id = $('input[name=resto]').value;
            op = d.getElementById(id);
            if ($('img.favicon', op).src === Favicon.empty) {
              watcher.watch(op, id);
            }
          }
        }
        if (isQR) {
          $('#error').textContent = '';
        }
        qr.sage = /sage/i.test($('input[name=email]', form).value);
        if (isQR) {
          return qr.autohide.set();
        }
      },
      quote: function(e) {
        e.preventDefault();
        return qr.quote(this);
      }
    },
    quote: function(link) {
      var dialog, id, s, selection, selectionID, ta, text, _ref;
      if (dialog = $('#qr')) {
        qr.autohide.unset();
      } else {
        dialog = qr.dialog(link);
      }
      id = link.textContent;
      text = ">>" + id + "\n";
      selection = window.getSelection();
      if (s = selection.toString()) {
        selectionID = (_ref = $.x('preceding::input[@type="checkbox"][1]', selection.anchorNode)) != null ? _ref.name : void 0;
        if (selectionID === id) {
          text += ">" + s + "\n";
        }
      }
      ta = $('textarea', dialog);
      ta.focus();
      return ta.value += text;
    },
    refresh: function(dialog) {
      var f, _ref;
      $('textarea', dialog).value = '';
      $('input[name=recaptcha_response_field]', dialog).value = '';
      if ((_ref = $('input[name=spoiler]', dialog)) != null) {
        _ref.checked = false;
      }
      f = $('input[type=file]', dialog).parentNode;
      return f.innerHTML = f.innerHTML;
    },
    dialog: function(link) {
      var MAX_FILE_SIZE, THREAD_ID, c, challenge, dialog, html, m, mail, name, pass, spoiler, src, submitDisabled, submitValue;
      MAX_FILE_SIZE = $('input[name="MAX_FILE_SIZE"]').value;
      submitValue = $('#com_submit').value;
      submitDisabled = $('#com_submit').disabled ? 'disabled' : '';
      THREAD_ID = g.THREAD_ID || $.x('ancestor::div[@class="thread"]/div', link).id;
      challenge = $('input[name=recaptcha_challenge_field]').value;
      src = "http://www.google.com/recaptcha/api/image?c=" + challenge;
      c = d.cookie;
      name = (m = c.match(/4chan_name=([^;]+)/)) ? decodeURIComponent(m[1]) : '';
      mail = (m = c.match(/4chan_email=([^;]+)/)) ? decodeURIComponent(m[1]) : '';
      pass = (m = c.match(/4chan_pass=([^;]+)/)) ? decodeURIComponent(m[1]) : $('input[name=pwd]').value;
      html = "      <div class=move>        <input class=inputtext type=text name=name placeholder=Name form=qr_form value=\"" + name + "\">        Quick Reply        <input type=checkbox id=autohide title=autohide>        <a name=close title=close>X</a>      </div>      <form name=post action=http://sys.4chan.org/" + g.BOARD + "/post method=POST enctype=multipart/form-data target=iframe id=qr_form>        <input type=hidden name=MAX_FILE_SIZE value=" + MAX_FILE_SIZE + ">        <input type=hidden name=resto value=" + THREAD_ID + ">        <input type=hidden name=recaptcha_challenge_field value=" + challenge + ">        <div><input class=inputtext type=text name=email placeholder=E-mail value=\"" + mail + "\"></div>        <div><input class=inputtext type=text name=sub placeholder=Subject><input type=submit value=" + submitValue + " id=com_submit " + submitDisabled + "><label><input type=checkbox id=auto>auto</label></div>        <div><textarea class=inputtext name=com placeholder=Comment></textarea></div>        <div><img src=" + src + "></div>        <div><input class=inputtext type=text name=recaptcha_response_field placeholder=Verification required autocomplete=off></div>        <div><input type=file name=upfile></div>        <div><input class=inputtext type=password name=pwd maxlength=8 placeholder=Password value=\"" + pass + "\"><input type=hidden name=mode value=regist></div>      </form>      <div id=error class=error></div>      ";
      dialog = ui.dialog('qr', {
        top: '0px',
        left: '0px'
      }, html);
      $.bind($('input[name=name]', dialog), 'mousedown', function(e) {
        return e.stopPropagation();
      });
      $.bind($('#autohide', dialog), 'click', qr.cb.autohide);
      $.bind($('img', dialog), 'click', Recaptcha.reload);
      if ($('.postarea label')) {
        spoiler = $.el('label', {
          innerHTML: " [<input type=checkbox name=spoiler>Spoiler Image?]"
        });
        $.after($('input[name=email]', dialog), spoiler);
      }
      $.bind($('form', dialog), 'submit', qr.cb.submit);
      $.bind($('input[name=recaptcha_response_field]', dialog), 'keydown', Recaptcha.listener);
      $.append(d.body, dialog);
      return dialog;
    },
    persist: function() {
      $.append(d.body, qr.dialog());
      return qr.autohide.set();
    },
    sys: function() {
      var c, id, otoNoko, recaptcha, thread, _, _ref;
      if (recaptcha = $('#recaptcha_response_field')) {
        $.bind(recaptcha, 'keydown', Recaptcha.listener);
        return;
      }
      /*
            http://code.google.com/p/chromium/issues/detail?id=20773
            Let content scripts see other frames (instead of them being undefined)
      
            To access the parent, we have to break out of the sandbox and evaluate
            in the global context.
          */
      $.globalEval(function() {
        var data, _ref;
        data = ((_ref = document.querySelector('table font b')) != null ? _ref.firstChild.textContent : void 0) || '';
        return parent.postMessage(data, '*');
      });
      c = $('b').lastChild;
      if (c.nodeType === 8) {
        _ref = c.textContent.match(/thread:(\d+),no:(\d+)/), _ = _ref[0], thread = _ref[1], id = _ref[2];
        otoNoko = /AEOS.4chan_x.auto_noko=true/.test(d.cookie);
        if (thread === '0') {
          if (/AEOS.4chan_x.auto_watch=true/.test(d.cookie)) {
            return window.location = "http://boards.4chan.org/" + g.BOARD + "/res/" + id + "#watch";
          } else if (otoNoko) {
            return window.location = "http://boards.4chan.org/" + g.BOARD + "/res/" + id;
          }
        } else if (otoNoko) {
          return window.location = "http://boards.4chan.org/" + g.BOARD + "/res/" + thread + "#" + id;
        }
      }
    }
  };
  threading = {
    init: function() {
      var node;
      node = $('form[name=delform] > *:not([id])');
      return threading.thread(node);
    },
    op: function(node) {
      var op;
      op = $.el('div', {
        className: 'op'
      });
      $.before(node, op);
      while (node.nodeName !== 'BLOCKQUOTE') {
        $.append(op, node);
        node = op.nextSibling;
      }
      $.append(op, node);
      op.id = $('input[name]', op).name;
      return op;
    },
    thread: function(node) {
      var div;
      node = threading.op(node);
      if (g.REPLY) {
        return;
      }
      div = $.el('div', {
        className: 'thread'
      });
      $.before(node, div);
      while (node.nodeName !== 'HR') {
        $.append(div, node);
        node = div.nextSibling;
      }
      node = node.nextElementSibling;
      if (!(node.align || node.nodeName === 'CENTER')) {
        return threading.thread(node);
      }
    }
  };
  threadHiding = {
    init: function() {
      var a, hiddenThreads, op, thread, _i, _len, _ref, _results;
      hiddenThreads = $.getValue("hiddenThreads/" + g.BOARD + "/", {});
      _ref = $$('div.thread');
      _results = [];
      for (_i = 0, _len = _ref.length; _i < _len; _i++) {
        thread = _ref[_i];
        op = thread.firstChild;
        a = $.el('a', {
          textContent: '[ - ]'
        });
        $.bind(a, 'click', threadHiding.cb.hide);
        $.prepend(op, a);
        _results.push(op.id in hiddenThreads ? threadHiding.hideHide(thread) : void 0);
      }
      return _results;
    },
    cb: {
      hide: function(e) {
        var thread;
        thread = this.parentNode.parentNode;
        return threadHiding.hide(thread);
      },
      show: function(e) {
        var thread;
        thread = this.parentNode.parentNode;
        return threadHiding.show(thread);
      }
    },
    toggle: function(thread) {
      if (thread.className.indexOf('stub') !== -1 || thread.style.display === 'none') {
        return threadHiding.show(thread);
      } else {
        return threadHiding.hide(thread);
      }
    },
    hide: function(thread) {
      var hiddenThreads, id;
      threadHiding.hideHide(thread);
      id = thread.firstChild.id;
      hiddenThreads = $.getValue("hiddenThreads/" + g.BOARD + "/", {});
      hiddenThreads[id] = Date.now();
      return $.setValue("hiddenThreads/" + g.BOARD + "/", hiddenThreads);
    },
    hideHide: function(thread) {
      var a, div, name, num, span, text, trip, _ref;
      if ($.config('Show Stubs')) {
        if (span = $('.omittedposts', thread)) {
          num = Number(span.textContent.match(/\d+/)[0]);
        } else {
          num = 0;
        }
        num += $$('table', thread).length;
        text = num === 1 ? "1 reply" : "" + num + " replies";
        name = $('span.postername', thread).textContent;
        trip = ((_ref = $('span.postername + span.postertrip', thread)) != null ? _ref.textContent : void 0) || '';
        a = $.el('a', {
          textContent: "[ + ] " + name + trip + " (" + text + ")"
        });
        $.bind(a, 'click', threadHiding.cb.show);
        div = $.el('div', {
          className: 'block'
        });
        $.append(div, a);
        $.append(thread, div);
        return $.addClass(thread, 'stub');
      } else {
        $.hide(thread);
        return $.hide(thread.nextSibling);
      }
    },
    show: function(thread) {
      var hiddenThreads, id;
      $.rm($('div.block', thread));
      $.removeClass(thread, 'stub');
      $.show(thread);
      $.show(thread.nextSibling);
      id = thread.firstChild.id;
      hiddenThreads = $.getValue("hiddenThreads/" + g.BOARD + "/", {});
      delete hiddenThreads[id];
      return $.setValue("hiddenThreads/" + g.BOARD + "/", hiddenThreads);
    }
  };
  updater = {
    init: function() {
      var autoUpT, checked, conf, dialog, html, input, interva, name, title, updNow, verbose, _i, _len, _ref;
      html = "<div class=move><span id=count></span> <span id=timer>-" + ($.config('Interval')) + "</span></div>";
      conf = config.updater.checkbox;
      for (name in conf) {
        title = conf[name][1];
        checked = $.config(name) ? "checked" : "";
        html += "<div><label title=\"" + title + "\">" + name + "<input name=\"" + name + "\" " + checked + " type=checkbox></label></div>";
      }
      name = 'Auto Update This';
      title = 'Controls whether *this* thread auotmatically updates or not';
      checked = $.config('Auto Update') ? 'checked' : '';
      html += "<div><label title=\"" + title + "\">" + name + "<input name=\"" + name + "\" " + checked + " type=checkbox></label></div>";
      html += "<div><label>Interval (s)<input name=Interval value=" + ($.config('Interval')) + " type=text></label></div>";
      html += "<div><input value=\"Update Now\" type=button></div>";
      dialog = ui.dialog('updater', {
        bottom: '0px',
        right: '0px'
      }, html);
      _ref = $$('input[type=checkbox]', dialog);
      for (_i = 0, _len = _ref.length; _i < _len; _i++) {
        input = _ref[_i];
        $.bind(input, 'click', $.cb.checked);
      }
      $.bind($('input[type=text]', dialog), 'change', $.cb.value);
      verbose = $('input[name=\"Verbose\"]', dialog);
      autoUpT = $('input[name=\"Auto Update This\"]', dialog);
      interva = $('input[name=\"Interval\"]', dialog);
      updNow = $('input[type=button]', dialog);
      $.bind(verbose, 'click', updater.cb.verbose);
      $.bind(autoUpT, 'click', updater.cb.autoUpdate);
      $.bind(updNow, 'click', updater.updateNow);
      $.append(d.body, dialog);
      updater.cb.verbose.call(verbose);
      return updater.cb.autoUpdate.call(autoUpT);
    },
    cb: {
      verbose: function(e) {
        var count, timer;
        count = $('#count');
        timer = $('#timer');
        if (this.checked) {
          count.textContent = '+0';
          return $.show(timer);
        } else {
          $.extend(count, {
            className: '',
            textContent: 'Thread Updater'
          });
          return $.hide(timer);
        }
      },
      autoUpdate: function(e) {
        if (this.checked) {
          return updater.intervalID = window.setInterval(updater.timeout, 1000);
        } else {
          return window.clearInterval(updater.intervalID);
        }
      },
      update: function(e) {
        var arr, body, br, count, id, input, replies, reply, timer, _i, _len, _ref, _ref2, _results;
        count = $('#count');
        timer = $('#timer');
        if (this.status === 404) {
          count.textContent = 404;
          count.className = 'error';
          timer.textContent = '';
          window.clearInterval(updater.intervalID);
          _ref = $$('input[type=submit]');
          for (_i = 0, _len = _ref.length; _i < _len; _i++) {
            input = _ref[_i];
            input.disabled = true;
            input.value = 404;
          }
          d.title = d.title.match(/.+- /)[0] + 404;
          g.dead = true;
          Favicon.update();
          return;
        }
        br = $('br[clear]');
        id = Number(((_ref2 = $('td[id]', br.previousElementSibling)) != null ? _ref2.id : void 0) || 0);
        arr = [];
        body = $.el('body', {
          innerHTML: this.responseText
        });
        replies = $$('td[id]', body);
        while ((reply = replies.pop()) && (reply.id > id)) {
          arr.push(reply.parentNode.parentNode.parentNode);
        }
        timer.textContent = '-' + $.config('Interval');
        if ($.config('Verbose')) {
          count.textContent = '+' + arr.length;
          if (arr.length === 0) {
            count.className = '';
          } else {
            count.className = 'new';
          }
        }
        _results = [];
        while (reply = arr.pop()) {
          _results.push($.before(br, reply));
        }
        return _results;
      }
    },
    timeout: function() {
      var count, n, timer;
      timer = $('#timer');
      n = Number(timer.textContent);
      n += 1;
      if (n === 10) {
        count = $('#count');
        count.textContent = 'retry';
        count.className = '';
        n = 0;
      }
      timer.textContent = n;
      if (n === 0) {
        return updater.update();
      }
    },
    updateNow: function() {
      $('#timer').textContent = 0;
      return updater.update();
    },
    update: function() {
      var cb, url, _ref;
      if ((_ref = updater.request) != null) {
        _ref.abort();
      }
      url = location.href + '?' + Date.now();
      cb = updater.cb.update;
      return updater.request = $.get(url, cb);
    }
  };
  watcher = {
    init: function() {
      var dialog, favicon, html, input, inputs, _i, _len;
      html = '<div class=move>Thread Watcher</div>';
      dialog = ui.dialog('watcher', {
        top: '50px',
        left: '0px'
      }, html);
      $.append(d.body, dialog);
      inputs = $$('form > input[value=delete], div.thread > input[value=delete]');
      for (_i = 0, _len = inputs.length; _i < _len; _i++) {
        input = inputs[_i];
        favicon = $.el('img', {
          className: 'favicon'
        });
        $.bind(favicon, 'click', watcher.cb.toggle);
        $.before(input, favicon);
      }
      watcher.refresh();
      return $.bind(window, 'storage', function(e) {
        if (e.key === ("" + NAMESPACE + "watched")) {
          return watcher.refresh();
        }
      });
    },
    refresh: function() {
      var board, dialog, div, favicon, id, link, props, watched, watchedBoard, x, _i, _j, _len, _len2, _ref, _ref2, _ref3, _results;
      watched = $.getValue('watched', {});
      dialog = $('#watcher');
      _ref = $$('div:not(.move)', dialog);
      for (_i = 0, _len = _ref.length; _i < _len; _i++) {
        div = _ref[_i];
        $.rm(div);
      }
      for (board in watched) {
        _ref2 = watched[board];
        for (id in _ref2) {
          props = _ref2[id];
          div = $.el('div');
          x = $.el('a', {
            textContent: 'X'
          });
          $.bind(x, 'click', watcher.cb.x);
          link = $.el('a', props);
          $.append(div, x, $.tn(' '), link);
          $.append(dialog, div);
        }
      }
      watchedBoard = watched[g.BOARD] || {};
      _ref3 = $$('img.favicon');
      _results = [];
      for (_j = 0, _len2 = _ref3.length; _j < _len2; _j++) {
        favicon = _ref3[_j];
        id = favicon.nextSibling.name;
        _results.push(id in watchedBoard ? favicon.src = Favicon["default"] : favicon.src = Favicon.empty);
      }
      return _results;
    },
    cb: {
      toggle: function(e) {
        return watcher.toggle(this.parentNode);
      },
      x: function(e) {
        var board, id, _, _ref;
        _ref = this.nextElementSibling.getAttribute('href').substring(1).split('/'), board = _ref[0], _ = _ref[1], id = _ref[2];
        return watcher.unwatch(board, id);
      }
    },
    toggle: function(thread) {
      var favicon, id;
      favicon = $('img.favicon', thread);
      id = favicon.nextSibling.name;
      if (favicon.src === Favicon.empty) {
        return watcher.watch(thread, id);
      } else {
        return watcher.unwatch(g.BOARD, id);
      }
    },
    unwatch: function(board, id) {
      var watched;
      watched = $.getValue('watched', {});
      delete watched[board][id];
      $.setValue('watched', watched);
      return watcher.refresh();
    },
    watch: function(thread, id) {
      var props, tc, watched, _name;
      tc = $('span.filetitle', thread).textContent || $('blockquote', thread).textContent;
      props = {
        textContent: "/" + g.BOARD + "/ - " + tc.slice(0, 25),
        href: "/" + g.BOARD + "/res/" + id
      };
      watched = $.getValue('watched', {});
      watched[_name = g.BOARD] || (watched[_name] = {});
      watched[g.BOARD][id] = props;
      $.setValue('watched', watched);
      return watcher.refresh();
    }
  };
  anonymize = {
    init: function() {
      return g.callbacks.push(anonymize.cb.node);
    },
    cb: {
      node: function(root) {
        var name, trip;
        name = $('span.commentpostername, span.postername', root);
        name.textContent = 'Anonymous';
        if (trip = $('span.postertrip', root)) {
          if (trip.parentNode.nodeName === 'A') {
            return $.rm(trip.parentNode);
          } else {
            return $.rm(trip);
          }
        }
      }
    }
  };
  sauce = {
    init: function() {
      return g.callbacks.push(sauce.cb.node);
    },
    cb: {
      node: function(root) {
        var i, link, names, prefix, prefixes, s, span, suffix, _len, _results;
        if (root.className === 'inline') {
          return;
        }
        prefixes = (function() {
          var _i, _len, _ref, _results;
          _ref = $.config('flavors').split('\n');
          _results = [];
          for (_i = 0, _len = _ref.length; _i < _len; _i++) {
            s = _ref[_i];
            if (s[0] !== '#') {
              _results.push(s);
            }
          }
          return _results;
        })();
        names = (function() {
          var _i, _len, _results;
          _results = [];
          for (_i = 0, _len = prefixes.length; _i < _len; _i++) {
            prefix = prefixes[_i];
            _results.push(prefix.match(/(\w+)\./)[1]);
          }
          return _results;
        })();
        if (span = $('span.filesize', root)) {
          suffix = $('a', span).href;
          _results = [];
          for (i = 0, _len = prefixes.length; i < _len; i++) {
            prefix = prefixes[i];
            link = $.el('a', {
              textContent: names[i],
              href: prefix + suffix
            });
            _results.push($.append(span, $.tn(' '), link));
          }
          return _results;
        }
      }
    }
  };
  revealSpoilers = {
    init: function() {
      return g.callbacks.push(revealSpoilers.cb.node);
    },
    cb: {
      node: function(root) {
        var board, img, nb, _, _ref;
        if (root.className === 'inline' || !(img = $('img[alt^=Spoiler]', root))) {
          return;
        }
        img.removeAttribute('height');
        img.removeAttribute('width');
        _ref = img.parentNode.href.match(/(\w+)\/src\/(\d+)/), _ = _ref[0], board = _ref[1], nb = _ref[2];
        return img.src = "http://0.thumbs.4chan.org/" + board + "/thumb/" + nb + "s.jpg";
      }
    }
  };
  Time = {
    init: function() {
      Time.foo();
      return g.callbacks.push(Time.node);
    },
    node: function(root) {
      var day, hour, min, month, s, time, year, _, _ref;
      if (root.className === 'inline') {
        return;
      }
      s = $('span[id^=no]', root).previousSibling;
      _ref = s.textContent.match(/(\d+)\/(\d+)\/(\d+)\(\w+\)(\d+):(\d+)/), _ = _ref[0], month = _ref[1], day = _ref[2], year = _ref[3], hour = _ref[4], min = _ref[5];
      year = "20" + year;
      month -= 1;
      hour = g.chanOffset + Number(hour);
      Time.date = new Date(year, month, day, hour, min);
      time = $.el('time', {
        textContent: ' ' + Time.funk(Time) + ' '
      });
      return $.replace(s, time);
    },
    foo: function() {
      var code;
      code = $.config('time').replace(/%([A-Za-z])/g, function(s, c) {
        switch (c) {
          case 'a':
          case 'A':
          case 'b':
          case 'B':
          case 'd':
          case 'H':
          case 'I':
          case 'm':
          case 'M':
          case 'p':
          case 'P':
          case 'y':
            return "' + Time." + c + "() + '";
            break;
          default:
            return s;
        }
      });
      return Time.funk = Function('Time', "return '" + code + "'");
    },
    day: ['Sunday', 'Monday', 'Tuesday', 'Wednesday', 'Thursday', 'Friday', 'Saturday'],
    month: ['January', 'February', 'March', 'April', 'May', 'June', 'July', 'August', 'September', 'October', 'November', 'December'],
    zeroPad: function(n) {
      if (n < 10) {
        return '0' + n;
      } else {
        return n;
      }
    },
    a: function() {
      return this.day[this.date.getDay()].slice(0, 3);
    },
    A: function() {
      return this.day[this.date.getDay()];
    },
    b: function() {
      return this.month[this.date.getMonth()].slice(0, 3);
    },
    B: function() {
      return this.month[this.date.getMonth()];
    },
    d: function() {
      return this.zeroPad(this.date.getDate());
    },
    H: function() {
      return this.zeroPad(this.date.getHours());
    },
    I: function() {
      return this.zeroPad(this.date.getHours() % 12 || 12);
    },
    m: function() {
      return this.zeroPad(this.date.getMonth() + 1);
    },
    M: function() {
      return this.zeroPad(this.date.getMinutes());
    },
    p: function() {
      if (this.date.getHours() < 12) {
        return 'AM';
      } else {
        return 'PM';
      }
    },
    P: function() {
      if (this.date.getHours() < 12) {
        return 'am';
      } else {
        return 'pm';
      }
    },
    y: function() {
      return this.date.getFullYear() - 2000;
    }
  };
  titlePost = {
    init: function() {
      var tc;
      if (tc = $('span.filetitle').textContent || $('blockquote').textContent) {
        return d.title = "/" + g.BOARD + "/ - " + tc;
      }
    }
  };
  quoteBacklink = {
    init: function() {
      return g.callbacks.push(function(root) {
        var container, el, id, link, opbl, qid, quote, quotes, _i, _len, _ref, _results;
        if (/inline/.test(root.className)) {
          return;
        }
        id = root.id || $('td[id]', root).id;
        quotes = {};
        opbl = !$.config('OP Backlinks');
        _ref = $$('a.quotelink', root);
        for (_i = 0, _len = _ref.length; _i < _len; _i++) {
          quote = _ref[_i];
          if (!(qid = quote.hash.slice(1))) {
            continue;
          }
          quotes[qid] = quote;
        }
        _results = [];
        for (qid in quotes) {
          if (!(el = d.getElementById(qid))) {
            continue;
          }
          if (opbl && el.className === 'op') {
            continue;
          }
          link = $.el('a', {
            href: "#" + id,
            className: 'backlink',
            textContent: ">>" + id
          });
          if ($.config('Quote Preview')) {
            $.bind(link, 'mouseover', quotePreview.mouseover);
            $.bind(link, 'mousemove', ui.hover);
            $.bind(link, 'mouseout', ui.hoverend);
            $.bind(link, 'mouseout', quotePreview.mouseout);
          }
          if ($.config('Quote Inline')) {
            $.bind(link, 'click', quoteInline.toggle);
          }
          if (!(container = $('.container', el))) {
            container = $.el('span', {
              className: 'container'
            });
            root = $('.reportbutton', el) || $('span[id^=no]', el);
            $.after(root, container);
          }
          _results.push($.append(container, $.tn(' '), link));
        }
        return _results;
      });
    }
  };
  quoteInline = {
    init: function() {
      return g.callbacks.push(quoteInline.node);
    },
    node: function(root) {
      var quote, _i, _len, _ref, _results;
      _ref = $$('a.quotelink, a.backlink', root);
      _results = [];
      for (_i = 0, _len = _ref.length; _i < _len; _i++) {
        quote = _ref[_i];
        if (!quote.hash) {
          continue;
        }
        quote.removeAttribute('onclick');
        _results.push($.bind(quote, 'click', quoteInline.toggle));
      }
      return _results;
    },
    toggle: function(e) {
      var el, id, inline, inlined, pathname, root, table, threadID, _i, _len, _ref;
      e.preventDefault();
      id = this.hash.slice(1);
      if (table = $("#i" + id, $.x('ancestor::td[1]', this))) {
        $.rm(table);
        $.removeClass(this, 'inlined');
        _ref = $$('input', table);
        for (_i = 0, _len = _ref.length; _i < _len; _i++) {
          inlined = _ref[_i];
          $.show($.x('ancestor::table[1]', d.getElementById(inlined.name)));
        }
        return;
      }
      root = this.parentNode.nodeName === 'FONT' ? this.parentNode : this.nextSibling;
      if (el = d.getElementById(id)) {
        inline = quoteInline.table(id, el.innerHTML);
        if (this.className === 'backlink') {
          $.after(this.parentNode, inline);
          $.hide($.x('ancestor::table[1]', el));
        } else {
          $.after(root, inline);
        }
      } else {
        inline = $.el('td', {
          className: 'reply inline',
          id: "i" + id,
          innerHTML: "Loading " + id + "..."
        });
        $.after(root, inline);
        pathname = this.pathname;
        threadID = pathname.split('/').pop();
        $.cache(pathname, (function() {
          return quoteInline.parse(this, pathname, id, threadID, inline);
        }));
      }
      return $.addClass(this, 'inlined');
    },
    parse: function(req, pathname, id, threadID, inline) {
      var body, html, newInline, op, quote, reply, _i, _j, _len, _len2, _ref, _ref2;
      if (req.status !== 200) {
        inline.innerHTML = "" + req.status + " " + req.statusText;
        return;
      }
      body = $.el('body', {
        innerHTML: req.responseText
      });
      if (id === threadID) {
        op = threading.op($('form[name=delform] > *', body));
        html = op.innerHTML;
      } else {
        _ref = $$('td.reply', body);
        for (_i = 0, _len = _ref.length; _i < _len; _i++) {
          reply = _ref[_i];
          if (reply.id === id) {
            html = reply.innerHTML;
            break;
          }
        }
      }
      newInline = quoteInline.table(id, html);
      _ref2 = $$('a.quotelink', newInline);
      for (_j = 0, _len2 = _ref2.length; _j < _len2; _j++) {
        quote = _ref2[_j];
        if (quote.getAttribute('href') === quote.hash) {
          quote.pathname = pathname;
        }
      }
      $.addClass(newInline, 'crossquote');
      return $.replace(inline, newInline);
    },
    table: function(id, html) {
      return $.el('table', {
        className: 'inline',
        id: "i" + id,
        innerHTML: "<tbody><tr><td class=reply>" + html + "</td></tr></tbody>"
      });
    }
  };
  quotePreview = {
    init: function() {
      var preview;
      g.callbacks.push(quotePreview.node);
      preview = $.el('div', {
        id: 'qp',
        className: 'replyhl'
      });
      $.hide(preview);
      return $.append(d.body, preview);
    },
    node: function(root) {
      var quote, _i, _len, _ref, _results;
      _ref = $$('a.quotelink, a.backlink', root);
      _results = [];
      for (_i = 0, _len = _ref.length; _i < _len; _i++) {
        quote = _ref[_i];
        if (!quote.hash) {
          continue;
        }
        $.bind(quote, 'mouseover', quotePreview.mouseover);
        $.bind(quote, 'mousemove', ui.hover);
        $.bind(quote, 'mouseout', ui.hoverend);
        _results.push($.bind(quote, 'mouseout', quotePreview.mouseout));
      }
      return _results;
    },
    mouseout: function() {
      var el;
      if (el = d.getElementById(this.hash.slice(1))) {
        return $.removeClass(el, 'qphl');
      }
    },
    mouseover: function(e) {
      var el, id, qp, quote, replyID, threadID, _i, _len, _ref;
      id = this.hash.slice(1);
      qp = $('#qp');
      if (el = d.getElementById(id)) {
        qp.innerHTML = el.innerHTML;
        if ($.config('Quote Highlighting')) {
          $.addClass(el, 'qphl');
        }
        if (/backlink/.test(this.className)) {
          replyID = $.x('ancestor::*[@id][1]', this).id.match(/\d+/)[0];
          _ref = $$('a.quotelink', qp);
          for (_i = 0, _len = _ref.length; _i < _len; _i++) {
            quote = _ref[_i];
            if (quote.hash.slice(1) === replyID) {
              quote.className = 'forwardlink';
            }
          }
        }
      } else {
        qp.innerHTML = "Loading " + id + "...";
        threadID = this.pathname.split('/').pop() || $.x('ancestor::div[@class="thread"]/div', this).id;
        $.cache(this.pathname, (function() {
          return quotePreview.parse(this, id, threadID);
        }));
      }
      ui.el = qp;
      return $.show(qp);
    },
    parse: function(req, id, threadID) {
      var body, html, op, qp, reply, _i, _len, _ref;
      qp = $('#qp');
      if (qp.innerHTML !== ("Loading " + id + "...")) {
        return;
      }
      if (req.status !== 200) {
        qp.innerHTML = "" + req.status + " " + req.statusText;
        return;
      }
      body = $.el('body', {
        innerHTML: req.responseText
      });
      if (id === threadID) {
        op = threading.op($('form[name=delform] > *', body));
        html = op.innerHTML;
      } else {
        _ref = $$('td.reply', body);
        for (_i = 0, _len = _ref.length; _i < _len; _i++) {
          reply = _ref[_i];
          if (reply.id === id) {
            html = reply.innerHTML;
            break;
          }
        }
      }
      qp.innerHTML = html;
      return Time.node(qp);
    }
  };
  quoteOP = {
    init: function() {
      return g.callbacks.push(quoteOP.node);
    },
    node: function(root) {
      var quote, tid, _i, _len, _ref, _results;
      if (root.className === 'inline') {
        return;
      }
      tid = g.THREAD_ID || $.x('ancestor::div[contains(@class,"thread")]/div', root).id;
      _ref = $$('a.quotelink', root);
      _results = [];
      for (_i = 0, _len = _ref.length; _i < _len; _i++) {
        quote = _ref[_i];
        _results.push(quote.hash.slice(1) === tid ? quote.innerHTML += '&nbsp;(OP)' : void 0);
      }
      return _results;
    }
  };
  reportButton = {
    init: function() {
      return g.callbacks.push(reportButton.cb.node);
    },
    cb: {
      node: function(root) {
        var a, span;
        if (!(a = $('a.reportbutton', root))) {
          span = $('span[id^=no]', root);
          a = $.el('a', {
            className: 'reportbutton',
            innerHTML: '[&nbsp;!&nbsp;]'
          });
          $.after(span, a);
          $.after(span, $.tn(' '));
        }
        return $.bind(a, 'click', reportButton.cb.report);
      },
      report: function(e) {
        return reportButton.report(this);
      }
    },
    report: function(target) {
      var input;
      input = $('input', target.parentNode);
      input.click();
      $('input[value="Report"]').click();
      return input.click();
    }
  };
  threadStats = {
    init: function() {
      var dialog, html;
      threadStats.posts = 1;
      threadStats.images = $('.op img[md5]') ? 1 : 0;
      html = "<div class=move><span id=postcount>" + threadStats.posts + "</span> / <span id=imagecount>" + threadStats.images + "</span></div>";
      dialog = ui.dialog('stats', {
        bottom: '0px',
        left: '0px'
      }, html);
      dialog.className = 'dialog';
      $.append(d.body, dialog);
      return g.callbacks.push(threadStats.node);
    },
    node: function(root) {
      if (root.className) {
        return;
      }
      threadStats.posts++;
      if ($('img[md5]', root)) {
        threadStats.images++;
        if (threadStats.images > 150) {
          $('#imagecount').className = 'error';
        }
      }
      $('#postcount').textContent = threadStats.posts;
      return $('#imagecount').textContent = threadStats.images;
    }
  };
  unread = {
    init: function() {
      unread.replies = [];
      d.title = '(0) ' + d.title;
      $.bind(window, 'scroll', unread.cb.scroll);
      return g.callbacks.push(unread.cb.node);
    },
    cb: {
      node: function(root) {
        if (root.className) {
          return;
        }
        unread.replies.push(root);
        unread.updateTitle();
        return Favicon.update();
      },
      scroll: function(e) {
        var bottom, height, i, reply, _len, _ref;
        height = d.body.clientHeight;
        _ref = unread.replies;
        for (i = 0, _len = _ref.length; i < _len; i++) {
          reply = _ref[i];
          bottom = reply.getBoundingClientRect().bottom;
          if (bottom > height) {
            break;
          }
        }
        if (i === 0) {
          return;
        }
        unread.replies = unread.replies.slice(i);
        unread.updateTitle();
        if (unread.replies.length === 0) {
          return Favicon.update();
        }
      }
    },
    updateTitle: function() {
      return d.title = d.title.replace(/\d+/, unread.replies.length);
    }
  };
  Favicon = {
    dead: 'data:image/png;base64,iVBORw0KGgoAAAANSUhEUgAAABAAAAAQAgMAAABinRfyAAAACVBMVEUAAAAAAAD/AAA9+90tAAAAAXRSTlMAQObYZgAAADtJREFUCB0FwUERxEAIALDszMG730PNSkBEBSECoU0AEPe0mly5NWprRUcDQAdn68qtkVsj3/84z++CD5u7CsnoBJoaAAAAAElFTkSuQmCC',
    deadHalo: 'data:image/png;base64,iVBORw0KGgoAAAANSUhEUgAAABAAAAAQCAYAAAAf8/9hAAAAWUlEQVR4XrWSAQoAIAgD/f+njSApsTqjGoTQ5oGWPJMOOs60CzsWwIwz1I4PUIYh+WYEMGQ6I/txw91kP4oA9BdwhKp1My4xQq6e8Q9ANgDJjOErewFiNesV2uGSfGv1/HYAAAAASUVORK5CYII=',
    "default": ((_ref = $('link[rel="shortcut icon"]', d.head)) != null ? _ref.href : void 0) || '',
    empty: 'data:image/gif;base64,R0lGODlhEAAQAJEAAAAAAP///9vb2////yH5BAEAAAMALAAAAAAQABAAAAIvnI+pq+D9DBAUoFkPFnbs7lFZKIJOJJ3MyraoB14jFpOcVMpzrnF3OKlZYsMWowAAOw==',
    haloSFW: 'data:image/png;base64,iVBORw0KGgoAAAANSUhEUgAAABAAAAAQCAYAAAAf8/9hAAAAZklEQVR4XrWRQQoAIQwD+6L97j7Ih9WTQQxhDqJQCk4Mranuvqod6LgwawSqSuUmWSPw/UNlJlnDAmA2ARjABLYj8ZyCzJHHqOg+GdAKZmKPIQUzuYrxicHqEgHzP9g7M0+hj45sAnRWxtPj3zSPAAAAAElFTkSuQmCC',
    haloNSFW: 'data:image/png;base64,iVBORw0KGgoAAAANSUhEUgAAABAAAAAQAgMAAABinRfyAAAADFBMVEUAAABmzDP///8AAABet0i+AAAAAXRSTlMAQObYZgAAAExJREFUeF4tyrENgDAMAMFXKuQswQLBG3mOlBnFS1gwDfIYLpEivvjq2MlqjmYvYg5jWEzCwtDSQlwcXKCVLrpFbvLvvSf9uZJ2HusDtJAY7Tkn1oYAAAAASUVORK5CYII=',
    update: function() {
      var clone, favicon, href, l;
      l = unread.replies.length;
      if (g.dead) {
        if (l > 0) {
          href = Favicon.deadHalo;
        } else {
          href = Favicon.dead;
        }
      } else {
        if (l > 0) {
          href = Favicon.halo;
        } else {
          href = Favicon["default"];
        }
      }
      favicon = $('link[rel="shortcut icon"]', d.head);
      clone = favicon.cloneNode(true);
      clone.href = href;
      return $.replace(favicon, clone);
    }
  };
  redirect = function() {
    var url;
    switch (g.BOARD) {
      case 'a':
      case 'g':
      case 'lit':
      case 'sci':
      case 'tv':
        url = "http://green-oval.net/cgi-board.pl/" + g.BOARD + "/thread/" + g.THREAD_ID;
        break;
      case 'jp':
      case 'm':
      case 'tg':
        url = "http://archive.easymodo.net/cgi-board.pl/" + g.BOARD + "/thread/" + g.THREAD_ID;
        break;
      case '3':
      case 'adv':
      case 'an':
      case 'ck':
      case 'co':
      case 'fa':
      case 'fit':
      case 'int':
      case 'k':
      case 'mu':
      case 'n':
      case 'o':
      case 'p':
      case 'po':
      case 'soc':
      case 'sp':
      case 'toy':
      case 'trv':
      case 'v':
      case 'vp':
      case 'x':
        url = "http://archive.no-ip.org/" + g.BOARD + "/thread/" + g.THREAD_ID;
        break;
      default:
        url = "http://boards.4chan.org/" + g.BOARD;
    }
    return location.href = url;
  };
  Recaptcha = {
    init: function() {
      var el, _i, _len, _ref2;
      _ref2 = $$('#recaptcha_table a');
      for (_i = 0, _len = _ref2.length; _i < _len; _i++) {
        el = _ref2[_i];
        el.tabIndex = 1;
      }
      return $.bind($('#recaptcha_response_field'), 'keydown', Recaptcha.listener);
    },
    listener: function(e) {
      if (e.keyCode === 8 && this.value === '') {
        Recaptcha.reload();
      }
      if (e.keyCode === 13 && cooldown.duration) {
        $('#auto').checked = true;
        return qr.autohide.set();
      }
    },
    reload: function() {
      return window.location = 'javascript:Recaptcha.reload()';
    }
  };
  nodeInserted = function(e) {
    var callback, dialog, target, _i, _len, _ref2, _results;
    target = e.target;
    if (target.nodeName === 'TABLE') {
      _ref2 = g.callbacks;
      _results = [];
      for (_i = 0, _len = _ref2.length; _i < _len; _i++) {
        callback = _ref2[_i];
        _results.push(callback(target));
      }
      return _results;
    } else if (target.id === 'recaptcha_challenge_field' && (dialog = $('#qr'))) {
      $('img', dialog).src = "http://www.google.com/recaptcha/api/image?c=" + target.value;
      return $('input[name=recaptcha_challenge_field]', dialog).value = target.value;
    }
  };
  imageHover = {
    init: function() {
      var img;
      img = $.el('img', {
        id: 'iHover'
      });
      $.hide(img);
      $.append(d.body, img);
      return g.callbacks.push(imageHover.cb.node);
    },
    cb: {
      node: function(root) {
        var thumb;
        if (!(thumb = $('img[md5]', root))) {
          return;
        }
        $.bind(thumb, 'mouseover', imageHover.cb.mouseover);
        $.bind(thumb, 'mousemove', ui.hover);
        return $.bind(thumb, 'mouseout', ui.hoverend);
      },
      mouseover: function(e) {
        var el;
        el = $('#iHover');
        el.src = null;
        el.src = this.parentNode.href;
        ui.el = el;
        return $.show(el);
      }
    }
  };
  imgPreloading = {
    init: function() {
      return g.callbacks.push(function(root) {
        var el, parent, thumb, thumbs, _i, _len, _results;
        thumbs = $$('img[md5]', root);
        _results = [];
        for (_i = 0, _len = thumbs.length; _i < _len; _i++) {
          thumb = thumbs[_i];
          parent = thumb.parentNode;
          _results.push(el = $.el('img', {
            src: parent.href
          }));
        }
        return _results;
      });
    }
  };
  imgGif = {
    init: function() {
      return g.callbacks.push(function(root) {
        var src, thumb, thumbs, _i, _len, _results;
        thumbs = $$('img[md5]', root);
        _results = [];
        for (_i = 0, _len = thumbs.length; _i < _len; _i++) {
          thumb = thumbs[_i];
          src = thumb.parentNode.href;
          _results.push(/gif$/.test(src) ? thumb.src = src : void 0);
        }
        return _results;
      });
    }
  };
  imgExpand = {
    init: function() {
      g.callbacks.push(imgExpand.cb.node);
      imgExpand.dialog();
      $.bind(window, 'resize', imgExpand.resize);
      return imgExpand.resize();
    },
    cb: {
      node: function(root) {
        var a, thumb;
        if (!(thumb = $('img[md5]', root))) {
          return;
        }
        a = thumb.parentNode;
        $.bind(a, 'click', imgExpand.cb.toggle);
        if (imgExpand.on && root.className !== 'inline') {
          return imgExpand.toggle(a);
        }
      },
      toggle: function(e) {
        if (e.shiftKey || e.altKey || e.ctrlKey || e.button !== 0) {
          return;
        }
        e.preventDefault();
        return imgExpand.toggle(this);
      },
      all: function(e) {
        var thumb, thumbs, _i, _j, _len, _len2, _results, _results2;
        thumbs = $$('img[md5]');
        imgExpand.on = this.checked;
        if (imgExpand.on) {
          _results = [];
          for (_i = 0, _len = thumbs.length; _i < _len; _i++) {
            thumb = thumbs[_i];
            _results.push(!thumb.style.display ? imgExpand.expand(thumb) : void 0);
          }
          return _results;
        } else {
          _results2 = [];
          for (_j = 0, _len2 = thumbs.length; _j < _len2; _j++) {
            thumb = thumbs[_j];
            _results2.push(thumb.style.display ? imgExpand.contract(thumb) : void 0);
          }
          return _results2;
        }
      },
      typeChange: function(e) {
        var klass;
        switch (this.value) {
          case 'full':
            klass = '';
            break;
          case 'fit width':
            klass = 'fitwidth';
            break;
          case 'fit height':
            klass = 'fitheight';
            break;
          case 'fit screen':
            klass = 'fitwidth fitheight';
        }
        return d.body.className = klass;
      }
    },
    toggle: function(a) {
      var thumb;
      thumb = a.firstChild;
      if (thumb.style.display) {
        return imgExpand.contract(thumb);
      } else {
        return imgExpand.expand(thumb);
      }
    },
    contract: function(thumb) {
      $.show(thumb);
      return $.rm(thumb.nextSibling);
    },
    expand: function(thumb) {
      var a, filesize, img, max, _, _ref2;
      $.hide(thumb);
      a = thumb.parentNode;
      img = $.el('img', {
        src: a.href
      });
      if (a.parentNode.className !== 'op') {
        filesize = $('span.filesize', a.parentNode);
        _ref2 = filesize.textContent.match(/(\d+)x/), _ = _ref2[0], max = _ref2[1];
        img.style.maxWidth = "-moz-calc(" + max + "px)";
      }
      return a.appendChild(img);
    },
    dialog: function() {
      var controls, delform, imageType, option, select, _i, _len, _ref2;
      controls = $.el('div', {
        id: 'imgControls',
        innerHTML: "<select id=imageType name=imageType><option>full</option><option>fit width</option><option>fit height</option><option>fit screen</option></select>        <label>Expand Images<input type=checkbox id=imageExpand></label>"
      });
      imageType = $.getValue('imageType', 'full');
      _ref2 = $$('option', controls);
      for (_i = 0, _len = _ref2.length; _i < _len; _i++) {
        option = _ref2[_i];
        if (option.textContent === imageType) {
          option.selected = true;
          break;
        }
      }
      select = $('select', controls);
      imgExpand.cb.typeChange.call(select);
      $.bind(select, 'change', $.cb.value);
      $.bind(select, 'change', imgExpand.cb.typeChange);
      $.bind($('input', controls), 'click', imgExpand.cb.all);
      delform = $('form[name=delform]');
      return $.prepend(delform, controls);
    },
    resize: function(e) {
      var style;
      if (style = $('style.height', d.head)) {
        $.rm(style);
      }
      style = $.addStyle("body.fitheight img[md5] + img { max-height: " + d.body.clientHeight + "px }");
      return style.className = 'height';
    }
  };
  firstRun = {
    init: function() {
      var dialog, style;
      style = $.addStyle("      #navtopr, #navbotr {        position: relative;      }      #navtopr::before {        content: '';        height: 50px;        width: 100px;        background: red;        -webkit-transform: rotate(-45deg);        -moz-transform: rotate(-45deg);        -o-transform: rotate(-45deg);        -webkit-transform-origin: 100% 200%;        -moz-transform-origin: 100% 200%;        -o-transform-origin: 100% 200%;        position: absolute;        top: 100%;        right: 100%;        z-index: 999;      }      #navtopr::after {        content: '';        border-top: 100px solid red;        border-left: 100px solid transparent;        position: absolute;        top: 100%;        right: 100%;        z-index: 999;      }      #navbotr::before {        content: '';        height: 50px;        width: 100px;        background: red;        -webkit-transform: rotate(45deg);        -moz-transform: rotate(45deg);        -o-transform: rotate(45deg);        -webkit-transform-origin: 100% -100%;        -moz-transform-origin: 100% -100%;        -o-transform-origin: 100% -100%;        position: absolute;        bottom: 100%;        right: 100%;        z-index: 999;      }      #navbotr::after {        content: '';        border-bottom: 100px solid red;        border-left: 100px solid transparent;        position: absolute;        bottom: 100%;        right: 100%;        z-index: 999;      }    ");
      style.className = 'firstrun';
      dialog = $.el('div', {
        id: 'overlay',
        className: 'firstrun',
        innerHTML: "        <div id=options>          <div class='reply dialog'>            <p>Click the <strong>4chan X</strong> buttons for options; they are at the top and bottom of the page.</p>            <p>If you don't see the buttons, try disabling your userstyles.</p>          </div>        </div>"
      });
      $.append(d.body, dialog);
      return $.bind(window, 'click', firstRun.close);
    },
    close: function() {
      $.setValue('firstrun', true);
      $.rm($('style.firstrun', d.head));
      $.rm($('#overlay'));
      return $.unbind(window, 'click', firstRun.close);
    }
  };
  NAMESPACE = 'AEOS.4chan_x.';
  g = {
    callbacks: []
  };
  main = {
    init: function() {
      var DAY, callback, canPost, cutoff, form, hiddenThreads, id, lastChecked, now, op, pathname, reply, table, temp, timestamp, tzOffset, _i, _j, _k, _l, _len, _len2, _len3, _len4, _ref2, _ref3, _ref4, _ref5, _ref6;
      pathname = location.pathname.substring(1).split('/');
      g.BOARD = pathname[0], temp = pathname[1];
      if (temp === 'res') {
        g.REPLY = temp;
        g.THREAD_ID = pathname[2];
      } else {
        g.PAGENUM = parseInt(temp) || 0;
      }
      if (location.hostname === 'sys.4chan.org') {
        qr.sys();
        return;
      }
      if ($.config('404 Redirect') && d.title === '4chan - 404' && /^\d+$/.test(g.THREAD_ID)) {
        redirect();
        return;
      }
      if (!$('#navtopr')) {
        return;
      }
      Favicon.halo = /ws/.test(Favicon["default"]) ? Favicon.haloSFW : Favicon.haloNSFW;
      $('link[rel="shortcut icon"]', d.head).setAttribute('type', 'image/x-icon');
      g.hiddenReplies = $.getValue("hiddenReplies/" + g.BOARD + "/", {});
      tzOffset = (new Date()).getTimezoneOffset() / 60;
      g.chanOffset = 5 - tzOffset;
      if ($.isDST()) {
        g.chanOffset -= 1;
      }
      lastChecked = $.getValue('lastChecked', 0);
      now = Date.now();
      DAY = 1000 * 60 * 60 * 24;
      if (lastChecked < now - 1 * DAY) {
        cutoff = now - 7 * DAY;
        hiddenThreads = $.getValue("hiddenThreads/" + g.BOARD + "/", {});
        for (id in hiddenThreads) {
          timestamp = hiddenThreads[id];
          if (timestamp < cutoff) {
            delete hiddenThreads[id];
          }
        }
        _ref2 = g.hiddenReplies;
        for (id in _ref2) {
          timestamp = _ref2[id];
          if (timestamp < cutoff) {
            delete g.hiddenReplies[id];
          }
        }
        $.setValue("hiddenThreads/" + g.BOARD + "/", hiddenThreads);
        $.setValue("hiddenReplies/" + g.BOARD + "/", g.hiddenReplies);
        $.setValue('lastChecked', now);
      }
      $.addStyle(main.css);
      if ((form = $('form[name=post]')) && $('#recaptcha_response_field')) {
        canPost = true;
        Recaptcha.init();
        $.bind(form, 'submit', qr.cb.submit);
      }
      if ($.config('Auto Noko')) {
<<<<<<< HEAD
        document.cookie = "" + NAMESPACE + "auto_noko;path=/;domain=.4chan.org";
      } else {
        document.cookie = "path=/;domain=.4chan.org";
=======
        d.cookie = "" + NAMESPACE + "auto_noko=true;path=/;domain=.4chan.org";
      } else {
        d.cookie = "" + NAMESPACE + "auto_noko=false;path=/;domain=.4chan.org";
>>>>>>> 7ab80f7f
      }
      if ($.config('Cooldown')) {
        cooldown.init();
      }
      if ($.config('Image Expansion')) {
        imgExpand.init();
      }
      if ($.config('Image Auto-Gif')) {
        imgGif.init();
      }
      if ($.config('Time Formatting')) {
        Time.init();
      }
      if ($.config('Sauce')) {
        sauce.init();
      }
      if ($.config('Reveal Spoilers')) {
        revealSpoilers.init();
      }
      if ($.config('Anonymize')) {
        anonymize.init();
      }
      if ($.config('Image Hover')) {
        imageHover.init();
      }
      if ($.config('Reply Hiding')) {
        replyHiding.init();
      }
      if (canPost && $.config('Quick Reply')) {
        qr.init();
      }
      if ($.config('Report Button')) {
        reportButton.init();
      }
      if ($.config('Quote Backlinks')) {
        quoteBacklink.init();
      }
      if ($.config('Quote Inline')) {
        quoteInline.init();
      }
      if ($.config('Quote Preview')) {
        quotePreview.init();
      }
      if ($.config('Indicate OP quote')) {
        quoteOP.init();
      }
      if ($.config('Thread Watcher')) {
        watcher.init();
      }
      if ($.config('Keybinds')) {
        keybinds.init();
      }
      threading.init();
      if ($.config('Auto Watch') && $.config('Thread Watcher')) {
        d.cookie = "" + NAMESPACE + "auto_watch=true;path=/;domain=.4chan.org";
        if (g.REPLY && location.hash === '#watch' && $('img.favicon').src === Favicon.empty) {
          watcher.watch(null, g.THREAD_ID);
        }
      } else {
        d.cookie = "" + NAMESPACE + "auto_watch=false;path=/;domain=.4chan.org";
      }
      if (g.REPLY) {
        if ($.config('Thread Updater')) {
          updater.init();
        }
        if ($.config('Image Preloading')) {
          imgPreloading.init();
        }
        if ($.config('Quick Reply') && $.config('Persistent QR')) {
          qr.persist();
        }
        if ($.config('Post in Title')) {
          titlePost.init();
        }
        if ($.config('Thread Stats')) {
          threadStats.init();
        }
        if ($.config('Unread Count')) {
          unread.init();
        }
        if ($.config('Reply Navigation')) {
          nav.init();
        }
      } else {
        if ($.config('Index Navigation')) {
          nav.init();
        }
        if ($.config('Thread Hiding')) {
          threadHiding.init();
        }
        if ($.config('Thread Expansion')) {
          expandThread.init();
        }
        if ($.config('Comment Expansion')) {
          expandComment.init();
        }
      }
      _ref3 = $$('div.op');
      for (_i = 0, _len = _ref3.length; _i < _len; _i++) {
        op = _ref3[_i];
        _ref4 = g.callbacks;
        for (_j = 0, _len2 = _ref4.length; _j < _len2; _j++) {
          callback = _ref4[_j];
          callback(op);
        }
      }
      _ref5 = $$('td[id]');
      for (_k = 0, _len3 = _ref5.length; _k < _len3; _k++) {
        reply = _ref5[_k];
        table = reply.parentNode.parentNode.parentNode;
        _ref6 = g.callbacks;
        for (_l = 0, _len4 = _ref6.length; _l < _len4; _l++) {
          callback = _ref6[_l];
          callback(table);
        }
      }
      $.bind(d.body, 'DOMNodeInserted', nodeInserted);
      options.init();
      if (!$.getValue('firstrun')) {
        return firstRun.init();
      }
    },
    css: '\
      /* dialog styling */\
      div.dialog {\
        border: 1px solid;\
      }\
      div.dialog > div.move {\
        cursor: move;\
      }\
      label, a, .favicon, #qr img {\
        cursor: pointer;\
      }\
\
      .new {\
        background: lime;\
      }\
      .error {\
        color: red;\
      }\
      td.replyhider {\
        vertical-align: top;\
      }\
\
      div.thread.stub > *:not(.block) {\
        display: none;\
      }\
\
      .filesize + br + a {\
        float: left;\
        pointer-events: none;\
      }\
      img[md5], img[md5] + img {\
        pointer-events: all;\
      }\
      body.fitwidth img[md5] + img {\
        max-width: 100%;\
        width: -moz-calc(100%); /* hack so only firefox sees this */\
      }\
\
      iframe {\
        display: none;\
      }\
\
      #qp, #iHover {\
        position: fixed;\
      }\
\
      #iHover {\
        max-height: 100%;\
      }\
\
      #navlinks {\
        font-size: 16px;\
        position: fixed;\
        top: 25px;\
        right: 5px;\
      }\
\
      #overlay {\
        display: table;\
        position: fixed;\
        top: 0;\
        left: 0;\
        height: 100%;\
        width: 100%;\
        background: rgba(0,0,0,.5);\
      }\
      #options {\
        display: table-cell;\
        vertical-align: middle;\
      }\
      #options .dialog {\
        margin: auto;\
        padding: 5px;\
        width: 500px;\
      }\
      #credits {\
        text-align: right;\
      }\
      #options ul {\
        list-style: none;\
        padding: 0;\
      }\
      #floaty {\
        float: left;\
      }\
      #content > * {\
        height: 500px;\
        overflow: auto;\
      }\
      #content textarea {\
        margin: 0;\
        width: 100%;\
      }\
\
      #qr {\
        position: fixed;\
      }\
      #qr > div.move {\
        text-align: right;\
      }\
      #qr input[name=name] {\
        float: left;\
      }\
      #qr_form {\
        clear: left;\
      }\
      #qr_form, #qr #com_submit, #qr input[name=upfile] {\
        margin: 0;\
      }\
      #qr textarea {\
        width: 100%;\
        height: 120px;\
      }\
      #qr.auto:not(:hover) > form {\
        height: 0;\
        overflow: hidden;\
      }\
      /* http://stackoverflow.com/questions/2610497/change-an-inputs-html5-placeholder-color-with-css */\
      #qr input::-webkit-input-placeholder {\
        color: grey;\
      }\
      #qr input:-moz-placeholder {\
        color: grey;\
      }\
      /* qr reCAPTCHA */\
      #qr img {\
        border: 1px solid #AAA;\
      }\
\
      #updater {\
        position: fixed;\
        text-align: right;\
      }\
      #updater input[type=text] {\
        width: 50px;\
      }\
      #updater:not(:hover) {\
        border: none;\
        background: transparent;\
      }\
      #updater:not(:hover) > div:not(.move) {\
        display: none;\
      }\
\
      #stats {\
        border: none;\
        position: fixed;\
      }\
\
      #watcher {\
        position: absolute;\
      }\
      #watcher > div {\
        padding-right: 5px;\
        padding-left: 5px;\
      }\
      #watcher > div.move {\
        text-decoration: underline;\
        padding-top: 5px;\
      }\
      #watcher > div:last-child {\
        padding-bottom: 5px;\
      }\
\
      #qp {\
        border: 1px solid;\
        padding-bottom: 5px;\
      }\
      #qp input {\
        display: none;\
      }\
      .qphl {\
        outline: 2px solid rgba(216, 94, 49, .7);\
      }\
      .inlined {\
        opacity: .5;\
      }\
    '
  };
  main.init();
}).call(this);<|MERGE_RESOLUTION|>--- conflicted
+++ resolved
@@ -2689,15 +2689,9 @@
         $.bind(form, 'submit', qr.cb.submit);
       }
       if ($.config('Auto Noko')) {
-<<<<<<< HEAD
         document.cookie = "" + NAMESPACE + "auto_noko;path=/;domain=.4chan.org";
       } else {
         document.cookie = "path=/;domain=.4chan.org";
-=======
-        d.cookie = "" + NAMESPACE + "auto_noko=true;path=/;domain=.4chan.org";
-      } else {
-        d.cookie = "" + NAMESPACE + "auto_noko=false;path=/;domain=.4chan.org";
->>>>>>> 7ab80f7f
       }
       if ($.config('Cooldown')) {
         cooldown.init();
@@ -2934,8 +2928,7 @@
         height: 120px;\
       }\
       #qr.auto:not(:hover) > form {\
-        height: 0;\
-        overflow: hidden;\
+        display: none;\
       }\
       /* http://stackoverflow.com/questions/2610497/change-an-inputs-html5-placeholder-color-with-css */\
       #qr input::-webkit-input-placeholder {\
