// ==UserScript==
// @name           4chan x
// @version        2.23.4
// @namespace      aeosynth
// @description    Adds various features.
// @copyright      2009-2011 James Campos <james.r.campos@gmail.com>
// @license        MIT; http://en.wikipedia.org/wiki/Mit_license
// @include        http://boards.4chan.org/*
// @include        http://sys.4chan.org/*
// @run-at         document-start
// @updateURL      https://raw.github.com/mayhemydg/4chan-x/stable/4chan_x.user.js
// @icon           https://raw.github.com/mayhemydg/4chan-x/gh-pages/favicon.png
// ==/UserScript==

/* LICENSE
 *
 * Copyright (c) 2009-2011 James Campos <james.r.campos@gmail.com>
 * http://mayhemydg.github.com/4chan-x/
 * 4chan x 2.23.4
 *
 * Permission is hereby granted, free of charge, to any person
 * obtaining a copy of this software and associated documentation
 * files (the "Software"), to deal in the Software without
 * restriction, including without limitation the rights to use,
 * copy, modify, merge, publish, distribute, sublicense, and/or sell
 * copies of the Software, and to permit persons to whom the
 * Software is furnished to do so, subject to the following
 * conditions:
 *
 * The above copyright notice and this permission notice shall be
 * included in all copies or substantial portions of the Software.
 * THE SOFTWARE IS PROVIDED "AS IS", WITHOUT WARRANTY OF ANY KIND,
 * EXPRESS OR IMPLIED, INCLUDING BUT NOT LIMITED TO THE WARRANTIES
 * OF MERCHANTABILITY, FITNESS FOR A PARTICULAR PURPOSE AND
 * NONINFRINGEMENT. IN NO EVENT SHALL THE AUTHORS OR COPYRIGHT
 * HOLDERS BE LIABLE FOR ANY CLAIM, DAMAGES OR OTHER LIABILITY,
 * WHETHER IN AN ACTION OF CONTRACT, TORT OR OTHERWISE, ARISING
 * FROM, OUT OF OR IN CONNECTION WITH THE SOFTWARE OR THE USE OR
 * OTHER DEALINGS IN THE SOFTWARE.
 *
 * HACKING
 *
 * 4chan x is written in CoffeeScript[1], and developed on GitHub[2].
 *
 * [1]: http://jashkenas.github.com/coffee-script/
 * [2]: http://github.com/mayhemydg/4chan-x
 *
 * CONTRIBUTORS
 *
 * Shou- - pentadactyl fixes
 * ferongr - new favicons
 * xat- - new favicons
 * Zixaphir - fix qr textarea - captcha-image gap
 * Ongpot - sfw favicon
 * thisisanon - nsfw + 404 favicons
 * Anonymous - empty favicon
 * Seiba - chrome quick reply focusing
 * herpaderpderp - recaptcha fixes
 * WakiMiko - recaptcha tab order http://userscripts.org/scripts/show/82657
 *
 * All the people who've taken the time to write bug reports.
 *
 * Thank you.
 */

(function() {
  var $, $$, DAY, Favicon, HOUR, MINUTE, Main, NAMESPACE, Recaptcha, SECOND, Time, VERSION, anonymize, conf, config, cooldown, d, engine, expandComment, expandThread, filter, flatten, g, getTitle, imgExpand, imgGif, imgHover, key, keybinds, log, nav, options, qr, quoteBacklink, quoteDR, quoteInline, quoteOP, quotePreview, redirect, replyHiding, reportButton, revealSpoilers, sauce, strikethroughQuotes, threadHiding, threadStats, threading, titlePost, ui, unread, updater, val, watcher, _base;
  var __slice = Array.prototype.slice;

  config = {
    main: {
      Enhancing: {
        '404 Redirect': [true, 'Redirect dead threads'],
        'Keybinds': [true, 'Binds actions to keys'],
        'Time Formatting': [true, 'Arbitrarily formatted timestamps, using your local time'],
        'Report Button': [true, 'Add report buttons'],
        'Comment Expansion': [true, 'Expand too long comments'],
        'Thread Expansion': [true, 'View all replies'],
        'Index Navigation': [true, 'Navigate to previous / next thread'],
        'Reply Navigation': [false, 'Navigate to top / bottom of thread'],
        'Check for Updates': [true, 'Check for updated versions of 4chan X']
      },
      Filtering: {
        'Anonymize': [false, 'Make everybody anonymous'],
        'Filter': [false, 'Self-moderation placebo'],
        'Filter OPs': [false, 'Filter OPs along with their threads'],
        'Reply Hiding': [true, 'Hide single replies'],
        'Thread Hiding': [true, 'Hide entire threads'],
        'Show Stubs': [true, 'Of hidden threads / replies']
      },
      Imaging: {
        'Image Auto-Gif': [false, 'Animate gif thumbnails'],
        'Image Expansion': [true, 'Expand images'],
        'Image Hover': [false, 'Show full image on mouseover'],
        'Sauce': [true, 'Add sauce to images'],
        'Reveal Spoilers': [false, 'Replace spoiler thumbnails by the original thumbnail']
      },
      Monitoring: {
        'Thread Updater': [true, 'Update threads. Has more options in its own dialog.'],
        'Unread Count': [true, 'Show unread post count in tab title'],
        'Post in Title': [true, 'Show the op\'s post in the tab title'],
        'Thread Stats': [true, 'Display reply and image count'],
        'Thread Watcher': [true, 'Bookmark threads'],
        'Auto Watch': [true, 'Automatically watch threads that you start'],
        'Auto Watch Reply': [false, 'Automatically watch threads that you reply to']
      },
      Posting: {
        'Auto Noko': [true, 'Always redirect to your post'],
        'Cooldown': [true, 'Prevent `flood detected` errors'],
        'Quick Reply': [true, 'Reply without leaving the page'],
        'Persistent QR': [false, 'Quick reply won\'t disappear after posting. Only in replies.'],
        'Auto Hide QR': [true, 'Automatically auto-hide the quick reply when posting'],
        'Remember Spoiler': [false, 'Remember the spoiler state, instead of resetting after posting']
      },
      Quoting: {
        'Quote Backlinks': [true, 'Add quote backlinks'],
        'OP Backlinks': [false, 'Add backlinks to the OP'],
        'Quote Highlighting': [true, 'Highlight the previewed post'],
        'Quote Inline': [true, 'Show quoted post inline on quote click'],
        'Quote Preview': [true, 'Show quote content on hover'],
        'Indicate OP quote': [true, 'Add \'(OP)\' to OP quotes'],
        'Indicate Cross-thread Quotes': [true, 'Add \'(Cross-thread)\' to cross-threads quotes'],
        'Forward Hiding': [true, 'Hide original posts of inlined backlinks']
      }
    },
    filter: {
      name: '',
      tripcode: '',
      email: '',
      subject: '',
      comment: '',
      filename: '',
      filesize: '',
      md5: ''
    },
    flavors: ['http://iqdb.org/?url=', 'http://google.com/searchbyimage?image_url=', '#http://tineye.com/search?url=', '#http://saucenao.com/search.php?db=999&url=', '#http://3d.iqdb.org/?url=', '#http://regex.info/exif.cgi?imgurl=', '#http://imgur.com/upload?url='].join('\n'),
    time: '%m/%d/%y(%a)%H:%M',
    backlink: '>>%id',
    favicon: 'ferongr',
    hotkeys: {
      close: 'Esc',
      spoiler: 'ctrl+s',
      openQR: 'i',
      openEmptyQR: 'I',
      submit: 'alt+s',
      nextReply: 'J',
      previousReply: 'K',
      nextThread: 'n',
      previousThread: 'p',
      nextPage: 'L',
      previousPage: 'H',
      zero: '0',
      openThreadTab: 'o',
      openThread: 'O',
      expandThread: 'e',
      watch: 'w',
      hide: 'x',
      expandImages: 'm',
      expandAllImages: 'M',
      update: 'u',
      unreadCountTo0: 'z'
    },
    updater: {
      checkbox: {
        'Scrolling': [false, 'Scroll updated posts into view. Only enabled at bottom of page.'],
        'Scroll BG': [false, 'Scroll background tabs'],
        'Verbose': [true, 'Show countdown timer, new post count'],
        'Auto Update': [true, 'Automatically fetch new posts']
      },
      'Interval': 30
    }
  };

  log = typeof (_base = console.log).bind === "function" ? _base.bind(console) : void 0;

  if (!Object.keys) {
    Object.keys = function(o) {
      var key, _results;
      _results = [];
      for (key in o) {
        _results.push(key);
      }
      return _results;
    };
  }

  conf = {};

  (flatten = function(parent, obj) {
    var key, val, _results;
    if (obj.length) {
      if (typeof obj[0] === 'boolean') {
        return conf[parent] = obj[0];
      } else {
        return conf[parent] = obj;
      }
    } else if (typeof obj === 'object') {
      _results = [];
      for (key in obj) {
        val = obj[key];
        _results.push(flatten(key, val));
      }
      return _results;
    } else {
      return conf[parent] = obj;
    }
  })(null, config);

  NAMESPACE = '4chan_x.';

  VERSION = '2.23.4';

  SECOND = 1000;

  MINUTE = 60 * SECOND;

  HOUR = 60 * MINUTE;

  DAY = 24 * HOUR;

  engine = /WebKit|Presto|Gecko/.exec(navigator.userAgent)[0].toLowerCase();

  d = document;

  g = {
    callbacks: []
  };

  ui = {
    dialog: function(id, position, html) {
      var el, saved, _ref;
      el = d.createElement('div');
      el.className = 'reply dialog';
      el.innerHTML = html;
      el.id = id;
      el.style.cssText = (saved = localStorage["" + NAMESPACE + id + ".position"]) ? saved : position;
      if ((_ref = el.querySelector('div.move')) != null) {
        _ref.addEventListener('mousedown', ui.dragstart, false);
      }
      return el;
    },
    dragstart: function(e) {
      var el, rect;
      e.preventDefault();
      ui.el = el = this.parentNode;
      d.addEventListener('mousemove', ui.drag, false);
      d.addEventListener('mouseup', ui.dragend, false);
      rect = el.getBoundingClientRect();
      ui.dx = e.clientX - rect.left;
      ui.dy = e.clientY - rect.top;
      ui.width = d.body.clientWidth - el.offsetWidth;
      return ui.height = d.body.clientHeight - el.offsetHeight;
    },
    drag: function(e) {
      var bottom, left, right, style, top;
      left = e.clientX - ui.dx;
      top = e.clientY - ui.dy;
      left = left < 10 ? 0 : ui.width - left < 10 ? null : left;
      top = top < 10 ? 0 : ui.height - top < 10 ? null : top;
      right = left === null ? 0 : null;
      bottom = top === null ? 0 : null;
      style = ui.el.style;
      style.top = top;
      style.right = right;
      style.bottom = bottom;
      return style.left = left;
    },
    dragend: function() {
      var el;
      el = ui.el;
      localStorage["" + NAMESPACE + el.id + ".position"] = el.style.cssText;
      d.removeEventListener('mousemove', ui.drag, false);
      return d.removeEventListener('mouseup', ui.dragend, false);
    },
    hover: function(e) {
      var clientHeight, clientWidth, clientX, clientY, el, height, style, top, _ref;
      clientX = e.clientX, clientY = e.clientY;
      el = ui.el;
      style = el.style;
      _ref = d.body, clientHeight = _ref.clientHeight, clientWidth = _ref.clientWidth;
      height = el.offsetHeight;
      top = clientY - 120;
      style.top = clientHeight < height || top < 0 ? 0 : top + height > clientHeight ? clientHeight - height : top;
      if (clientX < clientWidth - 400) {
        style.left = clientX + 45;
        return style.right = null;
      } else {
        style.left = null;
        return style.right = clientWidth - clientX + 45;
      }
    },
    hoverend: function() {
      return ui.el.parentNode.removeChild(ui.el);
    }
  };

  /*
  loosely follows the jquery api:
  http://api.jquery.com/
  not chainable
  */

  $ = function(selector, root) {
    if (root == null) root = d.body;
    return root.querySelector(selector);
  };

  $.extend = function(object, properties) {
    var key, val;
    for (key in properties) {
      val = properties[key];
      object[key] = val;
    }
    return object;
  };

  $.extend($, {
    id: function(id) {
      return d.getElementById(id);
    },
    globalEval: function(code) {
      var script;
      script = $.el('script', {
        textContent: "(" + code + ")()"
      });
      $.add(d.head, script);
      return $.rm(script);
    },
    ajax: function(url, cb, opts) {
      var event, headers, key, r, type, val;
      if (opts == null) opts = {};
      type = opts.type, event = opts.event, headers = opts.headers;
      type || (type = 'get');
      event || (event = 'onload');
      r = new XMLHttpRequest();
      r.open(type, url, true);
      for (key in headers) {
        val = headers[key];
        r.setRequestHeader(key, val);
      }
      r[event] = cb;
      r.send();
      return r;
    },
    cache: function(url, cb) {
      var req;
      if (req = $.cache.requests[url]) {
        if (req.readyState === 4) {
          return cb.call(req);
        } else {
          return req.callbacks.push(cb);
        }
      } else {
        req = $.ajax(url, (function() {
          var cb, _i, _len, _ref, _results;
          _ref = this.callbacks;
          _results = [];
          for (_i = 0, _len = _ref.length; _i < _len; _i++) {
            cb = _ref[_i];
            _results.push(cb.call(this));
          }
          return _results;
        }));
        req.callbacks = [cb];
        return $.cache.requests[url] = req;
      }
    },
    cb: {
      checked: function() {
        $.set(this.name, this.checked);
        return conf[this.name] = this.checked;
      },
      value: function() {
        $.set(this.name, this.value);
        return conf[this.name] = this.value;
      }
    },
    addStyle: function(css) {
      var style;
      style = $.el('style', {
        textContent: css
      });
      $.add(d.head, style);
      return style;
    },
    x: function(path, root) {
      if (root == null) root = d.body;
      return d.evaluate(path, root, null, XPathResult.ANY_UNORDERED_NODE_TYPE, null).singleNodeValue;
    },
    tn: function(s) {
      return d.createTextNode(s);
    },
    replace: function(root, el) {
      return root.parentNode.replaceChild(el, root);
    },
    addClass: function(el, className) {
      return el.classList.add(className);
    },
    removeClass: function(el, className) {
      return el.classList.remove(className);
    },
    rm: function(el) {
      return el.parentNode.removeChild(el);
    },
    add: function() {
      var child, children, parent, _i, _len, _results;
      parent = arguments[0], children = 2 <= arguments.length ? __slice.call(arguments, 1) : [];
      _results = [];
      for (_i = 0, _len = children.length; _i < _len; _i++) {
        child = children[_i];
        _results.push(parent.appendChild(child));
      }
      return _results;
    },
    prepend: function(parent, child) {
      return parent.insertBefore(child, parent.firstChild);
    },
    after: function(root, el) {
      return root.parentNode.insertBefore(el, root.nextSibling);
    },
    before: function(root, el) {
      return root.parentNode.insertBefore(el, root);
    },
    el: function(tag, properties) {
      var el;
      el = d.createElement(tag);
      if (properties) $.extend(el, properties);
      return el;
    },
    on: function(el, eventType, handler) {
      return el.addEventListener(eventType, handler, false);
    },
    off: function(el, eventType, handler) {
      return el.removeEventListener(eventType, handler, false);
    },
    isDST: function() {
      /*
            http://en.wikipedia.org/wiki/Eastern_Time_Zone
            Its UTC time offset is −5 hrs (UTC−05) during standard time and −4
            hrs (UTC−04) during daylight saving time.
      
            Since 2007, the local time changes at 02:00 EST to 03:00 EDT on the second
            Sunday in March and returns at 02:00 EDT to 01:00 EST on the first Sunday
            in November, in the U.S. as well as in Canada.
      
            0200 EST (UTC-05) = 0700 UTC
            0200 EDT (UTC-04) = 0600 UTC
      */
      var D, date, day, hours, month, sunday;
      D = new Date();
      date = D.getUTCDate();
      day = D.getUTCDay();
      hours = D.getUTCHours();
      month = D.getUTCMonth();
      if (month < 2 || 10 < month) return false;
      if ((2 < month && month < 10)) return true;
      sunday = date - day;
      if (month === 2) {
        if (sunday < 8) return false;
        if (sunday < 15 && day === 0) {
          if (hours < 7) return false;
          return true;
        }
        return true;
      }
      if (sunday < 1) return true;
      if (sunday < 8 && day === 0) {
        if (hours < 6) return true;
        return false;
      }
      return false;
    }
  });

  $.cache.requests = {};

  if (typeof GM_deleteValue !== "undefined" && GM_deleteValue !== null) {
    $.extend($, {
      "delete": function(name) {
        name = NAMESPACE + name;
        return GM_deleteValue(name);
      },
      get: function(name, defaultValue) {
        var value;
        name = NAMESPACE + name;
        if (value = GM_getValue(name)) {
          return JSON.parse(value);
        } else {
          return defaultValue;
        }
      },
      openInTab: function(url) {
        return GM_openInTab(url);
      },
      set: function(name, value) {
        name = NAMESPACE + name;
        localStorage[name] = JSON.stringify(value);
        return GM_setValue(name, JSON.stringify(value));
      }
    });
  } else {
    $.extend($, {
      "delete": function(name) {
        name = NAMESPACE + name;
        return delete localStorage[name];
      },
      get: function(name, defaultValue) {
        var value;
        name = NAMESPACE + name;
        if (value = localStorage[name]) {
          return JSON.parse(value);
        } else {
          return defaultValue;
        }
      },
      openInTab: function(url) {
        return window.open(url, "_blank");
      },
      set: function(name, value) {
        name = NAMESPACE + name;
        return localStorage[name] = JSON.stringify(value);
      }
    });
  }

  for (key in conf) {
    val = conf[key];
    conf[key] = $.get(key, val);
  }

  $$ = function(selector, root) {
    if (root == null) root = d.body;
    return Array.prototype.slice.call(root.querySelectorAll(selector));
  };

  filter = {
    regexps: {},
    callbacks: [],
    init: function() {
      var f, filter, key, m, _i, _len;
      for (key in config.filter) {
        if (!(m = conf[key].match(/^\/.+\/\w*$/gm))) continue;
        this.regexps[key] = [];
        for (_i = 0, _len = m.length; _i < _len; _i++) {
          filter = m[_i];
          f = filter.match(/^\/(.+)\/(\w*)$/);
          try {
            this.regexps[key].push(RegExp(f[1], f[2]));
          } catch (e) {
            alert(e.message);
          }
        }
        this.callbacks.push(this[key]);
      }
      return g.callbacks.push(this.node);
    },
    node: function(root) {
      if (!root.className) {
        if (filter.callbacks.some(function(callback) {
          return callback(root);
        })) {
          return replyHiding.hideHide($('td:not([nowrap])', root));
        }
      } else if (root.className === 'op' && !g.REPLY && conf['Filter OPs']) {
        if (filter.callbacks.some(function(callback) {
          return callback(root);
        })) {
          return threadHiding.hideHide(root.parentNode);
        }
      }
    },
    test: function(key, value) {
      return filter.regexps[key].some(function(regexp) {
        return regexp.test(value);
      });
    },
    name: function(root) {
      var name;
      name = root.className === 'op' ? $('.postername', root) : $('.commentpostername', root);
      return filter.test('name', name.textContent);
    },
    tripcode: function(root) {
      var trip;
      if (trip = $('.postertrip', root)) {
        return filter.test('tripcode', trip.textContent);
      }
    },
    email: function(root) {
      var mail;
      if (mail = $('.linkmail', root)) return filter.test('email', mail.href);
    },
    subject: function(root) {
      var sub;
      sub = root.className === 'op' ? $('.filetitle', root) : $('.replytitle', root);
      return filter.test('subject', sub.textContent);
    },
    comment: function(root) {
      return filter.test('comment', ($.el('a', {
        innerHTML: $('blockquote', root).innerHTML.replace(/<br>/g, '\n')
      })).textContent);
    },
    filename: function(root) {
      var file;
      if (file = $('.filesize span', root)) {
        return filter.test('filename', file.title);
      }
    },
    filesize: function(root) {
      var img;
      if (img = $('img[md5]', root)) return filter.test('filesize', img.alt);
    },
    md5: function(root) {
      var img;
      if (img = $('img[md5]', root)) {
        return filter.test('md5', img.getAttribute('md5'));
      }
    }
  };

  strikethroughQuotes = {
    init: function() {
      return g.callbacks.push(function(root) {
        var el, quote, _i, _len, _ref, _results;
        if (root.className === 'inline') return;
        _ref = $$('.quotelink', root);
        _results = [];
        for (_i = 0, _len = _ref.length; _i < _len; _i++) {
          quote = _ref[_i];
          if (el = $.id(quote.hash.slice(1))) {
            if (el.parentNode.parentNode.parentNode.hidden) {
              _results.push($.addClass(quote, 'filtered'));
            } else {
              _results.push(void 0);
            }
          } else {
            _results.push(void 0);
          }
        }
        return _results;
      });
    }
  };

  expandComment = {
    init: function() {
      var a, _i, _len, _ref, _results;
      _ref = $$('.abbr a');
      _results = [];
      for (_i = 0, _len = _ref.length; _i < _len; _i++) {
        a = _ref[_i];
        _results.push($.on(a, 'click', expandComment.expand));
      }
      return _results;
    },
    expand: function(e) {
      var a, replyID, threadID, _, _ref;
      e.preventDefault();
      _ref = this.href.match(/(\d+)#(\d+)/), _ = _ref[0], threadID = _ref[1], replyID = _ref[2];
      this.textContent = "Loading " + replyID + "...";
      threadID = this.pathname.split('/').pop() || $.x('ancestor::div[@class="thread"]/div', this).id;
      a = this;
      return $.cache(this.pathname, (function() {
        return expandComment.parse(this, a, threadID, replyID);
      }));
    },
    parse: function(req, a, threadID, replyID) {
      var body, bq, quote, reply, _i, _j, _len, _len2, _ref, _ref2;
      if (req.status !== 200) {
        a.textContent = "" + req.status + " " + req.statusText;
        return;
      }
      body = $.el('body', {
        innerHTML: req.responseText
      });
      if (threadID === replyID) {
        bq = $('blockquote', body);
      } else {
        _ref = $$('td[id]', body);
        for (_i = 0, _len = _ref.length; _i < _len; _i++) {
          reply = _ref[_i];
          if (reply.id === replyID) {
            bq = $('blockquote', reply);
            break;
          }
        }
      }
      _ref2 = $$('.quotelink', bq);
      for (_j = 0, _len2 = _ref2.length; _j < _len2; _j++) {
        quote = _ref2[_j];
        if (quote.getAttribute('href') === quote.hash) {
          quote.pathname = "/" + g.BOARD + "/res/" + threadID;
        }
        if (quote.hash.slice(1) === threadID) quote.innerHTML += '&nbsp;(OP)';
        if (conf['Quote Preview']) {
          $.on(quote, 'mouseover', quotePreview.mouseover);
          $.on(quote, 'mousemove', ui.hover);
          $.on(quote, 'mouseout', quotePreview.mouseout);
        }
        if (conf['Quote Inline']) $.on(quote, 'click', quoteInline.toggle);
      }
      return $.replace(a.parentNode.parentNode, bq);
    }
  };

  expandThread = {
    init: function() {
      var a, span, _i, _len, _ref, _results;
      _ref = $$('.omittedposts');
      _results = [];
      for (_i = 0, _len = _ref.length; _i < _len; _i++) {
        span = _ref[_i];
        a = $.el('a', {
          textContent: "+ " + span.textContent,
          className: 'omittedposts',
          href: 'javascript:;'
        });
        $.on(a, 'click', expandThread.cb.toggle);
        _results.push($.replace(span, a));
      }
      return _results;
    },
    cb: {
      toggle: function() {
        var thread;
        thread = this.parentNode;
        return expandThread.toggle(thread);
      }
    },
    toggle: function(thread) {
      var a, backlink, num, pathname, prev, table, threadID, _i, _len, _ref, _ref2, _results;
      threadID = thread.firstChild.id;
      pathname = "/" + g.BOARD + "/res/" + threadID;
      a = $('.omittedposts', thread);
      switch (a.textContent[0]) {
        case '+':
          if ((_ref = $('.op .container', thread)) != null) _ref.innerHTML = '';
          a.textContent = a.textContent.replace('+', 'X Loading...');
          return $.cache(pathname, (function() {
            return expandThread.parse(this, pathname, thread, a);
          }));
        case 'X':
          a.textContent = a.textContent.replace('X Loading...', '+');
          return $.cache[pathname].abort();
        case '-':
          a.textContent = a.textContent.replace('-', '+');
          num = (function() {
            switch (g.BOARD) {
              case 'b':
                return 3;
              case 't':
                return 1;
              default:
                return 5;
            }
          })();
          table = $.x("following::br[@clear][1]/preceding::table[" + num + "]", a);
          while ((prev = table.previousSibling) && (prev.nodeName === 'TABLE')) {
            $.rm(prev);
          }
          _ref2 = $$('.op a.backlink');
          _results = [];
          for (_i = 0, _len = _ref2.length; _i < _len; _i++) {
            backlink = _ref2[_i];
            if (!$.id(backlink.hash.slice(1))) {
              _results.push($.rm(backlink));
            } else {
              _results.push(void 0);
            }
          }
          return _results;
      }
    },
    parse: function(req, pathname, thread, a) {
      var body, br, frag, href, link, next, quote, reply, _i, _j, _len, _len2, _ref, _ref2;
      if (req.status !== 200) {
        a.textContent = "" + req.status + " " + req.statusText;
        $.off(a, 'click', expandThread.cb.toggle);
        return;
      }
      a.textContent = a.textContent.replace('X Loading...', '-');
      body = $.el('body', {
        innerHTML: req.responseText
      });
      frag = d.createDocumentFragment();
      _ref = $$('.reply', body);
      for (_i = 0, _len = _ref.length; _i < _len; _i++) {
        reply = _ref[_i];
        _ref2 = $$('.quotelink', reply);
        for (_j = 0, _len2 = _ref2.length; _j < _len2; _j++) {
          quote = _ref2[_j];
          if ((href = quote.getAttribute('href')) === quote.hash) {
            quote.pathname = pathname;
          } else if (href !== quote.href) {
            quote.href = "res/" + href;
          }
        }
        link = $('.quotejs', reply);
        link.href = "res/" + thread.firstChild.id + "#" + reply.id;
        link.nextSibling.href = "res/" + thread.firstChild.id + "#q" + reply.id;
        $.add(frag, reply.parentNode.parentNode.parentNode);
      }
      while ((next = a.nextSibling) && !next.clear) {
        $.rm(next);
      }
      br = next;
      return $.before(br, frag);
    }
  };

  replyHiding = {
    init: function() {
      return g.callbacks.push(function(root) {
        var a, dd, id, reply;
        if (!(dd = $('.doubledash', root))) return;
        dd.className = 'replyhider';
        a = $.el('a', {
          textContent: '[ - ]',
          href: 'javascript:;'
        });
        $.on(a, 'click', replyHiding.cb.hide);
        $.replace(dd.firstChild, a);
        reply = dd.nextSibling;
        id = reply.id;
        if (id in g.hiddenReplies) return replyHiding.hide(reply);
      });
    },
    cb: {
      hide: function() {
        var reply;
        reply = this.parentNode.nextSibling;
        return replyHiding.hide(reply);
      },
      show: function() {
        var div, table;
        div = this.parentNode;
        table = div.nextSibling;
        replyHiding.show(table);
        return $.rm(div);
      }
    },
    hide: function(reply) {
      var id, quote, _i, _len, _ref;
      replyHiding.hideHide(reply);
      id = reply.id;
      _ref = $$(".quotelink[href='#" + id + "'], .backlink[href='#" + id + "']");
      for (_i = 0, _len = _ref.length; _i < _len; _i++) {
        quote = _ref[_i];
        $.addClass(quote, 'filtered');
      }
      g.hiddenReplies[id] = Date.now();
      return $.set("hiddenReplies/" + g.BOARD + "/", g.hiddenReplies);
    },
    hideHide: function(reply) {
      var a, div, name, table, trip, _ref;
      table = reply.parentNode.parentNode.parentNode;
      if (table.hidden) return;
      table.hidden = true;
      if (conf['Show Stubs']) {
        name = $('.commentpostername', reply).textContent;
        trip = ((_ref = $('.postertrip', reply)) != null ? _ref.textContent : void 0) || '';
        a = $.el('a', {
          textContent: "[ + ] " + name + " " + trip,
          href: 'javascript:;'
        });
        $.on(a, 'click', replyHiding.cb.show);
        div = $.el('div', {
          className: 'stub'
        });
        $.add(div, a);
        return $.before(table, div);
      }
    },
    show: function(table) {
      var id, quote, _i, _len, _ref;
      table.hidden = false;
      id = $('td[id]', table).id;
      _ref = $$(".quotelink[href='#" + id + "'], .backlink[href='#" + id + "']");
      for (_i = 0, _len = _ref.length; _i < _len; _i++) {
        quote = _ref[_i];
        $.removeClass(quote, 'filtered');
      }
      delete g.hiddenReplies[id];
      return $.set("hiddenReplies/" + g.BOARD + "/", g.hiddenReplies);
    }
  };

  keybinds = {
    init: function() {
      var node, _i, _len, _ref;
      _ref = $$('[accesskey]');
      for (_i = 0, _len = _ref.length; _i < _len; _i++) {
        node = _ref[_i];
        node.removeAttribute('accesskey');
      }
      return $.on(d, 'keydown', keybinds.keydown);
    },
    keydown: function(e) {
      var o, range, selEnd, selStart, ta, thread, valEnd, valMid, valStart, value, _ref, _ref2, _ref3;
      if (((_ref = e.target.nodeName) === 'TEXTAREA' || _ref === 'INPUT') && !e.altKey && !e.ctrlKey && !(e.keyCode === 27)) {
        return;
      }
      if (!(key = keybinds.keyCode(e))) return;
      thread = nav.getThread();
      switch (key) {
        case conf.close:
          if (o = $('#overlay')) {
            $.rm(o);
          } else if (qr.el) {
            qr.close();
          }
          break;
        case conf.spoiler:
          ta = e.target;
          if (ta.nodeName !== 'TEXTAREA') return;
          value = ta.value;
          selStart = ta.selectionStart;
          selEnd = ta.selectionEnd;
          valStart = value.slice(0, selStart) + '[spoiler]';
          valMid = value.slice(selStart, selEnd);
          valEnd = '[/spoiler]' + value.slice(selEnd);
          ta.value = valStart + valMid + valEnd;
          range = valStart.length + valMid.length;
          ta.setSelectionRange(range, range);
          break;
        case conf.zero:
          window.location = "/" + g.BOARD + "/0#0";
          break;
        case conf.openEmptyQR:
          keybinds.qr(thread);
          break;
        case conf.nextReply:
          keybinds.hl.next(thread);
          break;
        case conf.previousReply:
          keybinds.hl.prev(thread);
          break;
        case conf.expandAllImages:
          keybinds.img(thread, true);
          break;
        case conf.openThread:
          keybinds.open(thread);
          break;
        case conf.expandThread:
          expandThread.toggle(thread);
          break;
        case conf.openQR:
          keybinds.qr(thread, true);
          break;
        case conf.expandImages:
          keybinds.img(thread);
          break;
        case conf.nextThread:
          nav.next();
          break;
        case conf.openThreadTab:
          keybinds.open(thread, true);
          break;
        case conf.previousThread:
          nav.prev();
          break;
        case conf.update:
          updater.update();
          break;
        case conf.watch:
          watcher.toggle(thread);
          break;
        case conf.hide:
          threadHiding.toggle(thread);
          break;
        case conf.nextPage:
          if ((_ref2 = $('input[value=Next]')) != null) _ref2.click();
          break;
        case conf.previousPage:
          if ((_ref3 = $('input[value=Previous]')) != null) _ref3.click();
          break;
        case conf.submit:
          if (qr.el) {
            qr.submit.call($('form', qr.el));
          } else {
            $('.postarea form').submit();
          }
          break;
        case conf.unreadCountTo0:
          unread.replies.length = 0;
          unread.updateTitle();
          Favicon.update();
          break;
        default:
          return;
      }
      return e.preventDefault();
    },
    keyCode: function(e) {
      var c, kc;
      key = (function() {
        switch (kc = e.keyCode) {
          case 8:
            return '';
          case 27:
            return 'Esc';
          case 37:
            return 'Left';
          case 38:
            return 'Up';
          case 39:
            return 'Right';
          case 40:
            return 'Down';
          case 48:
          case 49:
          case 50:
          case 51:
          case 52:
          case 53:
          case 54:
          case 55:
          case 56:
          case 57:
          case 65:
          case 66:
          case 67:
          case 68:
          case 69:
          case 70:
          case 71:
          case 72:
          case 73:
          case 74:
          case 75:
          case 76:
          case 77:
          case 78:
          case 79:
          case 80:
          case 81:
          case 82:
          case 83:
          case 84:
          case 85:
          case 86:
          case 87:
          case 88:
          case 89:
          case 90:
            c = String.fromCharCode(kc);
            if (e.shiftKey) {
              return c;
            } else {
              return c.toLowerCase();
            }
            break;
          default:
            return null;
        }
      })();
      if (key) {
        if (e.altKey) key = 'alt+' + key;
        if (e.ctrlKey) key = 'ctrl+' + key;
      }
      return key;
    },
    img: function(thread, all) {
      var root, thumb;
      if (all) {
        return $("#imageExpand").click();
      } else {
        root = $('td.replyhl', thread) || thread;
        thumb = $('img[md5]', root);
        return imgExpand.toggle(thumb.parentNode);
      }
    },
    qr: function(thread, quote) {
      if (quote) {
        return qr.quote.call($('.quotejs + a', $('.replyhl', thread) || thread));
      } else {
        if (!qr.el) qr.dialog('', thread != null ? thread.firstChild.id : void 0);
        return $('textarea', qr.el).focus();
      }
    },
    open: function(thread, tab) {
      var id, url;
      id = thread.firstChild.id;
      url = "http://boards.4chan.org/" + g.BOARD + "/res/" + id;
      if (tab) {
        return $.openInTab(url);
      } else {
        return location.href = url;
      }
    },
    hl: {
      next: function(thread) {
        var next, rect, replies, reply, td, top, _i, _len;
        if (td = $('td.replyhl', thread)) {
          td.className = 'reply';
          rect = td.getBoundingClientRect();
          if (rect.top > 0 && rect.bottom < d.body.clientHeight) {
            next = $.x('following::td[@class="reply"]', td);
            if ($.x('ancestor::div[@class="thread"]', next) !== thread) return;
            rect = next.getBoundingClientRect();
            if (rect.top > 0 && rect.bottom < d.body.clientHeight) {
              next.className = 'replyhl';
            }
            return;
          }
        }
        replies = $$('td.reply', thread);
        for (_i = 0, _len = replies.length; _i < _len; _i++) {
          reply = replies[_i];
          top = reply.getBoundingClientRect().top;
          if (top > 0) {
            reply.className = 'replyhl';
            return;
          }
        }
      },
      prev: function(thread) {
        var bot, height, prev, rect, replies, reply, td, _i, _len;
        if (td = $('td.replyhl', thread)) {
          td.className = 'reply';
          rect = td.getBoundingClientRect();
          if (rect.top > 0 && rect.bottom < d.body.clientHeight) {
            prev = $.x('preceding::td[@class="reply"][1]', td);
            rect = prev.getBoundingClientRect();
            if (rect.top > 0 && rect.bottom < d.body.clientHeight) {
              prev.className = 'replyhl';
            }
            return;
          }
        }
        replies = $$('td.reply', thread);
        replies.reverse();
        height = d.body.clientHeight;
        for (_i = 0, _len = replies.length; _i < _len; _i++) {
          reply = replies[_i];
          bot = reply.getBoundingClientRect().bottom;
          if (bot < height) {
            reply.className = 'replyhl';
            return;
          }
        }
      }
    }
  };

  nav = {
    init: function() {
      var next, prev, span;
      span = $.el('span', {
        id: 'navlinks'
      });
      prev = $.el('a', {
        textContent: '▲',
        href: 'javascript:;'
      });
      next = $.el('a', {
        textContent: '▼',
        href: 'javascript:;'
      });
      $.on(prev, 'click', nav.prev);
      $.on(next, 'click', nav.next);
      $.add(span, prev, $.tn(' '), next);
      return $.add(d.body, span);
    },
    prev: function() {
      return nav.scroll(-1);
    },
    next: function() {
      return nav.scroll(+1);
    },
    threads: [],
    getThread: function(full) {
      var bottom, i, rect, thread, _len, _ref;
      nav.threads = $$('div.thread:not([hidden])');
      _ref = nav.threads;
      for (i = 0, _len = _ref.length; i < _len; i++) {
        thread = _ref[i];
        rect = thread.getBoundingClientRect();
        bottom = rect.bottom;
        if (bottom > 0) {
          if (full) return [thread, i, rect];
          return thread;
        }
      }
      return null;
    },
    scroll: function(delta) {
      var i, rect, thread, top, _ref;
      if (g.REPLY) {
        if (delta === -1) {
          window.scrollTo(0, 0);
        } else {
          window.scrollTo(0, d.body.scrollHeight);
        }
        return;
      }
      _ref = nav.getThread(true), thread = _ref[0], i = _ref[1], rect = _ref[2];
      top = rect.top;
      if (!((delta === -1 && Math.ceil(top) < 0) || (delta === +1 && top > 1))) {
        i += delta;
      }
      if (i === -1) {
        if (g.PAGENUM === 0) {
          window.scrollTo(0, 0);
        } else {
          window.location = "" + (g.PAGENUM - 1) + "#0";
        }
        return;
      }
      if (delta === +1) {
        if (i === nav.threads.length || (innerHeight + pageYOffset === d.body.scrollHeight)) {
          if ($('table.pages input[value="Next"]')) {
            window.location = "" + (g.PAGENUM + 1) + "#0";
            return;
          }
        }
      }
      top = nav.threads[i].getBoundingClientRect().top;
      return window.scrollBy(0, top);
    }
  };

  options = {
    init: function() {
      var a, home;
      home = $('#navtopr a');
      a = $.el('a', {
        textContent: '4chan X',
        href: 'javascript:;'
      });
      $.on(a, 'click', options.dialog);
      $.replace(home, a);
      home = $('#navbotr a');
      a = $.el('a', {
        textContent: '4chan X',
        href: 'javascript:;'
      });
      $.on(a, 'click', options.dialog);
      $.replace(home, a);
      if (!$.get('firstrun')) {
        options.dialog();
        return $.set('firstrun', true);
      }
    },
    dialog: function() {
      var arr, back, checked, description, dialog, favicon, hiddenNum, hiddenThreads, indicator, indicators, input, key, li, obj, option, overlay, ta, time, ul, _i, _j, _k, _l, _len, _len2, _len3, _len4, _ref, _ref2, _ref3, _ref4, _ref5;
      dialog = ui.dialog('options', '', '\
<div id=optionsbar>\
  <div id=credits>\
    <a target=_blank href=http://mayhemydg.github.com/4chan-x/>4chan X</a>\
    | <a target=_blank href=https://github.com/mayhemydg/4chan-x/issues>Issues</a>\
  </div>\
  <div>\
    <label for=main_tab>Main</label>\
    | <label for=filter_tab>Filter</label>\
    | <label for=flavors_tab>Sauce</label>\
    | <label for=rice_tab>Rice</label>\
    | <label for=keybinds_tab>Keybinds</label>\
  </div>\
</div>\
<hr>\
<div id=content>\
  <input type=radio name=tab hidden id=main_tab checked>\
  <div></div>\
  <input type=radio name=tab hidden id=flavors_tab>\
  <div>\
    <div class=error><code>Sauce</code> is disabled.</div>\
    <textarea name=flavors id=flavors></textarea>\
  </div>\
  <input type=radio name=tab hidden id=filter_tab>\
  <div>\
    <div class=error><code>Filter</code> is disabled.</div>\
    Use <a href=https://developer.mozilla.org/en/JavaScript/Guide/Regular_Expressions>regular expressions</a>, one per line.<br>\
    For example, <code>/weeaboo/i</code> will filter posts containing `weeaboo` case-insensitive.\
    <p>Name:<br><textarea name=name></textarea></p>\
    <p>Tripcode:<br><textarea name=tripcode></textarea></p>\
    <p>E-mail:<br><textarea name=email></textarea></p>\
    <p>Subject:<br><textarea name=subject></textarea></p>\
    <p>Comment:<br><textarea name=comment></textarea></p>\
    <p>Filename:<br><textarea name=filename></textarea></p>\
    <p>Filesize:<br><textarea name=filesize></textarea></p>\
    <p>Image MD5:<br><textarea name=md5></textarea></p>\
  </div>\
  <input type=radio name=tab hidden id=rice_tab>\
  <div>\
    <div class=error><code>Quote Backlinks</code> are disabled.</div>\
    <ul>\
      Backlink formatting\
      <li><input type=text name=backlink> : <span id=backlinkPreview></span></li>\
    </ul>\
    <div class=error><code>Time Formatting</code> is disabled.</div>\
    <ul>\
      Time formatting\
      <li><input type=text name=time> : <span id=timePreview></span></li>\
      <li>Supported <a href=http://en.wikipedia.org/wiki/Date_%28Unix%29#Formatting>format specifiers</a>:</li>\
      <li>Day: %a, %A, %d, %e</li>\
      <li>Month: %m, %b, %B</li>\
      <li>Year: %y</li>\
      <li>Hour: %k, %H, %l (lowercase L), %I (uppercase i), %p, %P</li>\
      <li>Minutes: %M</li>\
    </ul>\
    <div class=error><code>Unread Count</code> is disabled.</div>\
    Unread favicons<br>\
    <select name=favicon>\
      <option>ferongr</option>\
      <option>xat-</option>\
      <option>Mayhem</option>\
      <option>Original</option>\
      <option>None</option>\
    </select>\
    <span></span>\
  </div>\
  <input type=radio name=tab hidden id=keybinds_tab>\
  <div>\
    <div class=error><code>Keybinds</code> are disabled.</div>\
    <table><tbody>\
      <tr><th>Actions</th><th>Keybinds</th></tr>\
      <tr><td>Close Options or QR</td><td><input name=close></td></tr>\
      <tr><td>Quick spoiler</td><td><input name=spoiler></td></tr>\
      <tr><td>Open QR with post number inserted</td><td><input name=openQR></td></tr>\
      <tr><td>Open QR without post number inserted</td><td><input name=openEmptyQR></td></tr>\
      <tr><td>Submit post</td><td><input name=submit></td></tr>\
      <tr><td>Select next reply</td><td><input name=nextReply ></td></tr>\
      <tr><td>Select previous reply</td><td><input name=previousReply></td></tr>\
      <tr><td>See next thread</td><td><input name=nextThread></td></tr>\
      <tr><td>See previous thread</td><td><input name=previousThread></td></tr>\
      <tr><td>Jump to the next page</td><td><input name=nextPage></td></tr>\
      <tr><td>Jump to the previous page</td><td><input name=previousPage></td></tr>\
      <tr><td>Jump to page 0</td><td><input name=zero></td></tr>\
      <tr><td>Open thread in current tab</td><td><input name=openThread></td></tr>\
      <tr><td>Open thread in new tab</td><td><input name=openThreadTab></td></tr>\
      <tr><td>Expand thread</td><td><input name=expandThread></td></tr>\
      <tr><td>Watch thread</td><td><input name=watch></td></tr>\
      <tr><td>Hide thread</td><td><input name=hide></td></tr>\
      <tr><td>Expand selected image</td><td><input name=expandImages></td></tr>\
      <tr><td>Expand all images</td><td><input name=expandAllImages></td></tr>\
      <tr><td>Update now</td><td><input name=update></td></tr>\
      <tr><td>Reset the unread count to 0</td><td><input name=unreadCountTo0></td></tr>\
    </tbody></table>\
  </div>\
</div>');
      _ref = config.main;
      for (key in _ref) {
        obj = _ref[key];
        ul = $.el('ul', {
          textContent: key
        });
        for (key in obj) {
          arr = obj[key];
          checked = conf[key] ? 'checked' : '';
          description = arr[1];
          li = $.el('li', {
            innerHTML: "<label><input type=checkbox name='" + key + "' " + checked + ">" + key + "</label><span class=description>: " + description + "</span>"
          });
          $.on($('input', li), 'click', $.cb.checked);
          $.add(ul, li);
        }
        $.add($('#main_tab + div', dialog), ul);
      }
      hiddenThreads = $.get("hiddenThreads/" + g.BOARD + "/", {});
      hiddenNum = Object.keys(g.hiddenReplies).length + Object.keys(hiddenThreads).length;
      li = $.el('li', {
        innerHTML: "<button>hidden: " + hiddenNum + "</button> <span class=description>: Forget all hidden posts. Useful if you accidentally hide a post and have `Show Stubs` disabled."
      });
      $.on($('button', li), 'click', options.clearHidden);
      $.add($('ul:nth-child(2)', dialog), li);
      _ref2 = $$('textarea', dialog);
      for (_i = 0, _len = _ref2.length; _i < _len; _i++) {
        ta = _ref2[_i];
        ta.textContent = conf[ta.name];
        $.on(ta, 'change', $.cb.value);
      }
      (back = $('[name=backlink]', dialog)).value = conf['backlink'];
      (time = $('[name=time]', dialog)).value = conf['time'];
      $.on(back, 'keyup', $.cb.value);
      $.on(back, 'keyup', options.backlink);
      $.on(time, 'keyup', $.cb.value);
      $.on(time, 'keyup', options.time);
      favicon = $('select', dialog);
      _ref3 = favicon.options;
      for (_j = 0, _len2 = _ref3.length; _j < _len2; _j++) {
        option = _ref3[_j];
        if (option.textContent === conf['favicon']) {
          option.selected = true;
          break;
        }
      }
      $.on(favicon, 'change', $.cb.value);
      $.on(favicon, 'change', options.favicon);
      _ref4 = $$('#keybinds_tab + div input', dialog);
      for (_k = 0, _len3 = _ref4.length; _k < _len3; _k++) {
        input = _ref4[_k];
        input.type = 'text';
        input.value = conf[input.name];
        $.on(input, 'keydown', options.keybind);
      }
      indicators = {};
      _ref5 = $$('.error', dialog);
      for (_l = 0, _len4 = _ref5.length; _l < _len4; _l++) {
        indicator = _ref5[_l];
        key = indicator.firstChild.textContent;
        indicator.hidden = conf[key];
        indicators[key] = indicator;
        $.on($("[name='" + key + "']", dialog), 'click', function() {
          return indicators[this.name].hidden = this.checked;
        });
      }
      overlay = $.el('div', {
        id: 'overlay'
      });
      $.on(overlay, 'click', function() {
        return $.rm(overlay);
      });
      $.on(dialog, 'click', function(e) {
        return e.stopPropagation();
      });
      $.add(overlay, dialog);
      $.add(d.body, overlay);
      options.backlink.call(back);
      options.time.call(time);
      return options.favicon.call(favicon);
    },
    clearHidden: function() {
      $["delete"]("hiddenReplies/" + g.BOARD + "/");
      $["delete"]("hiddenThreads/" + g.BOARD + "/");
      this.textContent = "hidden: 0";
      return g.hiddenReplies = {};
    },
    keybind: function(e) {
      if (e.keyCode === 9) return;
      e.preventDefault();
      e.stopPropagation();
      if ((key = keybinds.keyCode(e)) == null) return;
      this.value = key;
      return $.cb.value.call(this);
    },
    time: function() {
      Time.foo();
      Time.date = new Date();
      return $('#timePreview').textContent = Time.funk(Time);
    },
    backlink: function() {
      return $('#backlinkPreview').textContent = conf['backlink'].replace(/%id/, '123456789');
    },
    favicon: function() {
      Favicon["switch"]();
      if (g.REPLY && conf['Unread Count']) Favicon.update();
      return this.nextElementSibling.innerHTML = "<img src=" + Favicon.unreadSFW + "> <img src=" + Favicon.unreadNSFW + "> <img src=" + Favicon.unreadDead + ">";
    }
  };

  cooldown = {
    init: function() {
      var match, time, _;
      if (match = location.search.match(/cooldown=(\d+)/)) {
        _ = match[0], time = match[1];
        if ($.get(g.BOARD + '/cooldown', 0) < time) {
          $.set(g.BOARD + '/cooldown', time);
        }
      }
      if (Date.now() < $.get(g.BOARD + '/cooldown', 0)) cooldown.start();
      $.on(window, 'storage', function(e) {
        if (e.key === ("" + NAMESPACE + g.BOARD + "/cooldown")) {
          return cooldown.start();
        }
      });
      if (g.REPLY) return $('.postarea form').action += '?cooldown';
    },
    start: function() {
      var submit, _i, _len, _ref;
      cooldown.duration = Math.ceil(($.get(g.BOARD + '/cooldown', 0) - Date.now()) / 1000);
      if (!(cooldown.duration > 0)) return;
      _ref = $$('#com_submit');
      for (_i = 0, _len = _ref.length; _i < _len; _i++) {
        submit = _ref[_i];
        submit.value = cooldown.duration;
        submit.disabled = true;
      }
      return setTimeout(cooldown.cb, 1000);
    },
    cb: function() {
      var submit, submits, _i, _j, _len, _len2, _results;
      submits = $$('#com_submit');
      if (--cooldown.duration) {
        setTimeout(cooldown.cb, 1000);
        _results = [];
        for (_i = 0, _len = submits.length; _i < _len; _i++) {
          submit = submits[_i];
          _results.push(submit.value = cooldown.duration);
        }
        return _results;
      } else {
        for (_j = 0, _len2 = submits.length; _j < _len2; _j++) {
          submit = submits[_j];
          submit.disabled = false;
          submit.value = 'Submit';
        }
        return qr.autoPost();
      }
    }
  };

  qr = {
    init: function() {
      var iframe;
      g.callbacks.push(qr.node);
      $.on($('#recaptcha_challenge_field_holder'), 'DOMNodeInserted', qr.captchaNode);
      qr.captchaTime = Date.now();
      qr.spoiler = $('.postarea label') ? '<label> [<input type=checkbox name=spoiler>Spoiler Image?]</label>' : '';
      qr.acceptFiles = $('.rules').textContent.match(/: (.+) /)[1].replace(/\w+/g, function(type) {
        switch (type) {
          case 'JPG':
            return 'image/JPEG';
          case 'PDF':
            return 'application/' + type;
          default:
            return 'image/' + type;
        }
      });
      iframe = $.el('iframe', {
        name: 'iframe',
        hidden: true
      });
      $.add(d.body, iframe);
      return $('#recaptcha_response_field').id = '';
    },
    attach: function() {
      var fileDiv;
      fileDiv = $.el('div', {
        innerHTML: "<input type=file name=upfile accept='" + qr.acceptFiles + "'><a>X</a>"
      });
      $.on(fileDiv.firstChild, 'change', qr.validateFileSize);
      $.on(fileDiv.lastChild, 'click', (function() {
        return $.rm(this.parentNode);
      }));
      return $.add($('#files', qr.el), fileDiv);
    },
    attachNext: function() {
      var file, fileDiv, oldFile;
      fileDiv = $.rm($('#files div', qr.el));
      file = fileDiv.firstChild;
      oldFile = $('#qr_form input[type=file]', qr.el);
      return $.replace(oldFile, file);
    },
    autoPost: function() {
      if (qr.el && $('#auto', qr.el).checked) {
        return qr.submit.call($('form', qr.el));
      }
    },
    captchaNode: function(e) {
      if (!qr.el) return;
      val = e.target.value;
      $('img', qr.el).src = "http://www.google.com/recaptcha/api/image?c=" + val;
      qr.challenge = val;
      return qr.captchaTime = Date.now();
    },
    captchaKeydown: function(e) {
      var captchas;
      if (!(e.keyCode === 13 && this.value)) return;
      if (cooldown.duration) $('#auto', qr.el).checked = true;
      captchas = $.get('captchas', []);
      captchas.push({
        challenge: qr.challenge,
        response: this.value,
        time: qr.captchaTime
      });
      $.set('captchas', captchas);
      $('#captchas', qr.el).textContent = captchas.length + ' captchas';
      Recaptcha.reload();
      this.value = '';
      if (!$('textarea', qr.el).value && !$('input[type=file]', qr.el).files.length) {
        return e.preventDefault();
      }
    },
    close: function() {
      $.rm(qr.el);
      return qr.el = null;
    },
    dialog: function(link) {
      var THREAD_ID, c, html, m, submitDisabled, submitValue;
      submitValue = $('#com_submit').value;
      submitDisabled = $('#com_submit').disabled ? 'disabled' : '';
      THREAD_ID = g.THREAD_ID || $.x('ancestor::div[@class="thread"]/div', link).id;
      qr.challenge = $('#recaptcha_challenge_field').value;
      html = "      <a id=close title=close>X</a>      <input type=checkbox id=autohide title=autohide>      <div class=move>        <input class=inputtext type=text name=name placeholder=Name form=qr_form>        Quick Reply      </div>      <div class=autohide>        <form name=post action=http://sys.4chan.org/" + g.BOARD + "/post method=POST enctype=multipart/form-data target=iframe id=qr_form>          <input type=hidden name=resto value=" + THREAD_ID + ">          <input type=hidden name=mode value=regist>          <input type=hidden name=recaptcha_challenge_field id=recaptcha_challenge_field>          <input type=hidden name=recaptcha_response_field id=recaptcha_response_field>          <div><input class=inputtext type=text name=email placeholder=E-mail>" + qr.spoiler + "</div>          <div><input class=inputtext type=text name=sub placeholder=Subject><input type=submit value=" + submitValue + " id=com_submit " + submitDisabled + "><label><input type=checkbox id=auto>auto</label></div>          <div><textarea class=inputtext name=com placeholder=Comment></textarea></div>          <div><img src=http://www.google.com/recaptcha/api/image?c=" + qr.challenge + "></div>          <div><input class=inputtext type=text autocomplete=off placeholder=Verification id=dummy><span id=captchas>" + ($.get('captchas', []).length) + " captchas</span></div>          <div><input type=file name=upfile accept='" + qr.acceptFiles + "'></div>        </form>        <div id=files></div>        <div><input class=inputtext type=password name=pwd placeholder=Password form=qr_form maxlength=8><a id=attach>attach another file</a></div>      </div>      <a id=error class=error></a>      ";
      qr.el = ui.dialog('qr', 'top: 0; right: 0;', html);
      c = d.cookie;
      $('input[name=name]', qr.el).value = (m = c.match(/4chan_name=([^;]+)/)) ? decodeURIComponent(m[1]) : '';
      $('input[name=email]', qr.el).value = (m = c.match(/4chan_email=([^;]+)/)) ? decodeURIComponent(m[1]) : '';
      $('input[name=pwd]', qr.el).value = (m = c.match(/4chan_pass=([^;]+)/)) ? decodeURIComponent(m[1]) : $('input[name=pwd]').value;
      $.on($('input[name=name]', qr.el), 'mousedown', function(e) {
        return e.stopPropagation();
      });
      $.on($('input[name=upfile]', qr.el), 'change', qr.validateFileSize);
      $.on($('#close', qr.el), 'click', qr.close);
      $.on($('form', qr.el), 'submit', qr.submit);
      $.on($('#attach', qr.el), 'click', qr.attach);
      $.on($('img', qr.el), 'click', Recaptcha.reload);
      $.on($('#dummy', qr.el), 'keydown', Recaptcha.listener);
      $.on($('#dummy', qr.el), 'keydown', qr.captchaKeydown);
      return $.add(d.body, qr.el);
    },
    message: function(data) {
      var duration, fileCount, tc;
      $('iframe[name=iframe]').src = 'about:blank';
      fileCount = $('#files', qr.el).childElementCount;
      tc = data.textContent;
      if (tc !== "Post successful!" && !/uploaded!$/.test(tc)) {
        if (tc === void 0) {
          data.textContent = "Connection error with sys.4chan.org.";
        }
        $.extend($('#error', qr.el), data);
        $('#recaptcha_response_field', qr.el).value = '';
        $('#autohide', qr.el).checked = false;
        if (tc === 'You seem to have mistyped the verification.') {
          setTimeout(qr.autoPost, 1000);
        } else if (tc === 'Error: Duplicate file entry detected.' && fileCount) {
          $('textarea', qr.el).value += '\n' + tc + ' ' + data.href;
          qr.attachNext();
          setTimeout(qr.autoPost, 1000);
        }
        return;
      }
      if (qr.el) {
        if (g.REPLY && (conf['Persistent QR'] || fileCount)) {
          qr.refresh();
          if (fileCount) qr.attachNext();
        } else {
          qr.close();
        }
      }
      if (conf['Cooldown']) {
        duration = qr.sage ? 60 : 30;
        $.set(g.BOARD + '/cooldown', Date.now() + duration * 1000);
        return cooldown.start();
      }
    },
    node: function(root) {
      var quote;
      quote = $('a.quotejs:not(:first-child)', root);
      return $.on(quote, 'click', qr.quote);
    },
    postInvalid: function() {
      var captcha, captchas, content, cutoff, dummy, response;
      content = $('textarea', qr.el).value || $('input[type=file]', qr.el).files.length;
      if (!content) return 'Error: No text entered.';
      /*
          captchas expire after 30 minutes, see window.RecaptchaState.timeout.
          cutoff 5 minutes before then, b/c posting takes time.
      */
      cutoff = Date.now() - 25 * MINUTE;
      captchas = $.get('captchas', []);
      while (captcha = captchas.shift()) {
        if (captcha.time > cutoff) break;
      }
      $.set('captchas', captchas);
      $('#captchas', qr.el).textContent = captchas.length + ' captchas';
      if (!captcha) {
        dummy = $('#dummy', qr.el);
        if (!(response = dummy.value)) {
          return 'You forgot to type in the verification';
        }
        captcha = {
          challenge: qr.challenge,
          response: response
        };
        dummy.value = '';
        Recaptcha.reload();
      }
      $('#recaptcha_challenge_field', qr.el).value = captcha.challenge;
      $('#recaptcha_response_field', qr.el).value = captcha.response;
      return false;
    },
    quote: function(e) {
      var caretPos, id, s, selection, selectionID, ta, text, _ref;
      if (e) e.preventDefault();
      if (qr.el) {
        $('#autohide', qr.el).checked = false;
      } else {
        qr.dialog(this);
      }
      id = this.textContent;
      text = ">>" + id + "\n";
      selection = window.getSelection();
      if (s = selection.toString()) {
        selectionID = (_ref = $.x('ancestor::blockquote/preceding-sibling::input', selection.anchorNode)) != null ? _ref.name : void 0;
        if (selectionID === id) {
          s = s.replace(/\n/g, '\n>');
          text += ">" + s + "\n";
        }
      }
      ta = $('textarea', qr.el);
      caretPos = ta.selectionStart;
      ta.value = ta.value.slice(0, caretPos) + text + ta.value.slice(ta.selectionEnd, ta.value.length);
      ta.focus();
      return ta.selectionEnd = ta.selectionStart = caretPos + text.length + 1 * (engine === 'presto');
    },
    refresh: function() {
      var m, newFile, oldFile, _ref;
      $('[name=sub]', qr.el).value = '';
      $('[name=email]', qr.el).value = (m = d.cookie.match(/4chan_email=([^;]+)/)) ? decodeURIComponent(m[1]) : '';
      $('[name=com]', qr.el).value = '';
      $('[name=recaptcha_response_field]', qr.el).value = '';
      if (!conf['Remember Spoiler']) {
        if ((_ref = $('[name=spoiler]', qr.el)) != null) _ref.checked = false;
      }
      oldFile = $('[type=file]', qr.el);
      newFile = $.el('input', {
        type: 'file',
        name: 'upfile',
        accept: qr.acceptFiles
      });
      return $.replace(oldFile, newFile);
    },
    submit: function(e) {
      var id, msg, op;
      if (msg = qr.postInvalid()) {
        if (typeof e.preventDefault === "function") e.preventDefault();
        alert(msg);
        if (msg === 'You forgot to type in the verification.') {
          $('#dummy', qr.el).focus();
        }
        return;
      }
      if (conf['Auto Watch Reply'] && conf['Thread Watcher']) {
        if (g.REPLY && $('img.favicon').src === Favicon.empty) {
          watcher.watch(null, g.THREAD_ID);
        } else {
          id = $('input[name=resto]', qr.el).value;
          op = $.id(id);
          if ($('img.favicon', op).src === Favicon.empty) watcher.watch(op, id);
        }
      }
      if (!e) this.submit();
      $('#error', qr.el).textContent = '';
      if (conf['Auto Hide QR']) $('#autohide', qr.el).checked = true;
      return qr.sage = /sage/i.test($('input[name=email]', this).value);
    },
    sys: function() {
      var c, duration, id, noko, recaptcha, sage, search, thread, url, watch, _, _ref, _ref2;
      if (recaptcha = $('#recaptcha_response_field')) {
        $.on(recaptcha, 'keydown', Recaptcha.listener);
        return;
      }
      /*
            http://code.google.com/p/chromium/issues/detail?id=20773
            Let content scripts see other frames (instead of them being undefined)
      
            To access the parent, we have to break out of the sandbox and evaluate
            in the global context.
      */
      $.globalEval(function() {
        var data, node, _ref;
        data = {};
        if (node = (_ref = document.querySelector('td b')) != null ? _ref.firstChild : void 0) {
          data.textContent = node.textContent;
          if (node.href) data.href = node.href;
        }
        return parent.postMessage(data, '*');
      });
      c = (_ref = $('b')) != null ? _ref.lastChild : void 0;
      if (!(c && c.nodeType === 8)) return;
      _ref2 = c.textContent.match(/thread:(\d+),no:(\d+)/), _ = _ref2[0], thread = _ref2[1], id = _ref2[2];
      search = location.search;
      cooldown = /cooldown/.test(search);
      noko = /noko/.test(search);
      sage = /sage/.test(search);
      watch = /watch/.test(search);
      url = "http://boards.4chan.org/" + g.BOARD;
      if (watch && thread === '0') {
        url += "/res/" + id + "?watch";
      } else if (noko) {
        url += '/res/';
        url += thread === '0' ? id : thread;
      }
      if (cooldown) {
        duration = Date.now() + (sage ? 60 : 30) * 1000;
        url += '?cooldown=' + duration;
      }
      if (noko) url += '#' + id;
      return window.location = url;
    },
    validateFileSize: function(e) {
      var file;
      if (!(this.files[0].size > $('input[name=MAX_FILE_SIZE]').value)) return;
      file = $.el('input', {
        type: 'file',
        name: 'upfile',
        accept: qr.acceptFiles
      });
      $.on(file, 'change', qr.validateFileSize);
      $.replace(this, file);
      $('#error', qr.el).textContent = 'Error: File too large.';
      return alert('Error: File too large.');
    }
  };

  Recaptcha = {
    init: function() {
      var el, _i, _len, _ref;
      _ref = $$('#recaptcha_table a');
      for (_i = 0, _len = _ref.length; _i < _len; _i++) {
        el = _ref[_i];
        el.tabIndex = 1;
      }
      return $.on($('#recaptcha_response_field'), 'keydown', Recaptcha.listener);
    },
    listener: function(e) {
      if (e.keyCode === 8 && this.value === '') return Recaptcha.reload();
    },
    reload: function() {
      return window.location = 'javascript:Recaptcha.reload()';
    }
  };

  threading = {
    init: function() {
      return threading.thread($('body > form').firstChild);
    },
    op: function(node) {
      var op;
      op = $.el('div', {
        className: 'op'
      });
      $.before(node, op);
      while (node.nodeName !== 'BLOCKQUOTE') {
        $.add(op, node);
        node = op.nextSibling;
      }
      $.add(op, node);
      op.id = $('input', op).name;
      return op;
    },
    thread: function(node) {
      var div;
      node = threading.op(node);
      if (g.REPLY) return;
      div = $.el('div', {
        className: 'thread'
      });
      $.before(node, div);
      while (node.nodeName !== 'HR') {
        $.add(div, node);
        node = div.nextSibling;
      }
      node = node.nextElementSibling;
      if (!(node.align || node.nodeName === 'CENTER')) {
        return threading.thread(node);
      }
    }
  };

  threadHiding = {
    init: function() {
      var a, hiddenThreads, op, thread, _i, _len, _ref, _results;
      hiddenThreads = $.get("hiddenThreads/" + g.BOARD + "/", {});
      _ref = $$('.thread');
      _results = [];
      for (_i = 0, _len = _ref.length; _i < _len; _i++) {
        thread = _ref[_i];
        op = thread.firstChild;
        a = $.el('a', {
          textContent: '[ - ]',
          href: 'javascript:;'
        });
        $.on(a, 'click', threadHiding.cb.hide);
        $.prepend(op, a);
        if (op.id in hiddenThreads) {
          _results.push(threadHiding.hideHide(thread));
        } else {
          _results.push(void 0);
        }
      }
      return _results;
    },
    cb: {
      hide: function() {
        var thread;
        thread = this.parentNode.parentNode;
        return threadHiding.hide(thread);
      },
      show: function() {
        var thread;
        thread = this.parentNode.parentNode;
        return threadHiding.show(thread);
      }
    },
    toggle: function(thread) {
      if (/\bstub\b/.test(thread.className) || thread.hidden) {
        return threadHiding.show(thread);
      } else {
        return threadHiding.hide(thread);
      }
    },
    hide: function(thread) {
      var hiddenThreads, id;
      threadHiding.hideHide(thread);
      id = thread.firstChild.id;
      hiddenThreads = $.get("hiddenThreads/" + g.BOARD + "/", {});
      hiddenThreads[id] = Date.now();
      return $.set("hiddenThreads/" + g.BOARD + "/", hiddenThreads);
    },
    hideHide: function(thread) {
      var a, div, name, num, span, text, trip, _ref;
      if (conf['Show Stubs']) {
        if (/stub/.test(thread.className)) return;
        if (span = $('.omittedposts', thread)) {
          num = Number(span.textContent.match(/\d+/)[0]);
        } else {
          num = 0;
        }
        num += $$('table', thread).length;
        text = num === 1 ? "1 reply" : "" + num + " replies";
        name = $('.postername', thread).textContent;
        trip = ((_ref = $('.postername + .postertrip', thread)) != null ? _ref.textContent : void 0) || '';
        a = $.el('a', {
          textContent: "[ + ] " + name + trip + " (" + text + ")",
          href: 'javascript:;'
        });
        $.on(a, 'click', threadHiding.cb.show);
        div = $.el('div', {
          className: 'block'
        });
        $.add(div, a);
        $.add(thread, div);
        return $.addClass(thread, 'stub');
      } else {
        thread.hidden = true;
        return thread.nextSibling.hidden = true;
      }
    },
    show: function(thread) {
      var hiddenThreads, id;
      $.rm($('div.block', thread));
      $.removeClass(thread, 'stub');
      thread.hidden = false;
      thread.nextSibling.hidden = false;
      id = thread.firstChild.id;
      hiddenThreads = $.get("hiddenThreads/" + g.BOARD + "/", {});
      delete hiddenThreads[id];
      return $.set("hiddenThreads/" + g.BOARD + "/", hiddenThreads);
    }
  };

  updater = {
    init: function() {
      var checkbox, checked, dialog, html, input, name, title, _i, _len, _ref;
<<<<<<< HEAD
=======
      if (!$('form[name=post]')) return;
      if (conf['Scrolling']) {
        if (conf['Scroll BG']) {
          updater.focus = true;
        } else {
          $.on(window, 'focus', (function() {
            return updater.focus = true;
          }));
          $.on(window, 'blur', (function() {
            return updater.focus = false;
          }));
        }
      }
>>>>>>> 0e7d56b0
      html = "<div class=move><span id=count></span> <span id=timer>-" + conf['Interval'] + "</span></div>";
      checkbox = config.updater.checkbox;
      for (name in checkbox) {
        title = checkbox[name][1];
        checked = conf[name] ? 'checked' : '';
        html += "<div><label title='" + title + "'>" + name + "<input name='" + name + "' type=checkbox " + checked + "></label></div>";
      }
      checked = conf['Auto Update'] ? 'checked' : '';
      html += "      <div><label title='Controls whether *this* thread automatically updates or not'>Auto Update This<input name='Auto Update This' type=checkbox " + checked + "></label></div>      <div><label>Interval (s)<input name=Interval value=" + conf['Interval'] + " type=text></label></div>      <div><input value='Update Now' type=button></div>";
      dialog = ui.dialog('updater', 'bottom: 0; right: 0;', html);
      updater.count = $('#count', dialog);
      updater.timer = $('#timer', dialog);
      updater.br = $('br[clear]');
      _ref = $$('input', dialog);
      for (_i = 0, _len = _ref.length; _i < _len; _i++) {
        input = _ref[_i];
        if (input.type === 'checkbox') {
          $.on(input, 'click', $.cb.checked);
          $.on(input, 'click', function() {
            return conf[this.name] = this.checked;
          });
<<<<<<< HEAD
          if (input.name === 'Scroll BG') {
            $.bind(input, 'click', updater.cb.scrollBG);
            updater.cb.scrollBG.call(input);
          } else if (input.name === 'Verbose') {
            $.bind(input, 'click', updater.cb.verbose);
=======
          if (input.name === 'Verbose') {
            $.on(input, 'click', updater.cb.verbose);
>>>>>>> 0e7d56b0
            updater.cb.verbose.call(input);
          } else if (input.name === 'Auto Update This') {
            $.on(input, 'click', updater.cb.autoUpdate);
            updater.cb.autoUpdate.call(input);
          }
        } else if (input.name === 'Interval') {
          $.on(input, 'change', function() {
            return conf['Interval'] = this.value = parseInt(this.value, 10) || conf['Interval'];
          });
          $.on(input, 'change', $.cb.value);
        } else if (input.type === 'button') {
          $.on(input, 'click', updater.update);
        }
      }
      $.add(d.body, dialog);
      updater.retryCoef = 10;
      return updater.lastModified = 0;
    },
    cb: {
      verbose: function() {
        if (conf['Verbose']) {
          updater.count.textContent = '+0';
          return updater.timer.hidden = false;
        } else {
          $.extend(updater.count, {
            className: '',
            textContent: 'Thread Updater'
          });
          return updater.timer.hidden = true;
        }
      },
      autoUpdate: function() {
        if (this.checked) {
          return updater.timeoutID = setTimeout(updater.timeout, 1000);
        } else {
          return clearTimeout(updater.timeoutID);
        }
      },
      scrollBG: function() {
        return updater.scrollBG = this.checked ? function() {
          return true;
        } : d.visibilityState ? function() {
          return !d.hidden;
        } : d.oVisibilityState ? function() {
          return !d.oHidden;
        } : d.mozVisibilityState ? function() {
          return !d.mozHidden;
        } : d.webkitVisibilityState ? function() {
          return !d.webkitHidden;
        } : function() {
          return true;
        };
      },
      update: function() {
        var body, frag, id, input, newPosts, reply, scroll, _i, _j, _len, _len2, _ref, _ref2, _ref3;
        if (this.status === 404) {
          updater.timer.textContent = '';
          updater.count.textContent = 404;
          updater.count.className = 'error';
          clearTimeout(updater.timeoutID);
          _ref = $$('#com_submit');
          for (_i = 0, _len = _ref.length; _i < _len; _i++) {
            input = _ref[_i];
            input.disabled = true;
            input.value = 404;
          }
          d.title = d.title.match(/.+-/)[0] + ' 404';
          g.dead = true;
          Favicon.update();
          return;
        }
        updater.retryCoef = 10;
        updater.timer.textContent = '-' + conf['Interval'];
        /*
              Status Code 304: Not modified
              By sending the `If-Modified-Since` header we get a proper status code, and no response.
              This saves bandwidth for both the user and the servers, avoid unnecessary computation,
              and won't load images and scripts when parsing the response.
        */
        updater.lastModified = this.getResponseHeader('Last-Modified');
        if (this.status === 304) {
          if (conf['Verbose']) {
            updater.count.textContent = '+0';
            updater.count.className = null;
          }
          return;
        }
        body = $.el('body', {
          innerHTML: this.responseText
        });
        if ($('title', body).textContent === '4chan - Banned') {
          updater.count.textContent = 'Banned';
          updater.count.className = 'error';
          return;
        }
        id = ((_ref2 = $('td[id]', updater.br.previousElementSibling)) != null ? _ref2.id : void 0) || 0;
        frag = d.createDocumentFragment();
        _ref3 = $$('.reply', body).reverse();
        for (_j = 0, _len2 = _ref3.length; _j < _len2; _j++) {
          reply = _ref3[_j];
          if (reply.id <= id) break;
          $.prepend(frag, reply.parentNode.parentNode.parentNode);
        }
<<<<<<< HEAD
        scroll = conf['Scrolling'] && updater.scrollBG() && arr.length && updater.br.previousElementSibling.getBoundingClientRect().bottom - d.body.clientHeight < 25;
=======
        newPosts = frag.childNodes.length;
        scroll = conf['Scrolling'] && updater.focus && newPosts && (d.body.scrollHeight - d.body.clientHeight - window.scrollY < 20);
>>>>>>> 0e7d56b0
        if (conf['Verbose']) {
          updater.count.textContent = '+' + newPosts;
          if (newPosts === 0) {
            updater.count.className = null;
          } else {
            updater.count.className = 'new';
          }
        }
<<<<<<< HEAD
        while (reply = arr.pop()) {
          $.before(updater.br, reply);
        }
        if (scroll) {
          return updater.br.previousSibling.scrollIntoView(false);
        }
=======
        $.before(updater.br, frag);
        if (scroll) return scrollTo(0, d.body.scrollHeight);
>>>>>>> 0e7d56b0
      }
    },
    timeout: function() {
      var n;
      updater.timeoutID = setTimeout(updater.timeout, 1000);
      n = 1 + Number(updater.timer.textContent);
      if (n === 0) {
        return updater.update();
      } else if (n === updater.retryCoef) {
        updater.retryCoef += 10 * (updater.retryCoef < 120);
        return updater.retry();
      } else {
        return updater.timer.textContent = n;
      }
    },
    retry: function() {
      updater.count.textContent = 'Retry';
      updater.count.className = '';
      return updater.update();
    },
    update: function() {
      var url, _ref;
      updater.timer.textContent = 0;
      if ((_ref = updater.request) != null) _ref.abort();
      url = location.pathname + '?' + Date.now();
      return updater.request = $.ajax(url, updater.cb.update, {
        headers: {
          'If-Modified-Since': updater.lastModified
        }
      });
    }
  };

  watcher = {
    init: function() {
      var favicon, html, input, inputs, _i, _len;
      html = '<div class=move>Thread Watcher</div>';
      watcher.dialog = ui.dialog('watcher', 'top: 50px; left: 0px;', html);
      $.add(d.body, watcher.dialog);
      inputs = $$('.op input');
      for (_i = 0, _len = inputs.length; _i < _len; _i++) {
        input = inputs[_i];
        favicon = $.el('img', {
          className: 'favicon'
        });
        $.on(favicon, 'click', watcher.cb.toggle);
        $.before(input, favicon);
      }
      watcher.refresh();
      if (conf['Auto Watch']) {
        if (!g.REPLY) {
          $('.postarea form').action += '?watch';
        } else if (/watch/.test(location.search) && $('img.favicon').src === Favicon.empty) {
          watcher.watch(null, g.THREAD_ID);
        }
      }
      return $.on(window, 'storage', function(e) {
        if (e.key === ("" + NAMESPACE + "watched")) return watcher.refresh();
      });
    },
    refresh: function() {
      var board, div, favicon, frag, id, link, props, watched, watchedBoard, x, _i, _j, _len, _len2, _ref, _ref2, _ref3, _results;
      watched = $.get('watched', {});
      frag = d.createDocumentFragment();
      for (board in watched) {
        _ref = watched[board];
        for (id in _ref) {
          props = _ref[id];
          x = $.el('a', {
            textContent: 'X',
            href: 'javascript:;'
          });
          $.on(x, 'click', watcher.cb.x);
          link = $.el('a', props);
          link.title = link.textContent;
          div = $.el('div');
          $.add(div, x, $.tn(' '), link);
          $.add(frag, div);
        }
      }
      _ref2 = $$('div:not(.move)', watcher.dialog);
      for (_i = 0, _len = _ref2.length; _i < _len; _i++) {
        div = _ref2[_i];
        $.rm(div);
      }
      $.add(watcher.dialog, frag);
      watchedBoard = watched[g.BOARD] || {};
      _ref3 = $$('img.favicon');
      _results = [];
      for (_j = 0, _len2 = _ref3.length; _j < _len2; _j++) {
        favicon = _ref3[_j];
        id = favicon.nextSibling.name;
        if (id in watchedBoard) {
          _results.push(favicon.src = Favicon["default"]);
        } else {
          _results.push(favicon.src = Favicon.empty);
        }
      }
      return _results;
    },
    cb: {
      toggle: function() {
        return watcher.toggle(this.parentNode);
      },
      x: function() {
        var board, id, _, _ref;
        _ref = this.nextElementSibling.getAttribute('href').slice(1).split('/'), board = _ref[0], _ = _ref[1], id = _ref[2];
        return watcher.unwatch(board, id);
      }
    },
    toggle: function(thread) {
      var favicon, id;
      favicon = $('img.favicon', thread);
      id = favicon.nextSibling.name;
      if (favicon.src === Favicon.empty) {
        return watcher.watch(thread, id);
      } else {
        return watcher.unwatch(g.BOARD, id);
      }
    },
    unwatch: function(board, id) {
      var watched;
      watched = $.get('watched', {});
      delete watched[board][id];
      $.set('watched', watched);
      return watcher.refresh();
    },
    watch: function(thread, id) {
      var props, text, watched, _name;
      text = getTitle(thread);
      props = {
        href: "/" + g.BOARD + "/res/" + id,
        textContent: text
      };
      watched = $.get('watched', {});
      watched[_name = g.BOARD] || (watched[_name] = {});
      watched[g.BOARD][id] = props;
      $.set('watched', watched);
      return watcher.refresh();
    }
  };

  anonymize = {
    init: function() {
      return g.callbacks.push(function(root) {
        var name, trip;
        name = $('.commentpostername, .postername', root);
        name.textContent = 'Anonymous';
        if (trip = $('.postertrip', root)) {
          if (trip.parentNode.nodeName === 'A') {
            return $.rm(trip.parentNode);
          } else {
            return $.rm(trip);
          }
        }
      });
    }
  };

  sauce = {
    init: function() {
      sauce.prefixes = conf['flavors'].match(/^[^#].+$/gm);
      sauce.names = sauce.prefixes.map(function(prefix) {
        return prefix.match(/(\w+)\./)[1];
      });
      return g.callbacks.push(function(root) {
        var i, link, prefix, span, suffix, _len, _ref, _results;
        if (root.className === 'inline' || !(span = $('.filesize', root))) return;
        suffix = $('a', span).href;
        _ref = sauce.prefixes;
        _results = [];
        for (i = 0, _len = _ref.length; i < _len; i++) {
          prefix = _ref[i];
          link = $.el('a', {
            textContent: sauce.names[i],
            href: prefix + suffix,
            target: '_blank'
          });
          _results.push($.add(span, $.tn(' '), link));
        }
        return _results;
      });
    }
  };

  revealSpoilers = {
    init: function() {
      return g.callbacks.push(function(root) {
        var board, img, imgID, _, _ref;
        if (!(img = $('img[alt^=Spoiler]', root)) || root.className === 'inline') {
          return;
        }
        img.removeAttribute('height');
        img.removeAttribute('width');
        _ref = img.parentNode.href.match(/(\w+)\/src\/(\d+)/), _ = _ref[0], board = _ref[1], imgID = _ref[2];
        return img.src = "http://0.thumbs.4chan.org/" + board + "/thumb/" + imgID + "s.jpg";
      });
    }
  };

  Time = {
    init: function() {
      var chanOffset;
      Time.foo();
      chanOffset = 5 - new Date().getTimezoneOffset() / 60;
      if ($.isDST()) chanOffset--;
      this.parse = Date.parse('10/11/11(Tue)18:53' === 1318351980000) ? function(node) {
        return new Date(Date.parse(node.textContent) + chanOffset * HOUR);
      } : function(node) {
        var day, hour, min, month, year, _, _ref;
        _ref = node.textContent.match(/(\d+)\/(\d+)\/(\d+)\(\w+\)(\d+):(\d+)/), _ = _ref[0], month = _ref[1], day = _ref[2], year = _ref[3], hour = _ref[4], min = _ref[5];
        year = "20" + year;
        month -= 1;
        hour = chanOffset + Number(hour);
        return new Date(year, month, day, hour, min);
      };
      return g.callbacks.push(Time.node);
    },
    node: function(root) {
      var node, posttime, time;
      if (root.className === 'inline') return;
      node = (posttime = $('.posttime', root)) ? posttime : $('span[id]', root).previousSibling;
      Time.date = Time.parse(node);
      time = $.el('time', {
        textContent: ' ' + Time.funk(Time) + ' '
      });
      return $.replace(node, time);
    },
    foo: function() {
      var code;
      code = conf['time'].replace(/%([A-Za-z])/g, function(s, c) {
        if (c in Time.formatters) {
          return "' + Time.formatters." + c + "() + '";
        } else {
          return s;
        }
      });
      return Time.funk = Function('Time', "return '" + code + "'");
    },
    day: ['Sunday', 'Monday', 'Tuesday', 'Wednesday', 'Thursday', 'Friday', 'Saturday'],
    month: ['January', 'February', 'March', 'April', 'May', 'June', 'July', 'August', 'September', 'October', 'November', 'December'],
    zeroPad: function(n) {
      if (n < 10) {
        return '0' + n;
      } else {
        return n;
      }
    },
    formatters: {
      a: function() {
        return Time.day[Time.date.getDay()].slice(0, 3);
      },
      A: function() {
        return Time.day[Time.date.getDay()];
      },
      b: function() {
        return Time.month[Time.date.getMonth()].slice(0, 3);
      },
      B: function() {
        return Time.month[Time.date.getMonth()];
      },
      d: function() {
        return Time.zeroPad(Time.date.getDate());
      },
      e: function() {
        return Time.date.getDate();
      },
      H: function() {
        return Time.zeroPad(Time.date.getHours());
      },
      I: function() {
        return Time.zeroPad(Time.date.getHours() % 12 || 12);
      },
      k: function() {
        return Time.date.getHours();
      },
      l: function() {
        return Time.date.getHours() % 12 || 12;
      },
      m: function() {
        return Time.zeroPad(Time.date.getMonth() + 1);
      },
      M: function() {
        return Time.zeroPad(Time.date.getMinutes());
      },
      p: function() {
        if (Time.date.getHours() < 12) {
          return 'AM';
        } else {
          return 'PM';
        }
      },
      P: function() {
        if (Time.date.getHours() < 12) {
          return 'am';
        } else {
          return 'pm';
        }
      },
      y: function() {
        return Time.date.getFullYear() - 2000;
      }
    }
  };

  getTitle = function(thread) {
    var el, span;
    el = $('.filetitle', thread);
    if (!el.textContent) {
      el = $('blockquote', thread);
      if (!el.textContent) el = $('.postername', thread);
    }
    span = $.el('span', {
      innerHTML: el.innerHTML.replace(/<br>/g, ' ')
    });
    return "/" + g.BOARD + "/ - " + span.textContent;
  };

  titlePost = {
    init: function() {
      return d.title = getTitle();
    }
  };

  quoteBacklink = {
    init: function() {
      var format;
      format = conf['backlink'].replace(/%id/, "' + id + '");
      quoteBacklink.funk = Function('id', "return'" + format + "'");
      return g.callbacks.push(function(root) {
        var a, container, el, id, link, qid, quote, quotes, _i, _len, _ref, _results;
        if (/\binline\b/.test(root.className)) return;
        quotes = {};
        _ref = $$('.quotelink', root);
        for (_i = 0, _len = _ref.length; _i < _len; _i++) {
          quote = _ref[_i];
          if (!(qid = quote.hash.slice(1))) continue;
          quotes[qid] = quote;
        }
        id = $('input', root).name;
        a = $.el('a', {
          href: "#" + id,
          className: root.hidden ? 'filtered backlink' : 'backlink',
          textContent: quoteBacklink.funk(id)
        });
        _results = [];
        for (qid in quotes) {
          if (!(el = $.id(qid))) continue;
          if (el.className === 'op' && !conf['OP Backlinks']) continue;
          link = a.cloneNode(true);
          if (conf['Quote Preview']) {
            $.on(link, 'mouseover', quotePreview.mouseover);
            $.on(link, 'mousemove', ui.hover);
            $.on(link, 'mouseout', quotePreview.mouseout);
          }
          if (conf['Quote Inline']) $.on(link, 'click', quoteInline.toggle);
          if (!((container = $('.container', el)) && container.parentNode === el)) {
            container = $.el('span', {
              className: 'container'
            });
            root = $('.reportbutton', el) || $('span[id]', el);
            $.after(root, container);
          }
          _results.push($.add(container, $.tn(' '), link));
        }
        return _results;
      });
    }
  };

  quoteInline = {
    init: function() {
      return g.callbacks.push(function(root) {
        var quote, _i, _len, _ref, _results;
        _ref = $$('.quotelink, .backlink', root);
        _results = [];
        for (_i = 0, _len = _ref.length; _i < _len; _i++) {
          quote = _ref[_i];
          if (!quote.hash) continue;
          quote.removeAttribute('onclick');
          _results.push($.on(quote, 'click', quoteInline.toggle));
        }
        return _results;
      });
    },
    toggle: function(e) {
      var id;
      if (e.shiftKey || e.altKey || e.ctrlKey || e.button !== 0) return;
      e.preventDefault();
      id = this.hash.slice(1);
      if (/\binlined\b/.test(this.className)) {
        quoteInline.rm(this, id);
      } else {
        if ($.x("ancestor::*[@id='" + id + "']", this)) return;
        quoteInline.add(this, id);
      }
      return this.classList.toggle('inlined');
    },
    add: function(q, id) {
      var el, inline, pathname, root, threadID;
      root = q.parentNode.nodeName === 'FONT' ? q.parentNode : q.nextSibling ? q.nextSibling : q;
      if (el = $.id(id)) {
        inline = quoteInline.table(id, el.innerHTML);
        if (/\bbacklink\b/.test(q.className)) {
          $.after(q.parentNode, inline);
          if (conf['Forward Hiding']) {
            $.addClass($.x('ancestor::table', el), 'forwarded');
          }
          return;
        }
        return $.after(root, inline);
      } else {
        inline = $.el('td', {
          className: 'reply inline',
          id: "i" + id,
          innerHTML: "Loading " + id + "..."
        });
        $.after(root, inline);
        pathname = q.pathname;
        threadID = pathname.split('/').pop();
        return $.cache(pathname, (function() {
          return quoteInline.parse(this, pathname, id, threadID, inline);
        }));
      }
    },
    rm: function(q, id) {
      var inlined, table, _i, _len, _ref;
      table = $.x("following::*[@id='i" + id + "']", q);
      $.rm(table);
      if (!conf['Forward Hiding']) return;
      _ref = $$('.backlink.inlined', table);
      for (_i = 0, _len = _ref.length; _i < _len; _i++) {
        inlined = _ref[_i];
        $.removeClass($.x('ancestor::table', $.id(inlined.hash.slice(1))), 'forwarded');
      }
      if (/\bbacklink\b/.test(q.className)) {
        return $.removeClass($.x('ancestor::table', $.id(id)), 'forwarded');
      }
    },
    parse: function(req, pathname, id, threadID, inline) {
      var body, href, html, link, newInline, op, quote, reply, _i, _j, _len, _len2, _ref, _ref2;
      if (!inline.parentNode) return;
      if (req.status !== 200) {
        inline.innerHTML = "" + req.status + " " + req.statusText;
        return;
      }
      body = $.el('body', {
        innerHTML: req.responseText
      });
      if (id === threadID) {
        op = threading.op($('body > form', body).firstChild);
        html = op.innerHTML;
      } else {
        _ref = $$('td.reply', body);
        for (_i = 0, _len = _ref.length; _i < _len; _i++) {
          reply = _ref[_i];
          if (reply.id === id) {
            html = reply.innerHTML;
            break;
          }
        }
      }
      newInline = quoteInline.table(id, html);
      _ref2 = $$('.quotelink', newInline);
      for (_j = 0, _len2 = _ref2.length; _j < _len2; _j++) {
        quote = _ref2[_j];
        if ((href = quote.getAttribute('href')) === quote.hash) {
          quote.pathname = pathname;
        } else if (!g.REPLY && href !== quote.href) {
          quote.href = "res/" + href;
        }
      }
      link = $('.quotejs', newInline);
      link.href = "" + pathname + "#" + id;
      link.nextSibling.href = "" + pathname + "#q" + id;
      $.addClass(newInline, 'crossquote');
      return $.replace(inline, newInline);
    },
    table: function(id, html) {
      return $.el('table', {
        className: 'inline',
        id: "i" + id,
        innerHTML: "<tbody><tr><td class=reply>" + html + "</td></tr></tbody>"
      });
    }
  };

  quotePreview = {
    init: function() {
      return g.callbacks.push(function(root) {
        var quote, _i, _len, _ref, _results;
        _ref = $$('.quotelink, .backlink', root);
        _results = [];
        for (_i = 0, _len = _ref.length; _i < _len; _i++) {
          quote = _ref[_i];
          if (!quote.hash) continue;
          $.on(quote, 'mouseover', quotePreview.mouseover);
          $.on(quote, 'mousemove', ui.hover);
          _results.push($.on(quote, 'mouseout', quotePreview.mouseout));
        }
        return _results;
      });
    },
    mouseover: function(e) {
      var el, id, qp, quote, replyID, threadID, _i, _len, _ref, _results;
      qp = ui.el = $.el('div', {
        id: 'qp',
        className: 'reply'
      });
      $.add(d.body, qp);
      id = this.hash.slice(1);
      if (el = $.id(id)) {
        qp.innerHTML = el.innerHTML;
        if (conf['Quote Highlighting']) $.addClass(el, 'qphl');
        if (/\bbacklink\b/.test(this.className)) {
          replyID = $.x('preceding-sibling::input', this.parentNode).name;
          _ref = $$('.quotelink', qp);
          _results = [];
          for (_i = 0, _len = _ref.length; _i < _len; _i++) {
            quote = _ref[_i];
            if (quote.hash.slice(1) === replyID) {
              _results.push(quote.className = 'forwardlink');
            } else {
              _results.push(void 0);
            }
          }
          return _results;
        }
      } else {
        qp.innerHTML = "Loading " + id + "...";
        threadID = this.pathname.split('/').pop() || $.x('ancestor::div[@class="thread"]/div', this).id;
        $.cache(this.pathname, (function() {
          return quotePreview.parse(this, id, threadID);
        }));
        return ui.hover(e);
      }
    },
    mouseout: function() {
      var el;
      if (el = $.id(this.hash.slice(1))) $.removeClass(el, 'qphl');
      return ui.hoverend();
    },
    parse: function(req, id, threadID) {
      var body, html, op, qp, reply, _i, _len, _ref;
      if (!((qp = ui.el) && (qp.innerHTML === ("Loading " + id + "...")))) return;
      if (req.status !== 200) {
        qp.innerHTML = "" + req.status + " " + req.statusText;
        return;
      }
      body = $.el('body', {
        innerHTML: req.responseText
      });
      if (id === threadID) {
        op = threading.op($('body > form', body).firstChild);
        html = op.innerHTML;
      } else {
        _ref = $$('td.reply', body);
        for (_i = 0, _len = _ref.length; _i < _len; _i++) {
          reply = _ref[_i];
          if (reply.id === id) {
            html = reply.innerHTML;
            break;
          }
        }
      }
      qp.innerHTML = html;
      return Time.node(qp);
    }
  };

  quoteOP = {
    init: function() {
      return g.callbacks.push(function(root) {
        var quote, tid, _i, _len, _ref, _results;
        if (root.className === 'inline') return;
        tid = g.THREAD_ID || $.x('ancestor::div[contains(@class,"thread")]/div', root).id;
        _ref = $$('.quotelink', root);
        _results = [];
        for (_i = 0, _len = _ref.length; _i < _len; _i++) {
          quote = _ref[_i];
          if (quote.hash.slice(1) === tid) {
            _results.push(quote.innerHTML += '&nbsp;(OP)');
          } else {
            _results.push(void 0);
          }
        }
        return _results;
      });
    }
  };

  quoteDR = {
    init: function() {
      return g.callbacks.push(function(root) {
        var quote, tid, _i, _len, _ref, _results;
        if (root.className === 'inline') return;
        tid = g.THREAD_ID || $.x('ancestor::div[contains(@class,"thread")]/div', root).id;
        _ref = $$('.quotelink', root);
        _results = [];
        for (_i = 0, _len = _ref.length; _i < _len; _i++) {
          quote = _ref[_i];
          if (quote.pathname.indexOf("res/" + tid) === -1 && !quote.pathname.indexOf("/" + g.BOARD + "/res")) {
            _results.push(quote.innerHTML += '&nbsp;(Cross-thread)');
          } else {
            _results.push(void 0);
          }
        }
        return _results;
      });
    }
  };

  reportButton = {
    init: function() {
      return g.callbacks.push(function(root) {
        var a, span;
        if (!(a = $('.reportbutton', root))) {
          span = $('span[id]', root);
          a = $.el('a', {
            className: 'reportbutton',
            innerHTML: '[&nbsp;!&nbsp;]',
            href: 'javascript:;'
          });
          $.after(span, a);
          $.after(span, $.tn(' '));
        }
        return $.on(a, 'click', reportButton.report);
      });
    },
    report: function() {
      var id, set, url;
      url = "http://sys.4chan.org/" + g.BOARD + "/imgboard.php?mode=report&no=" + ($.x('preceding-sibling::input', this).name);
      id = "" + NAMESPACE + "popup";
      set = "toolbar=0,scrollbars=0,location=0,status=1,menubar=0,resizable=1,width=685,height=200";
      return window.open(url, id, set);
    }
  };

  threadStats = {
    init: function() {
      var dialog, html;
      threadStats.posts = 1;
      threadStats.images = $('.op img[md5]') ? 1 : 0;
      html = "<div class=move><span id=postcount>" + threadStats.posts + "</span> / <span id=imagecount>" + threadStats.images + "</span></div>";
      dialog = ui.dialog('stats', 'bottom: 0; left: 0;', html);
      dialog.className = 'dialog';
      threadStats.postcountEl = $('#postcount', dialog);
      threadStats.imagecountEl = $('#imagecount', dialog);
      $.add(d.body, dialog);
      return g.callbacks.push(threadStats.node);
    },
    node: function(root) {
      if (root.className) return;
      threadStats.postcountEl.textContent = ++threadStats.posts;
      if ($('img[md5]', root)) {
        threadStats.imagecountEl.textContent = ++threadStats.images;
        if (threadStats.images > 150) {
          return threadStats.imagecountEl.className = 'error';
        }
      }
    }
  };

  unread = {
    init: function() {
      unread.replies = [];
      d.title = '(0) ' + d.title;
      $.on(window, 'scroll', unread.scroll);
      return g.callbacks.push(unread.node);
    },
    node: function(root) {
      if (root.hidden || root.className) return;
      unread.replies.push(root);
      unread.updateTitle();
      if (unread.replies.length === 1) return Favicon.update();
    },
    scroll: function() {
      var bottom, height, i, reply, _len, _ref;
      height = d.body.clientHeight;
      _ref = unread.replies;
      for (i = 0, _len = _ref.length; i < _len; i++) {
        reply = _ref[i];
        bottom = reply.getBoundingClientRect().bottom;
        if (bottom > height) break;
      }
      if (i === 0) return;
      unread.replies = unread.replies.slice(i);
      unread.updateTitle();
      if (unread.replies.length === 0) return Favicon.update();
    },
    updateTitle: function() {
      return d.title = d.title.replace(/\d+/, unread.replies.length);
    }
  };

  Favicon = {
    init: function() {
      var favicon, href;
      favicon = $('link[rel="shortcut icon"]', d.head);
      favicon.type = 'image/x-icon';
      href = favicon.href;
      this.SFW = /ws.ico$/.test(href);
      this["default"] = href;
      return this["switch"]();
    },
    "switch": function() {
      switch (conf['favicon']) {
        case 'ferongr':
          this.unreadDead = 'data:image/gif;base64,R0lGODlhEAAQAOMHAOgLAnMFAL8AAOgLAukMA/+AgP+rq////////////////////////////////////yH5BAEKAAcALAAAAAAQABAAAARZ8MhJ6xwDWIBv+AM1fEEIBIVRlNKYrtpIECuGzuwpCLg974EYiXUYkUItjGbC6VQ4omXFiKROA6qSy0A8nAo9GS3YCswIWnOvLAi0be23Z1QtdSUaqXcviQAAOw==';
          this.unreadSFW = 'data:image/gif;base64,R0lGODlhEAAQAOMHAADX8QBwfgC2zADX8QDY8nnl8qLp8v///////////////////////////////////yH5BAEKAAcALAAAAAAQABAAAARZ8MhJ6xwDWIBv+AM1fEEIBIVRlNKYrtpIECuGzuwpCLg974EYiXUYkUItjGbC6VQ4omXFiKROA6qSy0A8nAo9GS3YCswIWnOvLAi0be23Z1QtdSUaqXcviQAAOw==';
          this.unreadNSFW = 'data:image/gif;base64,R0lGODlhEAAQAOMHAFT+ACh5AEncAFT+AFX/Acz/su7/5v///////////////////////////////////yH5BAEKAAcALAAAAAAQABAAAARZ8MhJ6xwDWIBv+AM1fEEIBIVRlNKYrtpIECuGzuwpCLg974EYiXUYkUItjGbC6VQ4omXFiKROA6qSy0A8nAo9GS3YCswIWnOvLAi0be23Z1QtdSUaqXcviQAAOw==';
          break;
        case 'xat-':
          this.unreadDead = 'data:image/png;base64,iVBORw0KGgoAAAANSUhEUgAAABAAAAAQCAYAAAAf8/9hAAAA2ElEQVQ4y61TQQrCMBDMQ8WDIEV6LbT2A4og2Hq0veo7fIAH04dY9N4xmyYlpGmI2MCQTWYy3Wy2DAD7B2wWAzWgcTgVeZKlZRxHNYFi2jM18oBh0IcKtC6ixf22WT4IFLs0owxswXu9egm0Ls6bwfCFfNsJYJKfqoEkd3vgUgFVLWObtzNgVKyruC+ljSzr5OEnBzjvjcQecaQhbZgBb4CmGQw+PoMkTUtdbd8VSEPakcGxPOcsoIgUKy0LecY29BmdBrqRfjIwZ93KLs5loHvBnL3cLH/jF+C/+z5dgUysAAAAAElFTkSuQmCC';
          this.unreadSFW = 'data:image/png;base64,iVBORw0KGgoAAAANSUhEUgAAABAAAAAQCAYAAAAf8/9hAAAA30lEQVQ4y2P4//8/AyWYgSoGQMF/GJ7Y11VVUVoyKTM9ey4Ig9ggMWQ1YA1IBvzXm34YjkH8mPyJB+Nqlp8FYRAbmxoMF6ArSNrw6T0Qf8Amh9cFMEWVR/7/A+L/uORxhgEIt5/+/3/2lf//5wAxiI0uj+4CBlBgxVUvOwtydgXQZpDmi2/+/7/0GmIQSAwkB1IDUkuUAZeABlx+g2zAZ9wGlAOjChba+LwAUgNSi2HA5Am9VciBhSsQQWyoWgZiovEDsdGI1QBYQiLJAGQalpSxyWEzAJYWkGm8clTJjQCZ1hkoVG0CygAAAABJRU5ErkJggg==';
          this.unreadNSFW = 'data:image/png;base64,iVBORw0KGgoAAAANSUhEUgAAABAAAAAQCAYAAAAf8/9hAAAA4ElEQVQ4y2P4//8/AyWYgSoGQMF/GJ7YNbGqrKRiUnp21lwQBrFBYshqwBqQDPifdsYYjkH8mInxB+OWx58FYRAbmxoMF6ArKPmU9B6IP2CTw+sCmKKe/5X/gPg/LnmcYQDCs/63/1/9fzYQzwGz0eXRXcAACqy4ZfFnQc7u+V/xD6T55v+LQHwJbBBIDCQHUgNSS5QBt4Cab/2/jDDgMx4DykrKJ8FCG58XQGpAajEMmNw7uQo5sHAFIogNVctATDR+IDYasRoAS0gkGYBMw5IyNjlsBsDSAjKNV44quREAx58Mr9vt5wQAAAAASUVORK5CYII=';
          break;
        case 'Mayhem':
          this.unreadDead = 'data:image/png;base64,iVBORw0KGgoAAAANSUhEUgAAABAAAAAQCAYAAAAf8/9hAAABIUlEQVQ4jZ2ScWuDMBDFgw4pIkU0WsoQkWAYIkXZH4N9/+/V3dmfXSrKYIFHwt17j8vdGWNMIkgFuaDgzgQnwRs4EQs5KdolUQtagRN0givEDBTEOjgtGs0Zq8F7cKqqusVxrMQLaDUWcjBSrXkn8gs51tpJSWLk9b3HUa0aNIL5gPBR1/V4kJvR7lTwl8GmAm1Gf9+c3S+89qBHa8502AsmSrtBaEBPbIbj0ah2madlNAPEccdgJDfAtWifBjqWKShRBT6KoiH8QlEUn/qt0CCjnNdmPUwmFWzj9Oe6LpKuZXcwqq88z78Pch3aZU3dPwwc2sWlfZKCW5tWluV8kGvXClLm6dYN4/aUqfCbnEOzNDGhGZbNargvxCzvMGfRJD8UaDVvgkzo6QAAAABJRU5ErkJggg==';
          this.unreadSFW = 'data:image/png;base64,iVBORw0KGgoAAAANSUhEUgAAABAAAAAQCAYAAAAf8/9hAAABCElEQVQ4jZ2S4crCMAxF+0OGDJEPKYrIGKOsiJSx/fJRfSAfTJNyKqXfiuDg0C25N2RJjTGmEVrhTzhw7oStsIEtsVzT4o2Jo9ALThiEM8IdHIgNaHo8mjNWg6/ske8bohPo+63QOLzmooHp8fyAICBSQkVz0QKdsFQEV6WSW/D+7+BbgbIDHcb4Kp61XyjyI16zZ8JemGltQtDBSGxB4/GoN+7TpkkjDCsFArm0IYv3U0BbnYtf8BCy+JytsE0X6VyuKhPPK/GAJ14kvZZDZVV3pZIb8MZr6n4o4PDGKn0S5SdDmyq5PnXQsk+Xbhinp03FFzmHJw6xYRiWm9VxnohZ3vOcxdO8ARmXRvbWdtzQAAAAAElFTkSuQmCC';
          this.unreadNSFW = 'data:image/png;base64,iVBORw0KGgoAAAANSUhEUgAAABAAAAAQCAYAAAAf8/9hAAABCklEQVQ4jZ2S0WrDMAxF/TBCCKWMYhZKCSGYmFJMSNjD/mhf239qJXNcjBdTWODgRLpXKJKNMaYROuFTOHEehFb4gJZYrunwxsSXMApOmIQzwgOciE1oRjyaM1aDj+yR7xuiHvT9VmgcXnPRwO/9+wWCgEgJFc1FCwzCVhFclUpuw/u3g3cFyg50GPOjePZ+ocjPeM2RCXthpbUFwQAzsQ2Nx6PeuE+bJo0w7BQI5NKGLN5XAW11LX7BQ8jia7bCLl2kc7mqTLzuxAOeeJH0Wk6VVf0oldyEN15T948CDm+sMiZRfjK0pZIbUwcd+3TphnF62lR8kXN44hAbhmG5WQNnT8zynucsnuYJhFpBfkMzqD4AAAAASUVORK5CYII=';
          break;
        case 'Original':
          this.unreadDead = 'data:image/gif;base64,R0lGODlhEAAQAKECAAAAAP8AAP///////yH5BAEKAAMALAAAAAAQABAAAAI/nI95wsqygIRxDgGCBhTrwF3Zxowg5H1cSopS6FrGQ82PU1951ckRmYKJVCXizLRC9kAnT0aIiR6lCFT1cigAADs=';
          this.unreadSFW = 'data:image/gif;base64,R0lGODlhEAAQAKECAAAAAC6Xw////////yH5BAEKAAMALAAAAAAQABAAAAI/nI95wsqygIRxDgGCBhTrwF3Zxowg5H1cSopS6FrGQ82PU1951ckRmYKJVCXizLRC9kAnT0aIiR6lCFT1cigAADs=';
          this.unreadNSFW = 'data:image/gif;base64,R0lGODlhEAAQAKECAAAAAGbMM////////yH5BAEKAAMALAAAAAAQABAAAAI/nI95wsqygIRxDgGCBhTrwF3Zxowg5H1cSopS6FrGQ82PU1951ckRmYKJVCXizLRC9kAnT0aIiR6lCFT1cigAADs=';
          break;
        case 'None':
          this.unreadDead = this.dead;
          this.unreadSFW = 'http://static.4chan.org/image/favicon-ws.ico';
          this.unreadNSFW = 'http://static.4chan.org/image/favicon.ico';
      }
      return this.unread = this.SFW ? this.unreadSFW : this.unreadNSFW;
    },
    empty: 'data:image/gif;base64,R0lGODlhEAAQAJEAAAAAAP///9vb2////yH5BAEAAAMALAAAAAAQABAAAAIvnI+pq+D9DBAUoFkPFnbs7lFZKIJOJJ3MyraoB14jFpOcVMpzrnF3OKlZYsMWowAAOw==',
    dead: 'data:image/gif;base64,R0lGODlhEAAQAKECAAAAAP8AAP///////yH5BAEKAAIALAAAAAAQABAAAAIvlI+pq+D9DAgUoFkPDlbs7lFZKIJOJJ3MyraoB14jFpOcVMpzrnF3OKlZYsMWowAAOw==',
    update: function() {
      var clone, favicon, l;
      l = unread.replies.length;
      favicon = $('link[rel="shortcut icon"]', d.head);
      favicon.href = g.dead ? l ? this.unreadDead : this.dead : l ? this.unread : this["default"];
      if (engine !== 'webkit') {
        clone = favicon.cloneNode(true);
        favicon.href = null;
        return $.replace(favicon, clone);
      }
    }
  };

  redirect = function() {
    var url;
    switch (g.BOARD) {
      case 'a':
      case 'jp':
      case 'm':
      case 'tg':
      case 'tv':
        url = "http://archive.foolz.us/" + g.BOARD + "/thread/" + g.THREAD_ID;
        break;
      case 'lit':
        url = "http://archive.gentoomen.org/cgi-board.pl/" + g.BOARD + "/thread/" + g.THREAD_ID;
        break;
      case 'diy':
      case 'g':
      case 'sci':
        url = "http://archive.installgentoo.net/" + g.BOARD + "/thread/" + g.THREAD_ID;
        break;
      case '3':
      case 'adv':
      case 'an':
      case 'ck':
      case 'co':
      case 'fa':
      case 'fit':
      case 'int':
      case 'k':
      case 'mu':
      case 'n':
      case 'o':
      case 'p':
      case 'po':
      case 'pol':
      case 'soc':
      case 'sp':
      case 'toy':
      case 'trv':
      case 'v':
      case 'vp':
      case 'x':
        url = "http://archive.no-ip.org/" + g.BOARD + "/thread/" + g.THREAD_ID;
        break;
      default:
        url = "http://boards.4chan.org/" + g.BOARD;
    }
    return location.href = url;
  };

  imgHover = {
    init: function() {
      return g.callbacks.push(function(root) {
        var thumb;
        if (!(thumb = $('img[md5]', root))) return;
        $.on(thumb, 'mouseover', imgHover.mouseover);
        $.on(thumb, 'mousemove', ui.hover);
        return $.on(thumb, 'mouseout', ui.hoverend);
      });
    },
    mouseover: function() {
      ui.el = $.el('img', {
        id: 'iHover',
        src: this.parentNode.href
      });
      return $.add(d.body, ui.el);
    }
  };

  imgGif = {
    init: function() {
      return g.callbacks.push(function(root) {
        var src, thumb;
        if (root.hidden || !(thumb = $('img[md5]', root))) return;
        src = thumb.parentNode.href;
        if (/gif$/.test(src)) return thumb.src = src;
      });
    }
  };

  imgExpand = {
    init: function() {
      g.callbacks.push(imgExpand.node);
      return imgExpand.dialog();
    },
    node: function(root) {
      var a, thumb;
      if (!(thumb = $('img[md5]', root))) return;
      a = thumb.parentNode;
      $.on(a, 'click', imgExpand.cb.toggle);
      if (imgExpand.on && !root.hidden && root.className !== 'inline') {
        return imgExpand.expand(a.firstChild);
      }
    },
    cb: {
      toggle: function(e) {
        if (e.shiftKey || e.altKey || e.ctrlKey || e.button !== 0) return;
        e.preventDefault();
        return imgExpand.toggle(this);
      },
      all: function() {
        var thumb, _i, _j, _len, _len2, _ref, _ref2, _results, _results2;
        imgExpand.on = this.checked;
        if (imgExpand.on) {
          _ref = $$('.op > a > img[md5]:last-child, table:not([hidden]) img[md5]:last-child');
          _results = [];
          for (_i = 0, _len = _ref.length; _i < _len; _i++) {
            thumb = _ref[_i];
            _results.push(imgExpand.expand(thumb));
          }
          return _results;
        } else {
          _ref2 = $$('img[md5][hidden]');
          _results2 = [];
          for (_j = 0, _len2 = _ref2.length; _j < _len2; _j++) {
            thumb = _ref2[_j];
            _results2.push(imgExpand.contract(thumb));
          }
          return _results2;
        }
      },
      typeChange: function() {
        var klass;
        switch (this.value) {
          case 'full':
            klass = '';
            break;
          case 'fit width':
            klass = 'fitwidth';
            break;
          case 'fit height':
            klass = 'fitheight';
            break;
          case 'fit screen':
            klass = 'fitwidth fitheight';
        }
        $('body > form').className = klass;
        if (/\bfitheight\b/.test(klass)) {
          $.on(window, 'resize', imgExpand.resize);
          if (!imgExpand.style) imgExpand.style = $.addStyle('');
          return imgExpand.resize();
        } else if (imgExpand.style) {
          return $.off(window, 'resize', imgExpand.resize);
        }
      }
    },
    toggle: function(a) {
      var thumb;
      thumb = a.firstChild;
      if (thumb.hidden) {
        return imgExpand.contract(thumb);
      } else {
        return imgExpand.expand(thumb);
      }
    },
    contract: function(thumb) {
      thumb.hidden = false;
      return $.rm(thumb.nextSibling);
    },
    expand: function(thumb) {
      var a, filesize, img, max;
      a = thumb.parentNode;
      img = $.el('img', {
        src: a.href
      });
      if (engine === 'gecko' && a.parentNode.className !== 'op') {
        filesize = $.x('preceding-sibling::span[@class="filesize"]', a).textContent;
        max = filesize.match(/(\d+)x/);
        img.style.maxWidth = "" + max[1] + "px";
      }
      $.on(img, 'error', imgExpand.error);
      thumb.hidden = true;
      return $.add(a, img);
    },
    error: function() {
      var req, thumb;
      thumb = this.previousSibling;
      imgExpand.contract(thumb);
      if (engine === 'webkit') {
        return req = $.ajax(this.src, (function() {
          if (this.status !== 404) {
            return setTimeout(imgExpand.retry, 10000, thumb);
          }
        }), {
          type: 'head',
          event: 'onreadystatechange'
        });
      } else if (!g.dead) {
        return setTimeout(imgExpand.retry, 10000, thumb);
      }
    },
    retry: function(thumb) {
      if (!thumb.hidden) return imgExpand.expand(thumb);
    },
    dialog: function() {
      var controls, form, imageType, option, select, _i, _len, _ref;
      controls = $.el('div', {
        id: 'imgControls',
        innerHTML: "<select id=imageType name=imageType><option>full</option><option>fit width</option><option>fit height</option><option>fit screen</option></select>        <label>Expand Images<input type=checkbox id=imageExpand></label>"
      });
      imageType = $.get('imageType', 'full');
      select = $('select', controls);
      _ref = select.options;
      for (_i = 0, _len = _ref.length; _i < _len; _i++) {
        option = _ref[_i];
        if (option.textContent === imageType) {
          option.selected = true;
          break;
        }
      }
      imgExpand.cb.typeChange.call(select);
      $.on(select, 'change', $.cb.value);
      $.on(select, 'change', imgExpand.cb.typeChange);
      $.on($('input', controls), 'click', imgExpand.cb.all);
      form = $('body > form');
      return $.prepend(form, controls);
    },
    resize: function() {
      return imgExpand.style.innerHTML = ".fitheight [md5] + img {max-height:" + d.body.clientHeight + "px;}";
    }
  };

  Main = {
    init: function() {
      var cutoff, hiddenThreads, id, now, pathname, temp, timestamp, update, _ref;
      pathname = location.pathname.slice(1).split('/');
      g.BOARD = pathname[0], temp = pathname[1];
      if (temp === 'res') {
        g.REPLY = temp;
        g.THREAD_ID = pathname[2];
      } else {
        g.PAGENUM = parseInt(temp) || 0;
      }
      if (location.hostname === 'sys.4chan.org') {
        if (/interactive|complete/.test(d.readyState)) {
          qr.sys();
        } else {
          $.on(d, 'DOMContentLoaded', qr.sys);
        }
        return;
      }
      $.on(window, 'message', Main.message);
      now = Date.now();
      if (conf['Check for Updates'] && $.get('lastUpdate', 0) < now - 6 * HOUR) {
        update = function() {
          $.off(d, 'DOMContentLoaded', update);
          return $.add(d.head, $.el('script', {
            src: 'https://raw.github.com/mayhemydg/4chan-x/master/latest.js'
          }));
        };
        if (/interactive|complete/.test(d.readyState)) {
          update();
        } else {
          $.on(d, 'DOMContentLoaded', update);
        }
        $.set('lastUpdate', now);
      }
      g.hiddenReplies = $.get("hiddenReplies/" + g.BOARD + "/", {});
      if ($.get('lastChecked', 0) < now - 1 * DAY) {
        $.set('lastChecked', now);
        cutoff = now - 7 * DAY;
        hiddenThreads = $.get("hiddenThreads/" + g.BOARD + "/", {});
        for (id in hiddenThreads) {
          timestamp = hiddenThreads[id];
          if (timestamp < cutoff) delete hiddenThreads[id];
        }
        _ref = g.hiddenReplies;
        for (id in _ref) {
          timestamp = _ref[id];
          if (timestamp < cutoff) delete g.hiddenReplies[id];
        }
        $.set("hiddenThreads/" + g.BOARD + "/", hiddenThreads);
        $.set("hiddenReplies/" + g.BOARD + "/", g.hiddenReplies);
      }
      if (conf['Filter']) filter.init();
      if (conf['Reply Hiding']) replyHiding.init();
      if (conf['Filter'] || conf['Reply Hiding']) strikethroughQuotes.init();
      if (conf['Anonymize']) anonymize.init();
      if (conf['Time Formatting']) Time.init();
      if (conf['Sauce']) sauce.init();
      if (conf['Image Auto-Gif']) imgGif.init();
      if (conf['Image Hover']) imgHover.init();
      if (conf['Report Button']) reportButton.init();
      if (conf['Quote Inline']) quoteInline.init();
      if (conf['Quote Preview']) quotePreview.init();
      if (conf['Quote Backlinks']) quoteBacklink.init();
      if (conf['Indicate OP quote']) quoteOP.init();
      if (conf['Indicate Cross-thread Quotes']) quoteDR.init();
      if (/interactive|complete/.test(d.readyState)) {
        return Main.onLoad();
      } else {
        return $.on(d, 'DOMContentLoaded', Main.onLoad);
      }
    },
    onLoad: function() {
      var callback, canPost, form, node, nodes, _i, _j, _len, _len2, _ref;
      $.off(d, 'DOMContentLoaded', Main.onLoad);
      if (conf['404 Redirect'] && d.title === '4chan - 404' && /^\d+$/.test(g.THREAD_ID)) {
        redirect();
        return;
      }
      if (!$('#navtopr')) return;
      $.addClass(d.body, engine);
      $.addStyle(Main.css);
      threading.init();
      Favicon.init();
      if ((form = $('form[name=post]')) && (canPost = !!$('#recaptcha_response_field'))) {
        Recaptcha.init();
        if (g.REPLY && conf['Auto Watch Reply'] && conf['Thread Watcher']) {
          $.on(form, 'submit', function() {
            if ($('img.favicon').src === Favicon.empty) {
              return watcher.watch(null, g.THREAD_ID);
            }
          });
        }
      }
      if (conf['Auto Noko'] && canPost) form.action += '?noko';
      if (conf['Cooldown'] && canPost) cooldown.init();
      if (conf['Image Expansion']) imgExpand.init();
      if (conf['Reveal Spoilers'] && $('.postarea label')) revealSpoilers.init();
      if (conf['Quick Reply']) qr.init();
      if (conf['Thread Watcher']) watcher.init();
      if (conf['Keybinds']) keybinds.init();
      if (g.REPLY) {
        if (conf['Thread Updater']) updater.init();
        if (conf['Thread Stats']) threadStats.init();
        if (conf['Reply Navigation']) nav.init();
        if (conf['Post in Title']) titlePost.init();
        if (conf['Unread Count']) unread.init();
        if (conf['Quick Reply'] && conf['Persistent QR'] && canPost) {
          qr.dialog();
          if (conf['Auto Hide QR']) $('#autohide', qr.el).checked = true;
        }
      } else {
        if (conf['Thread Hiding']) threadHiding.init();
        if (conf['Thread Expansion']) expandThread.init();
        if (conf['Comment Expansion']) expandComment.init();
        if (conf['Index Navigation']) nav.init();
      }
      nodes = $$('.op, a + table');
      _ref = g.callbacks;
      for (_i = 0, _len = _ref.length; _i < _len; _i++) {
        callback = _ref[_i];
        try {
          for (_j = 0, _len2 = nodes.length; _j < _len2; _j++) {
            node = nodes[_j];
            callback(node);
          }
        } catch (err) {
          alert(err);
        }
      }
      $.on($('form[name=delform]'), 'DOMNodeInserted', Main.node);
      return options.init();
    },
    message: function(e) {
      var data, origin;
      origin = e.origin, data = e.data;
      if (origin === 'http://sys.4chan.org') {
        return qr.message(data);
      } else if (data.version && data.version !== VERSION && confirm('An updated version of 4chan X is available, would you like to install it now?')) {
        return window.location = "https://raw.github.com/mayhemydg/4chan-x/" + data.version + "/4chan_x.user.js";
      }
    },
    node: function(e) {
      var callback, target, _i, _len, _ref, _results;
      target = e.target;
      if (target.nodeName !== 'TABLE') return;
      _ref = g.callbacks;
      _results = [];
      for (_i = 0, _len = _ref.length; _i < _len; _i++) {
        callback = _ref[_i];
        try {
          _results.push(callback(target));
        } catch (err) {

        }
      }
      return _results;
    },
    css: '\
      /* dialog styling */\
      div.dialog {\
        border: 1px solid;\
      }\
      div.dialog > div.move {\
        cursor: move;\
      }\
      label, a, .favicon, #qr img {\
        cursor: pointer;\
      }\
      a[href="javascript:;"] {\
        text-decoration: none;\
      }\
\
      [hidden], /* Firefox bug: hidden tables are not hidden. fixed in 9.0 */\
      .thread.stub > :not(.block),\
      #content > [name=tab]:not(:checked) + div,\
      #updater:not(:hover) > :not(.move),\
      #qp > input, #qp .inline, .forwarded {\
        display: none;\
      }\
\
      .new {\
        background: lime;\
      }\
      .error {\
        color: red;\
      }\
      #error {\
        cursor: default;\
      }\
      #error[href] {\
        cursor: pointer;\
      }\
      td.replyhider {\
        vertical-align: top;\
      }\
\
      .filesize + br + a {\
        float: left;\
        pointer-events: none;\
      }\
      [md5], [md5] + img {\
        pointer-events: all;\
      }\
      .fitwidth [md5] + img {\
        max-width: 100%;\
      }\
      .gecko  > .fitwidth [md5] + img,\
      .presto > .fitwidth [md5] + img {\
        width: 100%;\
      }\
\
      #qp, #iHover {\
        position: fixed;\
      }\
\
      #iHover {\
        max-height: 100%;\
      }\
\
      #navlinks {\
        font-size: 16px;\
        position: fixed;\
        top: 25px;\
        right: 5px;\
      }\
\
      #overlay {\
        position: fixed;\
        top: 0;\
        right: 0;\
        left: 0;\
        bottom: 0;\
        text-align: center;\
        background: rgba(0,0,0,.5);\
      }\
      #overlay::after {\
        content: "";\
        display: inline-block;\
        height: 100%;\
        vertical-align: middle;\
      }\
      #options {\
        display: inline-block;\
        padding: 5px;\
        text-align: left;\
        vertical-align: middle;\
        width: 500px;\
      }\
      #credits {\
        float: right;\
      }\
      #options ul {\
        list-style: none;\
        padding: 0;\
      }\
      #options label {\
        text-decoration: underline;\
      }\
      #content > div {\
        height: 450px;\
        overflow: auto;\
      }\
      #content textarea {\
        margin: 0;\
        min-height: 100px;\
        resize: vertical;\
        width: 100%;\
      }\
      #flavors {\
        height: 100%;\
      }\
\
      #qr {\
        position: fixed;\
        max-height: 100%;\
        overflow-x: hidden;\
        overflow-y: auto;\
      }\
      #qr > div.move {\
        text-align: right;\
      }\
      #qr input[name=name] {\
        float: left;\
      }\
      #qr_form {\
        clear: left;\
      }\
      #qr_form, #qr #com_submit, #qr input[name=upfile] {\
        margin: 0;\
      }\
      #qr textarea {\
        width: 100%;\
        height: 125px;\
      }\
      #qr #close, #qr #autohide {\
        float: right;\
      }\
      #qr:not(:hover) > #autohide:checked ~ .autohide {\
        height: 0;\
        overflow: hidden;\
      }\
      /* http://stackoverflow.com/questions/2610497/change-an-inputs-html5-placeholder-color-with-css */\
      #qr input::-webkit-input-placeholder {\
        color: grey;\
      }\
      #qr input:-moz-placeholder {\
        color: grey;\
      }\
      /* qr reCAPTCHA */\
      #qr img {\
        border: 1px solid #AAA;\
      }\
\
      #updater {\
        position: fixed;\
        text-align: right;\
      }\
      #updater input[type=text] {\
        width: 50px;\
      }\
      #updater:not(:hover) {\
        border: none;\
        background: transparent;\
      }\
\
      #stats {\
        border: none;\
        position: fixed;\
      }\
\
      #watcher {\
        position: absolute;\
      }\
      #watcher > div {\
        overflow: hidden;\
        padding-right: 5px;\
        padding-left: 5px;\
        text-overflow: ellipsis;\
        max-width: 200px;\
        white-space: nowrap;\
      }\
      #watcher > div.move {\
        text-decoration: underline;\
        padding-top: 5px;\
      }\
      #watcher > div:last-child {\
        padding-bottom: 5px;\
      }\
\
      #qp {\
        border: 1px solid;\
        padding-bottom: 5px;\
      }\
      .qphl {\
        outline: 2px solid rgba(216, 94, 49, .7);\
      }\
      .inlined {\
        opacity: .5;\
      }\
      .inline td.reply {\
        background-color: rgba(255, 255, 255, 0.15);\
        border: 1px solid rgba(128, 128, 128, 0.5);\
      }\
      .filetitle, .replytitle, .postername, .commentpostername, .postertrip {\
        background: none;\
      }\
      .filtered {\
        text-decoration: line-through;\
      }\
\
      #files > input {\
        display: block;\
      }\
    '
  };

  Main.init();

}).call(this);<|MERGE_RESOLUTION|>--- conflicted
+++ resolved
@@ -1944,22 +1944,7 @@
   updater = {
     init: function() {
       var checkbox, checked, dialog, html, input, name, title, _i, _len, _ref;
-<<<<<<< HEAD
-=======
       if (!$('form[name=post]')) return;
-      if (conf['Scrolling']) {
-        if (conf['Scroll BG']) {
-          updater.focus = true;
-        } else {
-          $.on(window, 'focus', (function() {
-            return updater.focus = true;
-          }));
-          $.on(window, 'blur', (function() {
-            return updater.focus = false;
-          }));
-        }
-      }
->>>>>>> 0e7d56b0
       html = "<div class=move><span id=count></span> <span id=timer>-" + conf['Interval'] + "</span></div>";
       checkbox = config.updater.checkbox;
       for (name in checkbox) {
@@ -1981,16 +1966,12 @@
           $.on(input, 'click', function() {
             return conf[this.name] = this.checked;
           });
-<<<<<<< HEAD
           if (input.name === 'Scroll BG') {
-            $.bind(input, 'click', updater.cb.scrollBG);
+            $.on(input, 'click', updater.cb.scrollBG);
             updater.cb.scrollBG.call(input);
-          } else if (input.name === 'Verbose') {
-            $.bind(input, 'click', updater.cb.verbose);
-=======
+          }
           if (input.name === 'Verbose') {
             $.on(input, 'click', updater.cb.verbose);
->>>>>>> 0e7d56b0
             updater.cb.verbose.call(input);
           } else if (input.name === 'Auto Update This') {
             $.on(input, 'click', updater.cb.autoUpdate);
@@ -2094,12 +2075,8 @@
           if (reply.id <= id) break;
           $.prepend(frag, reply.parentNode.parentNode.parentNode);
         }
-<<<<<<< HEAD
-        scroll = conf['Scrolling'] && updater.scrollBG() && arr.length && updater.br.previousElementSibling.getBoundingClientRect().bottom - d.body.clientHeight < 25;
-=======
         newPosts = frag.childNodes.length;
-        scroll = conf['Scrolling'] && updater.focus && newPosts && (d.body.scrollHeight - d.body.clientHeight - window.scrollY < 20);
->>>>>>> 0e7d56b0
+        scroll = conf['Scrolling'] && updater.scrollBG() && newPosts && updater.br.previousElementSibling.getBoundingClientRect().bottom - d.body.clientHeight < 25;
         if (conf['Verbose']) {
           updater.count.textContent = '+' + newPosts;
           if (newPosts === 0) {
@@ -2108,17 +2085,8 @@
             updater.count.className = 'new';
           }
         }
-<<<<<<< HEAD
-        while (reply = arr.pop()) {
-          $.before(updater.br, reply);
-        }
-        if (scroll) {
-          return updater.br.previousSibling.scrollIntoView(false);
-        }
-=======
         $.before(updater.br, frag);
-        if (scroll) return scrollTo(0, d.body.scrollHeight);
->>>>>>> 0e7d56b0
+        if (scroll) return updater.br.previousSibling.scrollIntoView(false);
       }
     },
     timeout: function() {
