// ==UserScript==
// @name           4chan x
// @version        2.29.5
// @namespace      aeosynth
// @description    Adds various features.
// @copyright      2009-2011 James Campos <james.r.campos@gmail.com>
// @copyright      2012 Nicolas Stepien <stepien.nicolas@gmail.com>
// @license        MIT; http://en.wikipedia.org/wiki/Mit_license
// @include        http*://boards.4chan.org/*
// @include        http*://images.4chan.org/*
// @include        http*://sys.4chan.org/*
// @run-at         document-start
// @updateURL      https://raw.github.com/MayhemYDG/4chan-x/stable/4chan_x.user.js
// @icon           http://mayhemydg.github.com/4chan-x/favicon.gif
// ==/UserScript==

/* LICENSE
 *
 * Copyright (c) 2009-2011 James Campos <james.r.campos@gmail.com>
 * Copyright (c) 2012 Nicolas Stepien <stepien.nicolas@gmail.com>
 * http://mayhemydg.github.com/4chan-x/
 * 4chan X 2.29.5
 *
 * Permission is hereby granted, free of charge, to any person
 * obtaining a copy of this software and associated documentation
 * files (the "Software"), to deal in the Software without
 * restriction, including without limitation the rights to use,
 * copy, modify, merge, publish, distribute, sublicense, and/or sell
 * copies of the Software, and to permit persons to whom the
 * Software is furnished to do so, subject to the following
 * conditions:
 *
 * The above copyright notice and this permission notice shall be
 * included in all copies or substantial portions of the Software.
 * THE SOFTWARE IS PROVIDED "AS IS", WITHOUT WARRANTY OF ANY KIND,
 * EXPRESS OR IMPLIED, INCLUDING BUT NOT LIMITED TO THE WARRANTIES
 * OF MERCHANTABILITY, FITNESS FOR A PARTICULAR PURPOSE AND
 * NONINFRINGEMENT. IN NO EVENT SHALL THE AUTHORS OR COPYRIGHT
 * HOLDERS BE LIABLE FOR ANY CLAIM, DAMAGES OR OTHER LIABILITY,
 * WHETHER IN AN ACTION OF CONTRACT, TORT OR OTHERWISE, ARISING
 * FROM, OUT OF OR IN CONNECTION WITH THE SOFTWARE OR THE USE OR
 * OTHER DEALINGS IN THE SOFTWARE.
 *
 * HACKING
 *
 * 4chan X is written in CoffeeScript[1], and developed on GitHub[2].
 *
 * [1]: http://coffeescript.org/
 * [2]: https://github.com/MayhemYDG/4chan-x
 *
 * CONTRIBUTORS
 *
 * noface - unique ID fixes
 * desuwa - Firefox filename upload fix
 * seaweed - bottom padding for image hover
 * e000 - cooldown sanity check
 * ahodesuka - scroll back when unexpanding images, file info formatting
 * Shou- - pentadactyl fixes
 * ferongr - new favicons
 * xat- - new favicons
 * Zixaphir - fix qr textarea - captcha-image gap
 * Ongpot - sfw favicon
 * thisisanon - nsfw + 404 favicons
 * Anonymous - empty favicon
 * Seiba - chrome quick reply focusing
 * herpaderpderp - recaptcha fixes
 * WakiMiko - recaptcha tab order http://userscripts.org/scripts/show/82657
 *
 * All the people who've taken the time to write bug reports.
 *
 * Thank you.
 */

(function() {
  var $, $$, Anonymize, AutoGif, Conf, Config, ExpandComment, ExpandThread, Favicon, FileInfo, Filter, GetTitle, ImageExpand, ImageHover, Keybinds, Main, Nav, Options, QR, QuoteBacklink, QuoteCT, QuoteInline, QuoteOP, QuotePreview, Quotify, Redirect, ReplyHiding, ReportButton, RevealSpoilers, Sauce, StrikethroughQuotes, ThreadHiding, ThreadStats, Time, TitlePost, UI, Unread, Updater, Watcher, d, g, _base;

  Config = {
    main: {
      Enhancing: {
        '404 Redirect': [true, 'Redirect dead threads and images'],
        'Keybinds': [true, 'Binds actions to keys'],
        'Time Formatting': [true, 'Arbitrarily formatted timestamps, using your local time'],
        'File Info Formatting': [true, 'Reformats the file information'],
        'Report Button': [true, 'Add report buttons'],
        'Comment Expansion': [true, 'Expand too long comments'],
        'Thread Expansion': [true, 'View all replies'],
        'Index Navigation': [true, 'Navigate to previous / next thread'],
        'Reply Navigation': [false, 'Navigate to top / bottom of thread'],
        'Check for Updates': [true, 'Check for updated versions of 4chan X']
      },
      Filtering: {
        'Anonymize': [false, 'Make everybody anonymous'],
        'Filter': [true, 'Self-moderation placebo'],
        'Recursive Filtering': [true, 'Filter replies of filtered posts, recursively'],
        'Reply Hiding': [true, 'Hide single replies'],
        'Thread Hiding': [true, 'Hide entire threads'],
        'Show Stubs': [true, 'Of hidden threads / replies']
      },
      Imaging: {
        'Image Auto-Gif': [false, 'Animate gif thumbnails'],
        'Image Expansion': [true, 'Expand images'],
        'Image Hover': [false, 'Show full image on mouseover'],
        'Sauce': [true, 'Add sauce to images'],
        'Reveal Spoilers': [false, 'Replace spoiler thumbnails by the original thumbnail'],
        'Expand From Current': [false, 'Expand images from current position to thread end.']
      },
      Monitoring: {
        'Thread Updater': [true, 'Update threads. Has more options in its own dialog.'],
        'Unread Count': [true, 'Show unread post count in tab title'],
        'Unread Favicon': [true, 'Show a different favicon when there are unread posts'],
        'Post in Title': [true, 'Show the op\'s post in the tab title'],
        'Thread Stats': [true, 'Display reply and image count'],
        'Thread Watcher': [true, 'Bookmark threads'],
        'Auto Watch': [true, 'Automatically watch threads that you start'],
        'Auto Watch Reply': [false, 'Automatically watch threads that you reply to']
      },
      Posting: {
        'Quick Reply': [true, 'Reply without leaving the page.'],
        'Cooldown': [true, 'Prevent "flood detected" errors.'],
        'Persistent QR': [false, 'The Quick reply won\'t disappear after posting.'],
        'Auto Hide QR': [true, 'Automatically hide the quick reply when posting.'],
        'Open Reply in New Tab': [false, 'Open replies in a new tab that are made from the main board.'],
        'Remember QR size': [false, 'Remember the size of the Quick reply (Firefox only).'],
        'Remember Subject': [false, 'Remember the subject field, instead of resetting after posting.'],
        'Remember Spoiler': [false, 'Remember the spoiler state, instead of resetting after posting.'],
        'Hide Original Post Form': [true, 'Replace the normal post form with a shortcut to open the QR.']
      },
      Quoting: {
        'Quote Backlinks': [true, 'Add quote backlinks'],
        'OP Backlinks': [false, 'Add backlinks to the OP'],
        'Quote Highlighting': [true, 'Highlight the previewed post'],
        'Quote Inline': [true, 'Show quoted post inline on quote click'],
        'Quote Preview': [true, 'Show quote content on hover'],
        'Resurrect Quotes': [true, 'Linkify dead quotes to archives'],
        'Indicate OP quote': [true, 'Add \'(OP)\' to OP quotes'],
        'Indicate Cross-thread Quotes': [true, 'Add \'(Cross-thread)\' to cross-threads quotes'],
        'Forward Hiding': [true, 'Hide original posts of inlined backlinks']
      }
    },
    filter: {
      name: ['# Filter any namefags:', '#/^(?!Anonymous$)/'].join('\n'),
      uniqueid: ['# Filter a specific ID:', '#/Txhvk1Tl/'].join('\n'),
      tripcode: ['# Filter any tripfags', '#/^!/'].join('\n'),
      mod: ['# Set a custom class for mods:', '#/Mod$/;highlight:mod;op:yes', '# Set a custom class for moot:', '#/Admin$/;highlight:moot;op:yes'].join('\n'),
      email: ['# Filter any e-mails that are not `sage` on /a/ and /jp/:', '#/^(?!sage$)/;boards:a,jp'].join('\n'),
      subject: ['# Filter Generals on /v/:', '#/general/i;boards:v;op:only'].join('\n'),
      comment: ['# Filter Stallman copypasta on /g/:', '#/what you\'re refer+ing to as linux/i;boards:g'].join('\n'),
      filename: [''].join('\n'),
      dimensions: ['# Highlight potential wallpapers:', '#/1920x1080/;op:yes;highlight;top:no;boards:w,wg'].join('\n'),
      filesize: [''].join('\n'),
      md5: [''].join('\n')
    },
    sauces: ['http://iqdb.org/?url=$1', 'http://www.google.com/searchbyimage?image_url=$1', '#http://tineye.com/search?url=$1', '#http://saucenao.com/search.php?db=999&url=$1', '#http://3d.iqdb.org/?url=$1', '#http://regex.info/exif.cgi?imgurl=$2', '# uploaders:', '#http://imgur.com/upload?url=$2', '#http://omploader.org/upload?url1=$2', '# "View Same" in archives:', '#http://archive.foolz.us/$4/image/$3/', '#https://archive.installgentoo.net/$4/image/$3'].join('\n'),
    time: '%m/%d/%y(%a)%H:%M',
    backlink: '>>%id',
    fileInfo: '%l (%p%s, %r)',
    favicon: 'ferongr',
    hotkeys: {
      openQR: ['i', 'Open QR with post number inserted'],
      openEmptyQR: ['I', 'Open QR without post number inserted'],
      openOptions: ['ctrl+o', 'Open Options'],
      close: ['Esc', 'Close Options or QR'],
      spoiler: ['ctrl+s', 'Quick spoiler'],
      submit: ['alt+s', 'Submit post'],
      watch: ['w', 'Watch thread'],
      update: ['u', 'Update now'],
      unreadCountTo0: ['z', 'Reset unread status'],
      expandImage: ['m', 'Expand selected image'],
      expandAllImages: ['M', 'Expand all images'],
      zero: ['0', 'Jump to page 0'],
      nextPage: ['L', 'Jump to the next page'],
      previousPage: ['H', 'Jump to the previous page'],
      nextThread: ['n', 'See next thread'],
      previousThread: ['p', 'See previous thread'],
      expandThread: ['e', 'Expand thread'],
      openThreadTab: ['o', 'Open thread in current tab'],
      openThread: ['O', 'Open thread in new tab'],
      nextReply: ['J', 'Select next reply'],
      previousReply: ['K', 'Select previous reply'],
      hide: ['x', 'Hide thread']
    },
    updater: {
      checkbox: {
        'Scrolling': [false, 'Scroll updated posts into view. Only enabled at bottom of page.'],
        'Scroll BG': [false, 'Scroll background tabs'],
        'Verbose': [true, 'Show countdown timer, new post count'],
        'Auto Update': [true, 'Automatically fetch new posts']
      },
      'Interval': 30
    }
  };

  Conf = {};

  d = document;

  g = {};

  UI = {
    dialog: function(id, position, html) {
      var el, saved;
      el = d.createElement('div');
      el.className = 'reply dialog';
      el.innerHTML = html;
      el.id = id;
      el.style.cssText = (saved = localStorage["" + Main.namespace + id + ".position"]) ? saved : position;
      el.querySelector('.move').addEventListener('mousedown', UI.dragstart, false);
      return el;
    },
    dragstart: function(e) {
      var el, rect;
      e.preventDefault();
      UI.el = el = this.parentNode;
      d.addEventListener('mousemove', UI.drag, false);
      d.addEventListener('mouseup', UI.dragend, false);
      rect = el.getBoundingClientRect();
      UI.dx = e.clientX - rect.left;
      UI.dy = e.clientY - rect.top;
      UI.width = d.documentElement.clientWidth - rect.width;
      return UI.height = d.documentElement.clientHeight - rect.height;
    },
    drag: function(e) {
      var left, style, top;
      left = e.clientX - UI.dx;
      top = e.clientY - UI.dy;
      left = left < 10 ? '0px' : UI.width - left < 10 ? null : left + 'px';
      top = top < 10 ? '0px' : UI.height - top < 10 ? null : top + 'px';
      style = UI.el.style;
      style.left = left;
      style.top = top;
      style.right = left === null ? '0px' : null;
      return style.bottom = top === null ? '0px' : null;
    },
    dragend: function() {
      var el;
      el = UI.el;
      localStorage["" + Main.namespace + el.id + ".position"] = el.style.cssText;
      d.removeEventListener('mousemove', UI.drag, false);
      return d.removeEventListener('mouseup', UI.dragend, false);
    },
    hover: function(e) {
      var clientHeight, clientWidth, clientX, clientY, height, style, top, _ref;
      clientX = e.clientX, clientY = e.clientY;
      style = UI.el.style;
      _ref = d.documentElement, clientHeight = _ref.clientHeight, clientWidth = _ref.clientWidth;
      height = UI.el.offsetHeight;
      top = clientY - 120;
      style.top = clientHeight <= height || top <= 0 ? '0px' : top + height >= clientHeight ? clientHeight - height + 'px' : top + 'px';
      if (clientX <= clientWidth - 400) {
        style.left = clientX + 45 + 'px';
        return style.right = null;
      } else {
        style.left = null;
        return style.right = clientWidth - clientX + 45 + 'px';
      }
    },
    hoverend: function() {
      $.rm(UI.el);
      return delete UI.el;
    }
  };

  /*
  loosely follows the jquery api:
  http://api.jquery.com/
  not chainable
  */


  $ = function(selector, root) {
    if (root == null) {
      root = d.body;
    }
    return root.querySelector(selector);
  };

  $.extend = function(object, properties) {
    var key, val;
    for (key in properties) {
      val = properties[key];
      object[key] = val;
    }
  };

  $.extend($, {
    SECOND: 1000,
    MINUTE: 1000 * 60,
    HOUR: 1000 * 60 * 60,
    DAY: 1000 * 60 * 60 * 24,
    log: typeof (_base = console.log).bind === "function" ? _base.bind(console) : void 0,
    engine: /WebKit|Presto|Gecko/.exec(navigator.userAgent)[0].toLowerCase(),
    ready: function(fc) {
      var cb;
      if (/interactive|complete/.test(d.readyState)) {
        return setTimeout(fc);
      }
      cb = function() {
        $.off(d, 'DOMContentLoaded', cb);
        return fc();
      };
      return $.on(d, 'DOMContentLoaded', cb);
    },
    sync: function(key, cb) {
      return $.on(window, 'storage', function(e) {
        if (e.key === ("" + Main.namespace + key)) {
          return cb(JSON.parse(e.newValue));
        }
      });
    },
    id: function(id) {
      return d.getElementById(id);
    },
    ajax: function(url, callbacks, opts) {
      var form, headers, key, r, type, upCallbacks, val;
      if (opts == null) {
        opts = {};
      }
      type = opts.type, headers = opts.headers, upCallbacks = opts.upCallbacks, form = opts.form;
      r = new XMLHttpRequest();
      r.open(type || 'get', url, true);
      for (key in headers) {
        val = headers[key];
        r.setRequestHeader(key, val);
      }
      $.extend(r, callbacks);
      $.extend(r.upload, upCallbacks);
      if (typeof form === 'string') {
        r.sendAsBinary(form);
      } else {
        r.send(form);
      }
      return r;
    },
    cache: function(url, cb) {
      var req;
      if (req = $.cache.requests[url]) {
        if (req.readyState === 4) {
          return cb.call(req);
        } else {
          return req.callbacks.push(cb);
        }
      } else {
        req = $.ajax(url, {
          onload: function() {
            var cb, _i, _len, _ref, _results;
            _ref = this.callbacks;
            _results = [];
            for (_i = 0, _len = _ref.length; _i < _len; _i++) {
              cb = _ref[_i];
              _results.push(cb.call(this));
            }
            return _results;
          },
          onabort: function() {
            return delete $.cache.requests[url];
          }
        });
        req.callbacks = [cb];
        return $.cache.requests[url] = req;
      }
    },
    cb: {
      checked: function() {
        $.set(this.name, this.checked);
        return Conf[this.name] = this.checked;
      },
      value: function() {
        $.set(this.name, this.value.trim());
        return Conf[this.name] = this.value;
      }
    },
    addStyle: function(css) {
      var style;
      style = $.el('style', {
        textContent: css
      });
      $.add(d.head, style);
      return style;
    },
    x: function(path, root) {
      if (root == null) {
        root = d.body;
      }
      return d.evaluate(path, root, null, 8, null).singleNodeValue;
    },
    addClass: function(el, className) {
      return el.classList.add(className);
    },
    removeClass: function(el, className) {
      return el.classList.remove(className);
    },
    rm: function(el) {
      return el.parentNode.removeChild(el);
    },
    tn: function(s) {
      return d.createTextNode(s);
    },
    nodes: function(nodes) {
      var frag, node, _i, _len;
      if (nodes instanceof Node) {
        return nodes;
      }
      frag = d.createDocumentFragment();
      for (_i = 0, _len = nodes.length; _i < _len; _i++) {
        node = nodes[_i];
        frag.appendChild(node);
      }
      return frag;
    },
    add: function(parent, children) {
      return parent.appendChild($.nodes(children));
    },
    prepend: function(parent, children) {
      return parent.insertBefore($.nodes(children), parent.firstChild);
    },
    after: function(root, el) {
      return root.parentNode.insertBefore($.nodes(el), root.nextSibling);
    },
    before: function(root, el) {
      return root.parentNode.insertBefore($.nodes(el), root);
    },
    replace: function(root, el) {
      return root.parentNode.replaceChild($.nodes(el), root);
    },
    el: function(tag, properties) {
      var el;
      el = d.createElement(tag);
      if (properties) {
        $.extend(el, properties);
      }
      return el;
    },
    on: function(el, events, handler) {
      var event, _i, _len, _ref;
      _ref = events.split(' ');
      for (_i = 0, _len = _ref.length; _i < _len; _i++) {
        event = _ref[_i];
        el.addEventListener(event, handler, false);
      }
    },
    off: function(el, events, handler) {
      var event, _i, _len, _ref;
      _ref = events.split(' ');
      for (_i = 0, _len = _ref.length; _i < _len; _i++) {
        event = _ref[_i];
        el.removeEventListener(event, handler, false);
      }
    },
    open: function(url) {
      return (GM_openInTab || window.open)(url, '_blank');
    },
    isDST: function() {
      /*
            http://en.wikipedia.org/wiki/Eastern_Time_Zone
            Its UTC time offset is −5 hrs (UTC−05) during standard time and −4
            hrs (UTC−04) during daylight saving time.
      
            Since 2007, the local time changes at 02:00 EST to 03:00 EDT on the second
            Sunday in March and returns at 02:00 EDT to 01:00 EST on the first Sunday
            in November, in the U.S. as well as in Canada.
      
            0200 EST (UTC-05) = 0700 UTC
            0200 EDT (UTC-04) = 0600 UTC
      */

      var D, date, day, hours, month, sunday;
      D = new Date();
      date = D.getUTCDate();
      day = D.getUTCDay();
      hours = D.getUTCHours();
      month = D.getUTCMonth();
      if (month < 2 || 10 < month) {
        return false;
      }
      if ((2 < month && month < 10)) {
        return true;
      }
      sunday = date - day;
      if (month === 2) {
        if (sunday < 8) {
          return false;
        }
        if (sunday < 15 && day === 0) {
          if (hours < 7) {
            return false;
          }
          return true;
        }
        return true;
      }
      if (sunday < 1) {
        return true;
      }
      if (sunday < 8 && day === 0) {
        if (hours < 6) {
          return true;
        }
        return false;
      }
      return false;
    }
  });

  $.cache.requests = {};

  $.extend($, typeof GM_deleteValue !== "undefined" && GM_deleteValue !== null ? {
    "delete": function(name) {
      name = Main.namespace + name;
      return GM_deleteValue(name);
    },
    get: function(name, defaultValue) {
      var value;
      name = Main.namespace + name;
      if (value = GM_getValue(name)) {
        return JSON.parse(value);
      } else {
        return defaultValue;
      }
    },
    set: function(name, value) {
      name = Main.namespace + name;
      localStorage.setItem(name, JSON.stringify(value));
      return GM_setValue(name, JSON.stringify(value));
    }
  } : {
    "delete": function(name) {
      return localStorage.removeItem(Main.namespace + name);
    },
    get: function(name, defaultValue) {
      var value;
      if (value = localStorage.getItem(Main.namespace + name)) {
        return JSON.parse(value);
      } else {
        return defaultValue;
      }
    },
    set: function(name, value) {
      return localStorage.setItem(Main.namespace + name, JSON.stringify(value));
    }
  });

  $$ = function(selector, root) {
    if (root == null) {
      root = d.body;
    }
    return Array.prototype.slice.call(root.querySelectorAll(selector));
  };

  Filter = {
    filters: {},
    init: function() {
      var boards, filter, hl, key, op, regexp, top, _i, _len, _ref, _ref1, _ref2, _ref3, _ref4;
      for (key in Config.filter) {
        this.filters[key] = [];
        _ref = Conf[key].split('\n');
        for (_i = 0, _len = _ref.length; _i < _len; _i++) {
          filter = _ref[_i];
          if (filter[0] === '#') {
            continue;
          }
          if (!(regexp = filter.match(/\/(.+)\/(\w*)/))) {
            continue;
          }
          filter = filter.replace(regexp[0], '');
          boards = ((_ref1 = filter.match(/boards:([^;]+)/)) != null ? _ref1[1].toLowerCase() : void 0) || 'global';
          if (boards !== 'global' && boards.split(',').indexOf(g.BOARD) === -1) {
            continue;
          }
          try {
            if (key === 'md5') {
              regexp = regexp[1];
            } else {
              regexp = RegExp(regexp[1], regexp[2]);
            }
          } catch (e) {
            alert(e.message);
            continue;
          }
          op = ((_ref2 = filter.match(/[^t]op:(yes|no|only)/)) != null ? _ref2[1].toLowerCase() : void 0) || 'no';
          if (hl = /highlight/.test(filter)) {
            hl = ((_ref3 = filter.match(/highlight:(\w+)/)) != null ? _ref3[1].toLowerCase() : void 0) || 'filter_highlight';
            top = ((_ref4 = filter.match(/top:(yes|no)/)) != null ? _ref4[1].toLowerCase() : void 0) || 'yes';
            top = top === 'yes';
          }
          this.filters[key].push(this.createFilter(regexp, op, hl, top));
        }
        if (!this.filters[key].length) {
          delete this.filters[key];
        }
      }
      if (Object.keys(this.filters).length) {
        return Main.callbacks.push(this.node);
      }
    },
    createFilter: function(regexp, op, hl, top) {
      var test;
      test = typeof regexp === 'string' ? function(value) {
        return regexp === value;
      } : function(value) {
        return regexp.test(value);
      };
      return function(value, isOP) {
        if (isOP && op === 'no' || !isOP && op === 'only') {
          return false;
        }
        if (!test(value)) {
          return false;
        }
        if (hl) {
          return [hl, top];
        }
        return true;
      };
    },
    node: function(post) {
      var filter, firstThread, isOP, key, result, root, thisThread, value, _i, _len, _ref;
      if (post.isInlined) {
        return;
      }
      isOP = post.id === post.threadId;
      root = post.root;
      for (key in Filter.filters) {
        value = Filter[key](post);
        if (value === false) {
          continue;
        }
        _ref = Filter.filters[key];
        for (_i = 0, _len = _ref.length; _i < _len; _i++) {
          filter = _ref[_i];
          if (!(result = filter(value, isOP))) {
            continue;
          }
          if (result === true) {
            if (isOP) {
              if (!g.REPLY) {
                ThreadHiding.hide(root.parentNode);
              } else {
                continue;
              }
            } else {
              ReplyHiding.hide(root);
            }
            return;
          }
          $.addClass((isOP ? root.parentNode : root), result[0]);
          if (isOP && result[1] && !g.REPLY) {
            thisThread = root.parentNode;
            if (firstThread = $('div[class=thread]')) {
              $.before(firstThread, [thisThread, thisThread.nextElementSibling]);
            }
          }
        }
      }
    },
    name: function(post) {
      return $('.name', post.el).textContent;
    },
    uniqueid: function(post) {
      var uid;
      if (uid = $('.posteruid', post.el)) {
        return uid.textContent;
      }
      return false;
    },
    tripcode: function(post) {
      var trip;
      if (trip = $('.postertrip', post.el)) {
        return trip.textContent;
      }
      return false;
    },
    mod: function(post) {
      var mod;
      if (mod = $('.capcode', post.el)) {
        return mod.textContent;
      }
      return false;
    },
    email: function(post) {
      var mail;
      if (mail = $('.useremail', post.el)) {
        return mail.pathname;
      }
      return false;
    },
    subject: function(post) {
      return $('.subject', post.el).textContent || false;
    },
    comment: function(post) {
      var data, i, nodes, text, _i, _ref;
      text = [];
      nodes = d.evaluate('.//br|.//text()', post.el.lastElementChild, null, 7, null);
      for (i = _i = 0, _ref = nodes.snapshotLength; 0 <= _ref ? _i < _ref : _i > _ref; i = 0 <= _ref ? ++_i : --_i) {
        text.push((data = nodes.snapshotItem(i).data) ? data : '\n');
      }
      return text.join('');
    },
    filename: function(post) {
      var file, fileInfo;
      fileInfo = post.fileInfo;
      if (fileInfo && (file = $('.fileText > span', fileInfo))) {
        return file.title;
      }
      return false;
    },
    dimensions: function(post) {
      var fileInfo, match;
      fileInfo = post.fileInfo;
      if (fileInfo && (match = fileInfo.textContent.match(/\d+x\d+/))) {
        return match[0];
      }
      return false;
    },
    filesize: function(post) {
      var img;
      img = post.img;
      if (img) {
        return img.alt;
      }
      return false;
    },
    md5: function(post) {
      var img;
      img = post.img;
      if (img) {
        return img.dataset.md5;
      }
      return false;
    }
  };

  StrikethroughQuotes = {
    init: function() {
      return Main.callbacks.push(this.node);
    },
    node: function(post) {
      var el, quote, _i, _len, _ref;
      if (post.isInlined) {
        return;
      }
      _ref = post.quotes;
      for (_i = 0, _len = _ref.length; _i < _len; _i++) {
        quote = _ref[_i];
        if ((el = $.id(quote.hash.slice(1))) && el.hidden) {
          $.addClass(quote, 'filtered');
          if (Conf['Recursive Filtering']) {
            ReplyHiding.hide(post.root);
          }
        }
      }
    }
  };

  ExpandComment = {
    init: function() {
      var a, _i, _len, _ref;
      _ref = $$('.abbr');
      for (_i = 0, _len = _ref.length; _i < _len; _i++) {
        a = _ref[_i];
        $.on(a.firstElementChild, 'click', ExpandComment.expand);
      }
    },
    expand: function(e) {
      var a, replyID, threadID, _, _ref;
      e.preventDefault();
      _ref = this.href.match(/(\d+)#p(\d+)/), _ = _ref[0], threadID = _ref[1], replyID = _ref[2];
      this.textContent = "Loading " + replyID + "...";
      a = this;
      return $.cache(this.pathname, function() {
        return ExpandComment.parse(this, a, threadID, replyID);
      });
    },
    parse: function(req, a, threadID, replyID) {
      var doc, href, node, post, quote, quotes, _i, _len;
      if (req.status !== 200) {
        a.textContent = "" + req.status + " " + req.statusText;
        return;
      }
      doc = d.implementation.createHTMLDocument('');
      doc.documentElement.innerHTML = req.response;
      node = d.importNode(doc.getElementById("m" + replyID));
      quotes = node.getElementsByClassName('quotelink');
      for (_i = 0, _len = quotes.length; _i < _len; _i++) {
        quote = quotes[_i];
        href = quote.getAttribute('href');
        if (href[0] === '/') {
          continue;
        }
        quote.href = "res/" + href;
      }
      post = {
        el: node,
        threadId: threadID,
        quotes: quotes,
        backlinks: []
      };
      if (Conf['Resurrect Quotes']) {
        Quotify.node(post);
      }
      if (Conf['Quote Preview']) {
        QuotePreview.node(post);
      }
      if (Conf['Quote Inline']) {
        QuoteInline.node(post);
      }
      if (Conf['Indicate OP quote']) {
        QuoteOP.node(post);
      }
      if (Conf['Indicate Cross-thread Quotes']) {
        QuoteCT.node(post);
      }
      return $.replace(a.parentNode.parentNode, node);
    }
  };

  ExpandThread = {
    init: function() {
      var a, span, _i, _len, _ref, _results;
      _ref = $$('.summary');
      _results = [];
      for (_i = 0, _len = _ref.length; _i < _len; _i++) {
        span = _ref[_i];
        a = $.el('a', {
          textContent: "+ " + span.textContent,
          className: 'summary desktop',
          href: 'javascript:;'
        });
        $.on(a, 'click', function() {
          return ExpandThread.toggle(this.parentNode);
        });
        _results.push($.replace(span, a));
      }
      return _results;
    },
    toggle: function(thread) {
      var a, backlink, num, pathname, replies, reply, _i, _j, _len, _len1, _ref;
      pathname = "/" + g.BOARD + "/res/" + thread.id.slice(1);
      a = $('.summary', thread);
      switch (a.textContent[0]) {
        case '+':
          a.textContent = a.textContent.replace('+', '\u00d7 Loading...');
          $.cache(pathname, function() {
            return ExpandThread.parse(this, thread, a);
          });
          break;
        case '\u00d7':
          a.textContent = a.textContent.replace('\u00d7 Loading...', '+');
          $.cache.requests[pathname].abort();
          break;
        case '-':
          a.textContent = a.textContent.replace('-', '+');
          num = (function() {
            switch (g.BOARD) {
              case 'b':
              case 'vg':
                return 3;
              case 't':
                return 1;
              default:
                return 5;
            }
          })();
          replies = $$('.replyContainer', thread);
          replies.splice(replies.length - num, num);
          for (_i = 0, _len = replies.length; _i < _len; _i++) {
            reply = replies[_i];
            $.rm(reply);
          }
          _ref = $$('.backlink', a.previousElementSibling);
          for (_j = 0, _len1 = _ref.length; _j < _len1; _j++) {
            backlink = _ref[_j];
            if (!$.id(backlink.hash.slice(1))) {
              $.rm(backlink);
            }
          }
      }
    },
    parse: function(req, thread, a) {
      var backlink, doc, href, id, link, nodes, post, quote, reply, threadID, _i, _j, _k, _l, _len, _len1, _len2, _len3, _ref, _ref1, _ref2, _ref3;
      if (req.status !== 200) {
        a.textContent = "" + req.status + " " + req.statusText;
        $.off(a, 'click', ExpandThread.cb.toggle);
        return;
      }
      a.textContent = a.textContent.replace('\u00d7 Loading...', '-');
      doc = d.implementation.createHTMLDocument('');
      doc.documentElement.innerHTML = req.response;
      threadID = thread.id.slice(1);
      nodes = [];
      _ref = $$('.replyContainer', doc);
      for (_i = 0, _len = _ref.length; _i < _len; _i++) {
        reply = _ref[_i];
        reply = d.importNode(reply);
        _ref1 = $$('.quotelink', reply);
        for (_j = 0, _len1 = _ref1.length; _j < _len1; _j++) {
          quote = _ref1[_j];
          href = quote.getAttribute('href');
          if (href[0] === '/') {
            continue;
          }
          quote.href = "res/" + href;
        }
        id = reply.id.slice(2);
        link = $('.postInfo > .postNum > a:first-child', reply);
        link.href = "res/" + threadID + "#p" + id;
        link.nextSibling.href = "res/" + threadID + "#q" + id;
        nodes.push(reply);
      }
      _ref2 = $$('.summary ~ .replyContainer', a.parentNode);
      for (_k = 0, _len2 = _ref2.length; _k < _len2; _k++) {
        post = _ref2[_k];
        $.rm(post);
      }
      _ref3 = $$('.backlink', a.previousElementSibling);
      for (_l = 0, _len3 = _ref3.length; _l < _len3; _l++) {
        backlink = _ref3[_l];
        if (!$.id(backlink.hash.slice(1))) {
          $.rm(backlink);
        }
      }
      return $.after(a, nodes);
    }
  };

  ThreadHiding = {
    init: function() {
      var a, hiddenThreads, thread, _i, _len, _ref;
      hiddenThreads = $.get("hiddenThreads/" + g.BOARD + "/", {});
      _ref = $$('.thread');
      for (_i = 0, _len = _ref.length; _i < _len; _i++) {
        thread = _ref[_i];
        a = $.el('a', {
          className: 'hide_thread_button',
          innerHTML: '<span>[ - ]</span>',
          href: 'javascript:;'
        });
        $.on(a, 'click', ThreadHiding.cb);
        $.prepend(thread, a);
        if (thread.id.slice(1) in hiddenThreads) {
          ThreadHiding.hide(thread);
        }
      }
    },
    cb: function() {
      return ThreadHiding.toggle(this.parentNode);
    },
    toggle: function(thread) {
      var hiddenThreads, id;
      hiddenThreads = $.get("hiddenThreads/" + g.BOARD + "/", {});
      id = thread.id.slice(1);
      if (thread.hidden || /\bhidden_thread\b/.test(thread.firstChild.className)) {
        ThreadHiding.show(thread);
        delete hiddenThreads[id];
      } else {
        ThreadHiding.hide(thread);
        hiddenThreads[id] = Date.now();
      }
      return $.set("hiddenThreads/" + g.BOARD + "/", hiddenThreads);
    },
    hide: function(thread) {
      var a, num, opInfo, span, text;
      if (!Conf['Show Stubs']) {
        thread.hidden = true;
        thread.nextElementSibling.hidden = true;
        return;
      }
      if (thread.firstChild.className === 'block') {
        return;
      }
      num = 0;
      if (span = $('.summary', thread)) {
        num = Number(span.textContent.match(/\d+/));
      }
      num += $$('.opContainer ~ .replyContainer', thread).length;
      text = num === 1 ? '1 reply' : "" + num + " replies";
      opInfo = $('.op > .postInfo > .nameBlock', thread).textContent;
      a = $('.hide_thread_button', thread);
      $.addClass(a, 'hidden_thread');
      a.firstChild.textContent = '[ + ]';
      return $.add(a, $.tn(" " + opInfo + " (" + text + ")"));
    },
    show: function(thread) {
      var a;
      a = $('.hide_thread_button', thread);
      $.removeClass(a, 'hidden_thread');
      a.innerHTML = '<span>[ - ]</span>';
      thread.hidden = false;
      return thread.nextElementSibling.hidden = false;
    }
  };

  ReplyHiding = {
    init: function() {
      return Main.callbacks.push(this.node);
    },
    node: function(post) {
      var button;
      if (post.isInlined || /\bop\b/.test(post["class"])) {
        return;
      }
      button = post.root.firstElementChild;
      $.addClass(button, 'hide_reply_button');
      button.innerHTML = '<a href="javascript:;"><span>[ - ]</span></a>';
      $.on(button.firstChild, 'click', ReplyHiding.toggle);
      if (post.id in g.hiddenReplies) {
        return ReplyHiding.hide(post.root);
      }
    },
    toggle: function() {
      var button, id, quote, quotes, root, _i, _j, _len, _len1;
      button = this.parentNode;
      root = button.parentNode;
      id = root.id.slice(2);
      quotes = $$(".quotelink[href$='#p" + id + "'], .backlink[href='#p" + id + "']");
      if (/\bstub\b/.test(button.className)) {
        ReplyHiding.show(root);
        for (_i = 0, _len = quotes.length; _i < _len; _i++) {
          quote = quotes[_i];
          $.removeClass(quote, 'filtered');
        }
        delete g.hiddenReplies[id];
      } else {
        ReplyHiding.hide(root);
        for (_j = 0, _len1 = quotes.length; _j < _len1; _j++) {
          quote = quotes[_j];
          $.addClass(quote, 'filtered');
        }
        g.hiddenReplies[id] = Date.now();
      }
      return $.set("hiddenReplies/" + g.BOARD + "/", g.hiddenReplies);
    },
    hide: function(root) {
      var button, el, stub;
      button = root.firstElementChild;
      if (button.hidden) {
        return;
      }
      button.hidden = true;
      el = root.lastElementChild;
      el.hidden = true;
      if (!Conf['Show Stubs']) {
        return;
      }
      stub = $.el('div', {
        className: 'hide_reply_button stub',
        innerHTML: '<a href="javascript:;"><span>[ + ]</span> </a>'
      });
      $.add(stub.firstChild, $.tn($('.nameBlock', el).textContent));
      $.on(stub.firstChild, 'click', ReplyHiding.toggle);
      return $.after(button, stub);
    },
    show: function(root) {
      var button, el;
      el = root.lastElementChild;
      button = root.firstElementChild;
      el.hidden = false;
      button.hidden = false;
      if (!Conf['Show Stubs']) {
        return;
      }
      return $.rm(button.nextElementSibling);
    }
  };

  Keybinds = {
    init: function() {
      var node, _i, _len, _ref;
      _ref = $$('[accesskey]');
      for (_i = 0, _len = _ref.length; _i < _len; _i++) {
        node = _ref[_i];
        node.removeAttribute('accesskey');
      }
      return $.on(d, 'keydown', Keybinds.keydown);
    },
    keydown: function(e) {
      var key, link, o, range, selEnd, selStart, ta, thread, value;
      if (!(key = Keybinds.keyCode(e)) || /TEXTAREA|INPUT/.test(e.target.nodeName) && !(e.altKey || e.ctrlKey || e.keyCode === 27)) {
        return;
      }
      thread = Nav.getThread();
      switch (key) {
        case Conf.openQR:
          Keybinds.qr(thread, true);
          break;
        case Conf.openEmptyQR:
          Keybinds.qr(thread);
          break;
        case Conf.openOptions:
          if (!$.id('overlay')) {
            Options.dialog();
          }
          break;
        case Conf.close:
          if (o = $.id('overlay')) {
            Options.close.call(o);
          } else if (QR.el) {
            QR.close();
          }
          break;
        case Conf.submit:
          if (QR.el && !QR.status()) {
            QR.submit();
          }
          break;
        case Conf.spoiler:
          ta = e.target;
          if (ta.nodeName !== 'TEXTAREA') {
            return;
          }
          value = ta.value;
          selStart = ta.selectionStart;
          selEnd = ta.selectionEnd;
          ta.value = value.slice(0, selStart) + '[spoiler]' + value.slice(selStart, selEnd) + '[/spoiler]' + value.slice(selEnd);
          range = 9 + selEnd;
          ta.setSelectionRange(range, range);
          break;
        case Conf.watch:
          Watcher.toggle(thread);
          break;
        case Conf.update:
          Updater.update();
          break;
        case Conf.unreadCountTo0:
          Unread.replies = [];
          Unread.update(true);
          break;
        case Conf.expandImage:
          Keybinds.img(thread);
          break;
        case Conf.expandAllImages:
          Keybinds.img(thread, true);
          break;
        case Conf.zero:
          window.location = "/" + g.BOARD + "/0#0";
          break;
        case Conf.nextPage:
          if (link = $('link[rel=next]', d.head)) {
            window.location = link.href;
          }
          break;
        case Conf.previousPage:
          if (link = $('link[rel=prev]', d.head)) {
            window.location.href = link.href;
          }
          break;
        case Conf.nextThread:
          if (g.REPLY) {
            return;
          }
          Nav.scroll(+1);
          break;
        case Conf.previousThread:
          if (g.REPLY) {
            return;
          }
          Nav.scroll(-1);
          break;
        case Conf.expandThread:
          ExpandThread.toggle(thread);
          break;
        case Conf.openThread:
          Keybinds.open(thread);
          break;
        case Conf.openThreadTab:
          Keybinds.open(thread, true);
          break;
        case Conf.nextReply:
          Keybinds.hl(+1, thread);
          break;
        case Conf.previousReply:
          Keybinds.hl(-1, thread);
          break;
        case Conf.hide:
          if (/\bthread\b/.test(thread.className)) {
            ThreadHiding.toggle(thread);
          }
          break;
        default:
          return;
      }
      return e.preventDefault();
    },
    keyCode: function(e) {
      var c, kc, key;
      key = (function() {
        switch (kc = e.keyCode) {
          case 8:
            return '';
          case 27:
            return 'Esc';
          case 37:
            return 'Left';
          case 38:
            return 'Up';
          case 39:
            return 'Right';
          case 40:
            return 'Down';
          case 48:
          case 49:
          case 50:
          case 51:
          case 52:
          case 53:
          case 54:
          case 55:
          case 56:
          case 57:
          case 65:
          case 66:
          case 67:
          case 68:
          case 69:
          case 70:
          case 71:
          case 72:
          case 73:
          case 74:
          case 75:
          case 76:
          case 77:
          case 78:
          case 79:
          case 80:
          case 81:
          case 82:
          case 83:
          case 84:
          case 85:
          case 86:
          case 87:
          case 88:
          case 89:
          case 90:
            c = String.fromCharCode(kc);
            if (e.shiftKey) {
              return c;
            } else {
              return c.toLowerCase();
            }
            break;
          default:
            return null;
        }
      })();
      if (key) {
        if (e.altKey) {
          key = 'alt+' + key;
        }
        if (e.ctrlKey) {
          key = 'ctrl+' + key;
        }
      }
      return key;
    },
    img: function(thread, all) {
      var thumb;
      if (all) {
        return $.id('imageExpand').click();
      } else {
        thumb = $('img[data-md5]', $('.replyhl', thread) || thread);
        return ImageExpand.toggle(thumb.parentNode);
      }
    },
    qr: function(thread, quote) {
      if (quote) {
        QR.quote.call($('.quotejs + .quotejs', $('.replyhl', thread) || thread));
      } else {
        QR.open();
      }
      return $('textarea', QR.el).focus();
    },
    open: function(thread, tab) {
      var id, url;
      id = thread.firstChild.id;
      url = "//boards.4chan.org/" + g.BOARD + "/res/" + id;
      if (tab) {
        return $.open(url);
      } else {
        return location.href = url;
      }
    },
    hl: function(delta, thread) {
      var next, rect, replies, reply, td, _i, _len;
      if (td = $('.replyhl', thread)) {
        td.className = 'reply';
        td.removeAttribute('tabindex');
        rect = td.getBoundingClientRect();
        if (rect.bottom >= 0 && rect.top <= d.documentElement.clientHeight) {
          next = delta === +1 ? $.x('following::td[@class="reply"]', td) : $.x('preceding::td[@class="reply"]', td);
          if (!next) {
            td.className = 'replyhl';
            td.tabIndex = 0;
            td.focus();
            return;
          }
          if (!(g.REPLY || $.x('ancestor::div[@class="thread"]', next) === thread)) {
            return;
          }
          rect = next.getBoundingClientRect();
          if (rect.top < 0 || rect.bottom > d.documentElement.clientHeight) {
            next.scrollIntoView(delta === -1);
          }
          next.className = 'replyhl';
          next.tabIndex = 0;
          next.focus();
          return;
        }
      }
      replies = $$('.reply', thread);
      if (delta === -1) {
        replies.reverse();
      }
      for (_i = 0, _len = replies.length; _i < _len; _i++) {
        reply = replies[_i];
        rect = reply.getBoundingClientRect();
        if (delta === +1 && rect.top >= 0 || delta === -1 && rect.bottom <= d.documentElement.clientHeight) {
          reply.className = 'replyhl';
          reply.tabIndex = 0;
          reply.focus();
          return;
        }
      }
    }
  };

  Nav = {
    init: function() {
      var next, prev, span;
      span = $.el('span', {
        id: 'navlinks'
      });
      prev = $.el('a', {
        textContent: '▲',
        href: 'javascript:;'
      });
      next = $.el('a', {
        textContent: '▼',
        href: 'javascript:;'
      });
      $.on(prev, 'click', this.prev);
      $.on(next, 'click', this.next);
      $.add(span, [prev, $.tn(' '), next]);
      return $.add(d.body, span);
    },
    prev: function() {
      if (g.REPLY) {
        return window.scrollTo(0, 0);
      } else {
        return Nav.scroll(-1);
      }
    },
    next: function() {
      if (g.REPLY) {
        return window.scrollTo(0, d.body.scrollHeight);
      } else {
        return Nav.scroll(+1);
      }
    },
    getThread: function(full) {
      var bottom, i, rect, thread, _i, _len, _ref;
      Nav.threads = $$('.thread:not([hidden])');
      _ref = Nav.threads;
      for (i = _i = 0, _len = _ref.length; _i < _len; i = ++_i) {
        thread = _ref[i];
        rect = thread.getBoundingClientRect();
        bottom = rect.bottom;
        if (bottom > 0) {
          if (full) {
            return [thread, i, rect];
          }
          return thread;
        }
      }
      return $('form[name=delform]');
    },
    scroll: function(delta) {
      var i, rect, thread, top, _ref, _ref1;
      _ref = Nav.getThread(true), thread = _ref[0], i = _ref[1], rect = _ref[2];
      top = rect.top;
      if (!((delta === -1 && Math.ceil(top) < 0) || (delta === +1 && top > 1))) {
        i += delta;
      }
      top = (_ref1 = Nav.threads[i]) != null ? _ref1.getBoundingClientRect().top : void 0;
      return window.scrollBy(0, top);
    }
  };

  QR = {
    init: function() {
      if (!$.id('recaptcha_challenge_field_holder')) {
        return;
      }
      Main.callbacks.push(this.node);
      return setTimeout(this.asyncInit);
    },
    asyncInit: function() {
      var link, script;
      if (Conf['Hide Original Post Form']) {
        link = $.el('h1', {
          innerHTML: "<a href=javascript:;>" + (g.REPLY ? 'Quick Reply' : 'New Thread') + "</a>"
        });
        $.on(link.firstChild, 'click', function() {
          QR.open();
          if (!g.REPLY) {
            $('select', QR.el).value = 'new';
          }
          return $('textarea', QR.el).focus();
        });
        $.before($.id('postForm'), link);
      }
      script = $.el('script', {
        textContent: 'Recaptcha.focus_response_field=function(){}'
      });
      $.add(d.head, script);
      $.rm(script);
      if (Conf['Persistent QR']) {
        QR.dialog();
        if (Conf['Auto Hide QR']) {
          QR.hide();
        }
      }
      $.on(d, 'dragover', QR.dragOver);
      $.on(d, 'drop', QR.dropFile);
      return $.on(d, 'dragstart dragend', QR.drag);
    },
    node: function(post) {
      return $.on($('.postInfo > .postNum > a[title="Quote this post"]', post.el), 'click', QR.quote);
    },
    open: function() {
      if (QR.el) {
        QR.el.hidden = false;
        return QR.unhide();
      } else {
        return QR.dialog();
      }
    },
    close: function() {
      var i, spoiler, _i, _len, _ref;
      QR.el.hidden = true;
      QR.abort();
      d.activeElement.blur();
      $.removeClass(QR.el, 'dump');
      _ref = QR.replies;
      for (_i = 0, _len = _ref.length; _i < _len; _i++) {
        i = _ref[_i];
        QR.replies[0].rm();
      }
      QR.cooldown.auto = false;
      QR.status();
      QR.resetFileInput();
      if (!Conf['Remember Spoiler'] && (spoiler = $.id('spoiler')).checked) {
        spoiler.click();
      }
      return QR.cleanError();
    },
    hide: function() {
      d.activeElement.blur();
      $.addClass(QR.el, 'autohide');
      return $.id('autohide').checked = true;
    },
    unhide: function() {
      $.removeClass(QR.el, 'autohide');
      return $.id('autohide').checked = false;
    },
    toggleHide: function() {
      return this.checked && QR.hide() || QR.unhide();
    },
    error: function(err, node) {
      var el;
      el = $('.warning', QR.el);
      el.textContent = err;
      if (node) {
        $.replace(el.firstChild, node);
      }
      QR.open();
      if (/captcha|verification/i.test(err)) {
        $('[autocomplete]', QR.el).focus();
      }
      if (d.hidden || d.oHidden || d.mozHidden || d.webkitHidden) {
        return alert(err);
      }
    },
    cleanError: function() {
      return $('.warning', QR.el).textContent = null;
    },
    status: function(data) {
      var disabled, input, value;
      if (data == null) {
        data = {};
      }
      if (!QR.el) {
        return;
      }
      if (g.dead) {
        value = 404;
        disabled = true;
        QR.cooldown.auto = false;
      }
      value = QR.cooldown.seconds || data.progress || value;
      input = QR.status.input;
      input.value = QR.cooldown.auto && Conf['Cooldown'] ? value ? "Auto " + value : 'Auto' : value || 'Submit';
      return input.disabled = disabled || false;
    },
    cooldown: {
      init: function() {
        if (!Conf['Cooldown']) {
          return;
        }
        QR.cooldown.start($.get("/" + g.BOARD + "/cooldown", 0));
        return $.sync("/" + g.BOARD + "/cooldown", QR.cooldown.start);
      },
      start: function(timeout) {
        var seconds;
        seconds = Math.floor((timeout - Date.now()) / 1000);
        return QR.cooldown.count(seconds);
      },
      set: function(seconds) {
        if (!Conf['Cooldown']) {
          return;
        }
        QR.cooldown.count(seconds);
        return $.set("/" + g.BOARD + "/cooldown", Date.now() + seconds * $.SECOND);
      },
      count: function(seconds) {
        if (!((0 <= seconds && seconds <= 60))) {
          return;
        }
        setTimeout(QR.cooldown.count, 1000, seconds - 1);
        QR.cooldown.seconds = seconds;
        if (seconds === 0) {
          $["delete"]("/" + g.BOARD + "/cooldown");
          if (QR.cooldown.auto) {
            QR.submit();
          }
        }
        return QR.status();
      }
    },
    quote: function(e) {
      var caretPos, id, range, s, sel, ta, text, _ref;
      if (e != null) {
        e.preventDefault();
      }
      QR.open();
      if (!g.REPLY) {
        $('select', QR.el).value = $.x('ancestor::div[@class="thread"]', this).id.slice(1);
      }
      id = this.previousSibling.hash.slice(2);
      text = ">>" + id + "\n";
      sel = window.getSelection();
      if ((s = sel.toString()) && id === ((_ref = $.x('ancestor-or-self::blockquote', sel.anchorNode)) != null ? _ref.id.match(/\d+$/)[0] : void 0)) {
        s = s.replace(/\n/g, '\n>');
        text += ">" + s + "\n";
      }
      ta = $('textarea', QR.el);
      caretPos = ta.selectionStart;
      QR.selected.el.lastChild.textContent = QR.selected.com = ta.value = ta.value.slice(0, caretPos) + text + ta.value.slice(ta.selectionEnd);
      ta.focus();
      range = caretPos + text.length;
      return ta.setSelectionRange(range, range);
    },
    drag: function(e) {
      var i;
      i = e.type === 'dragstart' ? 'off' : 'on';
      $[i](d, 'dragover', QR.dragOver);
      return $[i](d, 'drop', QR.dropFile);
    },
    dragOver: function(e) {
      e.preventDefault();
      return e.dataTransfer.dropEffect = 'copy';
    },
    dropFile: function(e) {
      if (!e.dataTransfer.files.length) {
        return;
      }
      e.preventDefault();
      QR.open();
      QR.fileInput.call(e.dataTransfer);
      return $.addClass(QR.el, 'dump');
    },
    fileInput: function() {
      var file, _i, _len, _ref;
      QR.cleanError();
      if (this.files.length === 1) {
        file = this.files[0];
        if (file.size > this.max) {
          QR.error('File too large.');
          QR.resetFileInput();
        } else if (-1 === QR.mimeTypes.indexOf(file.type)) {
          QR.error('Unsupported file type.');
          QR.resetFileInput();
        } else {
          QR.selected.setFile(file);
        }
        return;
      }
      _ref = this.files;
      for (_i = 0, _len = _ref.length; _i < _len; _i++) {
        file = _ref[_i];
        if (file.size > this.max) {
          QR.error("File " + file.name + " is too large.");
          break;
        } else if (-1 === QR.mimeTypes.indexOf(file.type)) {
          QR.error("" + file.name + ": Unsupported file type.");
          break;
        }
        if (!QR.replies[QR.replies.length - 1].file) {
          QR.replies[QR.replies.length - 1].setFile(file);
        } else {
          new QR.reply().setFile(file);
        }
      }
      $.addClass(QR.el, 'dump');
      return QR.resetFileInput();
    },
    resetFileInput: function() {
      return $('[type=file]', QR.el).value = null;
    },
    replies: [],
    reply: (function() {

      function _Class() {
        var persona, prev,
          _this = this;
        prev = QR.replies[QR.replies.length - 1];
        persona = $.get('QR.persona', {});
        this.name = prev ? prev.name : persona.name || null;
        this.email = prev && !/^sage$/.test(prev.email) ? prev.email : persona.email || null;
        this.sub = prev && Conf['Remember Subject'] ? prev.sub : Conf['Remember Subject'] ? persona.sub : null;
        this.spoiler = prev && Conf['Remember Spoiler'] ? prev.spoiler : false;
        this.com = null;
        this.el = $.el('a', {
          className: 'preview',
          draggable: true,
          href: 'javascript:;',
          innerHTML: '<a class=remove>&times;</a><label hidden><input type=checkbox> Spoiler</label><span></span>'
        });
        $('input', this.el).checked = this.spoiler;
        $.on(this.el, 'click', function() {
          return _this.select();
        });
        $.on($('.remove', this.el), 'click', function(e) {
          e.stopPropagation();
          return _this.rm();
        });
        $.on($('label', this.el), 'click', function(e) {
          return e.stopPropagation();
        });
        $.on($('input', this.el), 'change', function(e) {
          _this.spoiler = e.target.checked;
          if (_this.el.id === 'selected') {
            return $.id('spoiler').checked = _this.spoiler;
          }
        });
        $.before($('#addReply', QR.el), this.el);
        $.on(this.el, 'dragstart', this.dragStart);
        $.on(this.el, 'dragenter', this.dragEnter);
        $.on(this.el, 'dragleave', this.dragLeave);
        $.on(this.el, 'dragover', this.dragOver);
        $.on(this.el, 'dragend', this.dragEnd);
        $.on(this.el, 'drop', this.drop);
        QR.replies.push(this);
      }

      _Class.prototype.setFile = function(file) {
        var fileUrl, img, url,
          _this = this;
        this.file = file;
        this.el.title = file.name;
        if (QR.spoiler) {
          $('label', this.el).hidden = false;
        }
        if (file.type === 'application/pdf') {
          this.el.style.backgroundImage = null;
          return;
        }
        url = window.URL || window.webkitURL;
        url.revokeObjectURL(this.url);
        fileUrl = url.createObjectURL(file);
        img = $.el('img');
        $.on(img, 'load', function() {
          var bb, c, data, i, l, s, ui8a, _i;
          s = 90 * 3;
          if (img.height < s || img.width < s) {
            _this.url = fileUrl;
            _this.el.style.backgroundImage = "url(" + _this.url + ")";
            return;
          }
          if (img.height <= img.width) {
            img.width = s / img.height * img.width;
            img.height = s;
          } else {
            img.height = s / img.width * img.height;
            img.width = s;
          }
          c = $.el('canvas');
          c.height = img.height;
          c.width = img.width;
          c.getContext('2d').drawImage(img, 0, 0, img.width, img.height);
          data = atob(c.toDataURL().split(',')[1]);
          l = data.length;
          ui8a = new Uint8Array(l);
          for (i = _i = 0; 0 <= l ? _i < l : _i > l; i = 0 <= l ? ++_i : --_i) {
            ui8a[i] = data.charCodeAt(i);
          }
          bb = new (window.MozBlobBuilder || window.WebKitBlobBuilder)();
          bb.append(ui8a.buffer);
          _this.url = url.createObjectURL(bb.getBlob('image/png'));
          _this.el.style.backgroundImage = "url(" + _this.url + ")";
          return url.revokeObjectURL(fileUrl);
        });
        return img.src = fileUrl;
      };

      _Class.prototype.rmFile = function() {
        QR.resetFileInput();
        delete this.file;
        this.el.title = null;
        this.el.style.backgroundImage = null;
        if (QR.spoiler) {
          $('label', this.el).hidden = true;
        }
        return (window.URL || window.webkitURL).revokeObjectURL(this.url);
      };

      _Class.prototype.select = function() {
        var data, rectEl, rectList, _i, _len, _ref, _ref1;
        if ((_ref = QR.selected) != null) {
          _ref.el.id = null;
        }
        QR.selected = this;
        this.el.id = 'selected';
        rectEl = this.el.getBoundingClientRect();
        rectList = this.el.parentNode.getBoundingClientRect();
        this.el.parentNode.scrollLeft += rectEl.left + rectEl.width / 2 - rectList.left - rectList.width / 2;
        _ref1 = ['name', 'email', 'sub', 'com'];
        for (_i = 0, _len = _ref1.length; _i < _len; _i++) {
          data = _ref1[_i];
          $("[name=" + data + "]", QR.el).value = this[data];
        }
        return $('#spoiler', QR.el).checked = this.spoiler;
      };

      _Class.prototype.dragStart = function() {
        return $.addClass(this, 'drag');
      };

      _Class.prototype.dragEnter = function() {
        return $.addClass(this, 'over');
      };

      _Class.prototype.dragLeave = function() {
        return $.removeClass(this, 'over');
      };

      _Class.prototype.dragOver = function(e) {
        e.preventDefault();
        return e.dataTransfer.dropEffect = 'move';
      };

      _Class.prototype.drop = function() {
        var el, index, newIndex, oldIndex, reply;
        el = $('.drag', this.parentNode);
        index = function(el) {
          return Array.prototype.slice.call(el.parentNode.children).indexOf(el);
        };
        oldIndex = index(el);
        newIndex = index(this);
        if (oldIndex < newIndex) {
          $.after(this, el);
        } else {
          $.before(this, el);
        }
        reply = QR.replies.splice(oldIndex, 1)[0];
        return QR.replies.splice(newIndex, 0, reply);
      };

      _Class.prototype.dragEnd = function() {
        var el;
        $.removeClass(this, 'drag');
        if (el = $('.over', this.parentNode)) {
          return $.removeClass(el, 'over');
        }
      };

      _Class.prototype.rm = function() {
        var index;
        QR.resetFileInput();
        $.rm(this.el);
        index = QR.replies.indexOf(this);
        if (QR.replies.length === 1) {
          new QR.reply().select();
        } else if (this.el.id === 'selected') {
          (QR.replies[index - 1] || QR.replies[index + 1]).select();
        }
        QR.replies.splice(index, 1);
        (window.URL || window.webkitURL).revokeObjectURL(this.url);
        return delete this;
      };

      return _Class;

    })(),
    captcha: {
      init: function() {
        var _this = this;
        this.img = $('.captcha > img', QR.el);
        this.input = $('[autocomplete]', QR.el);
        this.challenge = $.id('recaptcha_challenge_field_holder');
        $.on(this.img.parentNode, 'click', this.reload);
        $.on(this.input, 'keydown', this.keydown);
        $.on(this.challenge, 'DOMNodeInserted', function() {
          return _this.load();
        });
        $.sync('captchas', function(arr) {
          return _this.count(arr.length);
        });
        this.count($.get('captchas', []).length);
        return this.reload();
      },
      save: function() {
        var captcha, captchas, response;
        if (!(response = this.input.value)) {
          return;
        }
        captchas = $.get('captchas', []);
        while ((captcha = captchas[0]) && captcha.time < Date.now()) {
          captchas.shift();
        }
        captchas.push({
          challenge: this.challenge.firstChild.value,
          response: response,
          time: this.timeout
        });
        $.set('captchas', captchas);
        this.count(captchas.length);
        return this.reload();
      },
      load: function() {
        var challenge;
        this.timeout = Date.now() + 26 * $.MINUTE;
        challenge = this.challenge.firstChild.value;
        this.img.alt = challenge;
        this.img.src = "//www.google.com/recaptcha/api/image?c=" + challenge;
        return this.input.value = null;
      },
      count: function(count) {
        this.input.placeholder = (function() {
          switch (count) {
            case 0:
              return 'Verification (Shift + Enter to cache)';
            case 1:
              return 'Verification (1 cached captcha)';
            default:
              return "Verification (" + count + " cached captchas)";
          }
        })();
        return this.input.alt = count;
      },
      reload: function(focus) {
        window.location = 'javascript:Recaptcha.reload()';
        if (focus) {
          return QR.captcha.input.focus();
        }
      },
      keydown: function(e) {
        var c;
        c = QR.captcha;
        if (e.keyCode === 8 && !c.input.value) {
          c.reload();
        } else if (e.keyCode === 13 && e.shiftKey) {
          c.save();
        } else {
          return;
        }
        return e.preventDefault();
      }
    },
    dialog: function() {
      var e, fileInput, id, mimeTypes, name, spoiler, ta, thread, threads, _i, _j, _len, _len1, _ref, _ref1;
      QR.el = UI.dialog('qr', 'top:0;right:0;', '\
<div class=move>\
  Quick Reply <input type=checkbox id=autohide title=Auto-hide>\
  <span> <a class=close title=Close>&times;</a></span>\
</div>\
<form>\
  <div><input id=dump class=field type=button title="Dump list" value=+><input name=name title=Name placeholder=Name class=field size=1><input name=email title=E-mail placeholder=E-mail class=field size=1><input name=sub title=Subject placeholder=Subject class=field size=1></div>\
  <div id=replies><div><a id=addReply href=javascript:; title="Add a reply">+</a></div></div>\
  <div><textarea name=com title=Comment placeholder=Comment class=field></textarea></div>\
  <div class=captcha title=Reload><img></div>\
  <div><input title=Verification class=field autocomplete=off size=1></div>\
  <div><input type=file title="Shift+Click to remove the selected file." multiple size=16><input type=submit></div>\
  <label id=spoilerLabel><input type=checkbox id=spoiler> Spoiler Image</label>\
  <div class=warning></div>\
</form>');
      if (Conf['Remember QR size'] && $.engine === 'gecko') {
        $.on(ta = $('textarea', QR.el), 'mouseup', function() {
          return $.set('QR.size', this.style.cssText);
        });
        ta.style.cssText = $.get('QR.size', '');
      }
<<<<<<< HEAD
      mimeTypes = $('ul.rules').firstElementChild.textContent.match(/: (.+)/)[1].toLowerCase().replace(/\w+/g, function(type) {
=======
      mimeTypes = $('.rules').firstElementChild.textContent.trim().match(/: (.+)/)[1].toLowerCase().replace(/\w+/g, function(type) {
>>>>>>> dba85762
        switch (type) {
          case 'jpg':
            return 'image/jpeg';
          case 'pdf':
            return 'application/pdf';
          default:
            return "image/" + type;
        }
      });
      QR.mimeTypes = mimeTypes.split(', ');
      QR.mimeTypes.push('');
      fileInput = $('input[type=file]', QR.el);
      fileInput.max = $('input[name=MAX_FILE_SIZE]').value;
      fileInput.accept = mimeTypes;
      QR.spoiler = !!$('input[name=spoiler]');
      spoiler = $('#spoilerLabel', QR.el);
      spoiler.hidden = !QR.spoiler;
      if (!g.REPLY) {
        threads = '<option value=new>New thread</option>';
        _ref = $$('.thread');
        for (_i = 0, _len = _ref.length; _i < _len; _i++) {
          thread = _ref[_i];
          id = thread.id.slice(1);
          threads += "<option value=" + id + ">Thread " + id + "</option>";
        }
        $.prepend($('.move > span', QR.el), $.el('select', {
          innerHTML: threads,
          title: 'Create a new thread / Reply to a thread'
        }));
        $.on($('select', QR.el), 'mousedown', function(e) {
          return e.stopPropagation();
        });
      }
      $.on($('#autohide', QR.el), 'change', QR.toggleHide);
      $.on($('.close', QR.el), 'click', QR.close);
      $.on($('#dump', QR.el), 'click', function() {
        return QR.el.classList.toggle('dump');
      });
      $.on($('#addReply', QR.el), 'click', function() {
        return new QR.reply().select();
      });
      $.on($('form', QR.el), 'submit', QR.submit);
      $.on($('textarea', QR.el), 'keyup', function() {
        return QR.selected.el.lastChild.textContent = this.value;
      });
      $.on(fileInput, 'change', QR.fileInput);
      $.on(fileInput, 'click', function(e) {
        if (e.shiftKey) {
          return QR.selected.rmFile() || e.preventDefault();
        }
      });
      $.on(spoiler.firstChild, 'change', function() {
        return $('input', QR.selected.el).click();
      });
      $.on($('.warning', QR.el), 'click', QR.cleanError);
      new QR.reply().select();
      _ref1 = ['name', 'email', 'sub', 'com'];
      for (_j = 0, _len1 = _ref1.length; _j < _len1; _j++) {
        name = _ref1[_j];
        $.on($("[name=" + name + "]", QR.el), 'input keyup change paste', function() {
          var _ref2;
          QR.selected[this.name] = this.value;
          if (QR.cooldown.auto && QR.selected === QR.replies[0] && (0 < (_ref2 = QR.cooldown.seconds) && _ref2 < 6)) {
            return QR.cooldown.auto = false;
          }
        });
      }
      $.sync('QR.persona', function(persona) {
        var key, val, _results;
        if (!QR.el.hidden) {
          return;
        }
        _results = [];
        for (key in persona) {
          val = persona[key];
          QR.selected[key] = val;
          _results.push($("[name=" + key + "]", QR.el).value = val);
        }
        return _results;
      });
      QR.status.input = $('input[type=submit]', QR.el);
      QR.status();
      QR.cooldown.init();
      QR.captcha.init();
      $.add(d.body, QR.el);
      e = d.createEvent('CustomEvent');
      e.initEvent('QRDialogCreation', true, false);
      return QR.el.dispatchEvent(e);
    },
    submit: function(e) {
      var callbacks, captcha, captchas, challenge, err, form, m, name, opts, post, reply, response, threadID, val;
      if (e != null) {
        e.preventDefault();
      }
      if (QR.cooldown.seconds) {
        QR.cooldown.auto = !QR.cooldown.auto;
        QR.status();
        return;
      }
      QR.abort();
      reply = QR.replies[0];
      if (!(reply.com || reply.file)) {
        err = 'No file selected.';
      } else {
        captchas = $.get('captchas', []);
        while ((captcha = captchas[0]) && captcha.time < Date.now()) {
          captchas.shift();
        }
        if (captcha = captchas.shift()) {
          challenge = captcha.challenge;
          response = captcha.response;
        } else {
          challenge = QR.captcha.img.alt;
          if (response = QR.captcha.input.value) {
            QR.captcha.reload();
          }
        }
        $.set('captchas', captchas);
        QR.captcha.count(captchas.length);
        if (!response) {
          err = 'No valid captcha.';
        }
      }
      if (err) {
        QR.cooldown.auto = false;
        QR.status();
        QR.error(err);
        return;
      }
      QR.cleanError();
      threadID = g.THREAD_ID || $('select', QR.el).value;
      QR.cooldown.auto = QR.replies.length > 1;
      if (Conf['Auto Hide QR'] && !QR.cooldown.auto) {
        QR.hide();
      }
      if (Conf['Thread Watcher'] && Conf['Auto Watch Reply'] && threadID !== 'new') {
        Watcher.watch(threadID);
      }
      if (!QR.cooldown.auto && $.x('ancestor::div[@id="qr"]', d.activeElement)) {
        d.activeElement.blur();
      }
      QR.status({
        progress: '...'
      });
      post = {
        resto: threadID,
        name: reply.name,
        email: reply.email,
        sub: reply.sub,
        com: reply.com,
        upfile: reply.file,
        spoiler: reply.spoiler,
        mode: 'regist',
        pwd: (m = d.cookie.match(/4chan_pass=([^;]+)/)) ? decodeURIComponent(m[1]) : $('input[name=pwd]').value,
        recaptcha_challenge_field: challenge,
        recaptcha_response_field: response + ' '
      };
      form = new FormData();
      for (name in post) {
        val = post[name];
        if (val) {
          form.append(name, val);
        }
      }
      callbacks = {
        onload: function() {
          return QR.response(this.response);
        },
        onerror: function() {
          return QR.error('_', $.el('a', {
            href: '//www.4chan.org/banned',
            target: '_blank',
            textContent: 'Connection error, or you are banned.'
          }));
        }
      };
      opts = {
        form: form,
        type: 'POST',
        upCallbacks: {
          onload: function() {
            return QR.status({
              progress: '...'
            });
          },
          onprogress: function(e) {
            return QR.status({
              progress: "" + (Math.round(e.loaded / e.total * 100)) + "%"
            });
          }
        }
      };
      return QR.ajax = $.ajax($.id('postForm').parentNode.action, callbacks, opts);
    },
    response: function(html) {
      var b, doc, err, node, persona, postNumber, reply, thread, _, _ref;
      doc = d.implementation.createHTMLDocument('');
      doc.documentElement.innerHTML = html;
      if (doc.title === '4chan - Banned') {
        QR.error('_', $.el('a', {
          href: '//www.4chan.org/banned',
          target: '_blank',
          textContent: 'You are banned.'
        }));
        return;
      }
      if (!(b = $('td b', doc))) {
        err = 'Connection error with sys.4chan.org.';
      } else if (b.childElementCount) {
        if (b.firstChild.tagName) {
          node = b.firstChild;
          node.target = '_blank';
        }
        err = b.firstChild.textContent;
      }
      if (err) {
        if (/captcha|verification/i.test(err) || err === 'Connection error with sys.4chan.org.') {
          QR.cooldown.auto = !!$.get('captchas', []).length;
          QR.cooldown.set(2);
        } else {
          QR.cooldown.auto = false;
        }
        QR.status();
        QR.error(err, node);
        return;
      }
      reply = QR.replies[0];
      persona = $.get('QR.persona', {});
      persona = {
        name: reply.name,
        email: /^sage$/.test(reply.email) ? persona.email : reply.email,
        sub: Conf['Remember Subject'] ? reply.sub : null
      };
      $.set('QR.persona', persona);
      _ref = b.lastChild.textContent.match(/thread:(\d+),no:(\d+)/), _ = _ref[0], thread = _ref[1], postNumber = _ref[2];
      if (thread === '0') {
        if (Conf['Thread Watcher'] && Conf['Auto Watch']) {
          $.set('autoWatch', postNumber);
        }
        location.pathname = "/" + g.BOARD + "/res/" + postNumber;
      } else {
        QR.cooldown.auto = QR.replies.length > 1;
        QR.cooldown.set(/sage/i.test(reply.email) ? 60 : 30);
        if (Conf['Open Reply in New Tab'] && !g.REPLY && !QR.cooldown.auto) {
          $.open("//boards.4chan.org/" + g.BOARD + "/res/" + thread + "#" + postNumber);
        }
      }
      if (Conf['Persistent QR'] || QR.cooldown.auto) {
        reply.rm();
      } else {
        QR.close();
      }
      if (g.REPLY && (Conf['Unread Count'] || Conf['Unread Favicon'])) {
        Unread.foresee.push(postNumber);
      }
      if (g.REPLY && Conf['Thread Updater'] && Conf['Auto Update This']) {
        Updater.update();
      }
      QR.status();
      return QR.resetFileInput();
    },
    abort: function() {
      var _ref;
      if ((_ref = QR.ajax) != null) {
        _ref.abort();
      }
      return QR.status();
    }
  };

  Options = {
    init: function() {
      var a, home, _i, _len, _ref;
      _ref = [$.id('navtopr'), $.id('navbotr')];
      for (_i = 0, _len = _ref.length; _i < _len; _i++) {
        home = _ref[_i];
        a = $.el('a', {
          textContent: '4chan X',
          href: 'javascript:;'
        });
        $.on(a, 'click', Options.dialog);
        $.replace(home.firstElementChild, a);
      }
      if (!$.get('firstrun')) {
        if (!Favicon.el) {
          Favicon.init();
        }
        $.set('firstrun', true);
        return Options.dialog();
      }
    },
    dialog: function() {
      var arr, back, checked, description, dialog, favicon, fileInfo, hiddenNum, hiddenThreads, indicator, indicators, input, key, li, obj, overlay, ta, time, tr, ul, _i, _j, _len, _len1, _ref, _ref1, _ref2, _ref3;
      dialog = $.el('div', {
        id: 'options',
        className: 'reply dialog',
        innerHTML: '<div id=optionsbar>\
  <div id=credits>\
    <a target=_blank href=http://mayhemydg.github.com/4chan-x/>4chan X</a>\
    | <a target=_blank href=https://raw.github.com/mayhemydg/4chan-x/master/changelog>' + Main.version + '</a>\
    | <a target=_blank href=http://mayhemydg.github.com/4chan-x/#bug-report>Issues</a>\
  </div>\
  <div>\
    <label for=main_tab>Main</label>\
    | <label for=filter_tab>Filter</label>\
    | <label for=sauces_tab>Sauce</label>\
    | <label for=rice_tab>Rice</label>\
    | <label for=keybinds_tab>Keybinds</label>\
  </div>\
</div>\
<hr>\
<div id=content>\
  <input type=radio name=tab hidden id=main_tab checked>\
  <div></div>\
  <input type=radio name=tab hidden id=sauces_tab>\
  <div>\
    <div class=warning><code>Sauce</code> is disabled.</div>\
    Lines starting with a <code>#</code> will be ignored.\
    <ul>These parameters will be replaced by their corresponding values:\
      <li>$1: Thumbnail url.</li>\
      <li>$2: Full image url.</li>\
      <li>$3: MD5 hash.</li>\
      <li>$4: Current board.</li>\
    </ul>\
    <textarea name=sauces id=sauces></textarea>\
  </div>\
  <input type=radio name=tab hidden id=filter_tab>\
  <div>\
    <div class=warning><code>Filter</code> is disabled.</div>\
    Use <a href=https://developer.mozilla.org/en/JavaScript/Guide/Regular_Expressions>regular expressions</a>, one per line.<br>\
    Lines starting with a <code>#</code> will be ignored.<br>\
    For example, <code>/weeaboo/i</code> will filter posts containing `weeaboo` case-insensitive.\
    <ul>You can use these settings with each regular expression, separate them with semicolons:\
      <li>Per boards, separate them with commas. It is global if not specified.<br>For example: <code>boards:a,jp;</code>.</li>\
      <li>Filter OPs only along with their threads (`only`), replies only (`no`, this is default), or both (`yes`).<br>For example: <code>op:only;</code>, <code>op:no;</code> or <code>op:yes;</code>.</li>\
      <li>Highlight instead of hiding. You can specify a class name to use with a userstyle.<br>For example: <code>highlight;</code> or <code>highlight:wallpaper;</code>.</li>\
      <li>Highlighted OPs will have their threads put on top of board pages by default.<br>For example: <code>top:yes</code> or <code>top:no</code>.</li>\
    </ul>\
    <p>Name:<br><textarea name=name></textarea></p>\
    <p>Unique ID:<br><textarea name=uniqueid></textarea></p>\
    <p>Tripcode:<br><textarea name=tripcode></textarea></p>\
    <p>Admin/Mod:<br><textarea name=mod></textarea></p>\
    <p>E-mail:<br><textarea name=email></textarea></p>\
    <p>Subject:<br><textarea name=subject></textarea></p>\
    <p>Comment:<br><textarea name=comment></textarea></p>\
    <p>Filename:<br><textarea name=filename></textarea></p>\
    <p>Image dimensions:<br><textarea name=dimensions></textarea></p>\
    <p>Filesize:<br><textarea name=filesize></textarea></p>\
    <p>Image MD5 (uses exact string matching, not regular expressions):<br><textarea name=md5></textarea></p>\
  </div>\
  <input type=radio name=tab hidden id=rice_tab>\
  <div>\
    <div class=warning><code>Quote Backlinks</code> are disabled.</div>\
    <ul>\
      Backlink formatting\
      <li><input type=text name=backlink> : <span id=backlinkPreview></span></li>\
    </ul>\
    <div class=warning><code>Time Formatting</code> is disabled.</div>\
    <ul>\
      Time formatting\
      <li><input type=text name=time> : <span id=timePreview></span></li>\
      <li>Supported <a href=http://en.wikipedia.org/wiki/Date_%28Unix%29#Formatting>format specifiers</a>:</li>\
      <li>Day: %a, %A, %d, %e</li>\
      <li>Month: %m, %b, %B</li>\
      <li>Year: %y</li>\
      <li>Hour: %k, %H, %l (lowercase L), %I (uppercase i), %p, %P</li>\
      <li>Minutes: %M</li>\
    </ul>\
    <div class=warning><code>File Info Formatting</code> is disabled.</div>\
    <ul>\
      File Info Formatting\
      <li><input type=text name=fileInfo> : <span id=fileInfoPreview class=fileText></span></li>\
      <li>Link (with original file name): %l (lowercase L, truncated), %L (untruncated)</li>\
      <li>Original file name: %n (Truncated), %N (Untruncated)</li>\
      <li>Spoiler indicator: %p</li>\
      <li>Size: %B (Bytes), %K (KB), %M (MB), %s (4chan default)</li>\
      <li>Resolution: %r (Displays PDF on /po/, for PDFs)</li>\
    </ul>\
    <div class=warning><code>Unread Favicon</code> is disabled.</div>\
    Unread favicons<br>\
    <select name=favicon>\
      <option value=ferongr>ferongr</option>\
      <option value=xat->xat-</option>\
      <option value=Mayhem>Mayhem</option>\
      <option value=Original>Original</option>\
    </select>\
    <span></span>\
  </div>\
  <input type=radio name=tab hidden id=keybinds_tab>\
  <div>\
    <div class=warning><code>Keybinds</code> are disabled.</div>\
    <div>Allowed keys: Ctrl, Alt, a-z, A-Z, 0-9, Up, Down, Right, Left.</div>\
    <table><tbody>\
      <tr><th>Actions</th><th>Keybinds</th></tr>\
    </tbody></table>\
  </div>\
</div>'
      });
      _ref = Config.main;
      for (key in _ref) {
        obj = _ref[key];
        ul = $.el('ul', {
          textContent: key
        });
        for (key in obj) {
          arr = obj[key];
          checked = Conf[key] ? 'checked' : '';
          description = arr[1];
          li = $.el('li', {
            innerHTML: "<label><input type=checkbox name=\"" + key + "\" " + checked + ">" + key + "</label><span class=description>: " + description + "</span>"
          });
          $.on($('input', li), 'click', $.cb.checked);
          $.add(ul, li);
        }
        $.add($('#main_tab + div', dialog), ul);
      }
      hiddenThreads = $.get("hiddenThreads/" + g.BOARD + "/", {});
      hiddenNum = Object.keys(g.hiddenReplies).length + Object.keys(hiddenThreads).length;
      li = $.el('li', {
        innerHTML: "<button>hidden: " + hiddenNum + "</button> <span class=description>: Forget all hidden posts. Useful if you accidentally hide a post and have \"Show Stubs\" disabled."
      });
      $.on($('button', li), 'click', Options.clearHidden);
      $.add($('ul:nth-child(2)', dialog), li);
      _ref1 = $$('textarea', dialog);
      for (_i = 0, _len = _ref1.length; _i < _len; _i++) {
        ta = _ref1[_i];
        ta.textContent = Conf[ta.name];
        $.on(ta, 'change', $.cb.value);
      }
      (back = $('[name=backlink]', dialog)).value = Conf['backlink'];
      (time = $('[name=time]', dialog)).value = Conf['time'];
      (fileInfo = $('[name=fileInfo]', dialog)).value = Conf['fileInfo'];
      $.on(back, 'keyup', $.cb.value);
      $.on(back, 'keyup', Options.backlink);
      $.on(time, 'keyup', $.cb.value);
      $.on(time, 'keyup', Options.time);
      $.on(fileInfo, 'keyup', $.cb.value);
      $.on(fileInfo, 'keyup', Options.fileInfo);
      favicon = $('select', dialog);
      favicon.value = Conf['favicon'];
      $.on(favicon, 'change', $.cb.value);
      $.on(favicon, 'change', Options.favicon);
      _ref2 = Config.hotkeys;
      for (key in _ref2) {
        arr = _ref2[key];
        tr = $.el('tr', {
          innerHTML: "<td>" + arr[1] + "</td><td><input name=" + key + "></td>"
        });
        input = $('input', tr);
        input.value = Conf[key];
        $.on(input, 'keydown', Options.keybind);
        $.add($('#keybinds_tab + div tbody', dialog), tr);
      }
      indicators = {};
      _ref3 = $$('.warning', dialog);
      for (_j = 0, _len1 = _ref3.length; _j < _len1; _j++) {
        indicator = _ref3[_j];
        key = indicator.firstChild.textContent;
        indicator.hidden = Conf[key];
        indicators[key] = indicator;
        $.on($("[name='" + key + "']", dialog), 'click', function() {
          return indicators[this.name].hidden = this.checked;
        });
      }
      overlay = $.el('div', {
        id: 'overlay'
      });
      $.on(overlay, 'click', Options.close);
      $.on(dialog, 'click', function(e) {
        return e.stopPropagation();
      });
      $.add(overlay, dialog);
      $.add(d.body, overlay);
      d.body.style.setProperty('overflow', 'hidden', null);
      Options.backlink.call(back);
      Options.time.call(time);
      Options.fileInfo.call(fileInfo);
      return Options.favicon.call(favicon);
    },
    close: function() {
      $.rm(this);
      return d.body.style.removeProperty('overflow');
    },
    clearHidden: function() {
      $["delete"]("hiddenReplies/" + g.BOARD + "/");
      $["delete"]("hiddenThreads/" + g.BOARD + "/");
      this.textContent = "hidden: 0";
      return g.hiddenReplies = {};
    },
    keybind: function(e) {
      var key;
      if (e.keyCode === 9) {
        return;
      }
      e.preventDefault();
      e.stopPropagation();
      if ((key = Keybinds.keyCode(e)) == null) {
        return;
      }
      this.value = key;
      return $.cb.value.call(this);
    },
    time: function() {
      Time.foo();
      Time.date = new Date();
      return $.id('timePreview').textContent = Time.funk(Time);
    },
    backlink: function() {
      return $.id('backlinkPreview').textContent = Conf['backlink'].replace(/%id/, '123456789');
    },
    fileInfo: function() {
      FileInfo.data = {
        link: 'javascript:;',
        spoiler: true,
        size: '276',
        unit: 'KB',
        resolution: '1280x720',
        fullname: 'd9bb2efc98dd0df141a94399ff5880b7.jpg',
        shortname: 'd9bb2efc98dd0df141a94399ff5880(...).jpg'
      };
      FileInfo.setFormats();
      return $.id('fileInfoPreview').innerHTML = FileInfo.funk(FileInfo);
    },
    favicon: function() {
      Favicon["switch"]();
      Unread.update(true);
      return this.nextElementSibling.innerHTML = "<img src=" + Favicon.unreadSFW + "> <img src=" + Favicon.unreadNSFW + "> <img src=" + Favicon.unreadDead + ">";
    }
  };

  Updater = {
    init: function() {
      var checkbox, checked, dialog, html, input, name, title, _i, _len, _ref;
      html = "<div class=move><span id=count></span> <span id=timer>-" + Conf['Interval'] + "</span></div>";
      checkbox = Config.updater.checkbox;
      for (name in checkbox) {
        title = checkbox[name][1];
        checked = Conf[name] ? 'checked' : '';
        html += "<div><label title='" + title + "'>" + name + "<input name='" + name + "' type=checkbox " + checked + "></label></div>";
      }
      checked = Conf['Auto Update'] ? 'checked' : '';
      html += "      <div><label title='Controls whether *this* thread automatically updates or not'>Auto Update This<input name='Auto Update This' type=checkbox " + checked + "></label></div>      <div><label>Interval (s)<input name=Interval value=" + Conf['Interval'] + " type=text></label></div>      <div><input value='Update Now' type=button></div>";
      dialog = UI.dialog('updater', 'bottom: 0; right: 0;', html);
      this.count = $('#count', dialog);
      this.timer = $('#timer', dialog);
      this.thread = $.id("t" + g.THREAD_ID);
      _ref = $$('input', dialog);
      for (_i = 0, _len = _ref.length; _i < _len; _i++) {
        input = _ref[_i];
        if (input.type === 'checkbox') {
          $.on(input, 'click', $.cb.checked);
          if (input.name === 'Scroll BG') {
            $.on(input, 'click', this.cb.scrollBG);
            this.cb.scrollBG.call(input);
          }
          if (input.name === 'Verbose') {
            $.on(input, 'click', this.cb.verbose);
            this.cb.verbose.call(input);
          } else if (input.name === 'Auto Update This') {
            $.on(input, 'click', this.cb.autoUpdate);
            this.cb.autoUpdate.call(input);
            Conf[input.name] = input.checked;
          }
        } else if (input.name === 'Interval') {
          $.on(input, 'change', function() {
            return Conf['Interval'] = this.value = parseInt(this.value, 10) || Conf['Interval'];
          });
          $.on(input, 'change', $.cb.value);
        } else if (input.type === 'button') {
          $.on(input, 'click', this.update);
        }
      }
      $.add(d.body, dialog);
      this.retryCoef = 10;
      return this.lastModified = 0;
    },
    cb: {
      verbose: function() {
        if (Conf['Verbose']) {
          Updater.count.textContent = '+0';
          return Updater.timer.hidden = false;
        } else {
          $.extend(Updater.count, {
            className: '',
            textContent: 'Thread Updater'
          });
          return Updater.timer.hidden = true;
        }
      },
      autoUpdate: function() {
        if (this.checked) {
          return Updater.timeoutID = setTimeout(Updater.timeout, 1000);
        } else {
          return clearTimeout(Updater.timeoutID);
        }
      },
      scrollBG: function() {
        return Updater.scrollBG = this.checked ? function() {
          return true;
        } : function() {
          return !(d.hidden || d.oHidden || d.mozHidden || d.webkitHidden);
        };
      },
      update: function() {
        var count, doc, id, lastPost, nodes, reply, scroll, _i, _len, _ref;
        if (this.status === 404) {
          Updater.timer.textContent = '';
          Updater.count.textContent = 404;
          Updater.count.className = 'warning';
          clearTimeout(Updater.timeoutID);
          g.dead = true;
          if (Conf['Unread Count']) {
            Unread.title = Unread.title.match(/^.+-/)[0] + ' 404';
          } else {
            d.title = d.title.match(/^.+-/)[0] + ' 404';
          }
          Unread.update(true);
          QR.abort();
          return;
        }
        Updater.retryCoef = 10;
        Updater.timer.textContent = "-" + Conf['Interval'];
        /*
              Status Code 304: Not modified
              By sending the `If-Modified-Since` header we get a proper status code, and no response.
              This saves bandwidth for both the user and the servers, avoid unnecessary computation,
              and won't load images and scripts when parsing the response.
        */

        if (this.status === 304) {
          if (Conf['Verbose']) {
            Updater.count.textContent = '+0';
            Updater.count.className = null;
          }
          return;
        }
        Updater.lastModified = this.getResponseHeader('Last-Modified');
        doc = d.implementation.createHTMLDocument('');
        doc.documentElement.innerHTML = this.response;
        lastPost = Updater.thread.lastElementChild;
        id = lastPost.id.slice(2);
        nodes = [];
        _ref = $$('.replyContainer', doc).reverse();
        for (_i = 0, _len = _ref.length; _i < _len; _i++) {
          reply = _ref[_i];
          if (reply.id.slice(2) <= id) {
            break;
          }
          nodes.push(reply);
        }
        count = nodes.length;
        scroll = Conf['Scrolling'] && Updater.scrollBG() && count && lastPost.getBoundingClientRect().bottom - d.documentElement.clientHeight < 25;
        if (Conf['Verbose']) {
          Updater.count.textContent = "+" + count;
          Updater.count.className = count ? 'new' : null;
        }
        $.add(Updater.thread, nodes.reverse());
        if (scroll) {
          return nodes[0].scrollIntoView();
        }
      }
    },
    timeout: function() {
      var n;
      Updater.timeoutID = setTimeout(Updater.timeout, 1000);
      n = 1 + Number(Updater.timer.textContent);
      if (n === 0) {
        return Updater.update();
      } else if (n === Updater.retryCoef) {
        Updater.retryCoef += 10 * (Updater.retryCoef < 120);
        return Updater.retry();
      } else {
        return Updater.timer.textContent = n;
      }
    },
    retry: function() {
      this.count.textContent = 'Retry';
      this.count.className = null;
      return this.update();
    },
    update: function() {
      var url, _ref;
      Updater.timer.textContent = 0;
      if ((_ref = Updater.request) != null) {
        _ref.abort();
      }
      url = location.pathname + '?' + Date.now();
      return Updater.request = $.ajax(url, {
        onload: Updater.cb.update
      }, {
        headers: {
          'If-Modified-Since': Updater.lastModified
        }
      });
    }
  };

  Watcher = {
    init: function() {
      var favicon, html, input, _i, _len, _ref;
      html = '<div class=move>Thread Watcher</div>';
      this.dialog = UI.dialog('watcher', 'top: 50px; left: 0px;', html);
      $.add(d.body, this.dialog);
      _ref = $$('.op input');
      for (_i = 0, _len = _ref.length; _i < _len; _i++) {
        input = _ref[_i];
        favicon = $.el('img', {
          className: 'favicon'
        });
        $.on(favicon, 'click', this.cb.toggle);
        $.before(input, favicon);
      }
      if (g.THREAD_ID === $.get('autoWatch', 0)) {
        this.watch(g.THREAD_ID);
        $["delete"]('autoWatch');
      } else {
        this.refresh();
      }
      return $.sync('watched', this.refresh);
    },
    refresh: function(watched) {
      var board, div, favicon, id, link, nodes, props, watchedBoard, x, _i, _j, _len, _len1, _ref, _ref1, _ref2;
      watched || (watched = $.get('watched', {}));
      nodes = [];
      for (board in watched) {
        _ref = watched[board];
        for (id in _ref) {
          props = _ref[id];
          x = $.el('a', {
            textContent: '\u00d7',
            href: 'javascript:;'
          });
          $.on(x, 'click', Watcher.cb.x);
          link = $.el('a', props);
          link.title = link.textContent;
          div = $.el('div');
          $.add(div, [x, $.tn(' '), link]);
          nodes.push(div);
        }
      }
      _ref1 = $$('div:not(.move)', Watcher.dialog);
      for (_i = 0, _len = _ref1.length; _i < _len; _i++) {
        div = _ref1[_i];
        $.rm(div);
      }
      $.add(Watcher.dialog, nodes);
      watchedBoard = watched[g.BOARD] || {};
      _ref2 = $$('.favicon');
      for (_j = 0, _len1 = _ref2.length; _j < _len1; _j++) {
        favicon = _ref2[_j];
        id = favicon.nextSibling.name;
        if (id in watchedBoard) {
          favicon.src = Favicon["default"];
        } else {
          favicon.src = Favicon.empty;
        }
      }
    },
    cb: {
      toggle: function() {
        return Watcher.toggle(this.parentNode);
      },
      x: function() {
        var thread;
        thread = this.nextElementSibling.pathname.split('/');
        return Watcher.unwatch(thread[3], thread[1]);
      }
    },
    toggle: function(thread) {
      var id;
      id = $('.favicon + input', thread).name;
      return Watcher.watch(id) || Watcher.unwatch(id, g.BOARD);
    },
    unwatch: function(id, board) {
      var watched;
      watched = $.get('watched', {});
      delete watched[board][id];
      $.set('watched', watched);
      return Watcher.refresh();
    },
    watch: function(id) {
      var thread, watched, _name;
      thread = $.id(id);
      if ($('.favicon', thread).src === Favicon["default"]) {
        return false;
      }
      watched = $.get('watched', {});
      watched[_name = g.BOARD] || (watched[_name] = {});
      watched[g.BOARD][id] = {
        href: "/" + g.BOARD + "/res/" + id,
        textContent: GetTitle(thread)
      };
      $.set('watched', watched);
      Watcher.refresh();
      return true;
    }
  };

  Anonymize = {
    init: function() {
      return Main.callbacks.push(this.node);
    },
    node: function(post) {
      var name, parent, trip;
      if (post.isInlined && !post.isCrosspost) {
        return;
      }
      name = $('.name', post.el);
      name.textContent = 'Anonymous';
      if ((trip = name.nextElementSibling) && trip.className === 'postertrip') {
        $.rm(trip);
      }
      if ((parent = name.parentNode).className === 'useremail' && !/^sage$/i.test(parent.pathname)) {
        return $.replace(parent, name);
      }
    }
  };

  Sauce = {
    init: function() {
      var link, _i, _len, _ref;
      if (g.BOARD === 'f') {
        return;
      }
      this.links = [];
      _ref = Conf['sauces'].split('\n');
      for (_i = 0, _len = _ref.length; _i < _len; _i++) {
        link = _ref[_i];
        if (link[0] === '#') {
          continue;
        }
        this.links.push(this.createSauceLink(link));
      }
      if (!this.links.length) {
        return;
      }
      return Main.callbacks.push(this.node);
    },
    createSauceLink: function(link) {
      var domain, el, href;
      domain = link.match(/(\w+)\.\w+\//)[1];
      href = link.replace(/(\$\d)/g, function(parameter) {
        switch (parameter) {
          case '$1':
            return "http://thumbs.4chan.org' + img.pathname.replace(/src(\\/\\d+).+$/, 'thumb$1s.jpg') + '";
          case '$2':
            return "' + img.href + '";
          case '$3':
            return "' + img.firstChild.dataset.md5.replace(/\=*$/, '') + '";
          case '$4':
            return g.BOARD;
        }
      });
      href = Function('img', "return '" + href + "'");
      el = $.el('a', {
        target: '_blank',
        textContent: domain
      });
      return function(img) {
        var a;
        a = el.cloneNode(true);
        a.href = href(img);
        return a;
      };
    },
    node: function(post) {
      var img, link, nodes, _i, _len, _ref;
      img = post.img;
      if (post.isInlined && !post.isCrosspost || !img) {
        return;
      }
      img = img.parentNode;
      nodes = [];
      _ref = Sauce.links;
      for (_i = 0, _len = _ref.length; _i < _len; _i++) {
        link = _ref[_i];
        nodes.push($.tn('\u00A0'), link(img));
      }
      return $.add(post.fileInfo, nodes);
    }
  };

  RevealSpoilers = {
    init: function() {
      return Main.callbacks.push(this.node);
    },
    node: function(post) {
      var img;
      img = post.img;
      if (!(img && /^Spoiler/.test(img.alt)) || post.isInlined && !post.isCrosspost) {
        return;
      }
      img.removeAttribute('style');
      return img.src = "//thumbs.4chan.org" + (img.parentNode.pathname.replace(/src(\/\d+).+$/, 'thumb$1s.jpg'));
    }
  };

  Time = {
    init: function() {
      var chanOffset;
      Time.foo();
      chanOffset = 5 - new Date().getTimezoneOffset() / 60;
      if ($.isDST()) {
        chanOffset--;
      }
      this.parse = Date.parse('10/11/11(Tue)18:53') === 1318351980000 ? function(text) {
        return new Date(Date.parse(text) + chanOffset * $.HOUR);
      } : function(text) {
        var day, hour, min, month, year, _, _ref;
        _ref = text.match(/(\d+)\/(\d+)\/(\d+)\(\w+\)(\d+):(\d+)/), _ = _ref[0], month = _ref[1], day = _ref[2], year = _ref[3], hour = _ref[4], min = _ref[5];
        year = "20" + year;
        month--;
        hour = chanOffset + Number(hour);
        return new Date(year, month, day, hour, min);
      };
      return Main.callbacks.push(this.node);
    },
    node: function(post) {
      var node;
      if (post.isInlined && !post.isCrosspost) {
        return;
      }
      node = $('.postInfo > .dateTime', post.el);
      Time.date = Time.parse(node.textContent);
      node.textContent = Time.funk(Time);
      return node.dataset.time = Time.date.toISOString();
    },
    foo: function() {
      var code;
      code = Conf['time'].replace(/%([A-Za-z])/g, function(s, c) {
        if (c in Time.formatters) {
          return "' + Time.formatters." + c + "() + '";
        } else {
          return s;
        }
      });
      return Time.funk = Function('Time', "return '" + code + "'");
    },
    day: ['Sunday', 'Monday', 'Tuesday', 'Wednesday', 'Thursday', 'Friday', 'Saturday'],
    month: ['January', 'February', 'March', 'April', 'May', 'June', 'July', 'August', 'September', 'October', 'November', 'December'],
    zeroPad: function(n) {
      if (n < 10) {
        return '0' + n;
      } else {
        return n;
      }
    },
    formatters: {
      a: function() {
        return Time.day[Time.date.getDay()].slice(0, 3);
      },
      A: function() {
        return Time.day[Time.date.getDay()];
      },
      b: function() {
        return Time.month[Time.date.getMonth()].slice(0, 3);
      },
      B: function() {
        return Time.month[Time.date.getMonth()];
      },
      d: function() {
        return Time.zeroPad(Time.date.getDate());
      },
      e: function() {
        return Time.date.getDate();
      },
      H: function() {
        return Time.zeroPad(Time.date.getHours());
      },
      I: function() {
        return Time.zeroPad(Time.date.getHours() % 12 || 12);
      },
      k: function() {
        return Time.date.getHours();
      },
      l: function() {
        return Time.date.getHours() % 12 || 12;
      },
      m: function() {
        return Time.zeroPad(Time.date.getMonth() + 1);
      },
      M: function() {
        return Time.zeroPad(Time.date.getMinutes());
      },
      p: function() {
        if (Time.date.getHours() < 12) {
          return 'AM';
        } else {
          return 'PM';
        }
      },
      P: function() {
        if (Time.date.getHours() < 12) {
          return 'am';
        } else {
          return 'pm';
        }
      },
      y: function() {
        return Time.date.getFullYear() - 2000;
      }
    }
  };

  FileInfo = {
    init: function() {
      if (g.BOARD === 'f') {
        return;
      }
      this.setFormats();
      return Main.callbacks.push(this.node);
    },
    node: function(post) {
      var alt, node, span;
      if (post.isInlined && !post.isCrosspost || !post.fileInfo) {
        return;
      }
      node = post.fileInfo.firstElementChild;
      alt = post.img.alt;
      span = $('span', node);
      FileInfo.data = {
        link: post.img.parentNode.href,
        spoiler: /^Spoiler/.test(alt),
        size: alt.match(/\d+/)[0],
        unit: alt.match(/\w+$/)[0],
        resolution: span.previousSibling.textContent.match(/\d+x\d+|PDF/)[0],
        fullname: span.title,
        shortname: span.textContent
      };
      return node.innerHTML = FileInfo.funk(FileInfo);
    },
    setFormats: function() {
      var code;
      code = Conf['fileInfo'].replace(/%([BKlLMnNprs])/g, function(s, c) {
        if (c in FileInfo.formatters) {
          return "' + f.formatters." + c + "() + '";
        } else {
          return s;
        }
      });
      return this.funk = Function('f', "return '" + code + "'");
    },
    convertUnit: function(unitT) {
      var i, size, unitF, units;
      size = this.data.size;
      unitF = this.data.unit;
      if (unitF !== unitT) {
        units = ['B', 'KB', 'MB'];
        i = units.indexOf(unitF) - units.indexOf(unitT);
        if (unitT === 'B') {
          unitT = 'Bytes';
        }
        if (i > 0) {
          while (i-- > 0) {
            size *= 1024;
          }
        } else if (i < 0) {
          while (i++ < 0) {
            size /= 1024;
          }
        }
        if (size < 1 && size.toString().length > size.toFixed(2).length) {
          size = size.toFixed(2);
        }
      }
      return "" + size + " " + unitT;
    },
    formatters: {
      l: function() {
        return "<a href=" + FileInfo.data.link + " target=_blank>" + (this.n()) + "</a>";
      },
      L: function() {
        return "<a href=" + FileInfo.data.link + " target=_blank>" + (this.N()) + "</a>";
      },
      n: function() {
        if (FileInfo.data.fullname === FileInfo.data.shortname) {
          return FileInfo.data.fullname;
        } else {
          return "<span class=fntrunc>" + FileInfo.data.shortname + "</span><span class=fnfull>" + FileInfo.data.fullname + "</span>";
        }
      },
      N: function() {
        return FileInfo.data.fullname;
      },
      p: function() {
        if (FileInfo.data.spoiler) {
          return 'Spoiler, ';
        } else {
          return '';
        }
      },
      s: function() {
        return "" + FileInfo.data.size + " " + FileInfo.data.unit;
      },
      B: function() {
        return FileInfo.convertUnit('B');
      },
      K: function() {
        return FileInfo.convertUnit('KB');
      },
      M: function() {
        return FileInfo.convertUnit('MB');
      },
      r: function() {
        return FileInfo.data.resolution;
      }
    }
  };

  GetTitle = function(thread) {
    var el, op, span;
    op = $('.op', thread);
    el = $('.subject', op);
    if (!el.textContent) {
      el = $('blockquote', op);
      if (!el.textContent) {
        el = $('.nameBlock', op);
      }
    }
    span = $.el('span', {
      innerHTML: el.innerHTML.replace(/<br>/g, ' ')
    });
    return "/" + g.BOARD + "/ - " + (span.textContent.trim());
  };

  TitlePost = {
    init: function() {
      return d.title = GetTitle();
    }
  };

  QuoteBacklink = {
    init: function() {
      var format;
      format = Conf['backlink'].replace(/%id/g, "' + id + '");
      this.funk = Function('id', "return '" + format + "'");
      return Main.callbacks.push(this.node);
    },
    node: function(post) {
      var a, container, el, link, qid, quote, quotes, _i, _len, _ref;
      if (post.isInlined) {
        return;
      }
      quotes = {};
      _ref = post.quotes;
      for (_i = 0, _len = _ref.length; _i < _len; _i++) {
        quote = _ref[_i];
        if (qid = quote.hash.slice(2)) {
          quotes[qid] = true;
        }
      }
      a = $.el('a', {
        href: "#p" + post.id,
        className: post.el.hidden ? 'filtered backlink' : 'backlink',
        textContent: QuoteBacklink.funk(post.id)
      });
      for (qid in quotes) {
        if (!(el = $.id("pi" + qid)) || !Conf['OP Backlinks'] && /\bop\b/.test(el.parentNode.className)) {
          continue;
        }
        link = a.cloneNode(true);
        if (Conf['Quote Preview']) {
          $.on(link, 'mouseover', QuotePreview.mouseover);
        }
        if (Conf['Quote Inline']) {
          $.on(link, 'click', QuoteInline.toggle);
        } else {
          link.setAttribute('onclick', "replyhl('" + post.id + "');");
        }
        if (!(container = $.id("blc" + qid))) {
          container = $.el('span', {
            className: 'container',
            id: "blc" + qid
          });
          $.add(el, container);
        }
        $.add(container, [$.tn(' '), link]);
      }
    }
  };

  QuoteInline = {
    init: function() {
      return Main.callbacks.push(this.node);
    },
    node: function(post) {
      var quote, _i, _j, _len, _len1, _ref, _ref1;
      _ref = post.quotes;
      for (_i = 0, _len = _ref.length; _i < _len; _i++) {
        quote = _ref[_i];
        if (!quote.hash) {
          continue;
        }
        quote.removeAttribute('onclick');
        $.on(quote, 'click', QuoteInline.toggle);
      }
      _ref1 = post.backlinks;
      for (_j = 0, _len1 = _ref1.length; _j < _len1; _j++) {
        quote = _ref1[_j];
        $.on(quote, 'click', QuoteInline.toggle);
      }
    },
    toggle: function(e) {
      var id;
      if (e.shiftKey || e.altKey || e.ctrlKey || e.metaKey || e.button !== 0) {
        return;
      }
      e.preventDefault();
      id = this.hash.slice(2);
      if (/\binlined\b/.test(this.className)) {
        QuoteInline.rm(this, id);
      } else {
        if ($.x("ancestor::div[contains(@id,'p" + id + "')]", this)) {
          return;
        }
        QuoteInline.add(this, id);
      }
      return this.classList.toggle('inlined');
    },
    add: function(q, id) {
      var clonePost, el, i, inline, pathname, root;
      root = $.x('ancestor::*[parent::blockquote]', q);
      if (el = $.id("p" + id)) {
        $.removeClass(el, 'qphl');
        clonePost = QuoteInline.clone(id, el);
        if (/\bbacklink\b/.test(q.className)) {
          $.after(q.parentNode, clonePost);
          if (Conf['Forward Hiding']) {
            $.addClass(el.parentNode, 'forwarded');
            ++el.dataset.forwarded || (el.dataset.forwarded = 1);
          }
        } else {
          $.after(root, clonePost);
        }
        if ((i = Unread.replies.indexOf(el)) !== -1) {
          Unread.replies.splice(i, 1);
          Unread.update(true);
        }
        return;
      }
      inline = $.el('div', {
        className: 'inline',
        id: "i" + id,
        textContent: "Loading " + id + "..."
      });
      $.after(root, inline);
      pathname = q.pathname;
      return $.cache(pathname, function() {
        return QuoteInline.parse(this, pathname, id, inline);
      });
    },
    rm: function(q, id) {
      var div, inlined, _i, _len, _ref;
      div = $.x("following::div[@id='i_pc" + id + "']", q);
      $.rm(div);
      if (!Conf['Forward Hiding']) {
        return;
      }
      _ref = $$('.backlink.inlined', div);
      for (_i = 0, _len = _ref.length; _i < _len; _i++) {
        inlined = _ref[_i];
        div = $.id(inlined.hash.slice(1));
        if (!--div.dataset.forwarded) {
          $.removeClass(div.parentNode, 'forwarded');
        }
      }
      if (/\bbacklink\b/.test(q.className)) {
        div = $.id("p" + id);
        if (!--div.dataset.forwarded) {
          return $.removeClass(div.parentNode, 'forwarded');
        }
      }
    },
    parse: function(req, pathname, id, inline) {
      var doc, href, link, newInline, node, quote, _i, _len, _ref;
      if (!inline.parentNode) {
        return;
      }
      if (req.status !== 200) {
        inline.textContent = "" + req.status + " " + req.statusText;
        return;
      }
      doc = d.implementation.createHTMLDocument('');
      doc.documentElement.innerHTML = req.response;
      node = doc.getElementById("p" + id);
      newInline = QuoteInline.clone(id, node);
      _ref = $$('.quotelink', newInline);
      for (_i = 0, _len = _ref.length; _i < _len; _i++) {
        quote = _ref[_i];
        href = quote.getAttribute('href');
        if (href[0] === '/') {
          continue;
        }
        quote.href = "res/" + href;
      }
      link = $('.postInfo > .postNum > a:first-child', newInline);
      link.href = "" + pathname + "#p" + id;
      link.nextSibling.href = "" + pathname + "#q" + id;
      $.addClass(newInline, 'crosspost');
      return $.replace(inline, newInline);
    },
    clone: function(id, el) {
      var clone, node, _i, _len, _ref;
      clone = $.el('div', {
        className: 'postContainer inline',
        id: "i_pc" + id
      });
      $.add(clone, el.cloneNode(true));
      _ref = $$('[id]', clone);
      for (_i = 0, _len = _ref.length; _i < _len; _i++) {
        node = _ref[_i];
        node.id = "i_" + node.id;
      }
      return clone;
    }
  };

  QuotePreview = {
    init: function() {
      return Main.callbacks.push(this.node);
    },
    node: function(post) {
      var quote, _i, _j, _len, _len1, _ref, _ref1;
      _ref = post.quotes;
      for (_i = 0, _len = _ref.length; _i < _len; _i++) {
        quote = _ref[_i];
        if (quote.hash) {
          $.on(quote, 'mouseover', QuotePreview.mouseover);
        }
      }
      _ref1 = post.backlinks;
      for (_j = 0, _len1 = _ref1.length; _j < _len1; _j++) {
        quote = _ref1[_j];
        $.on(quote, 'mouseover', QuotePreview.mouseover);
      }
    },
    mouseover: function(e) {
      var el, id, qp, quote, replyID, _i, _len, _ref;
      if (/\binlined\b/.test(this.className)) {
        return;
      }
      qp = UI.el = $.el('div', {
        id: 'qp',
        className: 'reply dialog post'
      });
      $.add(d.body, qp);
      id = this.hash.slice(2);
      if (el = $.id("p" + id)) {
        qp.innerHTML = el.innerHTML;
        if (Conf['Quote Highlighting']) {
          $.addClass(el, 'qphl');
        }
        replyID = $.x('ancestor::div[contains(@class,"postContainer")]', this).id.slice(2);
        _ref = $$('.quotelink, .backlink', qp);
        for (_i = 0, _len = _ref.length; _i < _len; _i++) {
          quote = _ref[_i];
          if (quote.hash.slice(2) === replyID) {
            $.addClass(quote, 'forwardlink');
          }
        }
      } else {
        qp.textContent = "Loading " + id + "...";
        $.cache(this.pathname, function() {
          return QuotePreview.parse(this, id);
        });
        UI.hover(e);
      }
      $.on(this, 'mousemove', UI.hover);
      return $.on(this, 'mouseout click', QuotePreview.mouseout);
    },
    mouseout: function() {
      var el;
      UI.hoverend();
      if (el = $.id(this.hash.slice(1))) {
        $.removeClass(el, 'qphl');
      }
      $.off(this, 'mousemove', UI.hover);
      return $.off(this, 'mouseout click', QuotePreview.mouseout);
    },
    parse: function(req, id) {
      var doc, fileInfo, img, node, post, qp;
      if (!((qp = UI.el) && qp.textContent === ("Loading " + id + "..."))) {
        return;
      }
      if (req.status !== 200) {
        qp.textContent = "" + req.status + " " + req.statusText;
        return;
      }
      doc = d.implementation.createHTMLDocument('');
      doc.documentElement.innerHTML = req.response;
      node = doc.getElementById("p" + id);
      qp.innerHTML = node.innerHTML;
      post = {
        el: qp
      };
      if (fileInfo = $('.fileInfo', qp)) {
        img = fileInfo.nextElementSibling.firstElementChild;
        if (img.alt !== 'File deleted.') {
          post.fileInfo = fileInfo;
          post.img = img;
        }
      }
      if (Conf['Image Auto-Gif']) {
        AutoGif.node(post);
      }
      if (Conf['Time Formatting']) {
        Time.node(post);
      }
      if (Conf['File Info Formatting']) {
        return FileInfo.node(post);
      }
    }
  };

  QuoteOP = {
    init: function() {
      return Main.callbacks.push(this.node);
    },
    node: function(post) {
      var quote, _i, _len, _ref;
      if (post.isInlined && !post.isCrosspost) {
        return;
      }
      _ref = post.quotes;
      for (_i = 0, _len = _ref.length; _i < _len; _i++) {
        quote = _ref[_i];
        if (quote.hash.slice(2) === post.threadId) {
          $.add(quote, $.tn('\u00A0(OP)'));
        }
      }
    }
  };

  QuoteCT = {
    init: function() {
      return Main.callbacks.push(this.node);
    },
    node: function(post) {
      var path, quote, _i, _len, _ref;
      if (post.isInlined && !post.isCrosspost) {
        return;
      }
      _ref = post.quotes;
      for (_i = 0, _len = _ref.length; _i < _len; _i++) {
        quote = _ref[_i];
        if (!quote.hash) {
          continue;
        }
        path = quote.pathname.split('/');
        if (path[1] === g.BOARD && path[3] !== post.threadId) {
          $.add(quote, $.tn('\u00A0(Cross-thread)'));
        }
      }
    }
  };

  Quotify = {
    init: function() {
      return Main.callbacks.push(this.node);
    },
    node: function(post) {
      var a, board, data, i, id, index, m, node, nodes, quote, quotes, snapshot, text, _i, _j, _len, _ref;
      if (post.isInlined && !post.isCrosspost) {
        return;
      }
      snapshot = d.evaluate('.//text()[not(parent::a)]', post.el.lastElementChild, null, 6, null);
      for (i = _i = 0, _ref = snapshot.snapshotLength; 0 <= _ref ? _i < _ref : _i > _ref; i = 0 <= _ref ? ++_i : --_i) {
        node = snapshot.snapshotItem(i);
        data = node.data;
        if (!(quotes = data.match(/>>(>\/[a-z\d]+\/)?\d+/g))) {
          continue;
        }
        nodes = [];
        for (_j = 0, _len = quotes.length; _j < _len; _j++) {
          quote = quotes[_j];
          index = data.indexOf(quote);
          if (text = data.slice(0, index)) {
            nodes.push($.tn(text));
          }
          id = quote.match(/\d+$/)[0];
          board = (m = quote.match(/^>>>\/([a-z\d]+)/)) ? m[1] : $('.postInfo > .postNum > a:first-child', post.el).pathname.split('/')[1];
          nodes.push(a = $.el('a', {
            textContent: "" + quote + "\u00A0(Dead)"
          }));
          if (board === g.BOARD && $.id(id)) {
            a.href = "#p" + id;
            a.className = 'quotelink';
            a.setAttribute('onclick', "replyhl('" + id + "');");
          } else {
            a.href = Redirect.thread(board, id, 'post');
            a.className = 'deadlink';
            a.target = '_blank';
          }
          data = data.slice(index + quote.length);
        }
        if (data) {
          nodes.push($.tn(data));
        }
        $.replace(node, nodes);
      }
    }
  };

  ReportButton = {
    init: function() {
      this.a = $.el('a', {
        className: 'report_button',
        innerHTML: '[&nbsp;!&nbsp;]',
        href: 'javascript:;'
      });
      return Main.callbacks.push(this.node);
    },
    node: function(post) {
      var a;
      if (!(a = $('.report_button', post.el))) {
        a = ReportButton.a.cloneNode(true);
        $.add($('.postInfo', post.el), a);
      }
      return $.on(a, 'click', ReportButton.report);
    },
    report: function() {
      var id, set, url;
      url = "//sys.4chan.org/" + g.BOARD + "/imgboard.php?mode=report&no=" + ($.x('preceding-sibling::input', this).name);
      id = Date.now();
      set = "toolbar=0,scrollbars=0,location=0,status=1,menubar=0,resizable=1,width=685,height=200";
      return window.open(url, id, set);
    }
  };

  ThreadStats = {
    init: function() {
      var dialog;
      dialog = UI.dialog('stats', 'bottom: 0; left: 0;', '<div class=move><span id=postcount>0</span> / <span id=imagecount>0</span></div>');
      dialog.className = 'dialog';
      $.add(d.body, dialog);
      this.posts = this.images = 0;
      this.imgLimit = (function() {
        switch (g.BOARD) {
          case 'a':
          case 'mlp':
          case 'v':
            return 251;
          case 'vg':
            return 501;
          default:
            return 151;
        }
      })();
      return Main.callbacks.push(this.node);
    },
    node: function(post) {
      var imgcount;
      if (post.isInlined) {
        return;
      }
      $.id('postcount').textContent = ++ThreadStats.posts;
      if (!post.img) {
        return;
      }
      imgcount = $.id('imagecount');
      imgcount.textContent = ++ThreadStats.images;
      if (ThreadStats.images > ThreadStats.imgLimit) {
        return $.addClass(imgcount, 'warning');
      }
    }
  };

  Unread = {
    init: function() {
      this.title = d.title;
      this.update();
      $.on(window, 'scroll', Unread.scroll);
      return Main.callbacks.push(this.node);
    },
    replies: [],
    foresee: [],
    node: function(post) {
      var count, el, index;
      if ((index = Unread.foresee.indexOf(post.id)) !== -1) {
        Unread.foresee.splice(index, 1);
        return;
      }
      el = post.el;
      if (el.hidden || /\bop\b/.test(post["class"]) || post.isInlined) {
        return;
      }
      count = Unread.replies.push(el);
      return Unread.update(count === 1);
    },
    scroll: function() {
      var bottom, height, i, reply, _i, _len, _ref;
      height = d.documentElement.clientHeight;
      _ref = Unread.replies;
      for (i = _i = 0, _len = _ref.length; _i < _len; i = ++_i) {
        reply = _ref[i];
        bottom = reply.getBoundingClientRect().bottom;
        if (bottom > height) {
          break;
        }
      }
      if (i === 0) {
        return;
      }
      Unread.replies = Unread.replies.slice(i);
      return Unread.update(Unread.replies.length === 0);
    },
    setTitle: function(count) {
      if (this.scheduled) {
        clearTimeout(this.scheduled);
        delete Unread.scheduled;
        this.setTitle(count);
        return;
      }
      return this.scheduled = setTimeout((function() {
        return d.title = "(" + count + ") " + Unread.title;
      }), 5);
    },
    update: function(updateFavicon) {
      var count;
      if (!g.REPLY) {
        return;
      }
      count = this.replies.length;
      if (Conf['Unread Count']) {
        this.setTitle(count);
      }
      if (!(Conf['Unread Favicon'] && updateFavicon)) {
        return;
      }
      if ($.engine === 'presto') {
        $.rm(Favicon.el);
      }
      Favicon.el.href = g.dead ? count ? Favicon.unreadDead : Favicon.dead : count ? Favicon.unread : Favicon["default"];
      if ($.engine !== 'webkit') {
        return $.add(d.head, Favicon.el);
      }
    }
  };

  Favicon = {
    init: function() {
      var href;
      if (this.el) {
        return;
      }
      this.el = $('link[rel="shortcut icon"]', d.head);
      this.el.type = 'image/x-icon';
      href = this.el.href;
      this.SFW = /ws.ico$/.test(href);
      this["default"] = href;
      return this["switch"]();
    },
    "switch": function() {
      switch (Conf['favicon']) {
        case 'ferongr':
          this.unreadDead = 'data:unreadDead;base64,R0lGODlhEAAQAOMHAOgLAnMFAL8AAOgLAukMA/+AgP+rq////////////////////////////////////yH5BAEKAAcALAAAAAAQABAAAARZ8MhJ6xwDWIBv+AM1fEEIBIVRlNKYrtpIECuGzuwpCLg974EYiXUYkUItjGbC6VQ4omXFiKROA6qSy0A8nAo9GS3YCswIWnOvLAi0be23Z1QtdSUaqXcviQAAOw==';
          this.unreadSFW = 'data:unreadSFW;base64,R0lGODlhEAAQAOMHAADX8QBwfgC2zADX8QDY8nnl8qLp8v///////////////////////////////////yH5BAEKAAcALAAAAAAQABAAAARZ8MhJ6xwDWIBv+AM1fEEIBIVRlNKYrtpIECuGzuwpCLg974EYiXUYkUItjGbC6VQ4omXFiKROA6qSy0A8nAo9GS3YCswIWnOvLAi0be23Z1QtdSUaqXcviQAAOw==';
          this.unreadNSFW = 'data:unreadNSFW;base64,R0lGODlhEAAQAOMHAFT+ACh5AEncAFT+AFX/Acz/su7/5v///////////////////////////////////yH5BAEKAAcALAAAAAAQABAAAARZ8MhJ6xwDWIBv+AM1fEEIBIVRlNKYrtpIECuGzuwpCLg974EYiXUYkUItjGbC6VQ4omXFiKROA6qSy0A8nAo9GS3YCswIWnOvLAi0be23Z1QtdSUaqXcviQAAOw==';
          break;
        case 'xat-':
          this.unreadDead = 'data:unreadDead;base64,iVBORw0KGgoAAAANSUhEUgAAABAAAAAQCAYAAAAf8/9hAAAA2ElEQVQ4y61TQQrCMBDMQ8WDIEV6LbT2A4og2Hq0veo7fIAH04dY9N4xmyYlpGmI2MCQTWYy3Wy2DAD7B2wWAzWgcTgVeZKlZRxHNYFi2jM18oBh0IcKtC6ixf22WT4IFLs0owxswXu9egm0Ls6bwfCFfNsJYJKfqoEkd3vgUgFVLWObtzNgVKyruC+ljSzr5OEnBzjvjcQecaQhbZgBb4CmGQw+PoMkTUtdbd8VSEPakcGxPOcsoIgUKy0LecY29BmdBrqRfjIwZ93KLs5loHvBnL3cLH/jF+C/+z5dgUysAAAAAElFTkSuQmCC';
          this.unreadSFW = 'data:unreadSFW;base64,iVBORw0KGgoAAAANSUhEUgAAABAAAAAQCAYAAAAf8/9hAAAA30lEQVQ4y2P4//8/AyWYgSoGQMF/GJ7Y11VVUVoyKTM9ey4Ig9ggMWQ1YA1IBvzXm34YjkH8mPyJB+Nqlp8FYRAbmxoMF6ArSNrw6T0Qf8Amh9cFMEWVR/7/A+L/uORxhgEIt5/+/3/2lf//5wAxiI0uj+4CBlBgxVUvOwtydgXQZpDmi2/+/7/0GmIQSAwkB1IDUkuUAZeABlx+g2zAZ9wGlAOjChba+LwAUgNSi2HA5Am9VciBhSsQQWyoWgZiovEDsdGI1QBYQiLJAGQalpSxyWEzAJYWkGm8clTJjQCZ1hkoVG0CygAAAABJRU5ErkJggg==';
          this.unreadNSFW = 'data:unreadNSFW;base64,iVBORw0KGgoAAAANSUhEUgAAABAAAAAQCAYAAAAf8/9hAAAA4ElEQVQ4y2P4//8/AyWYgSoGQMF/GJ7YNbGqrKRiUnp21lwQBrFBYshqwBqQDPifdsYYjkH8mInxB+OWx58FYRAbmxoMF6ArKPmU9B6IP2CTw+sCmKKe/5X/gPg/LnmcYQDCs/63/1/9fzYQzwGz0eXRXcAACqy4ZfFnQc7u+V/xD6T55v+LQHwJbBBIDCQHUgNSS5QBt4Cab/2/jDDgMx4DykrKJ8FCG58XQGpAajEMmNw7uQo5sHAFIogNVctATDR+IDYasRoAS0gkGYBMw5IyNjlsBsDSAjKNV44quREAx58Mr9vt5wQAAAAASUVORK5CYII=';
          break;
        case 'Mayhem':
          this.unreadDead = 'data:unreadDead;base64,iVBORw0KGgoAAAANSUhEUgAAABAAAAAQCAYAAAAf8/9hAAABIUlEQVQ4jZ2ScWuDMBDFgw4pIkU0WsoQkWAYIkXZH4N9/+/V3dmfXSrKYIFHwt17j8vdGWNMIkgFuaDgzgQnwRs4EQs5KdolUQtagRN0givEDBTEOjgtGs0Zq8F7cKqqusVxrMQLaDUWcjBSrXkn8gs51tpJSWLk9b3HUa0aNIL5gPBR1/V4kJvR7lTwl8GmAm1Gf9+c3S+89qBHa8502AsmSrtBaEBPbIbj0ah2madlNAPEccdgJDfAtWifBjqWKShRBT6KoiH8QlEUn/qt0CCjnNdmPUwmFWzj9Oe6LpKuZXcwqq88z78Pch3aZU3dPwwc2sWlfZKCW5tWluV8kGvXClLm6dYN4/aUqfCbnEOzNDGhGZbNargvxCzvMGfRJD8UaDVvgkzo6QAAAABJRU5ErkJggg==';
          this.unreadSFW = 'data:unreadSFW;base64,iVBORw0KGgoAAAANSUhEUgAAABAAAAAQCAYAAAAf8/9hAAABCElEQVQ4jZ2S4crCMAxF+0OGDJEPKYrIGKOsiJSx/fJRfSAfTJNyKqXfiuDg0C25N2RJjTGmEVrhTzhw7oStsIEtsVzT4o2Jo9ALThiEM8IdHIgNaHo8mjNWg6/ske8bohPo+63QOLzmooHp8fyAICBSQkVz0QKdsFQEV6WSW/D+7+BbgbIDHcb4Kp61XyjyI16zZ8JemGltQtDBSGxB4/GoN+7TpkkjDCsFArm0IYv3U0BbnYtf8BCy+JytsE0X6VyuKhPPK/GAJ14kvZZDZVV3pZIb8MZr6n4o4PDGKn0S5SdDmyq5PnXQsk+Xbhinp03FFzmHJw6xYRiWm9VxnohZ3vOcxdO8ARmXRvbWdtzQAAAAAElFTkSuQmCC';
          this.unreadNSFW = 'data:unreadNSFW;base64,iVBORw0KGgoAAAANSUhEUgAAABAAAAAQCAYAAAAf8/9hAAABCklEQVQ4jZ2S0WrDMAxF/TBCCKWMYhZKCSGYmFJMSNjD/mhf239qJXNcjBdTWODgRLpXKJKNMaYROuFTOHEehFb4gJZYrunwxsSXMApOmIQzwgOciE1oRjyaM1aDj+yR7xuiHvT9VmgcXnPRwO/9+wWCgEgJFc1FCwzCVhFclUpuw/u3g3cFyg50GPOjePZ+ocjPeM2RCXthpbUFwQAzsQ2Nx6PeuE+bJo0w7BQI5NKGLN5XAW11LX7BQ8jia7bCLl2kc7mqTLzuxAOeeJH0Wk6VVf0oldyEN15T948CDm+sMiZRfjK0pZIbUwcd+3TphnF62lR8kXN44hAbhmG5WQNnT8zynucsnuYJhFpBfkMzqD4AAAAASUVORK5CYII=';
          break;
        case 'Original':
          this.unreadDead = 'data:unreadDead;base64,R0lGODlhEAAQAKECAAAAAP8AAP///////yH5BAEKAAMALAAAAAAQABAAAAI/nI95wsqygIRxDgGCBhTrwF3Zxowg5H1cSopS6FrGQ82PU1951ckRmYKJVCXizLRC9kAnT0aIiR6lCFT1cigAADs=';
          this.unreadSFW = 'data:unreadSFW;base64,R0lGODlhEAAQAKECAAAAAC6Xw////////yH5BAEKAAMALAAAAAAQABAAAAI/nI95wsqygIRxDgGCBhTrwF3Zxowg5H1cSopS6FrGQ82PU1951ckRmYKJVCXizLRC9kAnT0aIiR6lCFT1cigAADs=';
          this.unreadNSFW = 'data:unreadNSFW;base64,R0lGODlhEAAQAKECAAAAAGbMM////////yH5BAEKAAMALAAAAAAQABAAAAI/nI95wsqygIRxDgGCBhTrwF3Zxowg5H1cSopS6FrGQ82PU1951ckRmYKJVCXizLRC9kAnT0aIiR6lCFT1cigAADs=';
      }
      return this.unread = this.SFW ? this.unreadSFW : this.unreadNSFW;
    },
    empty: 'data:image/gif;base64,R0lGODlhEAAQAJEAAAAAAP///9vb2////yH5BAEAAAMALAAAAAAQABAAAAIvnI+pq+D9DBAUoFkPFnbs7lFZKIJOJJ3MyraoB14jFpOcVMpzrnF3OKlZYsMWowAAOw==',
    dead: 'data:image/gif;base64,R0lGODlhEAAQAKECAAAAAP8AAP///////yH5BAEKAAIALAAAAAAQABAAAAIvlI+pq+D9DAgUoFkPDlbs7lFZKIJOJJ3MyraoB14jFpOcVMpzrnF3OKlZYsMWowAAOw=='
  };

  Redirect = {
    init: function() {
      var url;
      url = location.hostname === 'images.4chan.org' ? this.image(location.href) : /^\d+$/.test(g.THREAD_ID) ? this.thread() : void 0;
      if (url) {
        return location.href = url;
      }
    },
    image: function(href) {
      href = href.split('/');
      if (!Conf['404 Redirect']) {
        return;
      }
      switch (href[3]) {
        case 'a':
        case 'jp':
        case 'm':
        case 'tg':
        case 'u':
        case 'vg':
          return "http://archive.foolz.us/" + href[3] + "/full_image/" + href[5];
      }
    },
    thread: function(board, id, mode) {
      if (board == null) {
        board = g.BOARD;
      }
      if (id == null) {
        id = g.THREAD_ID;
      }
      if (mode == null) {
        mode = 'thread';
      }
      if (!(Conf['404 Redirect'] || mode === 'post')) {
        return;
      }
      switch (board) {
        case 'a':
        case 'jp':
        case 'm':
        case 'tg':
        case 'tv':
        case 'u':
        case 'v':
        case 'vg':
          return "http://archive.foolz.us/" + board + "/" + mode + "/" + id + "/";
        case 'lit':
          return "http://fuuka.warosu.org/" + board + "/" + mode + "/" + id;
        case 'diy':
        case 'g':
        case 'sci':
          return "https://archive.installgentoo.net/" + board + "/" + mode + "/" + id;
        case '3':
        case 'adv':
        case 'an':
        case 'ck':
        case 'co':
        case 'fa':
        case 'fit':
        case 'int':
        case 'k':
        case 'mu':
        case 'n':
        case 'o':
        case 'p':
        case 'po':
        case 'pol':
        case 'r9k':
        case 'soc':
        case 'sp':
        case 'toy':
        case 'trv':
        case 'vp':
        case 'x':
          return "http://archive.no-ip.org/" + board + "/" + mode + "/" + id;
        default:
          if (mode === 'thread') {
            return "//boards.4chan.org/" + board + "/";
          } else {
            return null;
          }
      }
    }
  };

  ImageHover = {
    init: function() {
      return Main.callbacks.push(this.node);
    },
    node: function(post) {
      if (!post.img) {
        return;
      }
      return $.on(post.img, 'mouseover', ImageHover.mouseover);
    },
    mouseover: function() {
      UI.el = $.el('img', {
        id: 'ihover',
        src: this.parentNode.href
      });
      $.add(d.body, UI.el);
      $.on(UI.el, 'load', ImageHover.load);
      $.on(this, 'mousemove', UI.hover);
      return $.on(this, 'mouseout', ImageHover.mouseout);
    },
    load: function() {
      var style;
      if (this !== UI.el) {
        return;
      }
      style = this.style;
      return UI.hover({
        clientX: -45 + parseInt(style.left),
        clientY: 120 + parseInt(style.top)
      });
    },
    mouseout: function() {
      UI.hoverend();
      $.off(this, 'mousemove', UI.hover);
      return $.off(this, 'mouseout', ImageHover.mouseout);
    }
  };

  AutoGif = {
    init: function() {
      if (g.BOARD === 'gif') {
        return;
      }
      return Main.callbacks.push(this.node);
    },
    node: function(post) {
      var gif, img, src;
      img = post.img;
      if (post.el.hidden || !img) {
        return;
      }
      src = img.parentNode.href;
      if (/gif$/.test(src) && !/spoiler/.test(img.src)) {
        gif = $.el('img');
        $.on(gif, 'load', function() {
          return img.src = src;
        });
        return gif.src = src;
      }
    }
  };

  ImageExpand = {
    init: function() {
      Main.callbacks.push(this.node);
      return this.dialog();
    },
    node: function(post) {
      var a;
      if (!post.img) {
        return;
      }
      a = post.img.parentNode;
      $.on(a, 'click', ImageExpand.cb.toggle);
      if (ImageExpand.on && !post.el.hidden) {
        return ImageExpand.expand(post.img);
      }
    },
    cb: {
      toggle: function(e) {
        if (e.shiftKey || e.altKey || e.ctrlKey || e.metaKey || e.button !== 0) {
          return;
        }
        e.preventDefault();
        return ImageExpand.toggle(this);
      },
      all: function() {
        var i, thumb, thumbs, _i, _j, _k, _len, _len1, _len2, _ref;
        ImageExpand.on = this.checked;
        if (ImageExpand.on) {
          thumbs = $$('img[data-md5]');
          if (Conf['Expand From Current']) {
            for (i = _i = 0, _len = thumbs.length; _i < _len; i = ++_i) {
              thumb = thumbs[i];
              if (thumb.getBoundingClientRect().top > 0) {
                break;
              }
            }
            thumbs = thumbs.slice(i);
          }
          for (_j = 0, _len1 = thumbs.length; _j < _len1; _j++) {
            thumb = thumbs[_j];
            ImageExpand.expand(thumb);
          }
        } else {
          _ref = $$('img[data-md5][hidden]');
          for (_k = 0, _len2 = _ref.length; _k < _len2; _k++) {
            thumb = _ref[_k];
            ImageExpand.contract(thumb);
          }
        }
      },
      typeChange: function() {
        var klass;
        switch (this.value) {
          case 'full':
            klass = '';
            break;
          case 'fit width':
            klass = 'fitwidth';
            break;
          case 'fit height':
            klass = 'fitheight';
            break;
          case 'fit screen':
            klass = 'fitwidth fitheight';
        }
        $.id('delform').className = klass;
        if (/\bfitheight\b/.test(klass)) {
          $.on(window, 'resize', ImageExpand.resize);
          if (!ImageExpand.style) {
            ImageExpand.style = $.addStyle('');
          }
          return ImageExpand.resize();
        } else if (ImageExpand.style) {
          return $.off(window, 'resize', ImageExpand.resize);
        }
      }
    },
    toggle: function(a) {
      var rect, thumb;
      thumb = a.firstChild;
      if (thumb.hidden) {
        rect = a.getBoundingClientRect();
        if (rect.top < 0) {
          d.body.scrollTop += rect.top - 42;
        }
        if (rect.left < 0) {
          d.body.scrollLeft += rect.left;
        }
        return ImageExpand.contract(thumb);
      } else {
        return ImageExpand.expand(thumb);
      }
    },
    contract: function(thumb) {
      thumb.hidden = false;
      return thumb.nextSibling.hidden = true;
    },
    expand: function(thumb, url) {
      var a, img;
      if ($.x('ancestor-or-self::*[@hidden]', thumb)) {
        return;
      }
      thumb.hidden = true;
      if (img = thumb.nextSibling) {
        img.hidden = false;
        return;
      }
      a = thumb.parentNode;
      img = $.el('img', {
        src: url || a.href
      });
      $.on(img, 'error', ImageExpand.error);
      return $.add(a, img);
    },
    error: function() {
      var href, thumb, timeoutID, url;
      href = this.parentNode.href;
      thumb = this.previousSibling;
      ImageExpand.contract(thumb);
      $.rm(this);
      if (!(this.src.split('/')[2] === 'images.4chan.org' && (url = Redirect.image(href)))) {
        if (g.dead) {
          return;
        }
        url = href + '?' + Date.now();
      }
      timeoutID = setTimeout(ImageExpand.expand, 10000, thumb, url);
      if (!($.engine === 'webkit' && url.split('/')[2] === 'images.4chan.org')) {
        return;
      }
      return $.ajax(url, {
        onreadystatechange: (function() {
          if (this.status === 404) {
            return clearTimeout(timeoutID);
          }
        })
      }, {
        type: 'head'
      });
    },
    dialog: function() {
      var controls, imageType, select;
      controls = $.el('div', {
        id: 'imgControls',
        innerHTML: "<select id=imageType name=imageType><option value=full>Full</option><option value='fit width'>Fit Width</option><option value='fit height'>Fit Height</option value='fit screen'><option value='fit screen'>Fit Screen</option></select><label>Expand Images<input type=checkbox id=imageExpand></label>"
      });
      imageType = $.get('imageType', 'full');
      select = $('select', controls);
      select.value = imageType;
      ImageExpand.cb.typeChange.call(select);
      $.on(select, 'change', $.cb.value);
      $.on(select, 'change', ImageExpand.cb.typeChange);
      $.on($('input', controls), 'click', ImageExpand.cb.all);
      return $.prepend($.id('delform'), controls);
    },
    resize: function() {
      return ImageExpand.style.textContent = ".fitheight img[data-md5] + img {max-height:" + d.documentElement.clientHeight + "px;}";
    }
  };

  Main = {
    init: function() {
      var cutoff, hiddenThreads, id, key, now, path, pathname, temp, timestamp, val, _ref;
      Main.flatten(null, Config);
      path = location.pathname;
      pathname = path.slice(1).split('/');
      g.BOARD = pathname[0], temp = pathname[1];
      if (temp === 'res') {
        g.REPLY = true;
        g.THREAD_ID = pathname[2];
      }
      for (key in Conf) {
        val = Conf[key];
        Conf[key] = $.get(key, val);
      }
      switch (location.hostname) {
        case 'sys.4chan.org':
          if (/report/.test(location.search)) {
            $.ready(function() {
              return $.on($.id('recaptcha_response_field'), 'keydown', function(e) {
                if (e.keyCode === 8 && !e.target.value) {
                  return window.location = 'javascript:Recaptcha.reload()';
                }
              });
            });
          }
          return;
        case 'images.4chan.org':
          $.ready(function() {
            if (d.title === '4chan - 404') {
              return Redirect.init();
            }
          });
          return;
      }
      $.ready(Options.init);
      if (Conf['Quick Reply'] && Conf['Hide Original Post Form'] && g.BOARD !== 'f') {
        Main.css += '#postForm { display: none; }';
      }
      Main.addStyle();
      now = Date.now();
      if (Conf['Check for Updates'] && $.get('lastUpdate', 0) < now - 6 * $.HOUR) {
        $.on(window, 'message', Main.message);
        $.ready(function() {
          return $.add(d.head, $.el('script', {
            src: 'https://raw.github.com/mayhemydg/4chan-x/master/latest.js'
          }));
        });
        $.set('lastUpdate', now);
      }
      g.hiddenReplies = $.get("hiddenReplies/" + g.BOARD + "/", {});
      if ($.get('lastChecked', 0) < now - 1 * $.DAY) {
        $.set('lastChecked', now);
        cutoff = now - 7 * $.DAY;
        hiddenThreads = $.get("hiddenThreads/" + g.BOARD + "/", {});
        for (id in hiddenThreads) {
          timestamp = hiddenThreads[id];
          if (timestamp < cutoff) {
            delete hiddenThreads[id];
          }
        }
        _ref = g.hiddenReplies;
        for (id in _ref) {
          timestamp = _ref[id];
          if (timestamp < cutoff) {
            delete g.hiddenReplies[id];
          }
        }
        $.set("hiddenThreads/" + g.BOARD + "/", hiddenThreads);
        $.set("hiddenReplies/" + g.BOARD + "/", g.hiddenReplies);
      }
      if (Conf['Filter']) {
        Filter.init();
      }
      if (Conf['Reply Hiding']) {
        ReplyHiding.init();
      }
      if (Conf['Filter'] || Conf['Reply Hiding']) {
        StrikethroughQuotes.init();
      }
      if (Conf['Anonymize']) {
        Anonymize.init();
      }
      if (Conf['Time Formatting']) {
        Time.init();
      }
      if (Conf['File Info Formatting']) {
        FileInfo.init();
      }
      if (Conf['Sauce']) {
        Sauce.init();
      }
      if (Conf['Reveal Spoilers']) {
        RevealSpoilers.init();
      }
      if (Conf['Image Auto-Gif']) {
        AutoGif.init();
      }
      if (Conf['Image Hover']) {
        ImageHover.init();
      }
      if (Conf['Report Button']) {
        ReportButton.init();
      }
      if (Conf['Resurrect Quotes']) {
        Quotify.init();
      }
      if (Conf['Quote Inline']) {
        QuoteInline.init();
      }
      if (Conf['Quote Preview']) {
        QuotePreview.init();
      }
      if (Conf['Quote Backlinks']) {
        QuoteBacklink.init();
      }
      if (Conf['Indicate OP quote']) {
        QuoteOP.init();
      }
      if (Conf['Indicate Cross-thread Quotes']) {
        QuoteCT.init();
      }
      return $.ready(Main.ready);
    },
    ready: function() {
      var MutationObserver, a, board, nav, node, nodes, observer, _i, _j, _len, _len1, _ref, _ref1;
      if (d.title === '4chan - 404') {
        Redirect.init();
        return;
      }
      if (!$.id('navtopr')) {
        return;
      }
      $.addClass(d.body, "chanx_" + (Main.version.split('.')[1]));
      $.addClass(d.body, $.engine);
      _ref = ['boardNavDesktop', 'boardNavDesktopFoot'];
      for (_i = 0, _len = _ref.length; _i < _len; _i++) {
        nav = _ref[_i];
        if (a = $("a[href$='/" + g.BOARD + "/']", $.id(nav))) {
          $.addClass(a, 'current');
        }
      }
      Favicon.init();
      if (Conf['Quick Reply']) {
        QR.init();
      }
      if (Conf['Image Expansion']) {
        ImageExpand.init();
      }
      if (Conf['Thread Watcher']) {
        setTimeout(function() {
          return Watcher.init();
        });
      }
      if (Conf['Keybinds']) {
        setTimeout(function() {
          return Keybinds.init();
        });
      }
      if (g.REPLY) {
        if (Conf['Thread Updater']) {
          setTimeout(function() {
            return Updater.init();
          });
        }
        if (Conf['Thread Stats']) {
          ThreadStats.init();
        }
        if (Conf['Reply Navigation']) {
          setTimeout(function() {
            return Nav.init();
          });
        }
        if (Conf['Post in Title']) {
          TitlePost.init();
        }
        if (Conf['Unread Count'] || Conf['Unread Favicon']) {
          Unread.init();
        }
      } else {
        if (Conf['Thread Hiding']) {
          ThreadHiding.init();
        }
        if (Conf['Thread Expansion']) {
          setTimeout(function() {
            return ExpandThread.init();
          });
        }
        if (Conf['Comment Expansion']) {
          setTimeout(function() {
            return ExpandComment.init();
          });
        }
        if (Conf['Index Navigation']) {
          setTimeout(function() {
            return Nav.init();
          });
        }
      }
      board = $('.board');
      nodes = [];
      _ref1 = $$('.postContainer', board);
      for (_j = 0, _len1 = _ref1.length; _j < _len1; _j++) {
        node = _ref1[_j];
        nodes.push(Main.preParse(node));
      }
      Main.node(nodes, true);
      if (MutationObserver = window.WebKitMutationObserver || window.MozMutationObserver || window.OMutationObserver || window.MutationObserver) {
        observer = new MutationObserver(Main.observer);
        return observer.observe(board, {
          childList: true,
          subtree: true
        });
      } else {
        return $.on(board, 'DOMNodeInserted', Main.listener);
      }
    },
    flatten: function(parent, obj) {
      var key, val;
      if (obj instanceof Array) {
        Conf[parent] = obj[0];
      } else if (typeof obj === 'object') {
        for (key in obj) {
          val = obj[key];
          Main.flatten(key, val);
        }
      } else {
        Conf[parent] = obj;
      }
    },
    addStyle: function() {
      $.off(d, 'DOMNodeInserted', Main.addStyle);
      if (d.head) {
        return $.addStyle(Main.css);
      } else {
        return $.on(d, 'DOMNodeInserted', Main.addStyle);
      }
    },
    message: function(e) {
      var version;
      version = e.data.version;
      if (version && version !== Main.version && confirm('An updated version of 4chan X is available, would you like to install it now?')) {
        return window.location = "https://raw.github.com/mayhemydg/4chan-x/" + version + "/4chan_x.user.js";
      }
    },
    preParse: function(node) {
      var el, fileInfo, img, post, rootClass;
      rootClass = node.className;
      el = $('.post', node);
      post = {
        root: node,
        el: el,
        "class": el.className,
        id: el.id.slice(1),
        threadId: g.THREAD_ID || $.x('ancestor::div[@class="thread"]', node).id.slice(1),
        isInlined: /\binline\b/.test(rootClass),
        isCrosspost: /\bcrosspost\b/.test(rootClass),
        quotes: el.getElementsByClassName('quotelink'),
        backlinks: el.getElementsByClassName('backlink'),
        fileInfo: false,
        img: false
      };
      if (fileInfo = $('.fileInfo', el)) {
        img = fileInfo.nextElementSibling.firstElementChild;
        if (img.alt !== 'File deleted.') {
          post.fileInfo = fileInfo;
          post.img = img;
        }
      }
      return post;
    },
    node: function(nodes, notify) {
      var callback, node, _i, _j, _len, _len1, _ref;
      _ref = Main.callbacks;
      for (_i = 0, _len = _ref.length; _i < _len; _i++) {
        callback = _ref[_i];
        try {
          for (_j = 0, _len1 = nodes.length; _j < _len1; _j++) {
            node = nodes[_j];
            callback(node);
          }
        } catch (err) {
          if (notify) {
            alert("4chan X (" + Main.version + ") error: " + err.message + "\nhttp://mayhemydg.github.com/4chan-x/#bug-report\n\n" + err.stack);
          }
        }
      }
    },
    observer: function(mutations) {
      var addedNode, mutation, nodes, _i, _j, _len, _len1, _ref;
      nodes = [];
      for (_i = 0, _len = mutations.length; _i < _len; _i++) {
        mutation = mutations[_i];
        _ref = mutation.addedNodes;
        for (_j = 0, _len1 = _ref.length; _j < _len1; _j++) {
          addedNode = _ref[_j];
          if (/\bpostContainer\b/.test(addedNode.className)) {
            nodes.push(Main.preParse(addedNode));
          }
        }
      }
      if (nodes.length) {
        return Main.node(nodes);
      }
    },
    listener: function(e) {
      var target;
      target = e.target;
      if (/\bpostContainer\b/.test(addedNode.className)) {
        return Main.node([Main.preParse(target)]);
      }
    },
    namespace: '4chan_x.',
    version: '2.29.5',
    callbacks: [],
    css: '\
/* dialog styling */\
.dialog.reply {\
  border: 1px solid rgba(0,0,0,.25);\
  padding: 0;\
}\
.move {\
  cursor: move;\
}\
label, .favicon {\
  cursor: pointer;\
}\
a[href="javascript:;"] {\
  text-decoration: none;\
}\
.warning {\
  color: red;\
}\
\
.hide_thread_button {\
  float: left;\
}\
\
.hidden_thread ~ *,\
[hidden],\
#content > [name=tab]:not(:checked) + div,\
#updater:not(:hover) > :not(.move),\
.autohide:not(:hover) > form,\
#qp input, #qp .inline, .forwarded {\
  display: none !important;\
}\
\
h1 {\
  text-align: center;\
}\
#qr > .move {\
  min-width: 300px;\
  overflow: hidden;\
  box-sizing: border-box;\
  -moz-box-sizing: border-box;\
  padding: 0 2px;\
}\
#qr > .move > span {\
  float: right;\
}\
#autohide, .close, #qr select, #dump, .remove, .captcha, #qr .warning {\
  cursor: pointer;\
}\
#qr select,\
#qr > form {\
  margin: 0;\
}\
#dump {\
  background: -webkit-linear-gradient(#EEE, #CCC);\
  background: -moz-linear-gradient(#EEE, #CCC);\
  background: -o-linear-gradient(#EEE, #CCC);\
  background: linear-gradient(#EEE, #CCC);\
  width: 10%;\
  padding: -moz-calc(1px) 0 2px;\
}\
#dump:hover, #dump:focus {\
  background: -webkit-linear-gradient(#FFF, #DDD);\
  background: -moz-linear-gradient(#FFF, #DDD);\
  background: -o-linear-gradient(#FFF, #DDD);\
  background: linear-gradient(#FFF, #DDD);\
}\
#dump:active, .dump #dump:not(:hover):not(:focus) {\
  background: -webkit-linear-gradient(#CCC, #DDD);\
  background: -moz-linear-gradient(#CCC, #DDD);\
  background: -o-linear-gradient(#CCC, #DDD);\
  background: linear-gradient(#CCC, #DDD);\
}\
#qr:not(.dump) #replies, .dump > form > label {\
  display: none;\
}\
#replies {\
  display: block;\
  height: 100px;\
  position: relative;\
  -webkit-user-select: none;\
  -moz-user-select: none;\
  -o-user-select: none;\
  user-select: none;\
}\
#replies > div {\
  counter-reset: previews;\
  top: 0; right: 0; bottom: 0; left: 0;\
  margin: 0; padding: 0;\
  overflow: hidden;\
  position: absolute;\
  white-space: pre;\
}\
#replies > div:hover {\
  bottom: -10px;\
  overflow-x: auto;\
  z-index: 1;\
}\
.preview {\
  background-color: rgba(0,0,0,.2) !important;\
  background-position: 50% 20% !important;\
  background-size: cover !important;\
  border: 1px solid #666;\
  box-sizing: border-box;\
  -moz-box-sizing: border-box;\
  cursor: move;\
  display: inline-block;\
  height: 90px; width: 90px;\
  margin: 5px; padding: 2px;\
  opacity: .5;\
  outline: none;\
  overflow: hidden;\
  position: relative;\
  text-shadow: 0 1px 1px #000;\
  -webkit-transition: .25s ease-in-out;\
  -moz-transition: .25s ease-in-out;\
  -o-transition: .25s ease-in-out;\
  transition: .25s ease-in-out;\
  vertical-align: top;\
}\
.preview:hover, .preview:focus {\
  opacity: .9;\
}\
.preview#selected {\
  opacity: 1;\
}\
.preview::before {\
  counter-increment: previews;\
  content: counter(previews);\
  color: #FFF;\
  font-weight: 700;\
  padding: 3px;\
  position: absolute;\
  top: 0;\
  right: 0;\
  text-shadow: 0 0 3px #000, 0 0 8px #000;\
}\
.preview.drag {\
  box-shadow: 0 0 10px rgba(0,0,0,.5);\
}\
.preview.over {\
  border-color: #FFF;\
}\
.preview > span {\
  color: #FFF;\
}\
.remove {\
  background: none;\
  color: #E00;\
  font-weight: 700;\
  padding: 3px;\
}\
.remove:hover::after {\
  content: " Remove";\
}\
.preview > label {\
  background: rgba(0,0,0,.5);\
  color: #FFF;\
  right: 0; bottom: 0; left: 0;\
  position: absolute;\
  text-align: center;\
}\
.preview > label > input {\
  margin: 0;\
}\
#addReply {\
  color: #333;\
  font-size: 3.5em;\
  line-height: 100px;\
}\
#addReply:hover, #addReply:focus {\
  color: #000;\
}\
.field {\
  border: 1px solid #CCC;\
  box-sizing: border-box;\
  -moz-box-sizing: border-box;\
  color: #333;\
  font: 13px sans-serif;\
  margin: 0;\
  padding: 2px 4px 3px;\
  width: 30%;\
  -webkit-transition: color .25s, border .25s;\
  -moz-transition: color .25s, border .25s;\
  -o-transition: color .25s, border .25s;\
  transition: color .25s, border .25s;\
}\
.field:-moz-placeholder,\
.field:hover:-moz-placeholder {\
  color: #AAA;\
}\
.field:hover, .field:focus {\
  border-color: #999;\
  color: #000;\
  outline: none;\
}\
textarea.field {\
  min-height: 120px;\
}\
.field:only-child {\
  display: block;\
  min-width: 100%;\
}\
.captcha {\
  background: #FFF;\
  outline: 1px solid #CCC;\
  outline-offset: -1px;\
  text-align: center;\
}\
.captcha > img {\
  display: block;\
  height: 57px;\
  width: 300px;\
}\
#qr [type=file] {\
  margin: 1px 0;\
  width: 70%;\
}\
#qr [type=submit] {\
  margin: 1px 0;\
  padding: 1px; /* not Gecko */\
  padding: 0 -moz-calc(1px); /* Gecko does not respect box-sizing: border-box */\
  width: 30%;\
}\
\
.fileText:hover .fntrunc,\
.fileText:not(:hover) .fnfull {\
  display: none;\
}\
.fitwidth img[data-md5] + img {\
  max-width: 100%;\
}\
\
/* revealed spoilers do not have height/width,\
   this fixes "expanded" auto-gifs */\
.op > div > a > img[data-md5] {\
  max-height: 252px;\
  max-width: 252px;\
}\
.reply > div > a > img[data-md5] {\
  max-height: 127px;\
  max-width: 127px;\
}\
\
#qr, #qp, #updater, #stats, #ihover, #overlay, #navlinks {\
  position: fixed;\
}\
\
#ihover {\
  max-height: 97%;\
  max-width: 75%;\
  padding-bottom: 18px;\
}\
\
#navlinks {\
  font-size: 16px;\
  top: 25px;\
  right: 5px;\
}\
\
#overlay {\
  top: 0;\
  right: 0;\
  left: 0;\
  bottom: 0;\
  text-align: center;\
  background: rgba(0,0,0,.5);\
  z-index: 1;\
}\
#overlay::after {\
  content: "";\
  display: inline-block;\
  height: 100%;\
  vertical-align: middle;\
}\
#options {\
  display: inline-block;\
  padding: 5px;\
  text-align: left;\
  vertical-align: middle;\
  width: 600px;\
}\
#credits {\
  float: right;\
}\
#options ul {\
  list-style: none;\
  padding: 0;\
}\
#options label {\
  text-decoration: underline;\
}\
#content {\
  height: 450px;\
  overflow: auto;\
}\
#content textarea {\
  box-sizing: border-box;\
  -moz-box-sizing: border-box;\
  margin: 0;\
  min-height: 100px;\
  resize: vertical;\
  width: 100%;\
}\
#sauces {\
  height: 300px;\
}\
\
#updater {\
  text-align: right;\
}\
#updater input[type=text] {\
  width: 50px;\
}\
#updater:not(:hover) {\
  border: none;\
  background: transparent;\
}\
.new {\
  background: lime;\
}\
\
#watcher {\
  padding-bottom: 5px;\
  position: absolute;\
  overflow: hidden;\
  white-space: nowrap;\
}\
#watcher:not(:hover) {\
  max-height: 220px;\
}\
#watcher > div {\
  max-width: 200px;\
  overflow: hidden;\
  padding-left: 5px;\
  padding-right: 5px;\
  text-overflow: ellipsis;\
}\
#watcher > .move {\
  padding-top: 5px;\
  text-decoration: underline;\
}\
\
#qp img {\
  max-height: 300px;\
  max-width: 500px;\
}\
.qphl {\
  outline: 2px solid rgba(216, 94, 49, .7);\
}\
.inlined {\
  opacity: .5;\
}\
.inline {\
  overflow: hidden;\
  background-color: rgba(255, 255, 255, 0.15);\
  border: 1px solid rgba(128, 128, 128, 0.5);\
}\
.inline .post {\
  background: none;\
  border: none;\
}\
.filter_highlight.thread,\
.filter_highlight > .reply {\
  box-shadow: -5px 0 rgba(255,0,0,0.5);\
}\
.filtered {\
  text-decoration: underline line-through;\
}\
.quotelink.forwardlink,\
.backlink.forwardlink {\
  text-decoration: none;\
  border-bottom: 1px dashed;\
}\
'
  };

  Main.init();

}).call(this);<|MERGE_RESOLUTION|>--- conflicted
+++ resolved
@@ -1900,11 +1900,7 @@
         });
         ta.style.cssText = $.get('QR.size', '');
       }
-<<<<<<< HEAD
-      mimeTypes = $('ul.rules').firstElementChild.textContent.match(/: (.+)/)[1].toLowerCase().replace(/\w+/g, function(type) {
-=======
-      mimeTypes = $('.rules').firstElementChild.textContent.trim().match(/: (.+)/)[1].toLowerCase().replace(/\w+/g, function(type) {
->>>>>>> dba85762
+      mimeTypes = $('ul.rules').firstElementChild.textContent.trim().match(/: (.+)/)[1].toLowerCase().replace(/\w+/g, function(type) {
         switch (type) {
           case 'jpg':
             return 'image/jpeg';
