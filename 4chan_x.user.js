--- conflicted
+++ resolved
@@ -884,14 +884,8 @@
       return $.on(d, 'keydown', keybinds.keydown);
     },
     keydown: function(e) {
-<<<<<<< HEAD
       var o, range, selEnd, selStart, ta, thread, valEnd, valMid, valStart, value, _ref, _ref2;
-      updater.focus = true;
       if (!(key = keybinds.keyCode(e)) || /TEXTAREA|INPUT/.test(e.target.nodeName) && !(e.altKey || e.ctrlKey || e.keyCode === 27)) {
-=======
-      var o, range, selEnd, selStart, ta, thread, valEnd, valMid, valStart, value, _ref, _ref2, _ref3;
-      if (((_ref = e.target.nodeName) === 'TEXTAREA' || _ref === 'INPUT') && !e.altKey && !e.ctrlKey && !(e.keyCode === 27)) {
->>>>>>> 933104e2
         return;
       }
       thread = nav.getThread();
