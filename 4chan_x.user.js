// ==UserScript==
// @name           4chan x
// @namespace      aeosynth
// @description    Adds various features.
// @copyright      2009-2011 James Campos <james.r.campos@gmail.com>
// @license        MIT; http://en.wikipedia.org/wiki/Mit_license
// @include        http://boards.4chan.org/*
// @include        http://sys.4chan.org/*
// @icon           https://raw.github.com/aeosynth/4chan-x/gh-pages/favicon.png
// ==/UserScript==

/* LICENSE
 *
 * Copyright (c) 2009-2011 James Campos <james.r.campos@gmail.com>
 *
 * Permission is hereby granted, free of charge, to any person
 * obtaining a copy of this software and associated documentation
 * files (the "Software"), to deal in the Software without
 * restriction, including without limitation the rights to use,
 * copy, modify, merge, publish, distribute, sublicense, and/or sell
 * copies of the Software, and to permit persons to whom the
 * Software is furnished to do so, subject to the following
 * conditions:
 *
 * The above copyright notice and this permission notice shall be
 * included in all copies or substantial portions of the Software.
 * THE SOFTWARE IS PROVIDED "AS IS", WITHOUT WARRANTY OF ANY KIND,
 * EXPRESS OR IMPLIED, INCLUDING BUT NOT LIMITED TO THE WARRANTIES
 * OF MERCHANTABILITY, FITNESS FOR A PARTICULAR PURPOSE AND
 * NONINFRINGEMENT. IN NO EVENT SHALL THE AUTHORS OR COPYRIGHT
 * HOLDERS BE LIABLE FOR ANY CLAIM, DAMAGES OR OTHER LIABILITY,
 * WHETHER IN AN ACTION OF CONTRACT, TORT OR OTHERWISE, ARISING
 * FROM, OUT OF OR IN CONNECTION WITH THE SOFTWARE OR THE USE OR
 * OTHER DEALINGS IN THE SOFTWARE.
 */

/* HACKING
 *
 * 4chan x is written in CoffeeScript[1], and developed on github[2].
 *
 * [1]: http://jashkenas.github.com/coffee-script/
 * [2]: http://github.com/aeosynth/4chan-x
 */

/* CONTRIBUTORS
 *
 * Zixaphir - fix qr textarea - captcha-image gap
 * Mayhem - various features / fixes
 * Ongpot - sfw favicon
 * thisisanon - nsfw + 404 favicons
 * Anonymous - empty favicon
 * Seiba - chrome quick reply focusing
 * herpaderpderp - recaptcha fixes
 * wakimoko - recaptcha tab order http://userscripts.org/scripts/show/82657
 * xat- new favicons
 *
 * All the people who've taken the time to write bug reports.
 *
 * Thank you.
 */

(function() {
<<<<<<< HEAD
  var $, $$, DAY, Favicon, HOUR, MINUTE, NAMESPACE, QR, SECOND, Time, anonymize, conf, config, d, expandComment, expandThread, firstRun, g, getTitle, imgExpand, imgGif, imgHover, imgPreloading, key, keybinds, log, main, nav, nodeInserted, options, quoteBacklink, quoteInline, quoteOP, quotePreview, redirect, replyHiding, reportButton, revealSpoilers, sauce, threadHiding, threadStats, threading, titlePost, ui, unread, updater, val, watcher;
=======
  var $, $$, DAY, Favicon, HOUR, MINUTE, Main, NAMESPACE, Recaptcha, SECOND, Time, anonymize, conf, config, cooldown, d, expandComment, expandThread, firstRun, g, getTitle, imgExpand, imgGif, imgHover, imgPreloading, key, keybinds, log, nav, nodeInserted, options, qr, quoteBacklink, quoteInline, quoteOP, quotePreview, redirect, replyHiding, reportButton, revealSpoilers, sauce, threadHiding, threadStats, threading, titlePost, ui, unread, updater, val, watcher;
>>>>>>> 6eed88f2
  var __slice = Array.prototype.slice;
  config = {
    main: {
      Enhancing: {
        '404 Redirect': [true, 'Redirect dead threads'],
        'Anonymize': [false, 'Make everybody anonymous'],
        'Keybinds': [true, 'Binds actions to keys'],
        'Time Formatting': [true, 'Arbitrarily formatted timestamps, using your local time'],
        'Report Button': [true, 'Add report buttons'],
        'Comment Expansion': [true, 'Expand too long comments'],
        'Thread Expansion': [true, 'View all replies'],
        'Index Navigation': [true, 'Navigate to previous / next thread'],
        'Reply Navigation': [false, 'Navigate to top / bottom of thread']
      },
      Hiding: {
        'Reply Hiding': [true, 'Hide single replies'],
        'Thread Hiding': [true, 'Hide entire threads'],
        'Show Stubs': [true, 'Of hidden threads / replies']
      },
      Imaging: {
        'Image Auto-Gif': [false, 'Animate gif thumbnails'],
        'Image Expansion': [true, 'Expand images'],
        'Image Hover': [false, 'Show full image on mouseover'],
        'Image Preloading': [false, 'Preload Images'],
        'Sauce': [true, 'Add sauce to images'],
        'Reveal Spoilers': [false, 'Replace spoiler thumbnails by the original thumbnail']
      },
      Monitoring: {
        'Thread Updater': [true, 'Update threads. Has more options in its own dialog.'],
        'Unread Count': [true, 'Show unread post count in tab title'],
        'Post in Title': [true, 'Show the op\'s post in the tab title'],
        'Thread Stats': [true, 'Display reply and image count'],
        'Thread Watcher': [true, 'Bookmark threads'],
        'Auto Watch': [true, 'Automatically watch threads that you start'],
        'Auto Watch Reply': [false, 'Automatically watch threads that you reply to']
      },
      Posting: {
        'Auto Noko': [true, 'Always redirect to your post'],
        'Cooldown': [true, 'Prevent \'flood detected\' errors'],
        'Quick Reply': [true, 'Reply without leaving the page'],
        'Persistent QR': [false, 'Quick reply won\'t disappear after posting. Only in replies.'],
        'Auto Hide QR': [true, 'Automatically auto-hide the quick reply when posting'],
        'Remember Spoiler': [false, 'Remember the spoiler state, instead of resetting after posting']
      },
      Quoting: {
        'Quote Backlinks': [true, 'Add quote backlinks'],
        'OP Backlinks': [false, 'Add backlinks to the OP'],
        'Quote Highlighting': [true, 'Highlight the previewed post'],
        'Quote Inline': [true, 'Show quoted post inline on quote click'],
        'Quote Preview': [true, 'Show quote content on hover'],
        'Indicate OP quote': [true, 'Add \'(OP)\' to OP quotes']
      }
    },
    flavors: ['http://iqdb.org/?url=', 'http://google.com/searchbyimage?image_url=', '#http://regex.info/exif.cgi?url=', '#http://tineye.com/search?url=', '#http://saucenao.com/search.php?db=999&url=', '#http://imgur.com/upload?url='].join('\n'),
    time: '%m/%d/%y(%a)%H:%M',
    backlink: '>>%id',
    hotkeys: {
      close: 'Esc',
      spoiler: 'ctrl+s',
      openQR: 'i',
      openEmptyQR: 'I',
      submit: 'alt+s',
      nextReply: 'J',
      previousReply: 'K',
      nextThread: 'n',
      previousThread: 'p',
      nextPage: 'L',
      previousPage: 'H',
      zero: '0',
      openThreadTab: 'o',
      openThread: 'O',
      expandThread: 'e',
      watch: 'w',
      hide: 'x',
      expandImages: 'm',
      expandAllImages: 'M',
      update: 'u',
      unreadCountTo0: 'z'
    },
    updater: {
      checkbox: {
        'Scrolling': [false, 'Scroll updated posts into view. Only enabled at bottom of page.'],
        'Scroll BG': [false, 'Scroll background tabs'],
        'Verbose': [true, 'Show countdown timer, new post count'],
        'Auto Update': [true, 'Automatically fetch new posts']
      },
      'Interval': 30
    }
  };
  if (typeof console !== "undefined" && console !== null) {
    log = function(arg) {
      return console.log(arg);
    };
  }
  if (!Object.keys) {
    Object.keys = function(o) {
      var key, _i, _len, _results;
      _results = [];
      for (_i = 0, _len = o.length; _i < _len; _i++) {
        key = o[_i];
        _results.push(key);
      }
      return _results;
    };
  }
  conf = {};
  (function(parent, obj) {
    var key, val, _results;
    if (obj.length) {
      if (typeof obj[0] === 'boolean') {
        return conf[parent] = obj[0];
      } else {
        return conf[parent] = obj;
      }
    } else if (typeof obj === 'object') {
      _results = [];
      for (key in obj) {
        val = obj[key];
        _results.push(arguments.callee(key, val));
      }
      return _results;
    } else {
      return conf[parent] = obj;
    }
  })(null, config);
  NAMESPACE = 'AEOS.4chan_x.';
  SECOND = 1000;
  MINUTE = 60 * SECOND;
  HOUR = 60 * MINUTE;
  DAY = 24 * HOUR;
  d = document;
  g = {
    callbacks: []
  };
  ui = {
    dialog: function(id, position, html) {
      var el, saved;
      el = d.createElement('div');
      el.className = 'reply dialog';
      el.innerHTML = html;
      el.id = id;
      el.style.cssText = (saved = localStorage["" + NAMESPACE + id + ".position"]) ? saved : position;
      el.querySelector('div.move').addEventListener('mousedown', ui.dragstart, false);
      return el;
    },
    dragstart: function(e) {
      var el, rect;
      e.preventDefault();
      ui.el = el = this.parentNode;
      d.addEventListener('mousemove', ui.drag, false);
      d.addEventListener('mouseup', ui.dragend, false);
      rect = el.getBoundingClientRect();
      ui.dx = e.clientX - rect.left;
      ui.dy = e.clientY - rect.top;
      ui.width = d.body.clientWidth - el.offsetWidth;
      return ui.height = d.body.clientHeight - el.offsetHeight;
    },
    drag: function(e) {
      var bottom, el, left, right, style, top;
      el = ui.el;
      left = e.clientX - ui.dx;
      if (left < 10) {
        left = '0';
      } else if (ui.width - left < 10) {
        left = null;
      }
      right = left ? null : 0;
      top = e.clientY - ui.dy;
      if (top < 10) {
        top = '0';
      } else if (ui.height - top < 10) {
        top = null;
      }
      bottom = top ? null : 0;
      style = el.style;
      style.top = top;
      style.right = right;
      style.bottom = bottom;
      return style.left = left;
    },
    dragend: function() {
      var el, id;
      el = ui.el;
      id = el.id;
      localStorage["" + NAMESPACE + id + ".position"] = el.style.cssText;
      d.removeEventListener('mousemove', ui.drag, false);
      return d.removeEventListener('mouseup', ui.dragend, false);
    },
    hover: function(e) {
      var clientHeight, clientWidth, clientX, clientY, el, height, style, top, _ref;
      clientX = e.clientX, clientY = e.clientY;
      el = ui.el;
      style = el.style;
      _ref = d.body, clientHeight = _ref.clientHeight, clientWidth = _ref.clientWidth;
      height = el.offsetHeight;
      top = clientY - 120;
      style.top = clientHeight < height || top < 0 ? 0 : top + height > clientHeight ? clientHeight - height : top;
      if (clientX < clientWidth - 400) {
        style.left = clientX + 45;
        return style.right = null;
      } else {
        style.left = null;
        return style.right = clientWidth - clientX + 45;
      }
    },
    hoverend: function(e) {
      return ui.el.parentNode.removeChild(ui.el);
    }
  };
  /*
  loosely follows the jquery api:
  http://api.jquery.com/
  not chainable
  */
  $ = function(selector, root) {
    if (root == null) {
      root = d.body;
    }
    return root.querySelector(selector);
  };
  $.extend = function(object, properties) {
    var key, val;
    for (key in properties) {
      val = properties[key];
      object[key] = val;
    }
    return object;
  };
  $.extend($, {
    id: function(id) {
      return d.getElementById(id);
    },
    globalEval: function(code) {
      var script;
      script = $.el('script', {
        textContent: "(" + code + ")()"
      });
      $.add(d.head, script);
      return $.rm(script);
    },
    ajax: function(url, cb, type) {
      var r;
      if (type == null) {
        type = 'get';
      }
      r = new XMLHttpRequest();
      r.onload = cb;
      r.open(type, url, true);
      r.send();
      return r;
    },
    cache: function(url, cb) {
      var req;
      if (req = $.cache.requests[url]) {
        if (req.readyState === 4) {
          return cb.call(req);
        } else {
          return req.callbacks.push(cb);
        }
      } else {
        req = $.ajax(url, (function() {
          var cb, _i, _len, _ref, _results;
          _ref = this.callbacks;
          _results = [];
          for (_i = 0, _len = _ref.length; _i < _len; _i++) {
            cb = _ref[_i];
            _results.push(cb.call(this));
          }
          return _results;
        }));
        req.callbacks = [cb];
        return $.cache.requests[url] = req;
      }
    },
    cb: {
      checked: function() {
        $.set(this.name, this.checked);
        return conf[this.name] = this.checked;
      },
      value: function() {
        $.set(this.name, this.value);
        return conf[this.name] = this.value;
      }
    },
    addStyle: function(css) {
      var style;
      style = $.el('style', {
        textContent: css
      });
      $.add(d.head, style);
      return style;
    },
    x: function(path, root) {
      if (root == null) {
        root = d.body;
      }
      return d.evaluate(path, root, null, XPathResult.ANY_UNORDERED_NODE_TYPE, null).singleNodeValue;
    },
    tn: function(s) {
      return d.createTextNode(s);
    },
    replace: function(root, el) {
      return root.parentNode.replaceChild(el, root);
    },
    addClass: function(el, className) {
      return el.classList.add(className);
    },
    removeClass: function(el, className) {
      return el.classList.remove(className);
    },
    rm: function(el) {
      return el.parentNode.removeChild(el);
    },
    add: function() {
      var child, children, parent, _i, _len, _results;
      parent = arguments[0], children = 2 <= arguments.length ? __slice.call(arguments, 1) : [];
      _results = [];
      for (_i = 0, _len = children.length; _i < _len; _i++) {
        child = children[_i];
        _results.push(parent.appendChild(child));
      }
      return _results;
    },
    prepend: function(parent, child) {
      return parent.insertBefore(child, parent.firstChild);
    },
    after: function(root, el) {
      return root.parentNode.insertBefore(el, root.nextSibling);
    },
    before: function(root, el) {
      return root.parentNode.insertBefore(el, root);
    },
    el: function(tag, properties) {
      var el;
      el = d.createElement(tag);
      if (properties) {
        $.extend(el, properties);
      }
      return el;
    },
    bind: function(el, eventType, handler) {
      return el.addEventListener(eventType, handler, false);
    },
    unbind: function(el, eventType, handler) {
      return el.removeEventListener(eventType, handler, false);
    },
    isDST: function() {
      /*
             http://en.wikipedia.org/wiki/Daylight_saving_time_in_the_United_States
             Since 2007, daylight saving time starts on the second Sunday of March
             and ends on the first Sunday of November, with all time changes taking
             place at 2:00 AM (0200) local time.
          */
      var date, month, sunday;
      date = new Date();
      month = date.getMonth();
      if (month < 2 || 10 < month) {
        return false;
      }
      if ((2 < month && month < 10)) {
        return true;
      }
      sunday = date.getDate() - date.getDay();
      if (month === 2) {
        if (sunday < 8) {
          return false;
        }
        if (sunday < 15 && date.getDay() === 0) {
          if (date.getHour() < 1) {
            return false;
          }
          return true;
        }
        return true;
      }
      if (sunday < 1) {
        return true;
      }
      if (sunday < 8 && date.getDay() === 0) {
        if (date.getHour() < 1) {
          return true;
        }
        return false;
      }
      return false;
    }
  });
  $.cache.requests = {};
  if (typeof GM_deleteValue !== "undefined" && GM_deleteValue !== null) {
    $.extend($, {
      "delete": function(name) {
        name = NAMESPACE + name;
        return GM_deleteValue(name);
      },
      get: function(name, defaultValue) {
        var value;
        name = NAMESPACE + name;
        if (value = GM_getValue(name)) {
          return JSON.parse(value);
        } else {
          return defaultValue;
        }
      },
      openInTab: function(url) {
        return GM_openInTab(url);
      },
      set: function(name, value) {
        name = NAMESPACE + name;
        localStorage[name] = JSON.stringify(value);
        return GM_setValue(name, JSON.stringify(value));
      }
    });
  } else {
    $.extend($, {
      "delete": function(name) {
        name = NAMESPACE + name;
        return delete localStorage[name];
      },
      get: function(name, defaultValue) {
        var value;
        name = NAMESPACE + name;
        if (value = localStorage[name]) {
          return JSON.parse(value);
        } else {
          return defaultValue;
        }
      },
      openInTab: function(url) {
        return window.open(url, "_blank");
      },
      set: function(name, value) {
        name = NAMESPACE + name;
        return localStorage[name] = JSON.stringify(value);
      }
    });
  }
  for (key in conf) {
    val = conf[key];
    conf[key] = $.get(key, val);
  }
  $$ = function(selector, root) {
    if (root == null) {
      root = d.body;
    }
    return Array.prototype.slice.call(root.querySelectorAll(selector));
  };
  expandComment = {
    init: function() {
      var a, _i, _len, _ref, _results;
      _ref = $$('span.abbr a');
      _results = [];
      for (_i = 0, _len = _ref.length; _i < _len; _i++) {
        a = _ref[_i];
        _results.push($.bind(a, 'click', expandComment.expand));
      }
      return _results;
    },
    expand: function(e) {
      var a, replyID, threadID, _, _ref;
      e.preventDefault();
      _ref = this.href.match(/(\d+)#(\d+)/), _ = _ref[0], threadID = _ref[1], replyID = _ref[2];
      this.textContent = "Loading " + replyID + "...";
      threadID = this.pathname.split('/').pop() || $.x('ancestor::div[@class="thread"]/div', this).id;
      a = this;
      return $.cache(this.pathname, (function() {
        return expandComment.parse(this, a, threadID, replyID);
      }));
    },
    parse: function(req, a, threadID, replyID) {
      var body, bq, quote, reply, _i, _j, _len, _len2, _ref, _ref2;
      if (req.status !== 200) {
        a.textContent = "" + req.status + " " + req.statusText;
        return;
      }
      body = $.el('body', {
        innerHTML: req.responseText
      });
      if (threadID === replyID) {
        bq = $('blockquote', body);
      } else {
        _ref = $$('td[id]', body);
        for (_i = 0, _len = _ref.length; _i < _len; _i++) {
          reply = _ref[_i];
          if (reply.id === replyID) {
            bq = $('blockquote', reply);
            break;
          }
        }
      }
      _ref2 = $$('a.quotelink', bq);
      for (_j = 0, _len2 = _ref2.length; _j < _len2; _j++) {
        quote = _ref2[_j];
        if (quote.getAttribute('href') === quote.hash) {
          quote.pathname = "/" + g.BOARD + "/res/" + threadID;
        }
        if (quote.hash.slice(1) === threadID) {
          quote.innerHTML += '&nbsp;(OP)';
        }
        if (conf['Quote Preview']) {
          $.bind(quote, 'mouseover', quotePreview.mouseover);
          $.bind(quote, 'mousemove', ui.hover);
          $.bind(quote, 'mouseout', quotePreview.mouseout);
        }
        if (conf['Quote Inline']) {
          $.bind(quote, 'click', quoteInline.toggle);
        }
      }
      return $.replace(a.parentNode.parentNode, bq);
    }
  };
  expandThread = {
    init: function() {
      var a, span, _i, _len, _ref, _results;
      _ref = $$('span.omittedposts');
      _results = [];
      for (_i = 0, _len = _ref.length; _i < _len; _i++) {
        span = _ref[_i];
        a = $.el('a', {
          textContent: "+ " + span.textContent,
          className: 'omittedposts'
        });
        $.bind(a, 'click', expandThread.cb.toggle);
        _results.push($.replace(span, a));
      }
      return _results;
    },
    cb: {
      toggle: function(e) {
        var thread;
        thread = this.parentNode;
        return expandThread.toggle(thread);
      }
    },
    toggle: function(thread) {
      var a, backlink, num, pathname, prev, table, threadID, _i, _len, _ref, _ref2, _results;
      threadID = thread.firstChild.id;
      pathname = "/" + g.BOARD + "/res/" + threadID;
      a = $('a.omittedposts', thread);
      switch (a.textContent[0]) {
        case '+':
          if ((_ref = $('.op .container', thread)) != null) {
            _ref.innerHTML = '';
          }
          a.textContent = a.textContent.replace('+', 'X Loading...');
          return $.cache(pathname, (function() {
            return expandThread.parse(this, pathname, thread, a);
          }));
        case 'X':
          a.textContent = a.textContent.replace('X Loading...', '+');
          return $.cache[pathname].abort();
        case '-':
          a.textContent = a.textContent.replace('-', '+');
          num = (function() {
            switch (g.BOARD) {
              case 'b':
                return 3;
              case 't':
                return 1;
              default:
                return 5;
            }
          })();
          table = $.x("following::br[@clear][1]/preceding::table[" + num + "]", a);
          while ((prev = table.previousSibling) && (prev.nodeName === 'TABLE')) {
            $.rm(prev);
          }
          _ref2 = $$('.op a.backlink');
          _results = [];
          for (_i = 0, _len = _ref2.length; _i < _len; _i++) {
            backlink = _ref2[_i];
            _results.push(!$.id(backlink.hash.slice(1)) ? $.rm(backlink) : void 0);
          }
          return _results;
      }
    },
    parse: function(req, pathname, thread, a) {
      var body, br, href, link, next, quote, reply, table, tables, _i, _j, _k, _len, _len2, _len3, _ref, _ref2, _results;
      if (req.status !== 200) {
        a.textContent = "" + req.status + " " + req.statusText;
        $.unbind(a, 'click', expandThread.cb.toggle);
        return;
      }
      a.textContent = a.textContent.replace('X Loading...', '-');
      while ((next = a.nextSibling) && !next.clear) {
        $.rm(next);
      }
      br = next;
      body = $.el('body', {
        innerHTML: req.responseText
      });
      _ref = $$('td[id]', body);
      for (_i = 0, _len = _ref.length; _i < _len; _i++) {
        reply = _ref[_i];
        _ref2 = $$('a.quotelink', reply);
        for (_j = 0, _len2 = _ref2.length; _j < _len2; _j++) {
          quote = _ref2[_j];
          if ((href = quote.getAttribute('href')) === quote.hash) {
            quote.pathname = pathname;
          } else if (href !== quote.href) {
            quote.href = "res/" + href;
          }
        }
        link = $('a.quotejs', reply);
        link.href = "res/" + thread.firstChild.id + "#" + reply.id;
        link.nextSibling.href = "res/" + thread.firstChild.id + "#q" + reply.id;
      }
      tables = $$('form[name=delform] table', body);
      tables.pop();
      _results = [];
      for (_k = 0, _len3 = tables.length; _k < _len3; _k++) {
        table = tables[_k];
        _results.push($.before(br, table));
      }
      return _results;
    }
  };
  replyHiding = {
    init: function() {
      return g.callbacks.push(function(root) {
        var a, dd, id, reply;
        if (!(dd = $('td.doubledash', root))) {
          return;
        }
        dd.className = 'replyhider';
        a = $.el('a', {
          textContent: '[ - ]'
        });
        $.bind(a, 'click', replyHiding.cb.hide);
        $.replace(dd.firstChild, a);
        reply = dd.nextSibling;
        id = reply.id;
        if (id in g.hiddenReplies) {
          return replyHiding.hide(reply);
        }
      });
    },
    cb: {
      hide: function(e) {
        var reply;
        reply = this.parentNode.nextSibling;
        return replyHiding.hide(reply);
      },
      show: function(e) {
        var div, table;
        div = this.parentNode;
        table = div.nextSibling;
        replyHiding.show(table);
        return $.rm(div);
      }
    },
    hide: function(reply) {
      var a, div, id, name, table, trip, _ref;
      table = reply.parentNode.parentNode.parentNode;
      table.hidden = true;
      if (conf['Show Stubs']) {
        name = $('span.commentpostername', reply).textContent;
        trip = ((_ref = $('span.postertrip', reply)) != null ? _ref.textContent : void 0) || '';
        a = $.el('a', {
          textContent: "[ + ] " + name + " " + trip
        });
        $.bind(a, 'click', replyHiding.cb.show);
        div = $.el('div', {
          className: 'stub'
        });
        $.add(div, a);
        $.before(table, div);
      }
      id = reply.id;
      g.hiddenReplies[id] = Date.now();
      return $.set("hiddenReplies/" + g.BOARD + "/", g.hiddenReplies);
    },
    show: function(table) {
      var id;
      table.hidden = false;
      id = $('td[id]', table).id;
      delete g.hiddenReplies[id];
      return $.set("hiddenReplies/" + g.BOARD + "/", g.hiddenReplies);
    }
  };
  keybinds = {
    init: function() {
      var node, _i, _len, _ref;
      _ref = $$('[accesskey]');
      for (_i = 0, _len = _ref.length; _i < _len; _i++) {
        node = _ref[_i];
        node.removeAttribute('accesskey');
      }
      return $.bind(d, 'keydown', keybinds.keydown);
    },
    keydown: function(e) {
      var o, range, selEnd, selStart, ta, thread, valEnd, valMid, valStart, value, _ref, _ref2, _ref3;
      updater.focus = true;
      if (((_ref = e.target.nodeName) === 'TEXTAREA' || _ref === 'INPUT') && !e.altKey && !e.ctrlKey && !(e.keyCode === 27)) {
        return;
      }
      if (!(key = keybinds.keyCode(e))) {
        return;
      }
      thread = nav.getThread();
      switch (key) {
        case conf.close:
          if (o = $('#overlay')) {
            $.rm(o);
          } else if (qr.el) {
            qr.close();
          }
          break;
        case conf.spoiler:
          ta = e.target;
          if (ta.nodeName !== 'TEXTAREA') {
            return;
          }
          value = ta.value;
          selStart = ta.selectionStart;
          selEnd = ta.selectionEnd;
          valStart = value.slice(0, selStart) + '[spoiler]';
          valMid = value.slice(selStart, selEnd);
          valEnd = '[/spoiler]' + value.slice(selEnd);
          ta.value = valStart + valMid + valEnd;
          range = valStart.length + valMid.length;
          ta.setSelectionRange(range, range);
          break;
        case conf.zero:
          window.location = "/" + g.BOARD + "/0#0";
          break;
        case conf.openEmptyQR:
          keybinds.qr(thread);
          break;
        case conf.nextReply:
          keybinds.hl.next(thread);
          break;
        case conf.previousReply:
          keybinds.hl.prev(thread);
          break;
        case conf.expandAllImages:
          keybinds.img(thread, true);
          break;
        case conf.openThread:
          keybinds.open(thread);
          break;
        case conf.expandThread:
          expandThread.toggle(thread);
          break;
        case conf.openQR:
          keybinds.qr(thread, true);
          break;
        case conf.expandImages:
          keybinds.img(thread);
          break;
        case conf.nextThread:
          nav.next();
          break;
        case conf.openThreadTab:
          keybinds.open(thread, true);
          break;
        case conf.previousThread:
          nav.prev();
          break;
        case conf.update:
          updater.update();
          break;
        case conf.watch:
          watcher.toggle(thread);
          break;
        case conf.hide:
          threadHiding.toggle(thread);
          break;
        case conf.nextPage:
          if ((_ref2 = $('input[value=Next]')) != null) {
            _ref2.click();
          }
          break;
        case conf.previousPage:
          if ((_ref3 = $('input[value=Previous]')) != null) {
            _ref3.click();
          }
          break;
        case conf.submit:
          if (qr.el) {
            qr.submit.call($('form', qr.el));
          } else {
            $('.postarea form').submit();
          }
          break;
        case conf.unreadCountTo0:
          unread.replies.length = 0;
          unread.updateTitle();
          Favicon.update();
          break;
        default:
          return;
      }
      return e.preventDefault();
    },
    keyCode: function(e) {
      var c, kc;
      key = (function() {
        switch (kc = e.keyCode) {
          case 8:
            return '';
          case 27:
            return 'Esc';
          case 37:
            return 'Left';
          case 38:
            return 'Up';
          case 39:
            return 'Right';
          case 40:
            return 'Down';
          case 48:
          case 49:
          case 50:
          case 51:
          case 52:
          case 53:
          case 54:
          case 55:
          case 56:
          case 57:
          case 65:
          case 66:
          case 67:
          case 68:
          case 69:
          case 70:
          case 71:
          case 72:
          case 73:
          case 74:
          case 75:
          case 76:
          case 77:
          case 78:
          case 79:
          case 80:
          case 81:
          case 82:
          case 83:
          case 84:
          case 85:
          case 86:
          case 87:
          case 88:
          case 89:
          case 90:
            c = String.fromCharCode(kc);
            if (e.shiftKey) {
              return c;
            } else {
              return c.toLowerCase();
            }
            break;
          default:
            return null;
        }
      })();
      if (key) {
        if (e.altKey) {
          key = 'alt+' + key;
        }
        if (e.ctrlKey) {
          key = 'ctrl+' + key;
        }
      }
      return key;
    },
    img: function(thread, all) {
      var root, thumb;
      if (all) {
        return $("#imageExpand").click();
      } else {
        root = $('td.replyhl', thread) || thread;
        thumb = $('img[md5]', root);
        return imgExpand.toggle(thumb.parentNode);
      }
    },
    qr: function(thread, quote) {
      if (quote) {
        return QR.quote.call($('a.quotejs + a', $('td.replyhl', thread) || thread));
      } else {
        if (QR.qr) {
          return $('textarea', QR.qr).focus();
        } else {
          return QR.dialog('', thread != null ? thread.firstChild.id : void 0);
        }
      }
    },
    open: function(thread, tab) {
      var id, url;
      id = thread.firstChild.id;
      url = "http://boards.4chan.org/" + g.BOARD + "/res/" + id;
      if (tab) {
        return $.openInTab(url);
      } else {
        return location.href = url;
      }
    },
    hl: {
      next: function(thread) {
        var next, rect, replies, reply, td, top, _i, _len;
        if (td = $('td.replyhl', thread)) {
          td.className = 'reply';
          rect = td.getBoundingClientRect();
          if (rect.top > 0 && rect.bottom < d.body.clientHeight) {
            next = $.x('following::td[@class="reply"]', td);
            if ($.x('ancestor::div[@class="thread"]', next) !== thread) {
              return;
            }
            rect = next.getBoundingClientRect();
            if (rect.top > 0 && rect.bottom < d.body.clientHeight) {
              next.className = 'replyhl';
            }
            return;
          }
        }
        replies = $$('td.reply', thread);
        for (_i = 0, _len = replies.length; _i < _len; _i++) {
          reply = replies[_i];
          top = reply.getBoundingClientRect().top;
          if (top > 0) {
            reply.className = 'replyhl';
            return;
          }
        }
      },
      prev: function(thread) {
        var bot, height, prev, rect, replies, reply, td, _i, _len;
        if (td = $('td.replyhl', thread)) {
          td.className = 'reply';
          rect = td.getBoundingClientRect();
          if (rect.top > 0 && rect.bottom < d.body.clientHeight) {
            prev = $.x('preceding::td[@class="reply"][1]', td);
            rect = prev.getBoundingClientRect();
            if (rect.top > 0 && rect.bottom < d.body.clientHeight) {
              prev.className = 'replyhl';
            }
            return;
          }
        }
        replies = $$('td.reply', thread);
        replies.reverse();
        height = d.body.clientHeight;
        for (_i = 0, _len = replies.length; _i < _len; _i++) {
          reply = replies[_i];
          bot = reply.getBoundingClientRect().bottom;
          if (bot < height) {
            reply.className = 'replyhl';
            return;
          }
        }
      }
    }
  };
  nav = {
    init: function() {
      var next, prev, span;
      span = $.el('span', {
        id: 'navlinks'
      });
      prev = $.el('a', {
        textContent: '▲'
      });
      next = $.el('a', {
        textContent: '▼'
      });
      $.bind(prev, 'click', nav.prev);
      $.bind(next, 'click', nav.next);
      $.add(span, prev, $.tn(' '), next);
      return $.add(d.body, span);
    },
    prev: function() {
      return nav.scroll(-1);
    },
    next: function() {
      return nav.scroll(+1);
    },
    threads: [],
    getThread: function(full) {
      var bottom, i, rect, thread, _len, _ref;
      nav.threads = $$('div.thread:not([hidden])');
      _ref = nav.threads;
      for (i = 0, _len = _ref.length; i < _len; i++) {
        thread = _ref[i];
        rect = thread.getBoundingClientRect();
        bottom = rect.bottom;
        if (bottom > 0) {
          if (full) {
            return [thread, i, rect];
          }
          return thread;
        }
      }
      return null;
    },
    scroll: function(delta) {
      var i, rect, thread, top, _ref;
      if (g.REPLY) {
        if (delta === -1) {
          window.scrollTo(0, 0);
        } else {
          window.scrollTo(0, d.body.scrollHeight);
        }
        return;
      }
      _ref = nav.getThread(true), thread = _ref[0], i = _ref[1], rect = _ref[2];
      top = rect.top;
      if (!((delta === -1 && Math.ceil(top) < 0) || (delta === +1 && top > 1))) {
        i += delta;
      }
      if (i === -1) {
        if (g.PAGENUM === 0) {
          window.scrollTo(0, 0);
        } else {
          window.location = "" + (g.PAGENUM - 1) + "#0";
        }
        return;
      }
      if (delta === +1) {
        if (i === nav.threads.length || (innerHeight + pageYOffset === d.body.scrollHeight)) {
          if ($('table.pages input[value="Next"]')) {
            window.location = "" + (g.PAGENUM + 1) + "#0";
            return;
          }
        }
      }
      top = nav.threads[i].getBoundingClientRect().top;
      return window.scrollBy(0, top);
    }
  };
  options = {
    init: function() {
      var a, home;
      home = $('#navtopr a');
      a = $.el('a', {
        textContent: '4chan X'
      });
      $.bind(a, 'click', options.dialog);
      $.replace(home, a);
      home = $('#navbotr a');
      a = $.el('a', {
        textContent: '4chan X'
      });
      $.bind(a, 'click', options.dialog);
      return $.replace(home, a);
    },
    dialog: function() {
      var arr, checked, description, dialog, hiddenNum, hiddenThreads, html, input, key, li, main, obj, overlay, ul, _i, _len, _ref, _ref2;
      hiddenThreads = $.get("hiddenThreads/" + g.BOARD + "/", {});
      hiddenNum = Object.keys(g.hiddenReplies).length + Object.keys(hiddenThreads).length;
      html = "      <div class='reply dialog'>        <div id=optionsbar>          <div id=floaty>            <label for=main_tab>main</label> | <label for=flavors_tab>sauce</label> | <label for=rice_tab>rice</label> | <label for=keybinds_tab>keybinds</label>          </div>          <div id=credits>            <a href=http://aeosynth.github.com/4chan-x/>4chan X</a> |            <a href=http://chat.now.im/x/aeos>support throd</a> |            <a href=https://github.com/aeosynth/4chan-x/issues>github</a> |            <a href=https://www.paypal.com/cgi-bin/webscr?cmd=_donations&business=2DBVZBUAM4DHC&lc=US&item_name=Aeosynth&currency_code=USD&bn=PP%2dDonationsBF%3abtn_donate_LG%2egif%3aNonHosted>donate</a>          </div>        </div>        <hr>        <div id=content>          <input type=radio name=tab hidden id=main_tab checked>          <div id=main></div>          <input type=radio name=tab hidden id=flavors_tab>          <textarea name=flavors id=flavors>" + conf['flavors'] + "</textarea>          <input type=radio name=tab hidden id=rice_tab>          <div id=rice>            <ul>              Backlink formatting              <li><input type=text name=backlink value='" + conf['backlink'] + "'> : <span id=backlinkPreview></span></li>            </ul>            <ul>              Time formatting              <li><input type=text name=time value='" + conf['time'] + "'> : <span id=timePreview></span></li>              <li>Supported <a href=http://en.wikipedia.org/wiki/Date_%28Unix%29#Formatting>format specifiers</a>:</li>              <li>Day: %a, %A, %d, %e</li>              <li>Month: %m, %b, %B</li>              <li>Year: %y</li>              <li>Hour: %k, %H, %l (lowercase L), %I (uppercase i), %p, %P</li>              <li>Minutes: %M</li>            </ul>          </div>          <input type=radio name=tab hidden id=keybinds_tab>          <div id=keybinds>            <table>              <tbody>                <tr><th>Actions</th><th>Keybinds</th></tr>                <tr><td>Close Options or QR</td><td><input type=text name=close></td></tr>                <tr><td>Quick spoiler</td><td><input type=text name=spoiler></td></tr>                <tr><td>Open QR with post number inserted</td><td><input type=text name=openQR></td></tr>                <tr><td>Open QR without post number inserted</td><td><input type=text name=openEmptyQR></td></tr>                <tr><td>Submit post</td><td><input type=text name=submit></td></tr>                <tr><td>Select next reply</td><td><input type=text name=nextReply ></td></tr>                <tr><td>Select previous reply</td><td><input type=text name=previousReply></td></tr>                <tr><td>See next thread</td><td><input type=text name=nextThread></td></tr>                <tr><td>See previous thread</td><td><input type=text name=previousThread></td></tr>                <tr><td>Jump to the next page</td><td><input type=text name=nextPage></td></tr>                <tr><td>Jump to the previous page</td><td><input type=text name=previousPage></td></tr>                <tr><td>Jump to page 0</td><td><input type=text name=zero></td></tr>                <tr><td>Open thread in current tab</td><td><input type=text name=openThread></td></tr>                <tr><td>Open thread in new tab</td><td><input type=text name=openThreadTab></td></tr>                <tr><td>Expand thread</td><td><input type=text name=expandThread></td></tr>                <tr><td>Watch thread</td><td><input type=text name=watch></td></tr>                <tr><td>Hide thread</td><td><input type=text name=hide></td></tr>                <tr><td>Expand selected image</td><td><input type=text name=expandImages></td></tr>                <tr><td>Expand all images</td><td><input type=text name=expandAllImages></td></tr>                <tr><td>Update now</td><td><input type=text name=update></td></tr>                <tr><td>Reset the unread count to 0</td><td><input type=text name=unreadCountTo0></td></tr>              </tbody>            </table>          </div>        </div>      </div>    ";
      dialog = $.el('div', {
        id: 'options',
        innerHTML: html
      });
      main = $('#main', dialog);
      _ref = config.main;
      for (key in _ref) {
        obj = _ref[key];
        ul = $.el('ul', {
          textContent: key
        });
        for (key in obj) {
          arr = obj[key];
          checked = conf[key] ? "checked" : "";
          description = arr[1];
          li = $.el('li', {
            innerHTML: "<label><input type=checkbox name='" + key + "' " + checked + ">" + key + "</label><span class=description>: " + description + "</span>"
          });
          $.bind($('input', li), 'click', $.cb.checked);
          $.add(ul, li);
        }
        $.add(main, ul);
      }
      li = $.el('li', {
        innerHTML: "<button>hidden: " + hiddenNum + "</button> <span class=description>: Forget all hidden posts. Useful if you accidentally hide a post and have `show stubs` disabled."
      });
      $.bind($('button', li), 'click', options.clearHidden);
      $.add($('ul:nth-child(2)', dialog), li);
      $.bind($('#flavors', dialog), 'change', $.cb.value);
      $.bind($('input[name=time]', dialog), 'keyup', options.time);
      $.bind($('input[name=backlink]', dialog), 'keyup', options.backlink);
      _ref2 = $$('#keybinds input', dialog);
      for (_i = 0, _len = _ref2.length; _i < _len; _i++) {
        input = _ref2[_i];
        input.value = conf[input.name];
        $.bind(input, 'keydown', options.keybind);
      }
      /*
          Two parent divs are necessary to center on all browsers.
      
          Only one when Firefox and Opera will support flexboxes correctly.
          https://bugzilla.mozilla.org/show_bug.cgi?id=579776
          */
      overlay = $.el('div', {
        id: 'overlay'
      });
      $.add(overlay, dialog);
      $.add(d.body, overlay);
      options.time.call($('input[name=time]', dialog));
      options.backlink.call($('input[name=backlink]', dialog));
      $.bind(overlay, 'click', function() {
        return $.rm(overlay);
      });
      return $.bind(dialog.firstElementChild, 'click', function(e) {
        return e.stopPropagation();
      });
    },
    clearHidden: function(e) {
      $["delete"]("hiddenReplies/" + g.BOARD + "/");
      $["delete"]("hiddenThreads/" + g.BOARD + "/");
      this.textContent = "hidden: 0";
      return g.hiddenReplies = {};
    },
    keybind: function(e) {
      e.preventDefault();
      e.stopPropagation();
      if ((key = keybinds.keyCode(e)) == null) {
        return;
      }
      this.value = key;
      $.set(this.name, key);
      return conf[this.name] = key;
    },
    time: function(e) {
      $.set('time', this.value);
      conf['time'] = this.value;
      Time.foo();
      Time.date = new Date();
      return $('#timePreview').textContent = Time.funk(Time);
    },
    backlink: function(e) {
      $.set('backlink', this.value);
      conf['backlink'] = this.value;
      return $('#backlinkPreview').textContent = conf['backlink'].replace(/%id/, '123456789');
    }
  };
  QR = {
    init: function() {
      var holder;
      if (!($('form[name=post]') && $('#recaptcha_response_field'))) {
        return;
      }
<<<<<<< HEAD
      g.callbacks.push(function(root) {
        var quote;
        quote = $('a.quotejs + a', root);
        return $.bind(quote, 'click', QR.quote);
      });
      $.add(d.body, $.el('iframe', {
        name: 'iframe',
        hidden: true
      }));
      $.bind(window, 'message', QR.receive);
      $('#recaptcha_response_field').id = '';
      holder = $('#recaptcha_challenge_field_holder');
      $.bind(holder, 'DOMNodeInserted', QR.captchaNode);
      QR.captchaNode({
        target: holder.firstChild
      });
      QR.accept = $('.rules').textContent.match(/: (.+) /)[1].replace(/\w+/g, function(type) {
=======
      _ref = $$('#com_submit');
      for (_i = 0, _len = _ref.length; _i < _len; _i++) {
        submit = _ref[_i];
        submit.value = cooldown.duration;
        submit.disabled = true;
      }
      return setTimeout(cooldown.cb, 1000);
    },
    cb: function() {
      var submit, submits, _i, _j, _len, _len2, _results;
      submits = $$('#com_submit');
      if (--cooldown.duration) {
        setTimeout(cooldown.cb, 1000);
        _results = [];
        for (_i = 0, _len = submits.length; _i < _len; _i++) {
          submit = submits[_i];
          _results.push(submit.value = cooldown.duration);
        }
        return _results;
      } else {
        for (_j = 0, _len2 = submits.length; _j < _len2; _j++) {
          submit = submits[_j];
          submit.disabled = false;
          submit.value = 'Submit';
        }
        return qr.autoPost();
      }
    }
  };
  qr = {
    init: function() {
      var iframe;
      g.callbacks.push(qr.node);
      $.bind($('#recaptcha_challenge_field_holder'), 'DOMNodeInserted', qr.captchaNode);
      qr.captchaTime = Date.now();
      qr.spoiler = $('.postarea label') ? '<label> [<input type=checkbox name=spoiler>Spoiler Image?]</label>' : '';
      qr.acceptFiles = $('.rules').textContent.match(/: (.+) /)[1].replace(/\w+/g, function(type) {
>>>>>>> 6eed88f2
        switch (type) {
          case 'JPG':
            return 'image/JPEG';
          case 'PDF':
            return 'application/' + type;
          default:
            return 'image/' + type;
        }
      });
      QR.MAX_FILE_SIZE = $('input[name=MAX_FILE_SIZE]').value;
      QR.spoiler = $('.postarea label') ? ' <label>[<input type=checkbox name=spoiler>Spoiler Image?]</label>' : '';
      if (conf['Persistent QR']) {
        QR.dialog();
        $('textarea', QR.qr).blur();
        if (conf['Auto Hide QR']) {
          $('#autohide', QR.qr).checked = true;
        }
      }
      if (conf['Cooldown']) {
        return $.bind(window, 'storage', function(e) {
          if (e.key === ("" + NAMESPACE + "cooldown/" + g.BOARD)) {
            return QR.cooldown();
          }
        });
      }
    },
    attach: function() {
      var box, file, files;
      files = $('#files', QR.qr);
      box = $.el('span', {
        innerHTML: "<input type=file name=upfile accept='" + QR.accept + "'><img alt='click here'><a class=x>X</a>"
      });
      file = $('input', box);
      $.bind(file, 'change', QR.change);
      $.bind($('img', box), 'click', function() {
        return this.previousSibling.click();
      });
      $.bind($('.x', box), 'click', function() {
        return $.rm(this.parentNode);
      });
      $.add(files, box);
      return file.click();
    },
    captchaNode: function(e) {
      QR.captcha = {
        challenge: e.target.value,
        time: Date.now()
      };
      return QR.captchaImg();
    },
    captchaImg: function() {
      var c, qr;
      qr = QR.qr;
      if (!qr) {
        return;
      }
      c = QR.captcha.challenge;
      return $('#captcha img', qr).src = "http://www.google.com/recaptcha/api/image?c=" + c;
    },
    captchaPush: function(el) {
      var captcha, captchas;
      captcha = QR.captcha;
      captcha.response = el.value;
      captchas = $.get('captchas', []);
      captchas.push(captcha);
      $.set('captchas', captchas);
      el.value = '';
      Recaptcha.reload();
      return QR.captchaLength(captchas);
    },
    captchaShift: function() {
      var captcha, captchas, cutoff;
      captchas = $.get('captchas', []);
      cutoff = Date.now() - 5 * HOUR + 5 * MINUTE;
      while (captcha = captchas.shift()) {
        if (captcha.time > cutoff) {
          break;
        }
      }
      $.set('captchas', captchas);
      QR.captchaLength(captchas);
      return captcha;
    },
    captchaLength: function(captchas) {
      captchas || (captchas = $.get('captchas', []));
      return $('#cl', QR.qr).textContent = captchas.length + ' captchas';
    },
    captchaReload: function() {
      return window.location = 'javascript:Recaptcha.reload()';
    },
    change: function(e) {
      var file, fr, img, qr;
      file = this.files[0];
      if (file.size > QR.MAX_FILE_SIZE) {
        alert('Error: File too large.');
        $.rm(this.parentNode);
        QR.attach();
        return;
      }
      qr = QR.qr;
      fr = new FileReader();
      img = this.nextSibling;
      fr.onload = function(e) {
        return img.src = e.target.result;
      };
      return fr.readAsDataURL(file);
    },
    close: function() {
      $.rm(QR.qr);
      return QR.qr = null;
    },
<<<<<<< HEAD
    cooldown: function() {
      var b, cooldown, n, now;
      if (!(g.REPLY && QR.qr)) {
=======
    dialog: function(link) {
      var THREAD_ID, c, email, html, m, name, pwd, submitDisabled, submitValue;
      c = d.cookie;
      name = (m = c.match(/4chan_name=([^;]+)/)) ? decodeURIComponent(m[1]) : '';
      email = (m = c.match(/4chan_email=([^;]+)/)) ? decodeURIComponent(m[1]) : '';
      pwd = (m = c.match(/4chan_pass=([^;]+)/)) ? decodeURIComponent(m[1]) : $('input[name=pwd]').value;
      submitValue = $('#com_submit').value;
      submitDisabled = $('#com_submit').disabled ? 'disabled' : '';
      THREAD_ID = g.THREAD_ID || $.x('ancestor::div[@class="thread"]/div', link).id;
      qr.challenge = $('#recaptcha_challenge_field').value;
      html = "      <a id=close title=close>X</a>      <input type=checkbox id=autohide title=autohide>      <div class=move>        <input class=inputtext type=text name=name value='" + name + "' placeholder=Name form=qr_form>        Quick Reply      </div>      <div class=autohide>        <form name=post action=http://sys.4chan.org/" + g.BOARD + "/post method=POST enctype=multipart/form-data target=iframe id=qr_form>          <input type=hidden name=resto value=" + THREAD_ID + ">          <input type=hidden name=mode value=regist>          <input type=hidden name=recaptcha_challenge_field id=recaptcha_challenge_field>          <input type=hidden name=recaptcha_response_field id=recaptcha_response_field>          <div><input class=inputtext type=text name=email value='" + email + "' placeholder=E-mail>" + qr.spoiler + "</div>          <div><input class=inputtext type=text name=sub placeholder=Subject><input type=submit value=" + submitValue + " id=com_submit " + submitDisabled + "><label><input type=checkbox id=auto>auto</label></div>          <div><textarea class=inputtext name=com placeholder=Comment></textarea></div>          <div><img src=http://www.google.com/recaptcha/api/image?c=" + qr.challenge + "></div>          <div><input class=inputtext type=text autocomplete=off placeholder=Verification id=dummy><span id=captchas>" + ($.get('captchas', []).length) + " captchas</span></div>          <div><input type=file name=upfile accept='" + qr.acceptFiles + "'></div>        </form>        <div id=files></div>        <div><input class=inputtext type=password name=pwd value='" + pwd + "' placeholder=Password form=qr_form maxlength=8><a id=attach>attach another file</a></div>      </div>      <a id=error class=error></a>      ";
      qr.el = ui.dialog('qr', 'top: 0; left: 0;', html);
      $.bind($('input[name=name]', qr.el), 'mousedown', function(e) {
        return e.stopPropagation();
      });
      $.bind($('input[name=upfile]', qr.el), 'change', qr.validateFileSize);
      $.bind($('#close', qr.el), 'click', qr.close);
      $.bind($('form', qr.el), 'submit', qr.submit);
      $.bind($('#attach', qr.el), 'click', qr.attach);
      $.bind($('img', qr.el), 'click', Recaptcha.reload);
      $.bind($('#dummy', qr.el), 'keydown', Recaptcha.listener);
      $.bind($('#dummy', qr.el), 'keydown', qr.captchaKeydown);
      return $.add(d.body, qr.el);
    },
    message: function(e) {
      var data, duration, fileCount;
      $('iframe[name=iframe]').src = 'about:blank';
      fileCount = $('#files', qr.el).childElementCount;
      data = e.data;
      if (data) {
        data = JSON.parse(data);
        $.extend($('#error', qr.el), data);
        $('#recaptcha_response_field', qr.el).value = '';
        $('#autohide', qr.el).checked = false;
        if (data.textContent === 'You seem to have mistyped the verification.') {
          setTimeout(qr.autoPost, 1000);
        } else if (data.textContent === 'Error: Duplicate file entry detected.' && fileCount) {
          $('textarea', qr.el).value += '\n' + data.textContent + ' ' + data.href;
          qr.attachNext();
          setTimeout(qr.autoPost, 1000);
        }
>>>>>>> 6eed88f2
        return;
      }
      cooldown = $.get("cooldown/" + g.BOARD, 0);
      now = Date.now();
      n = Math.ceil((cooldown - now) / 1000);
      b = $('form button', QR.qr);
      if (n > 0) {
        $.extend(b, {
          textContent: n,
          disabled: true
        });
        return setTimeout(QR.cooldown, 1000);
      } else {
        $.extend(b, {
          textContent: 'Submit',
          disabled: false
        });
        if ($('#autopost', QR.qr).checked) {
          return QR.submit();
        }
      }
    },
    dialog: function(text, tid) {
      var c, l, m, qr, ta;
      if (text == null) {
        text = '';
      }
      tid || (tid = g.THREAD_ID || '');
      QR.qr = qr = ui.dialog('qr', {
        top: '0',
        left: '0'
      }, "    <a class=close>X</a>    <input type=checkbox id=autohide title=autohide>    <div class=move>      <span class=click>        <button>File</button>        <input form=qr_form placeholder=Subject name=sub>        <input form=qr_form placeholder=Name name=name>        <input form=qr_form placeholder=Email name=email>      </span>    </div>    <textarea form=qr_form placeholder=Comment name=com></textarea>    <div id=files></div>    <form enctype=multipart/form-data method=post action=http://sys.4chan.org/" + g.BOARD + "/post target=iframe id=qr_form>      <div hidden>        <input name=pwd>        <input name=mode value=regist>        <input name=recaptcha_challenge_field id=challenge>        <input name=recaptcha_response_field id=response>      </div>      <div id=captcha>        <div><img></div>        <span id=cl>120 Captchas</span>        <input id=recaptcha_response_field autocomplete=off>      </div>      <div>        <button>Submit</button>        " + (g.REPLY ? "<label>[<input type=checkbox id=autopost title=autopost> Autopost]</label>" : '') + "        <input form=qr_form placeholder=Thread name=resto value=" + tid + " " + (g.REPLY ? 'hidden' : '') + ">        " + QR.spoiler + "      </div>      <a class=error></a>    </form>    ");
      c = d.cookie;
      $('[name=name]', qr).value = (m = c.match(/4chan_name=([^;]+)/)) ? decodeURIComponent(m[1]) : '';
      $('[name=email]', qr).value = (m = c.match(/4chan_email=([^;]+)/)) ? decodeURIComponent(m[1]) : '';
      $('[name=pwd]', qr).value = (m = c.match(/4chan_pass=([^;]+)/)) ? decodeURIComponent(m[1]) : $('input[name=pwd]').value;
      $('textarea', qr).value = text;
      if (conf['Cooldown']) {
        QR.cooldown();
      }
      $.bind($('button', qr), 'click', QR.attach);
      $.bind($('.close', qr), 'click', QR.close);
      $.bind($('.click', qr), 'mousedown', function(e) {
        return e.stopPropagation();
      });
      $.bind($('form', qr), 'submit', QR.submit);
      $.bind($('#recaptcha_response_field', qr), 'keydown', QR.keydown);
      QR.captchaImg();
      QR.captchaLength();
      $.add(d.body, qr);
      ta = $('textarea', qr);
      l = text.length;
      ta.setSelectionRange(l, l);
      return ta.focus();
    },
    keydown: function(e) {
      var kc, v;
      kc = e.keyCode;
      v = this.value;
      if (kc === 8 && !v) {
        QR.captchaReload();
        return;
      }
      if (!(e.keyCode === 13 && v)) {
        return;
      }
      QR.captchaPush(this);
      e.preventDefault();
      return QR.submit();
    },
    quote: function(e, blank) {
      var i, id, qr, s, sel, ss, ta, text, tid, v, _base, _ref, _ref2;
      if (e != null) {
        e.preventDefault();
      }
      tid = (_ref = $.x('ancestor::div[@class="thread"]/div', this)) != null ? _ref.id : void 0;
      id = this.textContent;
      text = ">>" + id + "\n";
      sel = getSelection();
      if (id === ((_ref2 = $.x('preceding::input[@type="checkbox"][1]', sel.anchorNode)) != null ? _ref2.name : void 0)) {
        if (s = sel.toString().replace(/\n/g, '\n>')) {
          text += ">" + s + "\n";
        }
      }
      qr = QR.qr;
      if (!qr) {
        QR.dialog(text, tid);
        return;
      }
      $('#autohide', qr).checked = false;
      ta = $('textarea', qr);
      v = ta.value;
      ss = ta.selectionStart;
      ta.value = v.slice(0, ss) + text + v.slice(ss);
      i = ss + text.length;
      ta.setSelectionRange(i, i);
      ta.focus();
      return (_base = $('[name=resto]', qr)).value || (_base.value = tid);
    },
    receive: function(e) {
      var cooldown, data, qr, row, tc, _ref, _ref2;
      $('iframe[name=iframe]').src = 'about:blank';
      qr = QR.qr;
      row = (_ref = $('#files input[form]', qr)) != null ? _ref.parentNode : void 0;
      data = e.data;
      if (data) {
        if (QR.op) {
          window.location = data;
        }
        return;
        data = JSON.parse(data);
        $.extend($('a.error', QR.qr), data);
        tc = data.textContent;
        if (tc === 'Error: Duplicate file entry detected.') {
          if (row) {
            $.rm(row);
          }
          setTimeout(QR.submit, 1000);
        } else if (tc === 'You seem to have mistyped the verification.') {
          setTimeout(QR.submit, 1000);
        }
        return;
      }
      if (row) {
        $.rm(row);
      }
      if (conf['Persistent QR'] || ((_ref2 = $('#files input', QR.qr)) != null ? _ref2.files.length : void 0)) {
        QR.reset();
      } else {
        QR.close();
      }
      if (conf['Cooldown']) {
        cooldown = Date.now() + (QR.sage ? 60 : 30) * SECOND;
        $.set("cooldown/" + g.BOARD, cooldown);
        return QR.cooldown();
      }
    },
    reset: function() {
      var _ref;
      if (!conf['Remember Spoiler']) {
        if ((_ref = $('[name=spoiler]', QR.qr)) != null) {
          _ref.checked = false;
        }
      }
      return $('textarea', QR.qr).value = '';
    },
    submit: function(e) {
      var captcha, challenge, el, id, input, op, qr, response, _ref;
      if ($('form button', qr).disabled) {
        return;
      }
      if (!($('textarea', QR.qr).value || ((_ref = $('[type=file]', QR.qr)) != null ? _ref.files.length : void 0))) {
        if (e) {
          alert('Error: No text entered.');
          e.preventDefault();
        }
        return;
      }
      qr = QR.qr;
      $('.error', qr).textContent = '';
      if ((el = $('#recaptcha_response_field', qr)).value) {
        QR.captchaPush(el);
      }
      if (!(captcha = QR.captchaShift())) {
        alert('You forgot to type in the verification.');
        if (e != null) {
          e.preventDefault();
        }
        return;
      }
      challenge = captcha.challenge, response = captcha.response;
      $('#challenge', qr).value = challenge;
      $('#response', qr).value = response;
      if (conf['Auto Hide QR']) {
        $('#autohide', qr).checked = true;
      }
      if (input = $('#files input', qr)) {
        input.setAttribute('form', 'qr_form');
      }
      if (!e) {
        $('#qr_form', qr).submit();
      }
      QR.sage = /sage/i.test($('[name=email]', qr).value);
      id = $('input[name=resto]', qr).value;
      QR.op = !id;
      if (QR.op) {
        $('[name=email]', qr).value = 'noko';
      }
      if (conf['Thread Watcher'] && conf['Auto Watch Reply']) {
        op = $.id(id);
        if ($('img.favicon', op).src === Favicon.empty) {
          return watcher.watch(op, id);
        }
      }
    },
    sys: function() {
      var recaptcha;
      if (recaptcha = $('#recaptcha_response_field')) {
        $.bind(recaptcha, 'keydown', QR.keydown);
        return;
      }
      /*
          http://code.google.com/p/chromium/issues/detail?id=20773
          Let content scripts see other frames (instead of them being undefined)
      
          To access the parent, we have to break out of the sandbox and evaluate
          in the global context.
          */
      return $.globalEval(function() {
        var data, href, node, textContent, _ref;
        $ = function(css) {
          return document.querySelector(css);
        };
        if (node = (_ref = $('table font b')) != null ? _ref.firstChild : void 0) {
          textContent = node.textContent, href = node.href;
          alert(textContent);
          data = JSON.stringify({
            textContent: textContent,
            href: href
          });
        } else if (node = $('meta')) {
          data = node.content.match(/url=(.+)/)[1];
        }
        return parent.postMessage(data, '*');
      });
    }
  };
  threading = {
    init: function() {
      var node;
      node = $('form[name=delform] > *:not([id])');
      return threading.thread(node);
    },
    op: function(node) {
      var op;
      op = $.el('div', {
        className: 'op'
      });
      $.before(node, op);
      while (node.nodeName !== 'BLOCKQUOTE') {
        $.add(op, node);
        node = op.nextSibling;
      }
      $.add(op, node);
      op.id = $('input[name]', op).name;
      return op;
    },
    thread: function(node) {
      var div;
      node = threading.op(node);
      if (g.REPLY) {
        return;
      }
      div = $.el('div', {
        className: 'thread'
      });
      $.before(node, div);
      while (node.nodeName !== 'HR') {
        $.add(div, node);
        node = div.nextSibling;
      }
      node = node.nextElementSibling;
      if (!(node.align || node.nodeName === 'CENTER')) {
        return threading.thread(node);
      }
    }
  };
  threadHiding = {
    init: function() {
      var a, hiddenThreads, op, thread, _i, _len, _ref, _results;
      hiddenThreads = $.get("hiddenThreads/" + g.BOARD + "/", {});
      _ref = $$('div.thread');
      _results = [];
      for (_i = 0, _len = _ref.length; _i < _len; _i++) {
        thread = _ref[_i];
        op = thread.firstChild;
        a = $.el('a', {
          textContent: '[ - ]'
        });
        $.bind(a, 'click', threadHiding.cb.hide);
        $.prepend(op, a);
        _results.push(op.id in hiddenThreads ? threadHiding.hideHide(thread) : void 0);
      }
      return _results;
    },
    cb: {
      hide: function(e) {
        var thread;
        thread = this.parentNode.parentNode;
        return threadHiding.hide(thread);
      },
      show: function(e) {
        var thread;
        thread = this.parentNode.parentNode;
        return threadHiding.show(thread);
      }
    },
    toggle: function(thread) {
      if (thread.classList.contains('stub') || thread.hidden) {
        return threadHiding.show(thread);
      } else {
        return threadHiding.hide(thread);
      }
    },
    hide: function(thread) {
      var hiddenThreads, id;
      threadHiding.hideHide(thread);
      id = thread.firstChild.id;
      hiddenThreads = $.get("hiddenThreads/" + g.BOARD + "/", {});
      hiddenThreads[id] = Date.now();
      return $.set("hiddenThreads/" + g.BOARD + "/", hiddenThreads);
    },
    hideHide: function(thread) {
      var a, div, name, num, span, text, trip, _ref;
      if (conf['Show Stubs']) {
        if (span = $('.omittedposts', thread)) {
          num = Number(span.textContent.match(/\d+/)[0]);
        } else {
          num = 0;
        }
        num += $$('table', thread).length;
        text = num === 1 ? "1 reply" : "" + num + " replies";
        name = $('span.postername', thread).textContent;
        trip = ((_ref = $('span.postername + span.postertrip', thread)) != null ? _ref.textContent : void 0) || '';
        a = $.el('a', {
          textContent: "[ + ] " + name + trip + " (" + text + ")"
        });
        $.bind(a, 'click', threadHiding.cb.show);
        div = $.el('div', {
          className: 'block'
        });
        $.add(div, a);
        $.add(thread, div);
        return $.addClass(thread, 'stub');
      } else {
        thread.hidden = true;
        return thread.nextSibling.hidden = true;
      }
    },
    show: function(thread) {
      var hiddenThreads, id;
      $.rm($('div.block', thread));
      $.removeClass(thread, 'stub');
      thread.hidden = false;
      thread.nextSibling.hidden = false;
      id = thread.firstChild.id;
      hiddenThreads = $.get("hiddenThreads/" + g.BOARD + "/", {});
      delete hiddenThreads[id];
      return $.set("hiddenThreads/" + g.BOARD + "/", hiddenThreads);
    }
  };
  updater = {
    init: function() {
      var checkbox, checked, dialog, html, input, name, title, _i, _len, _ref;
      if (conf['Scrolling']) {
        if (conf['Scroll BG']) {
          updater.focus = true;
        } else {
          $.bind(window, 'focus', (function() {
            return updater.focus = true;
          }));
          $.bind(window, 'blur', (function() {
            return updater.focus = false;
          }));
        }
      }
      html = "<div class=move><span id=count></span> <span id=timer>-" + conf['Interval'] + "</span></div>";
      checkbox = config.updater.checkbox;
      for (name in checkbox) {
        title = checkbox[name][1];
        checked = conf[name] ? 'checked' : '';
        html += "<div><label title='" + title + "'>" + name + "<input name='" + name + "' type=checkbox " + checked + "></label></div>";
      }
      checked = conf['Auto Update'] ? 'checked' : '';
      html += "      <div><label title='Controls whether *this* thread automatically updates or not'>Auto Update This<input name='Auto Update This' type=checkbox " + checked + "></label></div>      <div><label>Interval (s)<input name=Interval value=" + conf['Interval'] + " type=text></label></div>      <div><input value='Update Now' type=button></div>";
      dialog = ui.dialog('updater', 'bottom: 0; right: 0;', html);
      updater.count = $('#count', dialog);
      updater.timer = $('#timer', dialog);
      updater.br = $('br[clear]');
      _ref = $$('input', dialog);
      for (_i = 0, _len = _ref.length; _i < _len; _i++) {
        input = _ref[_i];
        if (input.type === 'checkbox') {
          $.bind(input, 'click', $.cb.checked);
          $.bind(input, 'click', function() {
            return conf[this.name] = this.checked;
          });
          if (input.name === 'Verbose') {
            $.bind(input, 'click', updater.cb.verbose);
            updater.cb.verbose.call(input);
          } else if (input.name === 'Auto Update This') {
            $.bind(input, 'click', updater.cb.autoUpdate);
            updater.cb.autoUpdate.call(input);
          }
        } else if (input.name === 'Interval') {
          $.bind(input, 'change', function() {
            return conf['Interval'] = this.value = parseInt(this.value) || conf['Interval'];
          });
          $.bind(input, 'change', $.cb.value);
        } else if (input.type === 'button') {
          $.bind(input, 'click', updater.updateNow);
        }
      }
      return $.add(d.body, dialog);
    },
    cb: {
      verbose: function() {
        if (conf['Verbose']) {
          updater.count.textContent = '+0';
          return updater.timer.hidden = false;
        } else {
          $.extend(updater.count, {
            className: '',
            textContent: 'Thread Updater'
          });
          return updater.timer.hidden = true;
        }
      },
      autoUpdate: function() {
        if (this.checked) {
          return updater.timeoutID = setTimeout(updater.timeout, 1000);
        } else {
          return clearTimeout(updater.timeoutID);
        }
      },
      update: function() {
        var arr, body, id, input, replies, reply, scroll, _i, _len, _ref, _ref2;
        if (this.status === 404) {
          updater.timer.textContent = '';
          updater.count.textContent = 404;
          updater.count.className = 'error';
          clearTimeout(updater.timeoutID);
          _ref = $$('#com_submit');
          for (_i = 0, _len = _ref.length; _i < _len; _i++) {
            input = _ref[_i];
            input.disabled = true;
            input.value = 404;
          }
          d.title = d.title.match(/.+-/)[0] + ' 404';
          g.dead = true;
          Favicon.update();
          return;
        }
        id = Number(((_ref2 = $('td[id]', updater.br.previousElementSibling)) != null ? _ref2.id : void 0) || 0);
        arr = [];
        body = $.el('body', {
          innerHTML: this.responseText
        });
        replies = $$('.reply', body);
        while ((reply = replies.pop()) && (reply.id > id)) {
          arr.push(reply.parentNode.parentNode.parentNode);
        }
        scroll = conf['Scrolling'] && updater.focus && arr.length && (d.body.scrollHeight - d.body.clientHeight - window.scrollY < 20);
        updater.timer.textContent = '-' + conf['Interval'];
        if (conf['Verbose']) {
          updater.count.textContent = '+' + arr.length;
          if (arr.length === 0) {
            updater.count.className = '';
          } else {
            updater.count.className = 'new';
          }
        }
        while (reply = arr.pop()) {
          $.before(updater.br, reply);
        }
        if (scroll) {
          return scrollTo(0, d.body.scrollHeight);
        }
      }
    },
    timeout: function() {
      var n;
      n = Number(updater.timer.textContent);
      ++n;
      if (n === 10) {
        updater.count.textContent = 'retry';
        updater.count.className = '';
        n = 0;
      }
      updater.timer.textContent = n;
      if (n === 0) {
        updater.update();
      }
      return updater.timeoutID = setTimeout(updater.timeout, 1000);
    },
    updateNow: function() {
      updater.timer.textContent = 0;
      return updater.update();
    },
    update: function() {
      var cb, url, _ref;
      if ((_ref = updater.request) != null) {
        _ref.abort();
      }
      url = location.pathname + '?' + Date.now();
      cb = updater.cb.update;
      return updater.request = $.ajax(url, cb);
    }
  };
  watcher = {
    init: function() {
      var favicon, html, input, inputs, _i, _len;
      html = '<div class=move>Thread Watcher</div>';
      watcher.dialog = ui.dialog('watcher', 'top: 50px; left: 0px;', html);
      $.add(d.body, watcher.dialog);
      inputs = $$('.op input');
      for (_i = 0, _len = inputs.length; _i < _len; _i++) {
        input = inputs[_i];
        favicon = $.el('img', {
          className: 'favicon'
        });
        $.bind(favicon, 'click', watcher.cb.toggle);
        $.before(input, favicon);
      }
      watcher.refresh();
      if (conf['Auto Watch']) {
        if (!g.REPLY) {
          $('.postarea form').action += '?watch';
        } else if (/watch/.test(location.search) && $('img.favicon').src === Favicon.empty) {
          watcher.watch(null, g.THREAD_ID);
        }
      }
      return $.bind(window, 'storage', function(e) {
        if (e.key === ("" + NAMESPACE + "watched")) {
          return watcher.refresh();
        }
      });
    },
    refresh: function() {
      var board, div, favicon, id, link, props, watched, watchedBoard, x, _i, _j, _len, _len2, _ref, _ref2, _ref3, _results;
      watched = $.get('watched', {});
      _ref = $$('div:not(.move)', watcher.dialog);
      for (_i = 0, _len = _ref.length; _i < _len; _i++) {
        div = _ref[_i];
        $.rm(div);
      }
      for (board in watched) {
        _ref2 = watched[board];
        for (id in _ref2) {
          props = _ref2[id];
          div = $.el('div');
          x = $.el('a', {
            textContent: 'X'
          });
          $.bind(x, 'click', watcher.cb.x);
          link = $.el('a', props);
          $.add(div, x, $.tn(' '), link);
          $.add(watcher.dialog, div);
        }
      }
      watchedBoard = watched[g.BOARD] || {};
      _ref3 = $$('img.favicon');
      _results = [];
      for (_j = 0, _len2 = _ref3.length; _j < _len2; _j++) {
        favicon = _ref3[_j];
        id = favicon.nextSibling.name;
        _results.push(id in watchedBoard ? favicon.src = Favicon["default"] : favicon.src = Favicon.empty);
      }
      return _results;
    },
    cb: {
      toggle: function(e) {
        return watcher.toggle(this.parentNode);
      },
      x: function(e) {
        var board, id, _, _ref;
        _ref = this.nextElementSibling.getAttribute('href').substring(1).split('/'), board = _ref[0], _ = _ref[1], id = _ref[2];
        return watcher.unwatch(board, id);
      }
    },
    toggle: function(thread) {
      var favicon, id;
      favicon = $('img.favicon', thread);
      id = favicon.nextSibling.name;
      if (favicon.src === Favicon.empty) {
        return watcher.watch(thread, id);
      } else {
        return watcher.unwatch(g.BOARD, id);
      }
    },
    unwatch: function(board, id) {
      var watched;
      watched = $.get('watched', {});
      delete watched[board][id];
      $.set('watched', watched);
      return watcher.refresh();
    },
    watch: function(thread, id) {
      var props, watched, _name;
      props = {
        href: "/" + g.BOARD + "/res/" + id,
        textContent: getTitle(thread).slice(0, 30)
      };
      watched = $.get('watched', {});
      watched[_name = g.BOARD] || (watched[_name] = {});
      watched[g.BOARD][id] = props;
      $.set('watched', watched);
      return watcher.refresh();
    }
  };
  anonymize = {
    init: function() {
      return g.callbacks.push(function(root) {
        var name, trip;
        name = $('span.commentpostername, span.postername', root);
        name.textContent = 'Anonymous';
        if (trip = $('span.postertrip', root)) {
          if (trip.parentNode.nodeName === 'A') {
            return $.rm(trip.parentNode);
          } else {
            return $.rm(trip);
          }
        }
      });
    }
  };
  sauce = {
    init: function() {
      var prefix, s;
      sauce.prefixes = (function() {
        var _i, _len, _ref, _results;
        _ref = conf['flavors'].split('\n');
        _results = [];
        for (_i = 0, _len = _ref.length; _i < _len; _i++) {
          s = _ref[_i];
          if (s && s[0] !== '#') {
            _results.push(s);
          }
        }
        return _results;
      })();
      sauce.names = (function() {
        var _i, _len, _ref, _results;
        _ref = sauce.prefixes;
        _results = [];
        for (_i = 0, _len = _ref.length; _i < _len; _i++) {
          prefix = _ref[_i];
          _results.push(prefix.match(/(\w+)\./)[1]);
        }
        return _results;
      })();
      return g.callbacks.push(function(root) {
        var i, link, prefix, span, suffix, _len, _ref, _results;
        if (root.className === 'inline') {
          return;
        }
        if (span = $('span.filesize', root)) {
          suffix = $('a', span).href;
          _ref = sauce.prefixes;
          _results = [];
          for (i = 0, _len = _ref.length; i < _len; i++) {
            prefix = _ref[i];
            link = $.el('a', {
              textContent: sauce.names[i],
              href: prefix + suffix,
              target: '_blank'
            });
            _results.push($.add(span, $.tn(' '), link));
          }
          return _results;
        }
      });
    }
  };
  revealSpoilers = {
    init: function() {
      return g.callbacks.push(function(root) {
        var board, img, imgID, _, _ref;
        if (!(img = $('img[alt^=Spoiler]', root)) || root.className === 'inline') {
          return;
        }
        img.removeAttribute('height');
        img.removeAttribute('width');
        _ref = img.parentNode.href.match(/(\w+)\/src\/(\d+)/), _ = _ref[0], board = _ref[1], imgID = _ref[2];
        return img.src = "http://0.thumbs.4chan.org/" + board + "/thumb/" + imgID + "s.jpg";
      });
    }
  };
  Time = {
    init: function() {
      Time.foo();
      return g.callbacks.push(Time.node);
    },
    node: function(root) {
      var day, hour, min, month, node, tc, time, year, _, _ref;
      if (root.className === 'inline') {
        return;
      }
      node = $('span[id]', root).previousSibling;
      tc = node.textContent;
      if (tc === ' ') {
        node = node.previousSibling;
        tc = node.textContent;
      }
      _ref = tc.match(/(\d+)\/(\d+)\/(\d+)\(\w+\)(\d+):(\d+)/), _ = _ref[0], month = _ref[1], day = _ref[2], year = _ref[3], hour = _ref[4], min = _ref[5];
      year = "20" + year;
      month -= 1;
      hour = g.chanOffset + Number(hour);
      Time.date = new Date(year, month, day, hour, min);
      time = $.el('time', {
        textContent: ' ' + Time.funk(Time) + ' '
      });
      return $.replace(node, time);
    },
    foo: function() {
      var code;
      code = conf['time'].replace(/%([A-Za-z])/g, function(s, c) {
        if (c in Time.formatters) {
          return "' + Time.formatters." + c + "() + '";
        } else {
          return s;
        }
      });
      return Time.funk = Function('Time', "return '" + code + "'");
    },
    day: ['Sunday', 'Monday', 'Tuesday', 'Wednesday', 'Thursday', 'Friday', 'Saturday'],
    month: ['January', 'February', 'March', 'April', 'May', 'June', 'July', 'August', 'September', 'October', 'November', 'December'],
    zeroPad: function(n) {
      if (n < 10) {
        return '0' + n;
      } else {
        return n;
      }
    },
    formatters: {
      a: function() {
        return Time.day[Time.date.getDay()].slice(0, 3);
      },
      A: function() {
        return Time.day[Time.date.getDay()];
      },
      b: function() {
        return Time.month[Time.date.getMonth()].slice(0, 3);
      },
      B: function() {
        return Time.month[Time.date.getMonth()];
      },
      d: function() {
        return Time.zeroPad(Time.date.getDate());
      },
      e: function() {
        return Time.date.getDate();
      },
      H: function() {
        return Time.zeroPad(Time.date.getHours());
      },
      I: function() {
        return Time.zeroPad(Time.date.getHours() % 12 || 12);
      },
      k: function() {
        return Time.date.getHours();
      },
      l: function() {
        return Time.date.getHours() % 12 || 12;
      },
      m: function() {
        return Time.zeroPad(Time.date.getMonth() + 1);
      },
      M: function() {
        return Time.zeroPad(Time.date.getMinutes());
      },
      p: function() {
        if (Time.date.getHours() < 12) {
          return 'AM';
        } else {
          return 'PM';
        }
      },
      P: function() {
        if (Time.date.getHours() < 12) {
          return 'am';
        } else {
          return 'pm';
        }
      },
      y: function() {
        return Time.date.getFullYear() - 2000;
      }
    }
  };
  getTitle = function(thread) {
    var el, span;
    el = $('span.filetitle', thread);
    if (!el.textContent) {
      el = $('blockquote', thread);
      if (!el.textContent) {
        el = $('span.postername', thread);
      }
    }
    span = $.el('span', {
      innerHTML: el.innerHTML.replace(/<br>/g, ' ')
    });
    return "/" + g.BOARD + "/ - " + span.textContent;
  };
  titlePost = {
    init: function() {
      return d.title = getTitle();
    }
  };
  quoteBacklink = {
    init: function() {
      var format;
      format = conf['backlink'].replace(/%id/, "' + id + '");
      quoteBacklink.funk = Function('id', "return'" + format + "'");
      return g.callbacks.push(function(root) {
        var container, el, id, link, qid, quote, quotes, _i, _len, _ref, _results;
        if (/inline/.test(root.className)) {
          return;
        }
        id = root.id || $('td[id]', root).id;
        quotes = {};
        _ref = $$('a.quotelink', root);
        for (_i = 0, _len = _ref.length; _i < _len; _i++) {
          quote = _ref[_i];
          if (!(qid = quote.hash.slice(1))) {
            continue;
          }
          quotes[qid] = quote;
        }
        _results = [];
        for (qid in quotes) {
          if (!(el = $.id(qid))) {
            continue;
          }
          if (!conf['OP Backlinks'] && el.className === 'op') {
            continue;
          }
          link = $.el('a', {
            href: "#" + id,
            className: 'backlink',
            textContent: quoteBacklink.funk(id)
          });
          if (conf['Quote Preview']) {
            $.bind(link, 'mouseover', quotePreview.mouseover);
            $.bind(link, 'mousemove', ui.hover);
            $.bind(link, 'mouseout', quotePreview.mouseout);
          }
          if (conf['Quote Inline']) {
            $.bind(link, 'click', quoteInline.toggle);
          }
          if (!((container = $('.container', el)) && container.parentNode === el)) {
            container = $.el('span', {
              className: 'container'
            });
            root = $('.reportbutton', el) || $('span[id^=no]', el);
            $.after(root, container);
          }
          _results.push($.add(container, $.tn(' '), link));
        }
        return _results;
      });
    }
  };
  quoteInline = {
    init: function() {
      return g.callbacks.push(function(root) {
        var quote, _i, _len, _ref, _results;
        _ref = $$('a.quotelink, a.backlink', root);
        _results = [];
        for (_i = 0, _len = _ref.length; _i < _len; _i++) {
          quote = _ref[_i];
          if (!quote.hash) {
            continue;
          }
          quote.removeAttribute('onclick');
          _results.push($.bind(quote, 'click', quoteInline.toggle));
        }
        return _results;
      });
    },
    toggle: function(e) {
      var el, hidden, id, inline, inlined, pathname, root, table, threadID, _i, _len, _ref;
      if (e.shiftKey || e.altKey || e.ctrlKey || e.button !== 0) {
        return;
      }
      e.preventDefault();
      id = this.hash.slice(1);
      if (table = $("#i" + id, $.x('ancestor::td[1]', this))) {
        $.rm(table);
        $.removeClass(this, 'inlined');
        _ref = $$('input', table);
        for (_i = 0, _len = _ref.length; _i < _len; _i++) {
          inlined = _ref[_i];
          if (hidden = $.id(inlined.name)) {
            $.x('ancestor::table[1]', hidden).hidden = false;
          }
        }
        return;
      }
      root = this.parentNode.nodeName === 'FONT' ? this.parentNode : this.nextSibling ? this.nextSibling : this;
      if (el = $.id(id)) {
        inline = quoteInline.table(id, el.innerHTML);
        if (this.className === 'backlink') {
          if ($("a.backlink[href='#" + id + "']", el)) {
            return;
          }
          $.after(this.parentNode, inline);
          $.x('ancestor::table[1]', el).hidden = true;
        } else {
          $.after(root, inline);
        }
      } else {
        inline = $.el('td', {
          className: 'reply inline',
          id: "i" + id,
          innerHTML: "Loading " + id + "..."
        });
        $.after(root, inline);
        pathname = this.pathname;
        threadID = pathname.split('/').pop();
        $.cache(pathname, (function() {
          return quoteInline.parse(this, pathname, id, threadID, inline);
        }));
      }
      return $.addClass(this, 'inlined');
    },
    parse: function(req, pathname, id, threadID, inline) {
      var body, href, html, link, newInline, op, quote, reply, _i, _j, _len, _len2, _ref, _ref2;
      if (!inline.parentNode) {
        return;
      }
      if (req.status !== 200) {
        inline.innerHTML = "" + req.status + " " + req.statusText;
        return;
      }
      body = $.el('body', {
        innerHTML: req.responseText
      });
      if (id === threadID) {
        op = threading.op($('form[name=delform] > *', body));
        html = op.innerHTML;
      } else {
        _ref = $$('td.reply', body);
        for (_i = 0, _len = _ref.length; _i < _len; _i++) {
          reply = _ref[_i];
          if (reply.id === id) {
            html = reply.innerHTML;
            break;
          }
        }
      }
      newInline = quoteInline.table(id, html);
      _ref2 = $$('a.quotelink', newInline);
      for (_j = 0, _len2 = _ref2.length; _j < _len2; _j++) {
        quote = _ref2[_j];
        if ((href = quote.getAttribute('href')) === quote.hash) {
          quote.pathname = pathname;
        } else if (!g.REPLY && href !== quote.href) {
          quote.href = "res/" + href;
        }
      }
      link = $('a.quotejs', newInline);
      link.href = "" + pathname + "#" + id;
      link.nextSibling.href = "" + pathname + "#q" + id;
      $.addClass(newInline, 'crossquote');
      return $.replace(inline, newInline);
    },
    table: function(id, html) {
      return $.el('table', {
        className: 'inline',
        id: "i" + id,
        innerHTML: "<tbody><tr><td class=reply>" + html + "</td></tr></tbody>"
      });
    }
  };
  quotePreview = {
    init: function() {
      return g.callbacks.push(function(root) {
        var quote, _i, _len, _ref, _results;
        _ref = $$('a.quotelink, a.backlink', root);
        _results = [];
        for (_i = 0, _len = _ref.length; _i < _len; _i++) {
          quote = _ref[_i];
          if (!quote.hash) {
            continue;
          }
          $.bind(quote, 'mouseover', quotePreview.mouseover);
          $.bind(quote, 'mousemove', ui.hover);
          _results.push($.bind(quote, 'mouseout', quotePreview.mouseout));
        }
        return _results;
      });
    },
    mouseover: function(e) {
      var el, id, qp, quote, replyID, threadID, _i, _len, _ref, _results;
      qp = ui.el = $.el('div', {
        id: 'qp',
        className: 'reply'
      });
      $.add(d.body, qp);
      id = this.hash.slice(1);
      if (el = $.id(id)) {
        qp.innerHTML = el.innerHTML;
        if (conf['Quote Highlighting']) {
          $.addClass(el, 'qphl');
        }
        if (/backlink/.test(this.className)) {
          replyID = $.x('ancestor::*[@id][1]', this).id.match(/\d+/)[0];
          _ref = $$('a.quotelink', qp);
          _results = [];
          for (_i = 0, _len = _ref.length; _i < _len; _i++) {
            quote = _ref[_i];
            _results.push(quote.hash.slice(1) === replyID ? quote.className = 'forwardlink' : void 0);
          }
          return _results;
        }
      } else {
        qp.innerHTML = "Loading " + id + "...";
        threadID = this.pathname.split('/').pop() || $.x('ancestor::div[@class="thread"]/div', this).id;
        $.cache(this.pathname, (function() {
          return quotePreview.parse(this, id, threadID);
        }));
        return ui.hover(e);
      }
    },
    mouseout: function() {
      var el;
      if (el = $.id(this.hash.slice(1))) {
        $.removeClass(el, 'qphl');
      }
      return ui.hoverend();
    },
    parse: function(req, id, threadID) {
      var body, html, op, qp, reply, _i, _len, _ref;
      if (!((qp = ui.el) && (qp.innerHTML === ("Loading " + id + "...")))) {
        return;
      }
      if (req.status !== 200) {
        qp.innerHTML = "" + req.status + " " + req.statusText;
        return;
      }
      body = $.el('body', {
        innerHTML: req.responseText
      });
      if (id === threadID) {
        op = threading.op($('form[name=delform] > *', body));
        html = op.innerHTML;
      } else {
        _ref = $$('td.reply', body);
        for (_i = 0, _len = _ref.length; _i < _len; _i++) {
          reply = _ref[_i];
          if (reply.id === id) {
            html = reply.innerHTML;
            break;
          }
        }
      }
      qp.innerHTML = html;
      return Time.node(qp);
    }
  };
  quoteOP = {
    init: function() {
      return g.callbacks.push(function(root) {
        var quote, tid, _i, _len, _ref, _results;
        if (root.className === 'inline') {
          return;
        }
        tid = g.THREAD_ID || $.x('ancestor::div[contains(@class,"thread")]/div', root).id;
        _ref = $$('a.quotelink', root);
        _results = [];
        for (_i = 0, _len = _ref.length; _i < _len; _i++) {
          quote = _ref[_i];
          _results.push(quote.hash.slice(1) === tid ? quote.innerHTML += '&nbsp;(OP)' : void 0);
        }
        return _results;
      });
    }
  };
  reportButton = {
    init: function() {
      return g.callbacks.push(function(root) {
        var a, span;
        if (!(a = $('a.reportbutton', root))) {
          span = $('span[id^=no]', root);
          a = $.el('a', {
            className: 'reportbutton',
            innerHTML: '[&nbsp;!&nbsp;]'
          });
          $.after(span, a);
          $.after(span, $.tn(' '));
        }
        return $.bind(a, 'click', reportButton.report);
      });
    },
    report: function() {
      var id, set, url;
      url = "http://sys.4chan.org/" + g.BOARD + "/imgboard.php?mode=report&no=" + this.previousElementSibling.childNodes[1].textContent;
      id = "" + NAMESPACE + "popup";
      set = "toolbar=0,scrollbars=0,location=0,status=1,menubar=0,resizable=1,width=685,height=200";
      return window.open(url, id, set);
    }
  };
  threadStats = {
    init: function() {
      var dialog, html;
      threadStats.posts = 1;
      threadStats.images = $('.op img[md5]') ? 1 : 0;
      html = "<div class=move><span id=postcount>" + threadStats.posts + "</span> / <span id=imagecount>" + threadStats.images + "</span></div>";
      dialog = ui.dialog('stats', 'bottom: 0; left: 0;', html);
      dialog.className = 'dialog';
      threadStats.postcountEl = $('#postcount', dialog);
      threadStats.imagecountEl = $('#imagecount', dialog);
      $.add(d.body, dialog);
      return g.callbacks.push(threadStats.node);
    },
    node: function(root) {
      if (root.className) {
        return;
      }
      threadStats.postcountEl.textContent = ++threadStats.posts;
      if ($('img[md5]', root)) {
        threadStats.imagecountEl.textContent = ++threadStats.images;
        if (threadStats.images > 150) {
          return threadStats.imagecountEl.className = 'error';
        }
      }
    }
  };
  unread = {
    init: function() {
      unread.replies = [];
      d.title = '(0) ' + d.title;
      $.bind(window, 'scroll', unread.scroll);
      return g.callbacks.push(unread.node);
    },
    node: function(root) {
      if (root.className) {
        return;
      }
      unread.replies.push(root);
      unread.updateTitle();
      return Favicon.update();
    },
    scroll: function(e) {
      var bottom, height, i, reply, _len, _ref;
      updater.focus = true;
      height = d.body.clientHeight;
      _ref = unread.replies;
      for (i = 0, _len = _ref.length; i < _len; i++) {
        reply = _ref[i];
        bottom = reply.getBoundingClientRect().bottom;
        if (bottom > height) {
          break;
        }
      }
      if (i === 0) {
        return;
      }
      unread.replies = unread.replies.slice(i);
      unread.updateTitle();
      if (unread.replies.length === 0) {
        return Favicon.update();
      }
    },
    updateTitle: function() {
      return d.title = d.title.replace(/\d+/, unread.replies.length);
    }
  };
  Favicon = {
    init: function() {
      var favicon, href;
      favicon = $('link[rel="shortcut icon"]', d.head);
      favicon.type = 'image/x-icon';
      href = favicon.href;
      Favicon["default"] = href;
      return Favicon.unread = /ws/.test(href) ? Favicon.unreadSFW : Favicon.unreadNSFW;
    },
    dead: 'data:image/gif;base64,R0lGODlhEAAQAKECAAAAAP8AAP///////yH5BAEKAAIALAAAAAAQABAAAAIvlI+pq+D9DAgUoFkPDlbs7lFZKIJOJJ3MyraoB14jFpOcVMpzrnF3OKlZYsMWowAAOw==',
    empty: 'data:image/gif;base64,R0lGODlhEAAQAJEAAAAAAP///9vb2////yH5BAEAAAMALAAAAAAQABAAAAIvnI+pq+D9DBAUoFkPFnbs7lFZKIJOJJ3MyraoB14jFpOcVMpzrnF3OKlZYsMWowAAOw==',
    unreadDead: 'data:image/png;base64,iVBORw0KGgoAAAANSUhEUgAAABAAAAAQCAYAAAAf8/9hAAAAGXRFWHRTb2Z0d2FyZQBBZG9iZSBJbWFnZVJlYWR5ccllPAAAANhJREFUOMutU0EKwjAQzEPFgyBFei209gOKINh6tL3qO3yAB9OHWPTeMZsmJaRpiNjAkE1mMt1stgwA+wdsFgM1oHE4FXmSpWUcRzWBYtozNfKAYdCHCrQuosX9tlk+CBS7NKMMbMF7vXoJtC7Om8HwhXzbCWCSn6qBJHd74FIBVS1jm7czYFSsq7gvpY0s6+ThJwc4743EHnGkIW2YAW+AphkMPj6DJE1LXW3fFUhD2pHBsTznLKCIFCstC3nGNvQZnQa6kX4yMGfdyi7OZaB7wZy93Cx/4xfgv/s+XYFMrAAAAABJRU5ErkJggg%3D%3D',
    unreadSFW: 'data:image/png;base64,iVBORw0KGgoAAAANSUhEUgAAABAAAAAQCAYAAAAf8/9hAAAAGXRFWHRTb2Z0d2FyZQBBZG9iZSBJbWFnZVJlYWR5ccllPAAAAN9JREFUOMtj+P//PwMlmIEqBkDBfxie2NdVVVFaMikzPXsuCIPYIDFkNWANSAb815t+GI5B/Jj8iQfjapafBWEQG5saDBegK0ja8Ok9EH/AJofXBTBFlUf+/wPi/7jkcYYBCLef/v9/9pX//+cAMYiNLo/uAgZQYMVVLzsLcnYF0GaQ5otv/v+/9BpiEEgMJAdSA1JLlAGXgAZcfoNswGfcBpQDowoW2vi8AFIDUothwOQJvVXIgYUrEEFsqFoGYqLxA7HRiNUAWEIiyQBkGpaUsclhMwCWFpBpvHJUyY0AmdYZKFRtAsoAAAAASUVORK5CYII%3D',
    unreadNSFW: 'data:image/png;base64,iVBORw0KGgoAAAANSUhEUgAAABAAAAAQCAYAAAAf8/9hAAAAGXRFWHRTb2Z0d2FyZQBBZG9iZSBJbWFnZVJlYWR5ccllPAAAAOBJREFUOMtj+P//PwMlmIEqBkDBfxie2DWxqqykYlJ6dtZcEAaxQWLIasAakAz4n3bGGI5B/JiJ8QfjlsefBWEQG5saDBegKyj5lPQeiD9gk8PrApiinv+V/4D4Py55nGEAwrP+t/9f/X82EM8Bs9Hl0V3AAAqsuGXxZ0HO7vlf8Q+k+eb/i0B8CWwQSAwkB1IDUkuUAbeAmm/9v4ww4DMeA8pKyifBQhufF0BqQGoxDJjcO7kKObBwBSKIDVXLQEw0fiA2GrEaAEtIJBmATMOSMjY5bAbA0gIyjVeOKrkRAMefDK/b7ecEAAAAAElFTkSuQmCC',
    update: function() {
      var clone, favicon, href, l;
      l = unread.replies.length;
      if (g.dead) {
        if (l > 0) {
          href = Favicon.unreadDead;
        } else {
          href = Favicon.dead;
        }
      } else {
        if (l > 0) {
          href = Favicon.unread;
        } else {
          href = Favicon["default"];
        }
      }
      favicon = $('link[rel="shortcut icon"]', d.head);
      clone = favicon.cloneNode(true);
      clone.href = href;
      return $.replace(favicon, clone);
    }
  };
  redirect = function() {
    var url;
    switch (g.BOARD) {
      case 'g':
        url = "http://archive.installgentoo.net/cgi-board.pl/" + g.BOARD + "/thread/" + g.THREAD_ID;
        break;
      case 'lit':
      case 'sci':
      case 'tv':
        url = "http://archive.gentoomen.org/cgi-board.pl/" + g.BOARD + "/thread/" + g.THREAD_ID;
        break;
      case 'a':
      case 'jp':
      case 'm':
      case 'tg':
        url = "http://archive.easymodo.net/" + g.BOARD + "/thread/" + g.THREAD_ID;
        break;
      case '3':
      case 'adv':
      case 'an':
      case 'ck':
      case 'co':
      case 'fa':
      case 'fit':
      case 'int':
      case 'k':
      case 'mu':
      case 'n':
      case 'o':
      case 'p':
      case 'po':
      case 'soc':
      case 'sp':
      case 'toy':
      case 'trv':
      case 'v':
      case 'vp':
      case 'x':
        url = "http://archive.no-ip.org/" + g.BOARD + "/thread/" + g.THREAD_ID;
        break;
      default:
        url = "http://boards.4chan.org/" + g.BOARD;
    }
    return location.href = url;
  };
  nodeInserted = function(e) {
    var callback, target, _i, _len, _ref, _results;
    target = e.target;
    if (target.nodeName === 'TABLE') {
      _ref = g.callbacks;
      _results = [];
      for (_i = 0, _len = _ref.length; _i < _len; _i++) {
        callback = _ref[_i];
        _results.push(callback(target));
      }
      return _results;
    }
  };
  imgHover = {
    init: function() {
      return g.callbacks.push(function(root) {
        var thumb;
        if (!(thumb = $('img[md5]', root))) {
          return;
        }
        $.bind(thumb, 'mouseover', imgHover.mouseover);
        $.bind(thumb, 'mousemove', ui.hover);
        return $.bind(thumb, 'mouseout', ui.hoverend);
      });
    },
    mouseover: function(e) {
      ui.el = $.el('img', {
        id: 'iHover',
        src: this.parentNode.href
      });
      return $.add(d.body, ui.el);
    }
  };
  imgPreloading = {
    init: function() {
      return g.callbacks.push(function(root) {
        var el, src, thumb;
        if (!(thumb = $('img[md5]', root))) {
          return;
        }
        src = thumb.parentNode.href;
        return el = $.el('img', {
          src: src
        });
      });
    }
  };
  imgGif = {
    init: function() {
      return g.callbacks.push(function(root) {
        var src, thumb;
        if (!(thumb = $('img[md5]', root))) {
          return;
        }
        src = thumb.parentNode.href;
        if (/gif$/.test(src)) {
          return thumb.src = src;
        }
      });
    }
  };
  imgExpand = {
    init: function() {
      g.callbacks.push(imgExpand.node);
      imgExpand.dialog();
      $.bind(window, 'resize', imgExpand.resize);
      imgExpand.style = $.addStyle('');
      return imgExpand.resize();
    },
    node: function(root) {
      var a, thumb;
      if (!(thumb = $('img[md5]', root))) {
        return;
      }
      a = thumb.parentNode;
      $.bind(a, 'click', imgExpand.cb.toggle);
      if (imgExpand.on && root.className !== 'inline') {
        return imgExpand.toggle(a);
      }
    },
    cb: {
      toggle: function(e) {
        if (e.shiftKey || e.altKey || e.ctrlKey || e.button !== 0) {
          return;
        }
        e.preventDefault();
        return imgExpand.toggle(this);
      },
      all: function(e) {
        var thumb, thumbs, _i, _j, _len, _len2, _results, _results2;
        thumbs = $$('img[md5]');
        imgExpand.on = this.checked;
        if (imgExpand.on) {
          _results = [];
          for (_i = 0, _len = thumbs.length; _i < _len; _i++) {
            thumb = thumbs[_i];
            _results.push(!thumb.hidden ? imgExpand.expand(thumb) : void 0);
          }
          return _results;
        } else {
          _results2 = [];
          for (_j = 0, _len2 = thumbs.length; _j < _len2; _j++) {
            thumb = thumbs[_j];
            _results2.push(thumb.hidden ? imgExpand.contract(thumb) : void 0);
          }
          return _results2;
        }
      },
      typeChange: function(e) {
        var klass;
        switch (this.value) {
          case 'full':
            klass = '';
            break;
          case 'fit width':
            klass = 'fitwidth';
            break;
          case 'fit height':
            klass = 'fitheight';
            break;
          case 'fit screen':
            klass = 'fitwidth fitheight';
        }
        return d.body.className = klass;
      }
    },
    toggle: function(a) {
      var thumb;
      thumb = a.firstChild;
      if (thumb.hidden) {
        return imgExpand.contract(thumb);
      } else {
        return imgExpand.expand(thumb);
      }
    },
    contract: function(thumb) {
      thumb.hidden = false;
      return $.rm(thumb.nextSibling);
    },
    expand: function(thumb) {
      var a, filesize, img, max, _, _ref;
      thumb.hidden = true;
      a = thumb.parentNode;
      img = $.el('img', {
        src: a.href
      });
      if (a.parentNode.className !== 'op') {
        filesize = $('span.filesize', a.parentNode);
        _ref = filesize.textContent.match(/(\d+)x/), _ = _ref[0], max = _ref[1];
        img.style.maxWidth = "-moz-calc(" + max + "px)";
      }
      return $.add(a, img);
    },
    dialog: function() {
      var controls, delform, imageType, option, select, _i, _len, _ref;
      controls = $.el('div', {
        id: 'imgControls',
        innerHTML: "<select id=imageType name=imageType><option>full</option><option>fit width</option><option>fit height</option><option>fit screen</option></select>        <label>Expand Images<input type=checkbox id=imageExpand></label>"
      });
      imageType = $.get('imageType', 'full');
      _ref = $$('option', controls);
      for (_i = 0, _len = _ref.length; _i < _len; _i++) {
        option = _ref[_i];
        if (option.textContent === imageType) {
          option.selected = true;
          break;
        }
      }
      select = $('select', controls);
      imgExpand.cb.typeChange.call(select);
      $.bind(select, 'change', $.cb.value);
      $.bind(select, 'change', imgExpand.cb.typeChange);
      $.bind($('input', controls), 'click', imgExpand.cb.all);
      delform = $('form[name=delform]');
      return $.prepend(delform, controls);
    },
    resize: function(e) {
      return imgExpand.style.innerHTML = "body.fitheight img[md5] + img { max-height: " + d.body.clientHeight + "px }";
    }
  };
  firstRun = {
    init: function() {
      var dialog, style;
      style = $.addStyle("      #navtopr, #navbotr {        position: relative;      }      #navtopr::before {        content: '';        height: 50px;        width: 100px;        background: red;        -webkit-transform: rotate(-45deg);        -moz-transform: rotate(-45deg);        -o-transform: rotate(-45deg);        -webkit-transform-origin: 100% 200%;        -moz-transform-origin: 100% 200%;        -o-transform-origin: 100% 200%;        position: absolute;        top: 100%;        right: 100%;        z-index: 999;      }      #navtopr::after {        content: '';        border-top: 100px solid red;        border-left: 100px solid transparent;        position: absolute;        top: 100%;        right: 100%;        z-index: 999;      }      #navbotr::before {        content: '';        height: 50px;        width: 100px;        background: red;        -webkit-transform: rotate(45deg);        -moz-transform: rotate(45deg);        -o-transform: rotate(45deg);        -webkit-transform-origin: 100% -100%;        -moz-transform-origin: 100% -100%;        -o-transform-origin: 100% -100%;        position: absolute;        bottom: 100%;        right: 100%;        z-index: 999;      }      #navbotr::after {        content: '';        border-bottom: 100px solid red;        border-left: 100px solid transparent;        position: absolute;        bottom: 100%;        right: 100%;        z-index: 999;      }    ");
      style.className = 'firstrun';
      dialog = $.el('div', {
        id: 'overlay',
        className: 'firstrun',
        innerHTML: "        <div id=options>          <div class='reply dialog'>            <p>Click the <strong>4chan X</strong> buttons for options; they are at the top and bottom of the page.</p>            <p>Updater options are in the updater dialog in replies at the bottom-right corner of the window.</p>            <p>If you don't see the buttons, try disabling your userstyles.</p>          </div>        </div>"
      });
      $.add(d.body, dialog);
      return $.bind(window, 'click', firstRun.close);
    },
    close: function() {
      $.set('firstrun', true);
      $.rm($('style.firstrun', d.head));
      $.rm($('#overlay'));
      return $.unbind(window, 'click', firstRun.close);
    }
  };
  Main = {
    init: function() {
<<<<<<< HEAD
      var callback, cutoff, hiddenThreads, id, lastChecked, now, op, pathname, table, temp, timestamp, tzOffset, _i, _j, _k, _l, _len, _len2, _len3, _len4, _ref, _ref2, _ref3, _ref4, _ref5;
      $.unbind(window, 'load', main.init);
=======
      var callback, canPost, cutoff, form, hiddenThreads, id, lastChecked, now, op, pathname, table, temp, timestamp, tzOffset, _i, _j, _k, _l, _len, _len2, _len3, _len4, _ref, _ref2, _ref3, _ref4, _ref5;
      $.unbind(window, 'load', Main.init);
>>>>>>> 6eed88f2
      pathname = location.pathname.substring(1).split('/');
      g.BOARD = pathname[0], temp = pathname[1];
      if (temp === 'res') {
        g.REPLY = temp;
        g.THREAD_ID = pathname[2];
      } else {
        g.PAGENUM = parseInt(temp) || 0;
      }
      if (location.hostname === 'sys.4chan.org') {
        QR.sys();
        return;
      }
      if (conf['404 Redirect'] && d.title === '4chan - 404' && /^\d+$/.test(g.THREAD_ID)) {
        redirect();
        return;
      }
      if (!$('#navtopr')) {
        return;
      }
      $.bind(window, 'message', Main.message);
      Favicon.init();
      g.hiddenReplies = $.get("hiddenReplies/" + g.BOARD + "/", {});
      tzOffset = (new Date()).getTimezoneOffset() / 60;
      g.chanOffset = 5 - tzOffset;
      if ($.isDST()) {
        g.chanOffset -= 1;
      }
      lastChecked = $.get('lastChecked', 0);
      now = Date.now();
      if (lastChecked < now - 1 * DAY) {
        $.set('lastChecked', now);
        cutoff = now - 7 * DAY;
        hiddenThreads = $.get("hiddenThreads/" + g.BOARD + "/", {});
        for (id in hiddenThreads) {
          timestamp = hiddenThreads[id];
          if (timestamp < cutoff) {
            delete hiddenThreads[id];
          }
        }
        _ref = g.hiddenReplies;
        for (id in _ref) {
          timestamp = _ref[id];
          if (timestamp < cutoff) {
            delete g.hiddenReplies[id];
          }
        }
        $.set("hiddenThreads/" + g.BOARD + "/", hiddenThreads);
        $.set("hiddenReplies/" + g.BOARD + "/", g.hiddenReplies);
      }
<<<<<<< HEAD
      $.addStyle(main.css);
=======
      $.addStyle(Main.css);
      if ((form = $('form[name=post]')) && (canPost = !!$('#recaptcha_response_field'))) {
        Recaptcha.init();
        if (g.REPLY && conf['Auto Watch Reply'] && conf['Thread Watcher']) {
          $.bind(form, 'submit', function() {
            if ($('img.favicon').src === Favicon.empty) {
              return watcher.watch(null, g.THREAD_ID);
            }
          });
        }
      }
>>>>>>> 6eed88f2
      threading.init();
      if (g.REPLY && (id = location.hash.slice(1)) && /\d/.test(id[0]) && !$.id(id)) {
        scrollTo(0, d.body.scrollHeight);
      }
      if (conf['Image Expansion']) {
        imgExpand.init();
      }
      if (conf['Image Auto-Gif']) {
        imgGif.init();
      }
      if (conf['Time Formatting']) {
        Time.init();
      }
      if (conf['Sauce']) {
        sauce.init();
      }
      if (conf['Reveal Spoilers'] && $('.postarea label')) {
        revealSpoilers.init();
      }
      if (conf['Anonymize']) {
        anonymize.init();
      }
      if (conf['Image Hover']) {
        imgHover.init();
      }
      if (conf['Reply Hiding']) {
        replyHiding.init();
      }
      if (conf['Quick Reply']) {
        QR.init();
      }
      if (conf['Report Button']) {
        reportButton.init();
      }
      if (conf['Quote Backlinks']) {
        quoteBacklink.init();
      }
      if (conf['Quote Inline']) {
        quoteInline.init();
      }
      if (conf['Quote Preview']) {
        quotePreview.init();
      }
      if (conf['Indicate OP quote']) {
        quoteOP.init();
      }
      if (conf['Thread Watcher']) {
        watcher.init();
      }
      if (conf['Keybinds']) {
        keybinds.init();
      }
      if (g.REPLY) {
        if (conf['Thread Updater']) {
          updater.init();
        }
        if (conf['Image Preloading']) {
          imgPreloading.init();
        }
        if (conf['Post in Title']) {
          titlePost.init();
        }
        if (conf['Thread Stats']) {
          threadStats.init();
        }
        if (conf['Unread Count']) {
          unread.init();
        }
        if (conf['Reply Navigation']) {
          nav.init();
        }
      } else {
        if (conf['Index Navigation']) {
          nav.init();
        }
        if (conf['Thread Hiding']) {
          threadHiding.init();
        }
        if (conf['Thread Expansion']) {
          expandThread.init();
        }
        if (conf['Comment Expansion']) {
          expandComment.init();
        }
      }
      _ref2 = $$('div.op');
      for (_i = 0, _len = _ref2.length; _i < _len; _i++) {
        op = _ref2[_i];
        _ref3 = g.callbacks;
        for (_j = 0, _len2 = _ref3.length; _j < _len2; _j++) {
          callback = _ref3[_j];
          callback(op);
        }
      }
      _ref4 = $$('a + table');
      for (_k = 0, _len3 = _ref4.length; _k < _len3; _k++) {
        table = _ref4[_k];
        _ref5 = g.callbacks;
        for (_l = 0, _len4 = _ref5.length; _l < _len4; _l++) {
          callback = _ref5[_l];
          callback(table);
        }
      }
      $.bind($('form[name=delform]'), 'DOMNodeInserted', nodeInserted);
      options.init();
      if (!$.get('firstrun')) {
        return firstRun.init();
      }
    },
    message: function(e) {
      var data, origin;
      origin = e.origin, data = e.data;
      if (origin === 'http://sys.4chan.org') {
        return qr.message(data);
      }
    },
    css: '\
      /* dialog styling */\
      div.dialog {\
        border: 1px solid;\
      }\
      div.dialog > div.move {\
        cursor: move;\
      }\
      label, a, .favicon {\
        cursor: pointer;\
      }\
\
      .new {\
        background: lime;\
      }\
      .error {\
        color: red;\
      }\
      td.replyhider {\
        vertical-align: top;\
      }\
\
      div.thread.stub > *:not(.block) {\
        display: none;\
      }\
\
      .filesize + br + a {\
        float: left;\
        pointer-events: none;\
      }\
      img[md5], img[md5] + img {\
        pointer-events: all;\
      }\
      body.fitwidth img[md5] + img {\
        max-width: 100%;\
        width: -moz-calc(100%); /* hack so only firefox sees this */\
      }\
\
      #qp, #iHover {\
        position: fixed;\
      }\
\
      #iHover {\
        max-height: 100%;\
      }\
\
      #navlinks {\
        font-size: 16px;\
        position: fixed;\
        top: 25px;\
        right: 5px;\
      }\
\
      #overlay {\
        display: table;\
        position: fixed;\
        top: 0;\
        left: 0;\
        height: 100%;\
        width: 100%;\
        background: rgba(0,0,0,.5);\
      }\
      #options {\
        display: table-cell;\
        vertical-align: middle;\
      }\
      #options .dialog {\
        margin: auto;\
        padding: 5px;\
        width: 500px;\
      }\
      #credits {\
        text-align: right;\
      }\
      #options ul {\
        list-style: none;\
        padding: 0;\
      }\
      #options label {\
        text-decoration: underline;\
      }\
      #floaty {\
        float: left;\
      }\
      #options [name=tab]:not(:checked) + * {\
        display: none;\
      }\
      #content > * {\
        height: 450px;\
        overflow: auto;\
      }\
      #content textarea {\
        margin: 0;\
        width: 100%;\
      }\
\
      #updater {\
        position: fixed;\
        text-align: right;\
      }\
      #updater input[type=text] {\
        width: 50px;\
      }\
      #updater:not(:hover) {\
        border: none;\
        background: transparent;\
      }\
      #updater:not(:hover) > div:not(.move) {\
        display: none;\
      }\
\
      #stats {\
        border: none;\
        position: fixed;\
      }\
\
      #watcher {\
        position: absolute;\
      }\
      #watcher > div {\
        padding-right: 5px;\
        padding-left: 5px;\
      }\
      #watcher > div.move {\
        text-decoration: underline;\
        padding-top: 5px;\
      }\
      #watcher > div:last-child {\
        padding-bottom: 5px;\
      }\
\
      #qp {\
        border: 1px solid;\
        padding-bottom: 5px;\
      }\
      #qp input, #qp .inline {\
        display: none;\
      }\
      .qphl {\
        outline: 2px solid rgba(216, 94, 49, .7);\
      }\
      .inlined {\
        opacity: .5;\
      }\
      .inline td.reply {\
        background-color: rgba(255, 255, 255, 0.15);\
        border: 1px solid rgba(128, 128, 128, 0.5);\
      }\
      .filetitle, .replytitle, .postername, .commentpostername, .postertrip {\
        background: none;\
      }\
\
      /* Firefox bug: hidden tables are not hidden */\
      [hidden] {\
        display: none;\
      }\
\
      #files > input {\
        display: block;\
      }\
      #qr {\
        max-height: 100%;\
        overflow-y: auto;\
        position: fixed;\
      }\
      #qr #autohide, #qr .close {\
        float: right;\
      }\
      #qr .click input {\
        width: 73px;\
      }\
      #qr .click * {\
        float: left;\
      }\
      #qr form {\
        margin: 0;\
      }\
      #qr:not(:hover) #autohide:checked ~ form {\
        height: 0;\
        overflow: hidden;\
      }\
      #qr textarea {\
        border: 0;\
        height: 150px;\
        width: 100%;\
      }\
      #qr #captcha {\
        position: relative;\
      }\
      #qr #files {\
        width: 300px;\
        white-space: nowrap;\
        overflow: auto;\
      }\
      #qr #files span {\
        position: relative;\
      }\
      #qr #files a {\
        position: absolute;\
        left: 0;\
        font-size: 50px;\
        color: red;\
      }\
      #qr #cl {\
        right: 0;\
        padding: 2px;\
        position: absolute;\
      }\
      #qr #recaptcha_response_field {\
        display: inline;\
        width: 100%;\
      }\
      #qr #files input {\
        display: none;\
      }\
      #qr #files img {\
        max-height: 100px;\
        max-width:  100px;\
      }\
      #qr input[name=resto] {\
        width: 80px;\
      }\
    '
  };
  if (d.body) {
    Main.init();
  } else {
    $.bind(window, 'load', Main.init);
  }
}).call(this);<|MERGE_RESOLUTION|>--- conflicted
+++ resolved
@@ -60,11 +60,7 @@
  */
 
 (function() {
-<<<<<<< HEAD
-  var $, $$, DAY, Favicon, HOUR, MINUTE, NAMESPACE, QR, SECOND, Time, anonymize, conf, config, d, expandComment, expandThread, firstRun, g, getTitle, imgExpand, imgGif, imgHover, imgPreloading, key, keybinds, log, main, nav, nodeInserted, options, quoteBacklink, quoteInline, quoteOP, quotePreview, redirect, replyHiding, reportButton, revealSpoilers, sauce, threadHiding, threadStats, threading, titlePost, ui, unread, updater, val, watcher;
-=======
-  var $, $$, DAY, Favicon, HOUR, MINUTE, Main, NAMESPACE, Recaptcha, SECOND, Time, anonymize, conf, config, cooldown, d, expandComment, expandThread, firstRun, g, getTitle, imgExpand, imgGif, imgHover, imgPreloading, key, keybinds, log, nav, nodeInserted, options, qr, quoteBacklink, quoteInline, quoteOP, quotePreview, redirect, replyHiding, reportButton, revealSpoilers, sauce, threadHiding, threadStats, threading, titlePost, ui, unread, updater, val, watcher;
->>>>>>> 6eed88f2
+  var $, $$, DAY, Favicon, HOUR, MINUTE, Main, NAMESPACE, QR, SECOND, Time, anonymize, conf, config, d, expandComment, expandThread, firstRun, g, getTitle, imgExpand, imgGif, imgHover, imgPreloading, key, keybinds, log, nav, nodeInserted, options, quoteBacklink, quoteInline, quoteOP, quotePreview, redirect, replyHiding, reportButton, revealSpoilers, sauce, threadHiding, threadStats, threading, titlePost, ui, unread, updater, val, watcher;
   var __slice = Array.prototype.slice;
   config = {
     main: {
@@ -1208,7 +1204,6 @@
       if (!($('form[name=post]') && $('#recaptcha_response_field'))) {
         return;
       }
-<<<<<<< HEAD
       g.callbacks.push(function(root) {
         var quote;
         quote = $('a.quotejs + a', root);
@@ -1226,45 +1221,6 @@
         target: holder.firstChild
       });
       QR.accept = $('.rules').textContent.match(/: (.+) /)[1].replace(/\w+/g, function(type) {
-=======
-      _ref = $$('#com_submit');
-      for (_i = 0, _len = _ref.length; _i < _len; _i++) {
-        submit = _ref[_i];
-        submit.value = cooldown.duration;
-        submit.disabled = true;
-      }
-      return setTimeout(cooldown.cb, 1000);
-    },
-    cb: function() {
-      var submit, submits, _i, _j, _len, _len2, _results;
-      submits = $$('#com_submit');
-      if (--cooldown.duration) {
-        setTimeout(cooldown.cb, 1000);
-        _results = [];
-        for (_i = 0, _len = submits.length; _i < _len; _i++) {
-          submit = submits[_i];
-          _results.push(submit.value = cooldown.duration);
-        }
-        return _results;
-      } else {
-        for (_j = 0, _len2 = submits.length; _j < _len2; _j++) {
-          submit = submits[_j];
-          submit.disabled = false;
-          submit.value = 'Submit';
-        }
-        return qr.autoPost();
-      }
-    }
-  };
-  qr = {
-    init: function() {
-      var iframe;
-      g.callbacks.push(qr.node);
-      $.bind($('#recaptcha_challenge_field_holder'), 'DOMNodeInserted', qr.captchaNode);
-      qr.captchaTime = Date.now();
-      qr.spoiler = $('.postarea label') ? '<label> [<input type=checkbox name=spoiler>Spoiler Image?]</label>' : '';
-      qr.acceptFiles = $('.rules').textContent.match(/: (.+) /)[1].replace(/\w+/g, function(type) {
->>>>>>> 6eed88f2
         switch (type) {
           case 'JPG':
             return 'image/JPEG';
@@ -1376,53 +1332,9 @@
       $.rm(QR.qr);
       return QR.qr = null;
     },
-<<<<<<< HEAD
     cooldown: function() {
       var b, cooldown, n, now;
       if (!(g.REPLY && QR.qr)) {
-=======
-    dialog: function(link) {
-      var THREAD_ID, c, email, html, m, name, pwd, submitDisabled, submitValue;
-      c = d.cookie;
-      name = (m = c.match(/4chan_name=([^;]+)/)) ? decodeURIComponent(m[1]) : '';
-      email = (m = c.match(/4chan_email=([^;]+)/)) ? decodeURIComponent(m[1]) : '';
-      pwd = (m = c.match(/4chan_pass=([^;]+)/)) ? decodeURIComponent(m[1]) : $('input[name=pwd]').value;
-      submitValue = $('#com_submit').value;
-      submitDisabled = $('#com_submit').disabled ? 'disabled' : '';
-      THREAD_ID = g.THREAD_ID || $.x('ancestor::div[@class="thread"]/div', link).id;
-      qr.challenge = $('#recaptcha_challenge_field').value;
-      html = "      <a id=close title=close>X</a>      <input type=checkbox id=autohide title=autohide>      <div class=move>        <input class=inputtext type=text name=name value='" + name + "' placeholder=Name form=qr_form>        Quick Reply      </div>      <div class=autohide>        <form name=post action=http://sys.4chan.org/" + g.BOARD + "/post method=POST enctype=multipart/form-data target=iframe id=qr_form>          <input type=hidden name=resto value=" + THREAD_ID + ">          <input type=hidden name=mode value=regist>          <input type=hidden name=recaptcha_challenge_field id=recaptcha_challenge_field>          <input type=hidden name=recaptcha_response_field id=recaptcha_response_field>          <div><input class=inputtext type=text name=email value='" + email + "' placeholder=E-mail>" + qr.spoiler + "</div>          <div><input class=inputtext type=text name=sub placeholder=Subject><input type=submit value=" + submitValue + " id=com_submit " + submitDisabled + "><label><input type=checkbox id=auto>auto</label></div>          <div><textarea class=inputtext name=com placeholder=Comment></textarea></div>          <div><img src=http://www.google.com/recaptcha/api/image?c=" + qr.challenge + "></div>          <div><input class=inputtext type=text autocomplete=off placeholder=Verification id=dummy><span id=captchas>" + ($.get('captchas', []).length) + " captchas</span></div>          <div><input type=file name=upfile accept='" + qr.acceptFiles + "'></div>        </form>        <div id=files></div>        <div><input class=inputtext type=password name=pwd value='" + pwd + "' placeholder=Password form=qr_form maxlength=8><a id=attach>attach another file</a></div>      </div>      <a id=error class=error></a>      ";
-      qr.el = ui.dialog('qr', 'top: 0; left: 0;', html);
-      $.bind($('input[name=name]', qr.el), 'mousedown', function(e) {
-        return e.stopPropagation();
-      });
-      $.bind($('input[name=upfile]', qr.el), 'change', qr.validateFileSize);
-      $.bind($('#close', qr.el), 'click', qr.close);
-      $.bind($('form', qr.el), 'submit', qr.submit);
-      $.bind($('#attach', qr.el), 'click', qr.attach);
-      $.bind($('img', qr.el), 'click', Recaptcha.reload);
-      $.bind($('#dummy', qr.el), 'keydown', Recaptcha.listener);
-      $.bind($('#dummy', qr.el), 'keydown', qr.captchaKeydown);
-      return $.add(d.body, qr.el);
-    },
-    message: function(e) {
-      var data, duration, fileCount;
-      $('iframe[name=iframe]').src = 'about:blank';
-      fileCount = $('#files', qr.el).childElementCount;
-      data = e.data;
-      if (data) {
-        data = JSON.parse(data);
-        $.extend($('#error', qr.el), data);
-        $('#recaptcha_response_field', qr.el).value = '';
-        $('#autohide', qr.el).checked = false;
-        if (data.textContent === 'You seem to have mistyped the verification.') {
-          setTimeout(qr.autoPost, 1000);
-        } else if (data.textContent === 'Error: Duplicate file entry detected.' && fileCount) {
-          $('textarea', qr.el).value += '\n' + data.textContent + ' ' + data.href;
-          qr.attachNext();
-          setTimeout(qr.autoPost, 1000);
-        }
->>>>>>> 6eed88f2
         return;
       }
       cooldown = $.get("cooldown/" + g.BOARD, 0);
@@ -2865,13 +2777,8 @@
   };
   Main = {
     init: function() {
-<<<<<<< HEAD
       var callback, cutoff, hiddenThreads, id, lastChecked, now, op, pathname, table, temp, timestamp, tzOffset, _i, _j, _k, _l, _len, _len2, _len3, _len4, _ref, _ref2, _ref3, _ref4, _ref5;
-      $.unbind(window, 'load', main.init);
-=======
-      var callback, canPost, cutoff, form, hiddenThreads, id, lastChecked, now, op, pathname, table, temp, timestamp, tzOffset, _i, _j, _k, _l, _len, _len2, _len3, _len4, _ref, _ref2, _ref3, _ref4, _ref5;
       $.unbind(window, 'load', Main.init);
->>>>>>> 6eed88f2
       pathname = location.pathname.substring(1).split('/');
       g.BOARD = pathname[0], temp = pathname[1];
       if (temp === 'res') {
@@ -2921,21 +2828,7 @@
         $.set("hiddenThreads/" + g.BOARD + "/", hiddenThreads);
         $.set("hiddenReplies/" + g.BOARD + "/", g.hiddenReplies);
       }
-<<<<<<< HEAD
-      $.addStyle(main.css);
-=======
       $.addStyle(Main.css);
-      if ((form = $('form[name=post]')) && (canPost = !!$('#recaptcha_response_field'))) {
-        Recaptcha.init();
-        if (g.REPLY && conf['Auto Watch Reply'] && conf['Thread Watcher']) {
-          $.bind(form, 'submit', function() {
-            if ($('img.favicon').src === Favicon.empty) {
-              return watcher.watch(null, g.THREAD_ID);
-            }
-          });
-        }
-      }
->>>>>>> 6eed88f2
       threading.init();
       if (g.REPLY && (id = location.hash.slice(1)) && /\d/.test(id[0]) && !$.id(id)) {
         scrollTo(0, d.body.scrollHeight);
