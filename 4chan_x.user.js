// ==UserScript==
// @name           4chan x
// @version        2.24.2
// @namespace      aeosynth
// @description    Adds various features.
// @copyright      2009-2011 James Campos <james.r.campos@gmail.com>
// @license        MIT; http://en.wikipedia.org/wiki/Mit_license
// @include        http://boards.4chan.org/*
// @include        http://images.4chan.org/*
// @run-at         document-start
// @updateURL      https://raw.github.com/MayhemYDG/4chan-x/stable/4chan_x.user.js
// @icon           http://mayhemydg.github.com/4chan-x/favicon.gif
// ==/UserScript==

/* LICENSE
 *
 * Copyright (c) 2009-2011 James Campos <james.r.campos@gmail.com>
 * Copyright (c) 2012 Nicolas Stepien <stepien.nicolas@gmail.com>
 * http://mayhemydg.github.com/4chan-x/
 * 4chan X 2.24.2
 *
 * Permission is hereby granted, free of charge, to any person
 * obtaining a copy of this software and associated documentation
 * files (the "Software"), to deal in the Software without
 * restriction, including without limitation the rights to use,
 * copy, modify, merge, publish, distribute, sublicense, and/or sell
 * copies of the Software, and to permit persons to whom the
 * Software is furnished to do so, subject to the following
 * conditions:
 *
 * The above copyright notice and this permission notice shall be
 * included in all copies or substantial portions of the Software.
 * THE SOFTWARE IS PROVIDED "AS IS", WITHOUT WARRANTY OF ANY KIND,
 * EXPRESS OR IMPLIED, INCLUDING BUT NOT LIMITED TO THE WARRANTIES
 * OF MERCHANTABILITY, FITNESS FOR A PARTICULAR PURPOSE AND
 * NONINFRINGEMENT. IN NO EVENT SHALL THE AUTHORS OR COPYRIGHT
 * HOLDERS BE LIABLE FOR ANY CLAIM, DAMAGES OR OTHER LIABILITY,
 * WHETHER IN AN ACTION OF CONTRACT, TORT OR OTHERWISE, ARISING
 * FROM, OUT OF OR IN CONNECTION WITH THE SOFTWARE OR THE USE OR
 * OTHER DEALINGS IN THE SOFTWARE.
 *
 * HACKING
 *
 * 4chan X is written in CoffeeScript[1], and developed on GitHub[2].
 *
 * [1]: http://coffeescript.org/
 * [2]: https://github.com/MayhemYDG/4chan-x
 *
 * CONTRIBUTORS
 *
 * Shou- - pentadactyl fixes
 * ferongr - new favicons
 * xat- - new favicons
 * Zixaphir - fix qr textarea - captcha-image gap
 * Ongpot - sfw favicon
 * thisisanon - nsfw + 404 favicons
 * Anonymous - empty favicon
 * Seiba - chrome quick reply focusing
 * herpaderpderp - recaptcha fixes
 * WakiMiko - recaptcha tab order http://userscripts.org/scripts/show/82657
 *
 * All the people who've taken the time to write bug reports.
 *
 * Thank you.
 */

(function() {
  var $, $$, DAY, Favicon, HOUR, MINUTE, Main, NAMESPACE, SECOND, Time, VERSION, anonymize, conf, config, d, engine, expandComment, expandThread, filter, flatten, g, getTitle, imgExpand, imgGif, imgHover, key, keybinds, log, nav, options, qr, quoteBacklink, quoteDR, quoteInline, quoteOP, quotePreview, redirect, replyHiding, reportButton, revealSpoilers, sauce, strikethroughQuotes, threadHiding, threadStats, threading, titlePost, ui, unread, updater, val, watcher, _base,
    __slice = Array.prototype.slice;

  config = {
    main: {
      Enhancing: {
        '404 Redirect': [true, 'Redirect dead threads and images'],
        'Keybinds': [true, 'Binds actions to keys'],
        'Time Formatting': [true, 'Arbitrarily formatted timestamps, using your local time'],
        'Report Button': [true, 'Add report buttons'],
        'Comment Expansion': [true, 'Expand too long comments'],
        'Thread Expansion': [true, 'View all replies'],
        'Index Navigation': [true, 'Navigate to previous / next thread'],
        'Reply Navigation': [false, 'Navigate to top / bottom of thread'],
        'Check for Updates': [true, 'Check for updated versions of 4chan X']
      },
      Filtering: {
        'Anonymize': [false, 'Make everybody anonymous'],
        'Filter': [false, 'Self-moderation placebo'],
        'Filter OPs': [false, 'Filter OPs along with their threads'],
        'Reply Hiding': [true, 'Hide single replies'],
        'Thread Hiding': [true, 'Hide entire threads'],
        'Show Stubs': [true, 'Of hidden threads / replies']
      },
      Imaging: {
        'Image Auto-Gif': [false, 'Animate gif thumbnails'],
        'Image Expansion': [true, 'Expand images'],
        'Image Hover': [false, 'Show full image on mouseover'],
        'Sauce': [true, 'Add sauce to images'],
        'Reveal Spoilers': [false, 'Replace spoiler thumbnails by the original thumbnail']
      },
      Monitoring: {
        'Thread Updater': [true, 'Update threads. Has more options in its own dialog.'],
        'Unread Count': [true, 'Show unread post count in tab title'],
        'Post in Title': [true, 'Show the op\'s post in the tab title'],
        'Thread Stats': [true, 'Display reply and image count'],
        'Thread Watcher': [true, 'Bookmark threads'],
        'Auto Watch': [true, 'Automatically watch threads that you start'],
        'Auto Watch Reply': [false, 'Automatically watch threads that you reply to']
      },
      Posting: {
        'Quick Reply': [true, 'Reply without leaving the page.'],
        'Cooldown': [true, 'Prevent "flood detected" errors.'],
        'Persistent QR': [false, 'The Quick reply won\'t disappear after posting.'],
        'Auto Hide QR': [true, 'Automatically hide the quick reply when posting.'],
        'Remember Subject': [false, 'Remember the subject field, instead of resetting after posting.'],
        'Remember Spoiler': [false, 'Remember the spoiler state, instead of resetting after posting.']
      },
      Quoting: {
        'Quote Backlinks': [true, 'Add quote backlinks'],
        'OP Backlinks': [false, 'Add backlinks to the OP'],
        'Quote Highlighting': [true, 'Highlight the previewed post'],
        'Quote Inline': [true, 'Show quoted post inline on quote click'],
        'Quote Preview': [true, 'Show quote content on hover'],
        'Indicate OP quote': [true, 'Add \'(OP)\' to OP quotes'],
        'Indicate Cross-thread Quotes': [true, 'Add \'(Cross-thread)\' to cross-threads quotes'],
        'Forward Hiding': [true, 'Hide original posts of inlined backlinks']
      }
    },
    filter: {
      name: '',
      tripcode: '',
      email: '',
      subject: '',
      comment: '',
      filename: '',
      filesize: '',
      md5: ''
    },
    flavors: ['http://iqdb.org/?url=', 'http://google.com/searchbyimage?image_url=', '#http://tineye.com/search?url=', '#http://saucenao.com/search.php?db=999&url=', '#http://3d.iqdb.org/?url=', '#http://regex.info/exif.cgi?imgurl=', '#http://imgur.com/upload?url=', '#http://ompldr.org/upload?url1='].join('\n'),
    time: '%m/%d/%y(%a)%H:%M',
    backlink: '>>%id',
    favicon: 'ferongr',
    hotkeys: {
      openOptions: 'ctrl+o',
      close: 'Esc',
      spoiler: 'ctrl+s',
      openQR: 'i',
      openEmptyQR: 'I',
      submit: 'alt+s',
      nextReply: 'J',
      previousReply: 'K',
      nextThread: 'n',
      previousThread: 'p',
      nextPage: 'L',
      previousPage: 'H',
      zero: '0',
      openThreadTab: 'o',
      openThread: 'O',
      expandThread: 'e',
      watch: 'w',
      hide: 'x',
      expandImages: 'm',
      expandAllImages: 'M',
      update: 'u',
      unreadCountTo0: 'z'
    },
    updater: {
      checkbox: {
        'Scrolling': [false, 'Scroll updated posts into view. Only enabled at bottom of page.'],
        'Scroll BG': [false, 'Scroll background tabs'],
        'Verbose': [true, 'Show countdown timer, new post count'],
        'Auto Update': [true, 'Automatically fetch new posts']
      },
      'Interval': 30
    }
  };

  log = typeof (_base = console.log).bind === "function" ? _base.bind(console) : void 0;

  conf = {};

  (flatten = function(parent, obj) {
    var key, val, _results;
    if (obj.length) {
      if (typeof obj[0] === 'boolean') {
        return conf[parent] = obj[0];
      } else {
        return conf[parent] = obj;
      }
    } else if (typeof obj === 'object') {
      _results = [];
      for (key in obj) {
        val = obj[key];
        _results.push(flatten(key, val));
      }
      return _results;
    } else {
      return conf[parent] = obj;
    }
  })(null, config);

  NAMESPACE = '4chan_x.';

  VERSION = '2.24.2';

  SECOND = 1000;

  MINUTE = 60 * SECOND;

  HOUR = 60 * MINUTE;

  DAY = 24 * HOUR;

  engine = /WebKit|Presto|Gecko/.exec(navigator.userAgent)[0].toLowerCase();

  d = document;

  g = {
    callbacks: []
  };

  ui = {
    dialog: function(id, position, html) {
      var el, saved;
      el = d.createElement('div');
      el.className = 'reply dialog';
      el.innerHTML = html;
      el.id = id;
      el.style.cssText = (saved = localStorage["" + NAMESPACE + id + ".position"]) ? saved : position;
      el.querySelector('div.move').addEventListener('mousedown', ui.dragstart, false);
      return el;
    },
    dragstart: function(e) {
      var el, rect;
      e.preventDefault();
      ui.el = el = this.parentNode;
      d.addEventListener('mousemove', ui.drag, false);
      d.addEventListener('mouseup', ui.dragend, false);
      rect = el.getBoundingClientRect();
      ui.dx = e.clientX - rect.left;
      ui.dy = e.clientY - rect.top;
      ui.width = d.body.clientWidth - el.offsetWidth;
      return ui.height = d.body.clientHeight - el.offsetHeight;
    },
    drag: function(e) {
      var bottom, left, right, style, top;
      left = e.clientX - ui.dx;
      top = e.clientY - ui.dy;
      left = left < 10 ? 0 : ui.width - left < 10 ? null : left;
      top = top < 10 ? 0 : ui.height - top < 10 ? null : top;
      right = left === null ? 0 : null;
      bottom = top === null ? 0 : null;
      style = ui.el.style;
      style.top = top;
      style.right = right;
      style.bottom = bottom;
      return style.left = left;
    },
    dragend: function() {
      var el;
      el = ui.el;
      localStorage["" + NAMESPACE + el.id + ".position"] = el.style.cssText;
      d.removeEventListener('mousemove', ui.drag, false);
      return d.removeEventListener('mouseup', ui.dragend, false);
    },
    hover: function(e) {
      var clientHeight, clientWidth, clientX, clientY, el, height, style, top, _ref;
      clientX = e.clientX, clientY = e.clientY;
      el = ui.el;
      style = el.style;
      _ref = d.body, clientHeight = _ref.clientHeight, clientWidth = _ref.clientWidth;
      height = el.offsetHeight;
      top = clientY - 120;
      style.top = clientHeight < height || top < 0 ? 0 : top + height > clientHeight ? clientHeight - height : top;
      if (clientX < clientWidth - 400) {
        style.left = clientX + 45;
        return style.right = null;
      } else {
        style.left = null;
        return style.right = clientWidth - clientX + 45;
      }
    },
    hoverend: function() {
      return ui.el.parentNode.removeChild(ui.el);
    }
  };

  /*
  loosely follows the jquery api:
  http://api.jquery.com/
  not chainable
  */

  $ = function(selector, root) {
    if (root == null) root = d.body;
    return root.querySelector(selector);
  };

  $.extend = function(object, properties) {
    var key, val;
    for (key in properties) {
      val = properties[key];
      object[key] = val;
    }
    return object;
  };

  $.extend($, {
    ready: function(fc) {
      var cb;
      if (/interactive|complete/.test(d.readyState)) return fc();
      cb = function() {
        $.off(d, 'DOMContentLoaded', cb);
        return fc();
      };
      return $.on(d, 'DOMContentLoaded', cb);
    },
    id: function(id) {
      return d.getElementById(id);
    },
    ajax: function(url, cb, opts) {
      var event, headers, key, r, type, val;
      if (opts == null) opts = {};
      type = opts.type, event = opts.event, headers = opts.headers;
      type || (type = 'get');
      event || (event = 'onload');
      r = new XMLHttpRequest();
      r.open(type, url, true);
      for (key in headers) {
        val = headers[key];
        r.setRequestHeader(key, val);
      }
      r[event] = cb;
      r.send();
      return r;
    },
    cache: function(url, cb) {
      var req;
      if (req = $.cache.requests[url]) {
        if (req.readyState === 4) {
          return cb.call(req);
        } else {
          return req.callbacks.push(cb);
        }
      } else {
        req = $.ajax(url, (function() {
          var cb, _i, _len, _ref, _results;
          _ref = this.callbacks;
          _results = [];
          for (_i = 0, _len = _ref.length; _i < _len; _i++) {
            cb = _ref[_i];
            _results.push(cb.call(this));
          }
          return _results;
        }));
        req.callbacks = [cb];
        return $.cache.requests[url] = req;
      }
    },
    cb: {
      checked: function() {
        $.set(this.name, this.checked);
        return conf[this.name] = this.checked;
      },
      value: function() {
        $.set(this.name, this.value);
        return conf[this.name] = this.value;
      }
    },
    addStyle: function(css) {
      var style;
      style = $.el('style', {
        textContent: css
      });
      $.add(d.head, style);
      return style;
    },
    x: function(path, root) {
      if (root == null) root = d.body;
      return d.evaluate(path, root, null, XPathResult.ANY_UNORDERED_NODE_TYPE, null).singleNodeValue;
    },
    tn: function(s) {
      return d.createTextNode(s);
    },
    replace: function(root, el) {
      return root.parentNode.replaceChild(el, root);
    },
    addClass: function(el, className) {
      return el.classList.add(className);
    },
    removeClass: function(el, className) {
      return el.classList.remove(className);
    },
    rm: function(el) {
      return el.parentNode.removeChild(el);
    },
    add: function() {
      var child, children, parent, _i, _len, _results;
      parent = arguments[0], children = 2 <= arguments.length ? __slice.call(arguments, 1) : [];
      _results = [];
      for (_i = 0, _len = children.length; _i < _len; _i++) {
        child = children[_i];
        _results.push(parent.appendChild(child));
      }
      return _results;
    },
    prepend: function(parent, child) {
      return parent.insertBefore(child, parent.firstChild);
    },
    after: function(root, el) {
      return root.parentNode.insertBefore(el, root.nextSibling);
    },
    before: function(root, el) {
      return root.parentNode.insertBefore(el, root);
    },
    el: function(tag, properties) {
      var el;
      el = d.createElement(tag);
      if (properties) $.extend(el, properties);
      return el;
    },
    on: function(el, eventType, handler) {
      return el.addEventListener(eventType, handler, false);
    },
    off: function(el, eventType, handler) {
      return el.removeEventListener(eventType, handler, false);
    },
    isDST: function() {
      /*
            http://en.wikipedia.org/wiki/Eastern_Time_Zone
            Its UTC time offset is −5 hrs (UTC−05) during standard time and −4
            hrs (UTC−04) during daylight saving time.
      
            Since 2007, the local time changes at 02:00 EST to 03:00 EDT on the second
            Sunday in March and returns at 02:00 EDT to 01:00 EST on the first Sunday
            in November, in the U.S. as well as in Canada.
      
            0200 EST (UTC-05) = 0700 UTC
            0200 EDT (UTC-04) = 0600 UTC
      */
      var D, date, day, hours, month, sunday;
      D = new Date();
      date = D.getUTCDate();
      day = D.getUTCDay();
      hours = D.getUTCHours();
      month = D.getUTCMonth();
      if (month < 2 || 10 < month) return false;
      if ((2 < month && month < 10)) return true;
      sunday = date - day;
      if (month === 2) {
        if (sunday < 8) return false;
        if (sunday < 15 && day === 0) {
          if (hours < 7) return false;
          return true;
        }
        return true;
      }
      if (sunday < 1) return true;
      if (sunday < 8 && day === 0) {
        if (hours < 6) return true;
        return false;
      }
      return false;
    }
  });

  $.cache.requests = {};

  $.extend($, typeof GM_deleteValue !== "undefined" && GM_deleteValue !== null ? {
    "delete": function(name) {
      name = NAMESPACE + name;
      return GM_deleteValue(name);
    },
    get: function(name, defaultValue) {
      var value;
      name = NAMESPACE + name;
      if (value = GM_getValue(name)) {
        return JSON.parse(value);
      } else {
        return defaultValue;
      }
    },
    set: function(name, value) {
      name = NAMESPACE + name;
      localStorage[name] = JSON.stringify(value);
      return GM_setValue(name, JSON.stringify(value));
    }
  } : {
    "delete": function(name) {
      name = NAMESPACE + name;
      return delete localStorage[name];
    },
    get: function(name, defaultValue) {
      var value;
      name = NAMESPACE + name;
      if (value = localStorage[name]) {
        return JSON.parse(value);
      } else {
        return defaultValue;
      }
    },
    set: function(name, value) {
      name = NAMESPACE + name;
      return localStorage[name] = JSON.stringify(value);
    }
  });

  for (key in conf) {
    val = conf[key];
    conf[key] = $.get(key, val);
  }

  $$ = function(selector, root) {
    if (root == null) root = d.body;
    return Array.prototype.slice.call(root.querySelectorAll(selector));
  };

  filter = {
    regexps: {},
    callbacks: [],
    init: function() {
      var f, filter, key, m, _i, _len;
      for (key in config.filter) {
        if (!(m = conf[key].match(/^\/.+\/\w*$/gm))) continue;
        this.regexps[key] = [];
        for (_i = 0, _len = m.length; _i < _len; _i++) {
          filter = m[_i];
          f = filter.match(/^\/(.+)\/(\w*)$/);
          try {
            this.regexps[key].push(RegExp(f[1], f[2]));
          } catch (e) {
            alert(e.message);
          }
        }
        this.callbacks.push(this[key]);
      }
      return g.callbacks.push(this.node);
    },
    node: function(root) {
      if (!root.className) {
        if (filter.callbacks.some(function(callback) {
          return callback(root);
        })) {
          return replyHiding.hideHide($('td:not([nowrap])', root));
        }
      } else if (root.className === 'op' && !g.REPLY && conf['Filter OPs']) {
        if (filter.callbacks.some(function(callback) {
          return callback(root);
        })) {
          return threadHiding.hideHide(root.parentNode);
        }
      }
    },
    test: function(key, value) {
      return filter.regexps[key].some(function(regexp) {
        return regexp.test(value);
      });
    },
    name: function(root) {
      var name;
      name = root.className === 'op' ? $('.postername', root) : $('.commentpostername', root);
      return filter.test('name', name.textContent);
    },
    tripcode: function(root) {
      var trip;
      if (trip = $('.postertrip', root)) {
        return filter.test('tripcode', trip.textContent);
      }
    },
    email: function(root) {
      var mail;
      if (mail = $('.linkmail', root)) return filter.test('email', mail.href);
    },
    subject: function(root) {
      var sub;
      sub = root.className === 'op' ? $('.filetitle', root) : $('.replytitle', root);
      return filter.test('subject', sub.textContent);
    },
    comment: function(root) {
      return filter.test('comment', ($.el('a', {
        innerHTML: $('blockquote', root).innerHTML.replace(/<br>/g, '\n')
      })).textContent);
    },
    filename: function(root) {
      var file;
      if (file = $('.filesize span', root)) {
        return filter.test('filename', file.title);
      }
    },
    filesize: function(root) {
      var img;
      if (img = $('img[md5]', root)) return filter.test('filesize', img.alt);
    },
    md5: function(root) {
      var img;
      if (img = $('img[md5]', root)) {
        return filter.test('md5', img.getAttribute('md5'));
      }
    }
  };

  strikethroughQuotes = {
    init: function() {
      return g.callbacks.push(function(root) {
        var el, quote, _i, _len, _ref, _results;
        if (root.className === 'inline') return;
        _ref = $$('.quotelink', root);
        _results = [];
        for (_i = 0, _len = _ref.length; _i < _len; _i++) {
          quote = _ref[_i];
          if (el = $.id(quote.hash.slice(1))) {
            if (el.parentNode.parentNode.parentNode.hidden) {
              _results.push($.addClass(quote, 'filtered'));
            } else {
              _results.push(void 0);
            }
          } else {
            _results.push(void 0);
          }
        }
        return _results;
      });
    }
  };

  expandComment = {
    init: function() {
      var a, _i, _len, _ref, _results;
      _ref = $$('.abbr a');
      _results = [];
      for (_i = 0, _len = _ref.length; _i < _len; _i++) {
        a = _ref[_i];
        _results.push($.on(a, 'click', expandComment.expand));
      }
      return _results;
    },
    expand: function(e) {
      var a, replyID, threadID, _, _ref;
      e.preventDefault();
      _ref = this.href.match(/(\d+)#(\d+)/), _ = _ref[0], threadID = _ref[1], replyID = _ref[2];
      this.textContent = "Loading " + replyID + "...";
      threadID = this.pathname.split('/').pop() || $.x('ancestor::div[@class="thread"]/div', this).id;
      a = this;
      return $.cache(this.pathname, (function() {
        return expandComment.parse(this, a, threadID, replyID);
      }));
    },
    parse: function(req, a, threadID, replyID) {
      var body, bq, quote, reply, _i, _j, _len, _len2, _ref, _ref2;
      if (req.status !== 200) {
        a.textContent = "" + req.status + " " + req.statusText;
        return;
      }
      body = $.el('body', {
        innerHTML: req.responseText
      });
      if (threadID === replyID) {
        bq = $('blockquote', body);
      } else {
        _ref = $$('td[id]', body);
        for (_i = 0, _len = _ref.length; _i < _len; _i++) {
          reply = _ref[_i];
          if (reply.id === replyID) {
            bq = $('blockquote', reply);
            break;
          }
        }
      }
      _ref2 = $$('.quotelink', bq);
      for (_j = 0, _len2 = _ref2.length; _j < _len2; _j++) {
        quote = _ref2[_j];
        if (quote.getAttribute('href') === quote.hash) {
          quote.pathname = "/" + g.BOARD + "/res/" + threadID;
        }
        if (quote.hash.slice(1) === threadID) quote.innerHTML += '&nbsp;(OP)';
        if (conf['Quote Preview']) {
          $.on(quote, 'mouseover', quotePreview.mouseover);
          $.on(quote, 'mousemove', ui.hover);
          $.on(quote, 'mouseout', quotePreview.mouseout);
        }
        if (conf['Quote Inline']) $.on(quote, 'click', quoteInline.toggle);
      }
      return $.replace(a.parentNode.parentNode, bq);
    }
  };

  expandThread = {
    init: function() {
      var a, span, _i, _len, _ref, _results;
      _ref = $$('.omittedposts');
      _results = [];
      for (_i = 0, _len = _ref.length; _i < _len; _i++) {
        span = _ref[_i];
        a = $.el('a', {
          textContent: "+ " + span.textContent,
          className: 'omittedposts',
          href: 'javascript:;'
        });
        $.on(a, 'click', expandThread.cb.toggle);
        _results.push($.replace(span, a));
      }
      return _results;
    },
    cb: {
      toggle: function() {
        var thread;
        thread = this.parentNode;
        return expandThread.toggle(thread);
      }
    },
    toggle: function(thread) {
      var a, backlink, num, pathname, prev, table, threadID, _i, _len, _ref, _ref2, _results;
      threadID = thread.firstChild.id;
      pathname = "/" + g.BOARD + "/res/" + threadID;
      a = $('.omittedposts', thread);
      switch (a.textContent[0]) {
        case '+':
          if ((_ref = $('.op .container', thread)) != null) _ref.innerHTML = '';
          a.textContent = a.textContent.replace('+', 'X Loading...');
          return $.cache(pathname, (function() {
            return expandThread.parse(this, pathname, thread, a);
          }));
        case 'X':
          a.textContent = a.textContent.replace('X Loading...', '+');
          return $.cache[pathname].abort();
        case '-':
          a.textContent = a.textContent.replace('-', '+');
          num = (function() {
            switch (g.BOARD) {
              case 'b':
                return 3;
              case 't':
                return 1;
              default:
                return 5;
            }
          })();
          table = $.x("following::br[@clear]/preceding::table[" + num + "]", a);
          while ((prev = table.previousSibling) && (prev.nodeName === 'TABLE')) {
            $.rm(prev);
          }
          _ref2 = $$('.op a.backlink');
          _results = [];
          for (_i = 0, _len = _ref2.length; _i < _len; _i++) {
            backlink = _ref2[_i];
            if (!$.id(backlink.hash.slice(1))) {
              _results.push($.rm(backlink));
            } else {
              _results.push(void 0);
            }
          }
          return _results;
      }
    },
    parse: function(req, pathname, thread, a) {
      var body, br, frag, href, link, next, quote, reply, _i, _j, _len, _len2, _ref, _ref2;
      if (req.status !== 200) {
        a.textContent = "" + req.status + " " + req.statusText;
        $.off(a, 'click', expandThread.cb.toggle);
        return;
      }
      a.textContent = a.textContent.replace('X Loading...', '-');
      body = $.el('body', {
        innerHTML: req.responseText
      });
      frag = d.createDocumentFragment();
      _ref = $$('.reply', body);
      for (_i = 0, _len = _ref.length; _i < _len; _i++) {
        reply = _ref[_i];
        _ref2 = $$('.quotelink', reply);
        for (_j = 0, _len2 = _ref2.length; _j < _len2; _j++) {
          quote = _ref2[_j];
          if ((href = quote.getAttribute('href')) === quote.hash) {
            quote.pathname = pathname;
          } else if (href !== quote.href) {
            quote.href = "res/" + href;
          }
        }
        link = $('.quotejs', reply);
        link.href = "res/" + thread.firstChild.id + "#" + reply.id;
        link.nextSibling.href = "res/" + thread.firstChild.id + "#q" + reply.id;
        $.add(frag, reply.parentNode.parentNode.parentNode);
      }
      while ((next = a.nextSibling) && !next.clear) {
        $.rm(next);
      }
      br = next;
      return $.before(br, frag);
    }
  };

  replyHiding = {
    init: function() {
      return g.callbacks.push(function(root) {
        var a, dd, id, reply;
        if (!(dd = $('.doubledash', root))) return;
        dd.className = 'replyhider';
        a = $.el('a', {
          textContent: '[ - ]',
          href: 'javascript:;'
        });
        $.on(a, 'click', replyHiding.cb.hide);
        $.replace(dd.firstChild, a);
        reply = dd.nextSibling;
        id = reply.id;
        if (id in g.hiddenReplies) return replyHiding.hide(reply);
      });
    },
    cb: {
      hide: function() {
        var reply;
        reply = this.parentNode.nextSibling;
        return replyHiding.hide(reply);
      },
      show: function() {
        var div, table;
        div = this.parentNode;
        table = div.nextSibling;
        replyHiding.show(table);
        return $.rm(div);
      }
    },
    hide: function(reply) {
      var id, quote, _i, _len, _ref;
      replyHiding.hideHide(reply);
      id = reply.id;
      _ref = $$(".quotelink[href='#" + id + "'], .backlink[href='#" + id + "']");
      for (_i = 0, _len = _ref.length; _i < _len; _i++) {
        quote = _ref[_i];
        $.addClass(quote, 'filtered');
      }
      g.hiddenReplies[id] = Date.now();
      return $.set("hiddenReplies/" + g.BOARD + "/", g.hiddenReplies);
    },
    hideHide: function(reply) {
      var a, div, name, table, trip, _ref;
      table = reply.parentNode.parentNode.parentNode;
      if (table.hidden) return;
      table.hidden = true;
      if (conf['Show Stubs']) {
        name = $('.commentpostername', reply).textContent;
        trip = ((_ref = $('.postertrip', reply)) != null ? _ref.textContent : void 0) || '';
        a = $.el('a', {
          textContent: "[ + ] " + name + " " + trip,
          href: 'javascript:;'
        });
        $.on(a, 'click', replyHiding.cb.show);
        div = $.el('div', {
          className: 'stub'
        });
        $.add(div, a);
        return $.before(table, div);
      }
    },
    show: function(table) {
      var id, quote, _i, _len, _ref;
      table.hidden = false;
      id = $('td[id]', table).id;
      _ref = $$(".quotelink[href='#" + id + "'], .backlink[href='#" + id + "']");
      for (_i = 0, _len = _ref.length; _i < _len; _i++) {
        quote = _ref[_i];
        $.removeClass(quote, 'filtered');
      }
      delete g.hiddenReplies[id];
      return $.set("hiddenReplies/" + g.BOARD + "/", g.hiddenReplies);
    }
  };

  keybinds = {
    init: function() {
      var node, _i, _len, _ref;
      _ref = $$('[accesskey]');
      for (_i = 0, _len = _ref.length; _i < _len; _i++) {
        node = _ref[_i];
        node.removeAttribute('accesskey');
      }
      return $.on(d, 'keydown', keybinds.keydown);
    },
    keydown: function(e) {
      var o, range, selEnd, selStart, ta, thread, valEnd, valMid, valStart, value, _ref, _ref2;
      updater.focus = true;
      if (!(key = keybinds.keyCode(e)) || /TEXTAREA|INPUT/.test(e.target.nodeName) && !(e.altKey || e.ctrlKey || e.keyCode === 27)) {
        return;
      }
      thread = nav.getThread();
      switch (key) {
        case conf.openOptions:
          if (!$.id('overlay')) options.dialog();
          break;
        case conf.close:
          if (o = $.id('overlay')) {
            $.rm(o);
          } else if (qr.el) {
            qr.close();
          }
          break;
        case conf.spoiler:
          ta = e.target;
          if (ta.nodeName !== 'TEXTAREA') return;
          value = ta.value;
          selStart = ta.selectionStart;
          selEnd = ta.selectionEnd;
          valStart = value.slice(0, selStart) + '[spoiler]';
          valMid = value.slice(selStart, selEnd);
          valEnd = '[/spoiler]' + value.slice(selEnd);
          ta.value = valStart + valMid + valEnd;
          range = valStart.length + valMid.length;
          ta.setSelectionRange(range, range);
          break;
        case conf.zero:
          window.location = "/" + g.BOARD + "/0#0";
          break;
        case conf.openEmptyQR:
          keybinds.qr(thread);
          break;
        case conf.openQR:
          keybinds.qr(thread, true);
          break;
        case conf.nextReply:
          keybinds.hl.next(thread);
          break;
        case conf.previousReply:
          keybinds.hl.prev(thread);
          break;
        case conf.expandAllImages:
          keybinds.img(thread, true);
          break;
        case conf.openThread:
          keybinds.open(thread);
          break;
        case conf.expandThread:
          expandThread.toggle(thread);
          break;
        case conf.expandImages:
          keybinds.img(thread);
          break;
        case conf.nextThread:
          nav.next();
          break;
        case conf.openThreadTab:
          keybinds.open(thread, true);
          break;
        case conf.previousThread:
          nav.prev();
          break;
        case conf.update:
          updater.update();
          break;
        case conf.watch:
          watcher.toggle(thread);
          break;
        case conf.hide:
          threadHiding.toggle(thread);
          break;
        case conf.nextPage:
          if ((_ref = $('input[value=Next]')) != null) _ref.click();
          break;
        case conf.previousPage:
          if ((_ref2 = $('input[value=Previous]')) != null) _ref2.click();
          break;
        case conf.submit:
          if (qr.el) qr.submit();
          break;
        case conf.unreadCountTo0:
          unread.replies = [];
          unread.updateTitle();
          Favicon.update();
          break;
        default:
          return;
      }
      return e.preventDefault();
    },
    keyCode: function(e) {
      var c, kc;
      key = (function() {
        switch (kc = e.keyCode) {
          case 8:
            return '';
          case 27:
            return 'Esc';
          case 37:
            return 'Left';
          case 38:
            return 'Up';
          case 39:
            return 'Right';
          case 40:
            return 'Down';
          case 48:
          case 49:
          case 50:
          case 51:
          case 52:
          case 53:
          case 54:
          case 55:
          case 56:
          case 57:
          case 65:
          case 66:
          case 67:
          case 68:
          case 69:
          case 70:
          case 71:
          case 72:
          case 73:
          case 74:
          case 75:
          case 76:
          case 77:
          case 78:
          case 79:
          case 80:
          case 81:
          case 82:
          case 83:
          case 84:
          case 85:
          case 86:
          case 87:
          case 88:
          case 89:
          case 90:
            c = String.fromCharCode(kc);
            if (e.shiftKey) {
              return c;
            } else {
              return c.toLowerCase();
            }
            break;
          default:
            return null;
        }
      })();
      if (key) {
        if (e.altKey) key = 'alt+' + key;
        if (e.ctrlKey) key = 'ctrl+' + key;
      }
      return key;
    },
    img: function(thread, all) {
      var thumb;
      if (all) {
        return $("#imageExpand").click();
      } else {
        thumb = $('img[md5]', $('.replyhl', thread) || thread);
        return imgExpand.toggle(thumb.parentNode);
      }
    },
    qr: function(thread, quote) {
      if (quote) {
        qr.quote.call($('.quotejs + .quotejs', $('.replyhl', thread) || thread));
      } else {
        qr.open();
      }
      if (!g.REPLY) qr.pickThread(thread.firstChild.id);
      return $('textarea', qr.el).focus();
    },
    open: function(thread, tab) {
      var id, open, url;
      id = thread.firstChild.id;
      url = "http://boards.4chan.org/" + g.BOARD + "/res/" + id;
      if (tab) {
        open = GM_openInTab || window.open;
        return open(url, "_blank");
      } else {
        return location.href = url;
      }
    },
    hl: {
      next: function(thread) {
        var next, rect, replies, reply, td, top, _i, _len;
        if (td = $('td.replyhl', thread)) {
          td.className = 'reply';
          rect = td.getBoundingClientRect();
          if (rect.top > 0 && rect.bottom < d.body.clientHeight) {
            next = $.x('following::td[@class="reply"]', td);
            if ($.x('ancestor::div[@class="thread"]', next) !== thread) return;
            rect = next.getBoundingClientRect();
            if (rect.top > 0 && rect.bottom < d.body.clientHeight) {
              next.className = 'replyhl';
            }
            return;
          }
        }
        replies = $$('td.reply', thread);
        for (_i = 0, _len = replies.length; _i < _len; _i++) {
          reply = replies[_i];
          top = reply.getBoundingClientRect().top;
          if (top > 0) {
            reply.className = 'replyhl';
            return;
          }
        }
      },
      prev: function(thread) {
        var bot, height, prev, rect, replies, reply, td, _i, _len;
        if (td = $('td.replyhl', thread)) {
          td.className = 'reply';
          rect = td.getBoundingClientRect();
          if (rect.top > 0 && rect.bottom < d.body.clientHeight) {
            prev = $.x('preceding::td[@class="reply"][1]', td);
            rect = prev.getBoundingClientRect();
            if (rect.top > 0 && rect.bottom < d.body.clientHeight) {
              prev.className = 'replyhl';
            }
            return;
          }
        }
        replies = $$('td.reply', thread);
        replies.reverse();
        height = d.body.clientHeight;
        for (_i = 0, _len = replies.length; _i < _len; _i++) {
          reply = replies[_i];
          bot = reply.getBoundingClientRect().bottom;
          if (bot < height) {
            reply.className = 'replyhl';
            return;
          }
        }
      }
    }
  };

  nav = {
    init: function() {
      var next, prev, span;
      span = $.el('span', {
        id: 'navlinks'
      });
      prev = $.el('a', {
        textContent: '▲',
        href: 'javascript:;'
      });
      next = $.el('a', {
        textContent: '▼',
        href: 'javascript:;'
      });
      $.on(prev, 'click', nav.prev);
      $.on(next, 'click', nav.next);
      $.add(span, prev, $.tn(' '), next);
      return $.add(d.body, span);
    },
    prev: function() {
      return nav.scroll(-1);
    },
    next: function() {
      return nav.scroll(+1);
    },
    threads: [],
    getThread: function(full) {
      var bottom, i, rect, thread, _len, _ref;
      nav.threads = $$('.thread:not([hidden])');
      _ref = nav.threads;
      for (i = 0, _len = _ref.length; i < _len; i++) {
        thread = _ref[i];
        rect = thread.getBoundingClientRect();
        bottom = rect.bottom;
        if (bottom > 0) {
          if (full) return [thread, i, rect];
          return thread;
        }
      }
      return null;
    },
    scroll: function(delta) {
      var i, rect, thread, top, _ref;
      if (g.REPLY) {
        if (delta === -1) {
          window.scrollTo(0, 0);
        } else {
          window.scrollTo(0, d.body.scrollHeight);
        }
        return;
      }
      _ref = nav.getThread(true), thread = _ref[0], i = _ref[1], rect = _ref[2];
      top = rect.top;
      if (!((delta === -1 && Math.ceil(top) < 0) || (delta === +1 && top > 1))) {
        i += delta;
      }
      if (i === -1) {
        if (g.PAGENUM === 0) {
          window.scrollTo(0, 0);
        } else {
          window.location = "" + (g.PAGENUM - 1) + "#0";
        }
        return;
      }
      if (delta === +1) {
        if (i === nav.threads.length || (innerHeight + pageYOffset === d.body.scrollHeight)) {
          if ($('table.pages input[value="Next"]')) {
            window.location = "" + (g.PAGENUM + 1) + "#0";
            return;
          }
        }
      }
      top = nav.threads[i].getBoundingClientRect().top;
      return window.scrollBy(0, top);
    }
  };

  qr = {
    init: function() {
      if (!$('form[name=post]')) return;
      g.callbacks.push(function(root) {
        return $.on($('.quotejs + .quotejs', root), 'click', qr.quote);
      });
      if (conf['Persistent QR']) {
        qr.dialog();
        if (conf['Auto Hide QR']) $.id('autohide').click();
      }
      $.on(d, 'dragover', qr.fileDrop);
      return $.on(d, 'drop', qr.fileDrop);
    },
    open: function() {
      if (qr.el) {
        qr.el.hidden = false;
        $.id('autohide').checked = false;
        return qr.hide();
      } else {
        return qr.dialog();
      }
    },
    close: function() {
      qr.el.hidden = true;
      return d.activeElement.blur();
    },
    hide: function() {
      if ($.id('autohide').checked) {
        return $.addClass(qr.el, 'autohide');
      } else {
        $.removeClass(qr.el, 'autohide');
        return d.activeElement.blur();
      }
    },
    error: function(err) {
      $('.error', qr.el).textContent = err;
      qr.open();
      return alert(err);
    },
    cleanError: function() {
      return $('.error', qr.el).textContent = null;
    },
    pickThread: function(thread) {
      return $('select', qr.el).value = thread;
    },
    quote: function(e) {
      var caretPos, id, s, sel, ta, text, _ref;
      if (e != null) e.preventDefault();
      qr.open();
      if (!g.REPLY) {
        qr.pickThread($.x('ancestor::div[@class="thread"]/div', this).id);
      }
      id = this.textContent;
      text = ">>" + id + "\n";
      sel = window.getSelection();
      if ((s = sel.toString()) && id === ((_ref = $.x('ancestor-or-self::blockquote/preceding-sibling::input', sel.anchorNode)) != null ? _ref.name : void 0)) {
        s = s.replace(/\n/g, '\n>');
        text += ">" + s + "\n";
      }
      ta = $('textarea', qr.el);
      caretPos = ta.selectionStart;
      ta.value = ta.value.slice(0, caretPos) + text + ta.value.slice(ta.selectionEnd, ta.value.length);
      ta.focus();
      return ta.selectionEnd = ta.selectionStart = caretPos + text.length;
    },
    fileDrop: function(e) {
      if (!e.dataTransfer.files.length) return;
      e.preventDefault();
      e.stopPropagation();
      e.dataTransfer.dropEffect = 'copy';
      if (e.type === 'drop') {
        qr.open();
        qr.fileInput.call(e.dataTransfer);
        return $.addClass(qr.el, 'dump');
      }
    },
    fileInput: function() {
      var file, _i, _len, _ref;
      qr.cleanError();
      if (this.files.length === 1) {
        file = this.files[0];
        if (file.size > this.max) {
          qr.error('File too large.');
        } else if (-1 === qr.mimeTypes.indexOf(file.type)) {
          qr.error('Unsupported file type.');
        } else {

        }
        return;
      }
      _ref = this.files;
      for (_i = 0, _len = _ref.length; _i < _len; _i++) {
        file = _ref[_i];
        if (file.size > this.max) {
          qr.error("File " + file.name + " is too large.");
          break;
        } else if (-1 === qr.mimeTypes.indexOf(file.type)) {
          qr.error("" + file.name + ": Unsupported file type.");
          break;
        }
      }
      return $.addClass(qr.el, 'dump');
    },
    dialog: function() {
      var input, mimeTypes, name, thread, threads, _i, _len, _ref, _ref2;
      if (!g.REPLY) {
        threads = '<option value=new>New thread</option>';
        _ref = $$('.op');
        for (_i = 0, _len = _ref.length; _i < _len; _i++) {
          thread = _ref[_i];
          threads += "<option value=" + thread.id + ">Thread " + thread.id + "</option>";
        }
        threads = "<select>" + threads + "</select>";
      }
      mimeTypes = $('.rules').textContent.toLowerCase().match(/: (.+) /)[1].replace(/\w+/g, function(type) {
        switch (type) {
          case 'jpg':
            return 'image/jpeg';
          case 'pdf':
            return 'application/pdf';
          default:
            return 'image/' + type;
        }
      });
      qr.mimeTypes = mimeTypes.split(', ');
      qr.el = ui.dialog('qr', 'top:0;right:0;', "<style>.autohide:not(:hover) > form {  display: none;}#qr > .move {  min-width: 300px;  overflow: hidden;  box-sizing: border-box;  padding: 0 2px;}#qr > .move > span {  float: right;}#autohide, #qr select, #dump, .captcha {  cursor: pointer;}#qr select,#qr > form {  margin: 0;}#dump {  background: -webkit-linear-gradient(#EEE, #CCC);  background: -moz-linear-gradient(#EEE, #CCC);  background: -o-linear-gradient(#EEE, #CCC);  background: linear-gradient(#EEE, #CCC);  width: 10%;}#dump:hover, #dump:focus {  background: -webkit-linear-gradient(#FFF, #DDD);  background: -moz-linear-gradient(#FFF, #DDD);  background: -o-linear-gradient(#FFF, #DDD);  background: linear-gradient(#FFF, #DDD);}#dump:active, .dump #dump:not(:hover):not(:focus) {  background: -webkit-linear-gradient(#CCC, #DDD);  background: -moz-linear-gradient(#CCC, #DDD);  background: -o-linear-gradient(#CCC, #DDD);  background: linear-gradient(#CCC, #DDD);}#qr:not(.dump) #replies {  display: none;}.field {  border: 1px solid #CCC;  color: #333;  font: 13px sans-serif;  margin: 0;  padding: 2px 4px 3px;  width: 30%;  -webkit-transition: color .25s, border .25s;  -moz-transition: color .25s, border .25s;  -o-transition: color .25s, border .25s;  transition: color .25s, border .25s;}.field:-moz-placeholder,.field:hover:-moz-placeholder {  color: #AAA;}.field:hover, .field:focus {  border-color: #999;  color: #000;  outline: none;}textarea.field {  min-height: 120px;  width: 100%;}.captcha {  background: #FFF;  text-align: center;}.captcha > img {  height: 57px;  width: 300px;}.field[name=captcha] {  width: 100%;}#qr [type=file] {  width: 80%;}#qr [type=submit] {  padding: 0 -moz-calc(1px); /* Gecko does not respect box-sizing: border-box */  width: 20%;}</style><div class=move>  Quick Reply <input type=checkbox name=autohide id=autohide title=Auto-hide>  <span>" + (g.REPLY ? '' : threads) + " <a class=close>⨯</a></span></div><form>  <div><input id=dump class=field type=button title='Dump mode' value=+><input name=name title=Name placeholder=Name class=field size=1><input name=email title=E-mail placeholder=E-mail class=field size=1><input name=subject title=Subject placeholder=Subject class=field size=1></div>  <div id=replies></div>  <div><textarea title=Comment placeholder=Comment class=field></textarea></div>  <div class=captcha><img></div>  <div><input name=captcha title=Verification placeholder=Verification class=field size=1></div>  <div><input type=file name=upfile max=" + ($('[name=MAX_FILE_SIZE]').value) + " accept='" + mimeTypes + "' multiple><input type=submit value=" + (g.dead ? '404 disabled' : 'Submit') + "></div>  <div class=error></div></form>");
      if (!g.REPLY) {
        $.on($('select', qr.el), 'mousedown', function(e) {
          return e.stopPropagation();
        });
      }
      $.on($('#autohide', qr.el), 'click', qr.hide);
      $.on($('.close', qr.el), 'click', qr.close);
      $.on($('#dump', qr.el), 'click', function() {
        return qr.el.classList.toggle('dump');
      });
      $.on($('form', qr.el), 'submit', qr.submit);
      $.on($('[type=file]', qr.el), 'change', qr.fileInput);
      qr.inputs = {
        name: $('[name=name]', qr.el),
        email: $('[name=email]', qr.el)
      };
      if (conf['Remember Subject']) qr.inputs.subject = $('[name=subject]', qr.el);
      _ref2 = qr.inputs;
      for (name in _ref2) {
        input = _ref2[name];
        input.value = $.get("qr_" + name, null);
      }
      $.on(window, 'storage', function(e) {
        var match;
        if (match = e.key.match(/qr_(.+)$/)) {
          return qr.inputs[match[1]].value = JSON.parse(e.newValue);
        }
      });
      return $.add(d.body, qr.el);
    },
    submit: function(e) {
      if (e != null) e.preventDefault();
      if (g.dead) return;
      if (conf['Auto Hide QR']) {
        $.id('autohide').checked = true;
        qr.hide();
      }
      return qr.cleanError();
    },
    response: function(e) {
      var input, name, _ref, _results;
      log(e);
      if (!conf['Persistent QR']) qr.close();
      if (/sage/i.test(qr.inputs.email.value)) {
        qr.sage = true;
        qr.inputs.email.value = null;
      }
      if (!conf['Remember Subject']) $('[name=subject]', qr.el).value = null;
      _ref = qr.inputs;
      _results = [];
      for (name in _ref) {
        input = _ref[name];
        _results.push($.set("qr_" + name, input.value));
      }
      return _results;
    }
  };

  options = {
    init: function() {
      var a, home;
      home = $('#navtopr a');
      a = $.el('a', {
        textContent: '4chan X',
        href: 'javascript:;'
      });
      $.on(a, 'click', options.dialog);
      $.replace(home, a);
      home = $('#navbotr a');
      a = $.el('a', {
        textContent: '4chan X',
        href: 'javascript:;'
      });
      $.on(a, 'click', options.dialog);
      $.replace(home, a);
      if (!$.get('firstrun')) {
        $.set('firstrun', true);
        return options.dialog();
      }
    },
    dialog: function() {
      var arr, back, checked, description, dialog, favicon, hiddenNum, hiddenThreads, indicator, indicators, input, key, li, obj, overlay, ta, time, ul, _i, _j, _k, _len, _len2, _len3, _ref, _ref2, _ref3, _ref4;
      dialog = $.el('div', {
        id: 'options',
        className: 'reply dialog',
        innerHTML: '<div id=optionsbar>\
  <div id=credits>\
    <a target=_blank href=http://mayhemydg.github.com/4chan-x/>4chan X</a> | ' + VERSION + '\
    | <a target=_blank href=http://mayhemydg.github.com/4chan-x/#bug-report>Issues</a>\
  </div>\
  <div>\
    <label for=main_tab>Main</label>\
    | <label for=filter_tab>Filter</label>\
    | <label for=flavors_tab>Sauce</label>\
    | <label for=rice_tab>Rice</label>\
    | <label for=keybinds_tab>Keybinds</label>\
  </div>\
</div>\
<hr>\
<div id=content>\
  <input type=radio name=tab hidden id=main_tab checked>\
  <div></div>\
  <input type=radio name=tab hidden id=flavors_tab>\
  <div>\
    <div class=error><code>Sauce</code> is disabled.</div>\
    <textarea name=flavors id=flavors></textarea>\
  </div>\
  <input type=radio name=tab hidden id=filter_tab>\
  <div>\
    <div class=error><code>Filter</code> is disabled.</div>\
    Use <a href=https://developer.mozilla.org/en/JavaScript/Guide/Regular_Expressions>regular expressions</a>, one per line.<br>\
    For example, <code>/weeaboo/i</code> will filter posts containing `weeaboo` case-insensitive.\
    <p>Name:<br><textarea name=name></textarea></p>\
    <p>Tripcode:<br><textarea name=tripcode></textarea></p>\
    <p>E-mail:<br><textarea name=email></textarea></p>\
    <p>Subject:<br><textarea name=subject></textarea></p>\
    <p>Comment:<br><textarea name=comment></textarea></p>\
    <p>Filename:<br><textarea name=filename></textarea></p>\
    <p>Filesize:<br><textarea name=filesize></textarea></p>\
    <p>Image MD5:<br><textarea name=md5></textarea></p>\
  </div>\
  <input type=radio name=tab hidden id=rice_tab>\
  <div>\
    <div class=error><code>Quote Backlinks</code> are disabled.</div>\
    <ul>\
      Backlink formatting\
      <li><input type=text name=backlink> : <span id=backlinkPreview></span></li>\
    </ul>\
    <div class=error><code>Time Formatting</code> is disabled.</div>\
    <ul>\
      Time formatting\
      <li><input type=text name=time> : <span id=timePreview></span></li>\
      <li>Supported <a href=http://en.wikipedia.org/wiki/Date_%28Unix%29#Formatting>format specifiers</a>:</li>\
      <li>Day: %a, %A, %d, %e</li>\
      <li>Month: %m, %b, %B</li>\
      <li>Year: %y</li>\
      <li>Hour: %k, %H, %l (lowercase L), %I (uppercase i), %p, %P</li>\
      <li>Minutes: %M</li>\
    </ul>\
    <div class=error><code>Unread Count</code> is disabled.</div>\
    Unread favicons<br>\
    <select name=favicon>\
      <option value=ferongr>ferongr</option>\
      <option value=xat->xat-</option>\
      <option value=Mayhem>Mayhem</option>\
      <option value=Original>Original</option>\
      <option value=None>None</option>\
    </select>\
    <span></span>\
  </div>\
  <input type=radio name=tab hidden id=keybinds_tab>\
  <div>\
    <div class=error><code>Keybinds</code> are disabled.</div>\
    <table><tbody>\
      <tr><th>Actions</th><th>Keybinds</th></tr>\
      <tr><td>Open Options</td><td><input name=openOptions></td></tr>\
      <tr><td>Close Options or QR</td><td><input name=close></td></tr>\
      <tr><td>Quick spoiler</td><td><input name=spoiler></td></tr>\
      <tr><td>Open QR with post number inserted</td><td><input name=openQR></td></tr>\
      <tr><td>Open QR without post number inserted</td><td><input name=openEmptyQR></td></tr>\
      <tr><td>Submit post</td><td><input name=submit></td></tr>\
      <tr><td>Select next reply</td><td><input name=nextReply ></td></tr>\
      <tr><td>Select previous reply</td><td><input name=previousReply></td></tr>\
      <tr><td>See next thread</td><td><input name=nextThread></td></tr>\
      <tr><td>See previous thread</td><td><input name=previousThread></td></tr>\
      <tr><td>Jump to the next page</td><td><input name=nextPage></td></tr>\
      <tr><td>Jump to the previous page</td><td><input name=previousPage></td></tr>\
      <tr><td>Jump to page 0</td><td><input name=zero></td></tr>\
      <tr><td>Open thread in current tab</td><td><input name=openThread></td></tr>\
      <tr><td>Open thread in new tab</td><td><input name=openThreadTab></td></tr>\
      <tr><td>Expand thread</td><td><input name=expandThread></td></tr>\
      <tr><td>Watch thread</td><td><input name=watch></td></tr>\
      <tr><td>Hide thread</td><td><input name=hide></td></tr>\
      <tr><td>Expand selected image</td><td><input name=expandImages></td></tr>\
      <tr><td>Expand all images</td><td><input name=expandAllImages></td></tr>\
      <tr><td>Update now</td><td><input name=update></td></tr>\
      <tr><td>Reset the unread count to 0</td><td><input name=unreadCountTo0></td></tr>\
    </tbody></table>\
  </div>\
</div>'
      });
      _ref = config.main;
      for (key in _ref) {
        obj = _ref[key];
        ul = $.el('ul', {
          textContent: key
        });
        for (key in obj) {
          arr = obj[key];
          checked = conf[key] ? 'checked' : '';
          description = arr[1];
          li = $.el('li', {
            innerHTML: "<label><input type=checkbox name='" + key + "' " + checked + ">" + key + "</label><span class=description>: " + description + "</span>"
          });
          $.on($('input', li), 'click', $.cb.checked);
          $.add(ul, li);
        }
        $.add($('#main_tab + div', dialog), ul);
      }
      hiddenThreads = $.get("hiddenThreads/" + g.BOARD + "/", {});
      hiddenNum = Object.keys(g.hiddenReplies).length + Object.keys(hiddenThreads).length;
      li = $.el('li', {
        innerHTML: "<button>hidden: " + hiddenNum + "</button> <span class=description>: Forget all hidden posts. Useful if you accidentally hide a post and have \"Show Stubs\" disabled."
      });
      $.on($('button', li), 'click', options.clearHidden);
      $.add($('ul:nth-child(2)', dialog), li);
      _ref2 = $$('textarea', dialog);
      for (_i = 0, _len = _ref2.length; _i < _len; _i++) {
        ta = _ref2[_i];
        ta.textContent = conf[ta.name];
        $.on(ta, 'change', $.cb.value);
      }
      (back = $('[name=backlink]', dialog)).value = conf['backlink'];
      (time = $('[name=time]', dialog)).value = conf['time'];
      $.on(back, 'keyup', $.cb.value);
      $.on(back, 'keyup', options.backlink);
      $.on(time, 'keyup', $.cb.value);
      $.on(time, 'keyup', options.time);
      favicon = $('select', dialog);
      favicon.value = conf['favicon'];
      $.on(favicon, 'change', $.cb.value);
      $.on(favicon, 'change', options.favicon);
      _ref3 = $$('#keybinds_tab + div input', dialog);
      for (_j = 0, _len2 = _ref3.length; _j < _len2; _j++) {
        input = _ref3[_j];
        input.type = 'text';
        input.value = conf[input.name];
        $.on(input, 'keydown', options.keybind);
      }
      indicators = {};
      _ref4 = $$('.error', dialog);
      for (_k = 0, _len3 = _ref4.length; _k < _len3; _k++) {
        indicator = _ref4[_k];
        key = indicator.firstChild.textContent;
        indicator.hidden = conf[key];
        indicators[key] = indicator;
        $.on($("[name='" + key + "']", dialog), 'click', function() {
          return indicators[this.name].hidden = this.checked;
        });
      }
      overlay = $.el('div', {
        id: 'overlay'
      });
      $.on(overlay, 'click', function() {
        return $.rm(overlay);
      });
      $.on(dialog, 'click', function(e) {
        return e.stopPropagation();
      });
      $.add(overlay, dialog);
      $.add(d.body, overlay);
      options.backlink.call(back);
      options.time.call(time);
      return options.favicon.call(favicon);
    },
    clearHidden: function() {
      $["delete"]("hiddenReplies/" + g.BOARD + "/");
      $["delete"]("hiddenThreads/" + g.BOARD + "/");
      this.textContent = "hidden: 0";
      return g.hiddenReplies = {};
    },
    keybind: function(e) {
      if (e.keyCode === 9) return;
      e.preventDefault();
      e.stopPropagation();
      if ((key = keybinds.keyCode(e)) == null) return;
      this.value = key;
      return $.cb.value.call(this);
    },
    time: function() {
      Time.foo();
      Time.date = new Date();
      return $.id('timePreview').textContent = Time.funk(Time);
    },
    backlink: function() {
      return $.id('backlinkPreview').textContent = conf['backlink'].replace(/%id/, '123456789');
    },
    favicon: function() {
      Favicon["switch"]();
      if (g.REPLY && conf['Unread Count']) Favicon.update();
      return this.nextElementSibling.innerHTML = "<img src=" + Favicon.unreadSFW + "> <img src=" + Favicon.unreadNSFW + "> <img src=" + Favicon.unreadDead + ">";
    }
  };

  threading = {
    init: function() {
      return threading.thread($('body > form').firstChild);
    },
    op: function(node) {
      var op;
      op = $.el('div', {
        className: 'op'
      });
      $.before(node, op);
      while (node.nodeName !== 'BLOCKQUOTE') {
        $.add(op, node);
        node = op.nextSibling;
      }
      $.add(op, node);
      op.id = $('input', op).name;
      return op;
    },
    thread: function(node) {
      var div;
      node = threading.op(node);
      if (g.REPLY) return;
      div = $.el('div', {
        className: 'thread'
      });
      $.before(node, div);
      while (node.nodeName !== 'HR') {
        $.add(div, node);
        node = div.nextSibling;
      }
      node = node.nextElementSibling;
      if (!(node.align || node.nodeName === 'CENTER')) {
        return threading.thread(node);
      }
    }
  };

  threadHiding = {
    init: function() {
      var a, hiddenThreads, op, thread, _i, _len, _ref, _results;
      hiddenThreads = $.get("hiddenThreads/" + g.BOARD + "/", {});
      _ref = $$('.thread');
      _results = [];
      for (_i = 0, _len = _ref.length; _i < _len; _i++) {
        thread = _ref[_i];
        op = thread.firstChild;
        a = $.el('a', {
          textContent: '[ - ]',
          href: 'javascript:;'
        });
        $.on(a, 'click', threadHiding.cb.hide);
        $.prepend(op, a);
        if (op.id in hiddenThreads) {
          _results.push(threadHiding.hideHide(thread));
        } else {
          _results.push(void 0);
        }
      }
      return _results;
    },
    cb: {
      hide: function() {
        var thread;
        thread = this.parentNode.parentNode;
        return threadHiding.hide(thread);
      },
      show: function() {
        var thread;
        thread = this.parentNode.parentNode;
        return threadHiding.show(thread);
      }
    },
    toggle: function(thread) {
      if (/\bstub\b/.test(thread.className) || thread.hidden) {
        return threadHiding.show(thread);
      } else {
        return threadHiding.hide(thread);
      }
    },
    hide: function(thread) {
      var hiddenThreads, id;
      threadHiding.hideHide(thread);
      id = thread.firstChild.id;
      hiddenThreads = $.get("hiddenThreads/" + g.BOARD + "/", {});
      hiddenThreads[id] = Date.now();
      return $.set("hiddenThreads/" + g.BOARD + "/", hiddenThreads);
    },
    hideHide: function(thread) {
      var a, div, name, num, span, text, trip, _ref;
      if (conf['Show Stubs']) {
        if (/stub/.test(thread.className)) return;
        if (span = $('.omittedposts', thread)) {
          num = Number(span.textContent.match(/\d+/)[0]);
        } else {
          num = 0;
        }
        num += $$('table', thread).length;
        text = num === 1 ? "1 reply" : "" + num + " replies";
        name = $('.postername', thread).textContent;
        trip = ((_ref = $('.postername + .postertrip', thread)) != null ? _ref.textContent : void 0) || '';
        a = $.el('a', {
          textContent: "[ + ] " + name + trip + " (" + text + ")",
          href: 'javascript:;'
        });
        $.on(a, 'click', threadHiding.cb.show);
        div = $.el('div', {
          className: 'block'
        });
        $.add(div, a);
        $.add(thread, div);
        return $.addClass(thread, 'stub');
      } else {
        thread.hidden = true;
        return thread.nextSibling.hidden = true;
      }
    },
    show: function(thread) {
      var hiddenThreads, id;
      $.rm($('div.block', thread));
      $.removeClass(thread, 'stub');
      thread.hidden = false;
      thread.nextSibling.hidden = false;
      id = thread.firstChild.id;
      hiddenThreads = $.get("hiddenThreads/" + g.BOARD + "/", {});
      delete hiddenThreads[id];
      return $.set("hiddenThreads/" + g.BOARD + "/", hiddenThreads);
    }
  };

  updater = {
    init: function() {
      var checkbox, checked, dialog, html, input, name, title, _i, _len, _ref;
      if (!$('form[name=post]')) return;
      if (conf['Scrolling']) {
        if (conf['Scroll BG']) {
          updater.focus = true;
        } else {
          $.on(window, 'focus', (function() {
            return updater.focus = true;
          }));
          $.on(window, 'blur', (function() {
            return updater.focus = false;
          }));
        }
      }
      html = "<div class=move><span id=count></span> <span id=timer>-" + conf['Interval'] + "</span></div>";
      checkbox = config.updater.checkbox;
      for (name in checkbox) {
        title = checkbox[name][1];
        checked = conf[name] ? 'checked' : '';
        html += "<div><label title='" + title + "'>" + name + "<input name='" + name + "' type=checkbox " + checked + "></label></div>";
      }
      checked = conf['Auto Update'] ? 'checked' : '';
      html += "      <div><label title='Controls whether *this* thread automatically updates or not'>Auto Update This<input name='Auto Update This' type=checkbox " + checked + "></label></div>      <div><label>Interval (s)<input name=Interval value=" + conf['Interval'] + " type=text></label></div>      <div><input value='Update Now' type=button></div>";
      dialog = ui.dialog('updater', 'bottom: 0; right: 0;', html);
      updater.count = $('#count', dialog);
      updater.timer = $('#timer', dialog);
      updater.br = $('br[clear]');
      _ref = $$('input', dialog);
      for (_i = 0, _len = _ref.length; _i < _len; _i++) {
        input = _ref[_i];
        if (input.type === 'checkbox') {
          $.on(input, 'click', $.cb.checked);
          $.on(input, 'click', function() {
            return conf[this.name] = this.checked;
          });
          if (input.name === 'Verbose') {
            $.on(input, 'click', updater.cb.verbose);
            updater.cb.verbose.call(input);
          } else if (input.name === 'Auto Update This') {
            $.on(input, 'click', updater.cb.autoUpdate);
            updater.cb.autoUpdate.call(input);
          }
        } else if (input.name === 'Interval') {
          $.on(input, 'change', function() {
            return conf['Interval'] = this.value = parseInt(this.value, 10) || conf['Interval'];
          });
          $.on(input, 'change', $.cb.value);
        } else if (input.type === 'button') {
          $.on(input, 'click', updater.update);
        }
      }
      $.add(d.body, dialog);
      updater.retryCoef = 10;
      return updater.lastModified = 0;
    },
    cb: {
      verbose: function() {
        if (conf['Verbose']) {
          updater.count.textContent = '+0';
          return updater.timer.hidden = false;
        } else {
          $.extend(updater.count, {
            className: '',
            textContent: 'Thread Updater'
          });
          return updater.timer.hidden = true;
        }
      },
      autoUpdate: function() {
        if (this.checked) {
          return updater.timeoutID = setTimeout(updater.timeout, 1000);
        } else {
          return clearTimeout(updater.timeoutID);
        }
      },
      update: function() {
        var body, frag, id, input, newPosts, reply, scroll, _i, _len, _ref, _ref2;
        if (this.status === 404) {
          updater.timer.textContent = '';
          updater.count.textContent = 404;
          updater.count.className = 'error';
          clearTimeout(updater.timeoutID);
          if (input = $('#qr [type=submit]', qr.el)) {
            input.disabled = true;
            input.value = 404;
          }
          d.title = d.title.match(/^.+-/)[0] + ' 404';
          g.dead = true;
          Favicon.update();
          return;
        }
        updater.retryCoef = 10;
        updater.timer.textContent = '-' + conf['Interval'];
        /*
              Status Code 304: Not modified
              By sending the `If-Modified-Since` header we get a proper status code, and no response.
              This saves bandwidth for both the user and the servers, avoid unnecessary computation,
              and won't load images and scripts when parsing the response.
        */
        if (this.status === 304) {
          if (conf['Verbose']) {
            updater.count.textContent = '+0';
            updater.count.className = null;
          }
          return;
        }
        updater.lastModified = this.getResponseHeader('Last-Modified');
        body = $.el('body', {
          innerHTML: this.responseText
        });
        if ($('title', body).textContent === '4chan - Banned') {
          updater.count.textContent = 'Banned';
          updater.count.className = 'error';
          return;
        }
        id = ((_ref = $('td[id]', updater.br.previousElementSibling)) != null ? _ref.id : void 0) || 0;
        frag = d.createDocumentFragment();
        _ref2 = $$('.reply', body).reverse();
        for (_i = 0, _len = _ref2.length; _i < _len; _i++) {
          reply = _ref2[_i];
          if (reply.id <= id) break;
          $.prepend(frag, reply.parentNode.parentNode.parentNode);
        }
        newPosts = frag.childNodes.length;
        scroll = conf['Scrolling'] && updater.focus && newPosts && (d.body.scrollHeight - d.body.clientHeight - window.scrollY < 20);
        if (conf['Verbose']) {
          updater.count.textContent = '+' + newPosts;
          if (newPosts === 0) {
            updater.count.className = null;
          } else {
            updater.count.className = 'new';
          }
        }
        $.before(updater.br, frag);
        if (scroll) return scrollTo(0, d.body.scrollHeight);
      }
    },
    timeout: function() {
      var n;
      updater.timeoutID = setTimeout(updater.timeout, 1000);
      n = 1 + Number(updater.timer.textContent);
      if (n === 0) {
        return updater.update();
      } else if (n === updater.retryCoef) {
        updater.retryCoef += 10 * (updater.retryCoef < 120);
        return updater.retry();
      } else {
        return updater.timer.textContent = n;
      }
    },
    retry: function() {
      updater.count.textContent = 'Retry';
      updater.count.className = '';
      return updater.update();
    },
    update: function() {
      var url, _ref;
      updater.timer.textContent = 0;
      if ((_ref = updater.request) != null) _ref.abort();
      url = location.pathname + '?' + Date.now();
      return updater.request = $.ajax(url, updater.cb.update, {
        headers: {
          'If-Modified-Since': updater.lastModified
        }
      });
    }
  };

  watcher = {
    init: function() {
      var favicon, html, input, inputs, _i, _len;
      html = '<div class=move>Thread Watcher</div>';
      watcher.dialog = ui.dialog('watcher', 'top: 50px; left: 0px;', html);
      $.add(d.body, watcher.dialog);
      inputs = $$('.op input');
      for (_i = 0, _len = inputs.length; _i < _len; _i++) {
        input = inputs[_i];
        favicon = $.el('img', {
          className: 'favicon'
        });
        $.on(favicon, 'click', watcher.cb.toggle);
        $.before(input, favicon);
      }
      watcher.refresh();
      if (conf['Auto Watch']) {
        if (!g.REPLY) {
          $('.postarea form').action += '?watch';
        } else if (/watch/.test(location.search) && $('img.favicon').src === Favicon.empty) {
          watcher.watch(null, g.THREAD_ID);
        }
      }
      return $.on(window, 'storage', function(e) {
        if (e.key === ("" + NAMESPACE + "watched")) return watcher.refresh();
      });
    },
    refresh: function() {
      var board, div, favicon, frag, id, link, props, watched, watchedBoard, x, _i, _j, _len, _len2, _ref, _ref2, _ref3, _results;
      watched = $.get('watched', {});
      frag = d.createDocumentFragment();
      for (board in watched) {
        _ref = watched[board];
        for (id in _ref) {
          props = _ref[id];
          x = $.el('a', {
            textContent: 'X',
            href: 'javascript:;'
          });
          $.on(x, 'click', watcher.cb.x);
          link = $.el('a', props);
          link.title = link.textContent;
          div = $.el('div');
          $.add(div, x, $.tn(' '), link);
          $.add(frag, div);
        }
      }
      _ref2 = $$('div:not(.move)', watcher.dialog);
      for (_i = 0, _len = _ref2.length; _i < _len; _i++) {
        div = _ref2[_i];
        $.rm(div);
      }
      $.add(watcher.dialog, frag);
      watchedBoard = watched[g.BOARD] || {};
      _ref3 = $$('img.favicon');
      _results = [];
      for (_j = 0, _len2 = _ref3.length; _j < _len2; _j++) {
        favicon = _ref3[_j];
        id = favicon.nextSibling.name;
        if (id in watchedBoard) {
          _results.push(favicon.src = Favicon["default"]);
        } else {
          _results.push(favicon.src = Favicon.empty);
        }
      }
      return _results;
    },
    cb: {
      toggle: function() {
        return watcher.toggle(this.parentNode);
      },
      x: function() {
        var board, id, _, _ref;
        _ref = this.nextElementSibling.getAttribute('href').slice(1).split('/'), board = _ref[0], _ = _ref[1], id = _ref[2];
        return watcher.unwatch(board, id);
      }
    },
    toggle: function(thread) {
      var favicon, id;
      favicon = $('img.favicon', thread);
      id = favicon.nextSibling.name;
      if (favicon.src === Favicon.empty) {
        return watcher.watch(thread, id);
      } else {
        return watcher.unwatch(g.BOARD, id);
      }
    },
    unwatch: function(board, id) {
      var watched;
      watched = $.get('watched', {});
      delete watched[board][id];
      $.set('watched', watched);
      return watcher.refresh();
    },
    watch: function(thread, id) {
      var props, text, watched, _name;
      text = getTitle(thread);
      props = {
        href: "/" + g.BOARD + "/res/" + id,
        textContent: text
      };
      watched = $.get('watched', {});
      watched[_name = g.BOARD] || (watched[_name] = {});
      watched[g.BOARD][id] = props;
      $.set('watched', watched);
      return watcher.refresh();
    }
  };

  anonymize = {
    init: function() {
      return g.callbacks.push(function(root) {
        var name, trip;
        name = $('.commentpostername, .postername', root);
        name.textContent = 'Anonymous';
        if (trip = $('.postertrip', root)) {
          if (trip.parentNode.nodeName === 'A') {
            return $.rm(trip.parentNode);
          } else {
            return $.rm(trip);
          }
        }
      });
    }
  };

  sauce = {
    init: function() {
      if (!(sauce.prefixes = conf['flavors'].match(/^[^#].+$/gm))) return;
      sauce.names = sauce.prefixes.map(function(prefix) {
        return prefix.match(/(\w+)\./)[1];
      });
      return g.callbacks.push(function(root) {
        var i, link, prefix, span, suffix, _len, _ref, _results;
        if (root.className === 'inline' || !(span = $('.filesize', root))) return;
        suffix = $('a', span).href;
        _ref = sauce.prefixes;
        _results = [];
        for (i = 0, _len = _ref.length; i < _len; i++) {
          prefix = _ref[i];
          link = $.el('a', {
            textContent: sauce.names[i],
            href: prefix + suffix,
            target: '_blank'
          });
          _results.push($.add(span, $.tn(' '), link));
        }
        return _results;
      });
    }
  };

  revealSpoilers = {
    init: function() {
      return g.callbacks.push(function(root) {
        var board, img, imgID, _, _ref;
        if (!(img = $('img[alt^=Spoiler]', root)) || root.className === 'inline') {
          return;
        }
        img.removeAttribute('height');
        img.removeAttribute('width');
        _ref = img.parentNode.href.match(/(\w+)\/src\/(\d+)/), _ = _ref[0], board = _ref[1], imgID = _ref[2];
        return img.src = "http://0.thumbs.4chan.org/" + board + "/thumb/" + imgID + "s.jpg";
      });
    }
  };

  Time = {
    init: function() {
      var chanOffset;
      Time.foo();
      chanOffset = 5 - new Date().getTimezoneOffset() / 60;
      if ($.isDST()) chanOffset--;
      this.parse = Date.parse('10/11/11(Tue)18:53' === 1318351980000) ? function(node) {
        return new Date(Date.parse(node.textContent) + chanOffset * HOUR);
      } : function(node) {
        var day, hour, min, month, year, _, _ref;
        _ref = node.textContent.match(/(\d+)\/(\d+)\/(\d+)\(\w+\)(\d+):(\d+)/), _ = _ref[0], month = _ref[1], day = _ref[2], year = _ref[3], hour = _ref[4], min = _ref[5];
        year = "20" + year;
        month -= 1;
        hour = chanOffset + Number(hour);
        return new Date(year, month, day, hour, min);
      };
      return g.callbacks.push(Time.node);
    },
    node: function(root) {
      var node, posttime, time;
      if (root.className === 'inline') return;
      node = (posttime = $('.posttime', root)) ? posttime : $('span[id]', root).previousSibling;
      Time.date = Time.parse(node);
      time = $.el('time', {
        textContent: ' ' + Time.funk(Time) + ' '
      });
      return $.replace(node, time);
    },
    foo: function() {
      var code;
      code = conf['time'].replace(/%([A-Za-z])/g, function(s, c) {
        if (c in Time.formatters) {
          return "' + Time.formatters." + c + "() + '";
        } else {
          return s;
        }
      });
      return Time.funk = Function('Time', "return '" + code + "'");
    },
    day: ['Sunday', 'Monday', 'Tuesday', 'Wednesday', 'Thursday', 'Friday', 'Saturday'],
    month: ['January', 'February', 'March', 'April', 'May', 'June', 'July', 'August', 'September', 'October', 'November', 'December'],
    zeroPad: function(n) {
      if (n < 10) {
        return '0' + n;
      } else {
        return n;
      }
    },
    formatters: {
      a: function() {
        return Time.day[Time.date.getDay()].slice(0, 3);
      },
      A: function() {
        return Time.day[Time.date.getDay()];
      },
      b: function() {
        return Time.month[Time.date.getMonth()].slice(0, 3);
      },
      B: function() {
        return Time.month[Time.date.getMonth()];
      },
      d: function() {
        return Time.zeroPad(Time.date.getDate());
      },
      e: function() {
        return Time.date.getDate();
      },
      H: function() {
        return Time.zeroPad(Time.date.getHours());
      },
      I: function() {
        return Time.zeroPad(Time.date.getHours() % 12 || 12);
      },
      k: function() {
        return Time.date.getHours();
      },
      l: function() {
        return Time.date.getHours() % 12 || 12;
      },
      m: function() {
        return Time.zeroPad(Time.date.getMonth() + 1);
      },
      M: function() {
        return Time.zeroPad(Time.date.getMinutes());
      },
      p: function() {
        if (Time.date.getHours() < 12) {
          return 'AM';
        } else {
          return 'PM';
        }
      },
      P: function() {
        if (Time.date.getHours() < 12) {
          return 'am';
        } else {
          return 'pm';
        }
      },
      y: function() {
        return Time.date.getFullYear() - 2000;
      }
    }
  };

  getTitle = function(thread) {
    var el, span;
    el = $('.filetitle', thread);
    if (!el.textContent) {
      el = $('blockquote', thread);
      if (!el.textContent) el = $('.postername', thread);
    }
    span = $.el('span', {
      innerHTML: el.innerHTML.replace(/<br>/g, ' ')
    });
    return "/" + g.BOARD + "/ - " + span.textContent;
  };

  titlePost = {
    init: function() {
      return d.title = getTitle();
    }
  };

  quoteBacklink = {
    init: function() {
      var format;
      format = conf['backlink'].replace(/%id/, "' + id + '");
      quoteBacklink.funk = Function('id', "return'" + format + "'");
      return g.callbacks.push(function(root) {
        var a, container, el, id, link, qid, quote, quotes, _i, _len, _ref, _results;
        if (/\binline\b/.test(root.className)) return;
        quotes = {};
        _ref = $$('.quotelink', root);
        for (_i = 0, _len = _ref.length; _i < _len; _i++) {
          quote = _ref[_i];
          if (qid = quote.hash.slice(1)) quotes[qid] = quote;
        }
        id = $('input', root).name;
        a = $.el('a', {
          href: "#" + id,
          className: root.hidden ? 'filtered backlink' : 'backlink',
          textContent: quoteBacklink.funk(id)
        });
        _results = [];
        for (qid in quotes) {
          if (!(el = $.id(qid))) continue;
          if (el.className === 'op' && !conf['OP Backlinks']) continue;
          link = a.cloneNode(true);
          if (conf['Quote Preview']) {
            $.on(link, 'mouseover', quotePreview.mouseover);
            $.on(link, 'mousemove', ui.hover);
            $.on(link, 'mouseout', quotePreview.mouseout);
          }
          if (conf['Quote Inline']) $.on(link, 'click', quoteInline.toggle);
          if (!((container = $('.container', el)) && container.parentNode === el)) {
            container = $.el('span', {
              className: 'container'
            });
            root = $('.reportbutton', el) || $('span[id]', el);
            $.after(root, container);
          }
          _results.push($.add(container, $.tn(' '), link));
        }
        return _results;
      });
    }
  };

  quoteInline = {
    init: function() {
      return g.callbacks.push(function(root) {
        var quote, _i, _len, _ref, _results;
        _ref = $$('.quotelink, .backlink', root);
        _results = [];
        for (_i = 0, _len = _ref.length; _i < _len; _i++) {
          quote = _ref[_i];
          if (!quote.hash) continue;
          quote.removeAttribute('onclick');
          _results.push($.on(quote, 'click', quoteInline.toggle));
        }
        return _results;
      });
    },
    toggle: function(e) {
      var id;
      if (e.shiftKey || e.altKey || e.ctrlKey || e.metaKey || e.button !== 0) {
        return;
      }
      e.preventDefault();
      id = this.hash.slice(1);
      if (/\binlined\b/.test(this.className)) {
        quoteInline.rm(this, id);
      } else {
        if ($.x("ancestor::*[@id='" + id + "']", this)) return;
        quoteInline.add(this, id);
      }
      return this.classList.toggle('inlined');
    },
    add: function(q, id) {
      var el, i, inline, pathname, root, threadID;
      root = q.parentNode.nodeName === 'FONT' ? q.parentNode : q.nextSibling ? q.nextSibling : q;
      if (el = $.id(id)) {
        inline = quoteInline.table(id, el.innerHTML);
        if (g.REPLY && conf['Unread Count'] && (i = unread.replies.indexOf(el.parentNode.parentNode.parentNode)) !== -1) {
          unread.replies.splice(i, 1);
          unread.updateTitle();
          Favicon.update();
        }
        if (/\bbacklink\b/.test(q.className)) {
          $.after(q.parentNode, inline);
          if (conf['Forward Hiding']) {
            $.addClass($.x('ancestor::table', el), 'forwarded');
          }
          return;
        }
        return $.after(root, inline);
      } else {
        inline = $.el('td', {
          className: 'reply inline',
          id: "i" + id,
          innerHTML: "Loading " + id + "..."
        });
        $.after(root, inline);
        pathname = q.pathname;
        threadID = pathname.split('/').pop();
        return $.cache(pathname, (function() {
          return quoteInline.parse(this, pathname, id, threadID, inline);
        }));
      }
    },
    rm: function(q, id) {
      var inlined, table, _i, _len, _ref;
      table = $.x("following::*[@id='i" + id + "']", q);
      $.rm(table);
      if (!conf['Forward Hiding']) return;
      _ref = $$('.backlink.inlined', table);
      for (_i = 0, _len = _ref.length; _i < _len; _i++) {
        inlined = _ref[_i];
        $.removeClass($.x('ancestor::table', $.id(inlined.hash.slice(1))), 'forwarded');
      }
      if (/\bbacklink\b/.test(q.className)) {
        return $.removeClass($.x('ancestor::table', $.id(id)), 'forwarded');
      }
    },
    parse: function(req, pathname, id, threadID, inline) {
      var body, href, html, link, newInline, op, quote, reply, _i, _j, _len, _len2, _ref, _ref2;
      if (!inline.parentNode) return;
      if (req.status !== 200) {
        inline.innerHTML = "" + req.status + " " + req.statusText;
        return;
      }
      body = $.el('body', {
        innerHTML: req.responseText
      });
      if (id === threadID) {
        op = threading.op($('body > form', body).firstChild);
        html = op.innerHTML;
      } else {
        _ref = $$('td.reply', body);
        for (_i = 0, _len = _ref.length; _i < _len; _i++) {
          reply = _ref[_i];
          if (reply.id === id) {
            html = reply.innerHTML;
            break;
          }
        }
      }
      newInline = quoteInline.table(id, html);
      _ref2 = $$('.quotelink', newInline);
      for (_j = 0, _len2 = _ref2.length; _j < _len2; _j++) {
        quote = _ref2[_j];
        if ((href = quote.getAttribute('href')) === quote.hash) {
          quote.pathname = pathname;
        } else if (!g.REPLY && href !== quote.href) {
          quote.href = "res/" + href;
        }
      }
      link = $('.quotejs', newInline);
      link.href = "" + pathname + "#" + id;
      link.nextSibling.href = "" + pathname + "#q" + id;
      $.addClass(newInline, 'crossquote');
      return $.replace(inline, newInline);
    },
    table: function(id, html) {
      return $.el('table', {
        className: 'inline',
        id: "i" + id,
        innerHTML: "<tbody><tr><td class=reply>" + html + "</td></tr></tbody>"
      });
    }
  };

  quotePreview = {
    init: function() {
      return g.callbacks.push(function(root) {
        var quote, _i, _len, _ref, _results;
        _ref = $$('.quotelink, .backlink', root);
        _results = [];
        for (_i = 0, _len = _ref.length; _i < _len; _i++) {
          quote = _ref[_i];
          if (!quote.hash) continue;
          $.on(quote, 'mouseover', quotePreview.mouseover);
          $.on(quote, 'mousemove', ui.hover);
          _results.push($.on(quote, 'mouseout', quotePreview.mouseout));
        }
        return _results;
      });
    },
    mouseover: function(e) {
      var el, id, qp, quote, replyID, threadID, _i, _len, _ref, _results;
      qp = ui.el = $.el('div', {
        id: 'qp',
        className: 'reply'
      });
      $.add(d.body, qp);
      id = this.hash.slice(1);
      if (el = $.id(id)) {
        qp.innerHTML = el.innerHTML;
        if (conf['Quote Highlighting']) $.addClass(el, 'qphl');
        if (/\bbacklink\b/.test(this.className)) {
          replyID = $.x('preceding-sibling::input', this.parentNode).name;
          _ref = $$('.quotelink', qp);
          _results = [];
          for (_i = 0, _len = _ref.length; _i < _len; _i++) {
            quote = _ref[_i];
            if (quote.hash.slice(1) === replyID) {
              _results.push(quote.className = 'forwardlink');
            } else {
              _results.push(void 0);
            }
          }
          return _results;
        }
      } else {
        qp.innerHTML = "Loading " + id + "...";
        threadID = this.pathname.split('/').pop() || $.x('ancestor::div[@class="thread"]/div', this).id;
        $.cache(this.pathname, (function() {
          return quotePreview.parse(this, id, threadID);
        }));
        return ui.hover(e);
      }
    },
    mouseout: function() {
      var el;
      if (el = $.id(this.hash.slice(1))) $.removeClass(el, 'qphl');
      return ui.hoverend();
    },
    parse: function(req, id, threadID) {
      var body, html, op, qp, reply, _i, _len, _ref;
      if (!((qp = ui.el) && (qp.innerHTML === ("Loading " + id + "...")))) return;
      if (req.status !== 200) {
        qp.innerHTML = "" + req.status + " " + req.statusText;
        return;
      }
      body = $.el('body', {
        innerHTML: req.responseText
      });
      if (id === threadID) {
        op = threading.op($('body > form', body).firstChild);
        html = op.innerHTML;
      } else {
        _ref = $$('td.reply', body);
        for (_i = 0, _len = _ref.length; _i < _len; _i++) {
          reply = _ref[_i];
          if (reply.id === id) {
            html = reply.innerHTML;
            break;
          }
        }
      }
      qp.innerHTML = html;
      return Time.node(qp);
    }
  };

  quoteOP = {
    init: function() {
      return g.callbacks.push(function(root) {
        var quote, tid, _i, _len, _ref, _results;
        if (root.className === 'inline') return;
        tid = g.THREAD_ID || $.x('ancestor::div[contains(@class,"thread")]/div', root).id;
        _ref = $$('.quotelink', root);
        _results = [];
        for (_i = 0, _len = _ref.length; _i < _len; _i++) {
          quote = _ref[_i];
          if (quote.hash.slice(1) === tid) {
            _results.push(quote.innerHTML += '&nbsp;(OP)');
          } else {
            _results.push(void 0);
          }
        }
        return _results;
      });
    }
  };

  quoteDR = {
    init: function() {
      return g.callbacks.push(function(root) {
        var quote, tid, _i, _len, _ref, _results;
        if (root.className === 'inline') return;
        tid = g.THREAD_ID || $.x('ancestor::div[contains(@class,"thread")]/div', root).id;
        _ref = $$('.quotelink', root);
        _results = [];
        for (_i = 0, _len = _ref.length; _i < _len; _i++) {
          quote = _ref[_i];
          if (quote.pathname.indexOf("res/" + tid) === -1 && !quote.pathname.indexOf("/" + g.BOARD + "/res")) {
            _results.push(quote.innerHTML += '&nbsp;(Cross-thread)');
          } else {
            _results.push(void 0);
          }
        }
        return _results;
      });
    }
  };

  reportButton = {
    init: function() {
      return g.callbacks.push(function(root) {
        var a, span;
        if (!(a = $('.reportbutton', root))) {
          span = $('span[id]', root);
          a = $.el('a', {
            className: 'reportbutton',
            innerHTML: '[&nbsp;!&nbsp;]',
            href: 'javascript:;'
          });
          $.after(span, a);
          $.after(span, $.tn(' '));
        }
        return $.on(a, 'click', reportButton.report);
      });
    },
    report: function() {
      var id, set, url;
      url = "http://sys.4chan.org/" + g.BOARD + "/imgboard.php?mode=report&no=" + ($.x('preceding-sibling::input', this).name);
      id = Date.now();
      set = "toolbar=0,scrollbars=0,location=0,status=1,menubar=0,resizable=1,width=685,height=200";
      return window.open(url, id, set);
    }
  };

  threadStats = {
    init: function() {
      var dialog, html;
      threadStats.posts = 1;
      threadStats.images = $('.op img[md5]') ? 1 : 0;
      html = "<div class=move><span id=postcount>" + threadStats.posts + "</span> / <span id=imagecount>" + threadStats.images + "</span></div>";
      dialog = ui.dialog('stats', 'bottom: 0; left: 0;', html);
      dialog.className = 'dialog';
      threadStats.postcountEl = $('#postcount', dialog);
      threadStats.imagecountEl = $('#imagecount', dialog);
      $.add(d.body, dialog);
      return g.callbacks.push(threadStats.node);
    },
    node: function(root) {
      if (root.className) return;
      threadStats.postcountEl.textContent = ++threadStats.posts;
      if ($('img[md5]', root)) {
        threadStats.imagecountEl.textContent = ++threadStats.images;
        if (threadStats.images > 151) {
          return threadStats.imagecountEl.className = 'error';
        }
      }
    }
  };

  unread = {
    init: function() {
      d.title = '(0) ' + d.title;
      $.on(window, 'scroll', unread.scroll);
      return g.callbacks.push(unread.node);
    },
    replies: [],
    node: function(root) {
      if (root.hidden || root.className) return;
      unread.replies.push(root);
      unread.updateTitle();
      if (unread.replies.length === 1) return Favicon.update();
    },
    scroll: function() {
      var bottom, height, i, reply, _len, _ref;
      updater.focus = true;
      height = d.body.clientHeight;
      _ref = unread.replies;
      for (i = 0, _len = _ref.length; i < _len; i++) {
        reply = _ref[i];
        bottom = reply.getBoundingClientRect().bottom;
        if (bottom > height) break;
      }
      if (i === 0) return;
      unread.replies = unread.replies.slice(i);
      unread.updateTitle();
      if (unread.replies.length === 0) return Favicon.update();
    },
    updateTitle: function() {
      return d.title = d.title.replace(/\d+/, unread.replies.length);
    }
  };

  Favicon = {
    init: function() {
      var favicon, href;
      favicon = $('link[rel="shortcut icon"]', d.head);
      favicon.type = 'image/x-icon';
      href = favicon.href;
      this.SFW = /ws.ico$/.test(href);
      this["default"] = href;
      return this["switch"]();
    },
    "switch": function() {
      switch (conf['favicon']) {
        case 'ferongr':
          this.unreadDead = 'data:unreadDead;base64,R0lGODlhEAAQAOMHAOgLAnMFAL8AAOgLAukMA/+AgP+rq////////////////////////////////////yH5BAEKAAcALAAAAAAQABAAAARZ8MhJ6xwDWIBv+AM1fEEIBIVRlNKYrtpIECuGzuwpCLg974EYiXUYkUItjGbC6VQ4omXFiKROA6qSy0A8nAo9GS3YCswIWnOvLAi0be23Z1QtdSUaqXcviQAAOw==';
          this.unreadSFW = 'data:unreadSFW;base64,R0lGODlhEAAQAOMHAADX8QBwfgC2zADX8QDY8nnl8qLp8v///////////////////////////////////yH5BAEKAAcALAAAAAAQABAAAARZ8MhJ6xwDWIBv+AM1fEEIBIVRlNKYrtpIECuGzuwpCLg974EYiXUYkUItjGbC6VQ4omXFiKROA6qSy0A8nAo9GS3YCswIWnOvLAi0be23Z1QtdSUaqXcviQAAOw==';
          this.unreadNSFW = 'data:unreadNSFW;base64,R0lGODlhEAAQAOMHAFT+ACh5AEncAFT+AFX/Acz/su7/5v///////////////////////////////////yH5BAEKAAcALAAAAAAQABAAAARZ8MhJ6xwDWIBv+AM1fEEIBIVRlNKYrtpIECuGzuwpCLg974EYiXUYkUItjGbC6VQ4omXFiKROA6qSy0A8nAo9GS3YCswIWnOvLAi0be23Z1QtdSUaqXcviQAAOw==';
          break;
        case 'xat-':
          this.unreadDead = 'data:unreadDead;base64,iVBORw0KGgoAAAANSUhEUgAAABAAAAAQCAYAAAAf8/9hAAAA2ElEQVQ4y61TQQrCMBDMQ8WDIEV6LbT2A4og2Hq0veo7fIAH04dY9N4xmyYlpGmI2MCQTWYy3Wy2DAD7B2wWAzWgcTgVeZKlZRxHNYFi2jM18oBh0IcKtC6ixf22WT4IFLs0owxswXu9egm0Ls6bwfCFfNsJYJKfqoEkd3vgUgFVLWObtzNgVKyruC+ljSzr5OEnBzjvjcQecaQhbZgBb4CmGQw+PoMkTUtdbd8VSEPakcGxPOcsoIgUKy0LecY29BmdBrqRfjIwZ93KLs5loHvBnL3cLH/jF+C/+z5dgUysAAAAAElFTkSuQmCC';
          this.unreadSFW = 'data:unreadSFW;base64,iVBORw0KGgoAAAANSUhEUgAAABAAAAAQCAYAAAAf8/9hAAAA30lEQVQ4y2P4//8/AyWYgSoGQMF/GJ7Y11VVUVoyKTM9ey4Ig9ggMWQ1YA1IBvzXm34YjkH8mPyJB+Nqlp8FYRAbmxoMF6ArSNrw6T0Qf8Amh9cFMEWVR/7/A+L/uORxhgEIt5/+/3/2lf//5wAxiI0uj+4CBlBgxVUvOwtydgXQZpDmi2/+/7/0GmIQSAwkB1IDUkuUAZeABlx+g2zAZ9wGlAOjChba+LwAUgNSi2HA5Am9VciBhSsQQWyoWgZiovEDsdGI1QBYQiLJAGQalpSxyWEzAJYWkGm8clTJjQCZ1hkoVG0CygAAAABJRU5ErkJggg==';
          this.unreadNSFW = 'data:unreadNSFW;base64,iVBORw0KGgoAAAANSUhEUgAAABAAAAAQCAYAAAAf8/9hAAAA4ElEQVQ4y2P4//8/AyWYgSoGQMF/GJ7YNbGqrKRiUnp21lwQBrFBYshqwBqQDPifdsYYjkH8mInxB+OWx58FYRAbmxoMF6ArKPmU9B6IP2CTw+sCmKKe/5X/gPg/LnmcYQDCs/63/1/9fzYQzwGz0eXRXcAACqy4ZfFnQc7u+V/xD6T55v+LQHwJbBBIDCQHUgNSS5QBt4Cab/2/jDDgMx4DykrKJ8FCG58XQGpAajEMmNw7uQo5sHAFIogNVctATDR+IDYasRoAS0gkGYBMw5IyNjlsBsDSAjKNV44quREAx58Mr9vt5wQAAAAASUVORK5CYII=';
          break;
        case 'Mayhem':
          this.unreadDead = 'data:unreadDead;base64,iVBORw0KGgoAAAANSUhEUgAAABAAAAAQCAYAAAAf8/9hAAABIUlEQVQ4jZ2ScWuDMBDFgw4pIkU0WsoQkWAYIkXZH4N9/+/V3dmfXSrKYIFHwt17j8vdGWNMIkgFuaDgzgQnwRs4EQs5KdolUQtagRN0givEDBTEOjgtGs0Zq8F7cKqqusVxrMQLaDUWcjBSrXkn8gs51tpJSWLk9b3HUa0aNIL5gPBR1/V4kJvR7lTwl8GmAm1Gf9+c3S+89qBHa8502AsmSrtBaEBPbIbj0ah2madlNAPEccdgJDfAtWifBjqWKShRBT6KoiH8QlEUn/qt0CCjnNdmPUwmFWzj9Oe6LpKuZXcwqq88z78Pch3aZU3dPwwc2sWlfZKCW5tWluV8kGvXClLm6dYN4/aUqfCbnEOzNDGhGZbNargvxCzvMGfRJD8UaDVvgkzo6QAAAABJRU5ErkJggg==';
          this.unreadSFW = 'data:unreadSFW;base64,iVBORw0KGgoAAAANSUhEUgAAABAAAAAQCAYAAAAf8/9hAAABCElEQVQ4jZ2S4crCMAxF+0OGDJEPKYrIGKOsiJSx/fJRfSAfTJNyKqXfiuDg0C25N2RJjTGmEVrhTzhw7oStsIEtsVzT4o2Jo9ALThiEM8IdHIgNaHo8mjNWg6/ske8bohPo+63QOLzmooHp8fyAICBSQkVz0QKdsFQEV6WSW/D+7+BbgbIDHcb4Kp61XyjyI16zZ8JemGltQtDBSGxB4/GoN+7TpkkjDCsFArm0IYv3U0BbnYtf8BCy+JytsE0X6VyuKhPPK/GAJ14kvZZDZVV3pZIb8MZr6n4o4PDGKn0S5SdDmyq5PnXQsk+Xbhinp03FFzmHJw6xYRiWm9VxnohZ3vOcxdO8ARmXRvbWdtzQAAAAAElFTkSuQmCC';
          this.unreadNSFW = 'data:unreadNSFW;base64,iVBORw0KGgoAAAANSUhEUgAAABAAAAAQCAYAAAAf8/9hAAABCklEQVQ4jZ2S0WrDMAxF/TBCCKWMYhZKCSGYmFJMSNjD/mhf239qJXNcjBdTWODgRLpXKJKNMaYROuFTOHEehFb4gJZYrunwxsSXMApOmIQzwgOciE1oRjyaM1aDj+yR7xuiHvT9VmgcXnPRwO/9+wWCgEgJFc1FCwzCVhFclUpuw/u3g3cFyg50GPOjePZ+ocjPeM2RCXthpbUFwQAzsQ2Nx6PeuE+bJo0w7BQI5NKGLN5XAW11LX7BQ8jia7bCLl2kc7mqTLzuxAOeeJH0Wk6VVf0oldyEN15T948CDm+sMiZRfjK0pZIbUwcd+3TphnF62lR8kXN44hAbhmG5WQNnT8zynucsnuYJhFpBfkMzqD4AAAAASUVORK5CYII=';
          break;
        case 'Original':
          this.unreadDead = 'data:unreadDead;base64,R0lGODlhEAAQAKECAAAAAP8AAP///////yH5BAEKAAMALAAAAAAQABAAAAI/nI95wsqygIRxDgGCBhTrwF3Zxowg5H1cSopS6FrGQ82PU1951ckRmYKJVCXizLRC9kAnT0aIiR6lCFT1cigAADs=';
          this.unreadSFW = 'data:unreadSFW;base64,R0lGODlhEAAQAKECAAAAAC6Xw////////yH5BAEKAAMALAAAAAAQABAAAAI/nI95wsqygIRxDgGCBhTrwF3Zxowg5H1cSopS6FrGQ82PU1951ckRmYKJVCXizLRC9kAnT0aIiR6lCFT1cigAADs=';
          this.unreadNSFW = 'data:unreadNSFW;base64,R0lGODlhEAAQAKECAAAAAGbMM////////yH5BAEKAAMALAAAAAAQABAAAAI/nI95wsqygIRxDgGCBhTrwF3Zxowg5H1cSopS6FrGQ82PU1951ckRmYKJVCXizLRC9kAnT0aIiR6lCFT1cigAADs=';
          break;
        case 'None':
          this.unreadDead = this.dead;
          this.unreadSFW = 'http://static.4chan.org/image/favicon-ws.ico';
          this.unreadNSFW = 'http://static.4chan.org/image/favicon.ico';
      }
      return this.unread = this.SFW ? this.unreadSFW : this.unreadNSFW;
    },
    empty: 'data:image/gif;base64,R0lGODlhEAAQAJEAAAAAAP///9vb2////yH5BAEAAAMALAAAAAAQABAAAAIvnI+pq+D9DBAUoFkPFnbs7lFZKIJOJJ3MyraoB14jFpOcVMpzrnF3OKlZYsMWowAAOw==',
    dead: 'data:image/gif;base64,R0lGODlhEAAQAKECAAAAAP8AAP///////yH5BAEKAAIALAAAAAAQABAAAAIvlI+pq+D9DAgUoFkPDlbs7lFZKIJOJJ3MyraoB14jFpOcVMpzrnF3OKlZYsMWowAAOw==',
    update: function() {
      var clone, favicon, l;
      l = unread.replies.length;
      favicon = $('link[rel="shortcut icon"]', d.head);
      favicon.href = g.dead ? l ? this.unreadDead : this.dead : l ? this.unread : this["default"];
      if (engine !== 'webkit') {
        clone = favicon.cloneNode(true);
        favicon.href = null;
        return $.replace(favicon, clone);
      }
    }
  };

  redirect = {
    init: function() {
      var url;
      url = location.hostname === 'images.4chan.org' ? redirect.image(g.BOARD, location.pathname.split('/')[3]) : /^\d+$/.test(g.THREAD_ID) ? redirect.thread() : void 0;
      if (url) return location.href = url;
    },
    image: function(board, filename) {
      switch (board) {
        case 'a':
        case 'jp':
        case 'm':
        case 'tg':
        case 'tv':
        case 'u':
          return "http://archive.foolz.us/" + board + "/full_image/" + filename;
      }
    },
    thread: function() {
      switch (g.BOARD) {
        case 'a':
        case 'jp':
        case 'm':
        case 'tg':
        case 'tv':
        case 'u':
          return "http://archive.foolz.us/" + g.BOARD + "/thread/" + g.THREAD_ID + "/";
        case 'lit':
          return "http://fuuka.warosu.org/" + g.BOARD + "/thread/" + g.THREAD_ID;
        case 'diy':
        case 'g':
        case 'sci':
          return "http://archive.installgentoo.net/" + g.BOARD + "/thread/" + g.THREAD_ID;
        case '3':
        case 'adv':
        case 'an':
        case 'ck':
        case 'co':
        case 'fa':
        case 'fit':
        case 'int':
        case 'k':
        case 'mu':
        case 'n':
        case 'o':
        case 'p':
        case 'po':
        case 'pol':
        case 'r9k':
        case 'soc':
        case 'sp':
        case 'toy':
        case 'trv':
        case 'v':
        case 'vp':
        case 'x':
          return "http://archive.no-ip.org/" + g.BOARD + "/thread/" + g.THREAD_ID;
        default:
          return "http://boards.4chan.org/" + g.BOARD;
      }
    }
  };

  imgHover = {
    init: function() {
      return g.callbacks.push(function(root) {
        var thumb;
        if (!(thumb = $('img[md5]', root))) return;
        $.on(thumb, 'mouseover', imgHover.mouseover);
        $.on(thumb, 'mousemove', ui.hover);
        return $.on(thumb, 'mouseout', ui.hoverend);
      });
    },
    mouseover: function() {
      ui.el = $.el('img', {
        id: 'ihover',
        src: this.parentNode.href
      });
      return $.add(d.body, ui.el);
    }
  };

  imgGif = {
    init: function() {
      return g.callbacks.push(function(root) {
        var src, thumb;
        if (root.hidden || !(thumb = $('img[md5]', root))) return;
        src = thumb.parentNode.href;
        if (/gif$/.test(src)) return thumb.src = src;
      });
    }
  };

  imgExpand = {
    init: function() {
      g.callbacks.push(imgExpand.node);
      return imgExpand.dialog();
    },
    node: function(root) {
      var a, thumb;
      if (!(thumb = $('img[md5]', root))) return;
      a = thumb.parentNode;
      $.on(a, 'click', imgExpand.cb.toggle);
      if (imgExpand.on && !root.hidden && root.className !== 'inline') {
        return imgExpand.expand(a.firstChild);
      }
    },
    cb: {
      toggle: function(e) {
        if (e.shiftKey || e.altKey || e.ctrlKey || e.metaKey || e.button !== 0) {
          return;
        }
        e.preventDefault();
        return imgExpand.toggle(this);
      },
      all: function() {
        var thumb, _i, _j, _len, _len2, _ref, _ref2, _results, _results2;
        imgExpand.on = this.checked;
        if (imgExpand.on) {
          _ref = $$('.op > a > img[md5]:last-child, table:not([hidden]) img[md5]:last-child');
          _results = [];
          for (_i = 0, _len = _ref.length; _i < _len; _i++) {
            thumb = _ref[_i];
            _results.push(imgExpand.expand(thumb));
          }
          return _results;
        } else {
          _ref2 = $$('img[md5][hidden]');
          _results2 = [];
          for (_j = 0, _len2 = _ref2.length; _j < _len2; _j++) {
            thumb = _ref2[_j];
            _results2.push(imgExpand.contract(thumb));
          }
          return _results2;
        }
      },
      typeChange: function() {
        var klass;
        switch (this.value) {
          case 'full':
            klass = '';
            break;
          case 'fit width':
            klass = 'fitwidth';
            break;
          case 'fit height':
            klass = 'fitheight';
            break;
          case 'fit screen':
            klass = 'fitwidth fitheight';
        }
        $('body > form').className = klass;
        if (/\bfitheight\b/.test(klass)) {
          $.on(window, 'resize', imgExpand.resize);
          if (!imgExpand.style) imgExpand.style = $.addStyle('');
          return imgExpand.resize();
        } else if (imgExpand.style) {
          return $.off(window, 'resize', imgExpand.resize);
        }
      }
    },
    toggle: function(a) {
      var thumb;
      thumb = a.firstChild;
      if (thumb.hidden) {
        return imgExpand.contract(thumb);
      } else {
        return imgExpand.expand(thumb);
      }
    },
    contract: function(thumb) {
      thumb.hidden = false;
      return $.rm(thumb.nextSibling);
    },
    expand: function(thumb, url) {
      var a, filesize, img, max;
      a = thumb.parentNode;
      img = $.el('img', {
        src: url ? url : a.href
      });
      if (engine === 'gecko' && a.parentNode.className !== 'op') {
        filesize = $.x('preceding-sibling::span[@class="filesize"]', a).textContent;
        max = filesize.match(/(\d+)x/);
        img.style.maxWidth = "" + max[1] + "px";
      }
      if (conf['404 Redirect']) $.on(img, 'error', imgExpand.error);
      thumb.hidden = true;
      return $.add(a, img);
    },
    error: function() {
      var req, src, thumb, url;
      thumb = this.previousSibling;
      imgExpand.contract(thumb);
      src = this.src.split('/');
      if (url = redirect.image(src[3], src[5])) {
        return imgExpand.expand(thumb, url);
      } else if (engine === 'webkit') {
        return req = $.ajax(this.src, (function() {
          if (this.status !== 404) {
            return setTimeout(imgExpand.retry, 10000, thumb);
          }
        }), {
          type: 'head',
          event: 'onreadystatechange'
        });
      } else if (!g.dead) {
        return setTimeout(imgExpand.retry, 10000, thumb);
      }
    },
    retry: function(thumb) {
      if (!thumb.hidden) return imgExpand.expand(thumb);
    },
    dialog: function() {
      var controls, form, imageType, select;
      controls = $.el('div', {
        id: 'imgControls',
        innerHTML: "<select id=imageType name=imageType><option value=full>Full</option><option value='fit width'>Fit Width</option><option value='fit height'>Fit Height</option value='fit screen'><option value='fit screen'>Fit Screen</option></select><label>Expand Images<input type=checkbox id=imageExpand></label>"
      });
      imageType = $.get('imageType', 'full');
      select = $('select', controls);
      select.value = imageType;
      imgExpand.cb.typeChange.call(select);
      $.on(select, 'change', $.cb.value);
      $.on(select, 'change', imgExpand.cb.typeChange);
      $.on($('input', controls), 'click', imgExpand.cb.all);
      form = $('body > form');
      return $.prepend(form, controls);
    },
    resize: function() {
      return imgExpand.style.innerHTML = ".fitheight img[md5] + img {max-height:" + d.body.clientHeight + "px;}";
    }
  };

  Main = {
    init: function() {
      var cutoff, hiddenThreads, id, now, pathname, temp, timestamp, _ref;
      pathname = location.pathname.slice(1).split('/');
      g.BOARD = pathname[0], temp = pathname[1];
      if (temp === 'res') {
        g.REPLY = true;
        g.THREAD_ID = pathname[2];
      } else {
        g.PAGENUM = parseInt(temp) || 0;
      }
      if (location.hostname === 'sys.4chan.org') {
        $.ready(qr.sys);
        return;
      }
      if (location.hostname === 'images.4chan.org') {
        $.ready(function() {
          if (d.title === '4chan - 404') return redirect.init();
        });
        return;
      }
      $.ready(options.init);
      $.on(window, 'message', Main.message);
      now = Date.now();
      if (conf['Check for Updates'] && $.get('lastUpdate', 0) < now - 6 * HOUR) {
        $.ready(function() {
          return $.add(d.head, $.el('script', {
            src: 'https://raw.github.com/mayhemydg/4chan-x/master/latest.js'
          }));
        });
        $.set('lastUpdate', now);
      }
      g.hiddenReplies = $.get("hiddenReplies/" + g.BOARD + "/", {});
      if ($.get('lastChecked', 0) < now - 1 * DAY) {
        $.set('lastChecked', now);
        cutoff = now - 7 * DAY;
        hiddenThreads = $.get("hiddenThreads/" + g.BOARD + "/", {});
        for (id in hiddenThreads) {
          timestamp = hiddenThreads[id];
          if (timestamp < cutoff) delete hiddenThreads[id];
        }
        _ref = g.hiddenReplies;
        for (id in _ref) {
          timestamp = _ref[id];
          if (timestamp < cutoff) delete g.hiddenReplies[id];
        }
        $.set("hiddenThreads/" + g.BOARD + "/", hiddenThreads);
        $.set("hiddenReplies/" + g.BOARD + "/", g.hiddenReplies);
      }
      if (conf['Filter']) filter.init();
      if (conf['Reply Hiding']) replyHiding.init();
      if (conf['Filter'] || conf['Reply Hiding']) strikethroughQuotes.init();
      if (conf['Anonymize']) anonymize.init();
      if (conf['Time Formatting']) Time.init();
      if (conf['Sauce']) sauce.init();
      if (conf['Image Auto-Gif']) imgGif.init();
      if (conf['Image Hover']) imgHover.init();
      if (conf['Reveal Spoilers']) revealSpoilers.init();
      if (conf['Report Button']) reportButton.init();
      if (conf['Quote Inline']) quoteInline.init();
      if (conf['Quote Preview']) quotePreview.init();
      if (conf['Quote Backlinks']) quoteBacklink.init();
      if (conf['Indicate OP quote']) quoteOP.init();
      if (conf['Indicate Cross-thread Quotes']) quoteDR.init();
      return $.ready(Main.ready);
    },
    ready: function() {
      var callback, node, nodes, _i, _j, _len, _len2, _ref;
      if (conf['404 Redirect'] && d.title === '4chan - 404') {
        redirect.init();
        return;
      }
      if (!$.id('navtopr')) return;
      $.addClass(d.body, engine);
      $.addStyle(Main.css);
      threading.init();
      Favicon.init();
      if (conf['Quick Reply']) qr.init();
      if (conf['Image Expansion']) imgExpand.init();
      if (conf['Thread Watcher']) watcher.init();
      if (conf['Keybinds']) keybinds.init();
      if (g.REPLY) {
        if (conf['Thread Updater']) updater.init();
        if (conf['Thread Stats']) threadStats.init();
        if (conf['Reply Navigation']) nav.init();
        if (conf['Post in Title']) titlePost.init();
        if (conf['Unread Count']) unread.init();
      } else {
        if (conf['Thread Hiding']) threadHiding.init();
        if (conf['Thread Expansion']) expandThread.init();
        if (conf['Comment Expansion']) expandComment.init();
        if (conf['Index Navigation']) nav.init();
      }
      nodes = $$('.op, a + table');
      _ref = g.callbacks;
      for (_i = 0, _len = _ref.length; _i < _len; _i++) {
        callback = _ref[_i];
        try {
          for (_j = 0, _len2 = nodes.length; _j < _len2; _j++) {
            node = nodes[_j];
            callback(node);
          }
        } catch (err) {
          alert(err);
        }
      }
      return $.on($('form[name=delform]'), 'DOMNodeInserted', Main.node);
    },
    message: function(e) {
      var version;
      version = e.data.version;
      if (version && version !== VERSION && confirm('An updated version of 4chan X is available, would you like to install it now?')) {
        return window.location = "https://raw.github.com/mayhemydg/4chan-x/" + version + "/4chan_x.user.js";
      }
    },
    node: function(e) {
      var callback, target, _i, _len, _ref, _results;
      target = e.target;
      if (target.nodeName !== 'TABLE') return;
      _ref = g.callbacks;
      _results = [];
      for (_i = 0, _len = _ref.length; _i < _len; _i++) {
        callback = _ref[_i];
        try {
          _results.push(callback(target));
        } catch (err) {

        }
      }
      return _results;
    },
    css: '\
      /* dialog styling */\
      .dialog {\
        border: 1px solid rgba(0,0,0,.25);\
      }\
      .move {\
        cursor: move;\
      }\
<<<<<<< HEAD
      label, a, .favicon {\
=======
      label, .favicon, #qr img {\
>>>>>>> 0cd5b576
        cursor: pointer;\
      }\
      a[href="javascript:;"] {\
        text-decoration: none;\
      }\
\
      .thread.stub > :not(.block),\
      #content > [name=tab]:not(:checked) + div,\
      #updater:not(:hover) > :not(.move),\
      #qp > input, #qp .inline, .forwarded {\
        display: none;\
      }\
\
      .new {\
        background: lime;\
      }\
      .error {\
        color: red;\
      }\
      #error {\
        cursor: default;\
      }\
      #error[href] {\
        cursor: pointer;\
      }\
      td.replyhider {\
        vertical-align: top;\
      }\
\
      .filesize + br + a {\
        float: left;\
        pointer-events: none;\
      }\
      img[md5], img[md5] + img {\
        pointer-events: all;\
      }\
      .fitwidth img[md5] + img {\
        max-width: 100%;\
      }\
      .gecko  > .fitwidth img[md5] + img,\
      .presto > .fitwidth img[md5] + img {\
        width: 100%;\
      }\
\
      #qr, #qp, #updater, #stats, #ihover, #overlay, #navlinks {\
        position: fixed;\
      }\
\
      #ihover {\
        max-height: 100%;\
        max-width: 75%;\
      }\
\
      #navlinks {\
        font-size: 16px;\
        top: 25px;\
        right: 5px;\
      }\
\
      #overlay {\
        top: 0;\
        right: 0;\
        left: 0;\
        bottom: 0;\
        text-align: center;\
        background: rgba(0,0,0,.5);\
        z-index: 1;\
      }\
      #overlay::after {\
        content: "";\
        display: inline-block;\
        height: 100%;\
        vertical-align: middle;\
      }\
      #options {\
        display: inline-block;\
        padding: 5px;\
        text-align: left;\
        vertical-align: middle;\
        width: 500px;\
      }\
      #credits {\
        float: right;\
      }\
      #options ul {\
        list-style: none;\
        padding: 0;\
      }\
      #options label {\
        text-decoration: underline;\
      }\
      #content > div {\
        height: 450px;\
        overflow: auto;\
      }\
      #content textarea {\
        margin: 0;\
        min-height: 100px;\
        resize: vertical;\
        width: 100%;\
      }\
      #flavors {\
        height: 100%;\
      }\
\
      #updater {\
        text-align: right;\
      }\
      #updater input[type=text] {\
        width: 50px;\
      }\
      #updater:not(:hover) {\
        border: none;\
        background: transparent;\
      }\
\
      #stats {\
        border: none;\
      }\
\
      #watcher {\
        position: absolute;\
      }\
      #watcher > div {\
        overflow: hidden;\
        padding-right: 5px;\
        padding-left: 5px;\
        text-overflow: ellipsis;\
        max-width: 200px;\
        white-space: nowrap;\
      }\
      #watcher > div.move {\
        text-decoration: underline;\
        padding-top: 5px;\
      }\
      #watcher > div:last-child {\
        padding-bottom: 5px;\
      }\
\
      #qp {\
        border: 1px solid;\
        padding-bottom: 5px;\
      }\
      .qphl {\
        outline: 2px solid rgba(216, 94, 49, .7);\
      }\
      .inlined {\
        opacity: .5;\
      }\
      .inline td.reply {\
        background-color: rgba(255, 255, 255, 0.15);\
        border: 1px solid rgba(128, 128, 128, 0.5);\
      }\
      .filetitle, .replytitle, .postername, .commentpostername, .postertrip {\
        background: none;\
      }\
      .filtered {\
        text-decoration: line-through;\
      }\
    '
  };

  Main.init();

}).call(this);<|MERGE_RESOLUTION|>--- conflicted
+++ resolved
@@ -3002,11 +3002,7 @@
       .move {\
         cursor: move;\
       }\
-<<<<<<< HEAD
-      label, a, .favicon {\
-=======
-      label, .favicon, #qr img {\
->>>>>>> 0cd5b576
+      label, .favicon {\
         cursor: pointer;\
       }\
       a[href="javascript:;"] {\
