--- conflicted
+++ resolved
@@ -2864,13 +2864,8 @@
           return _results2;
         }
       },
-<<<<<<< HEAD
-      typeChange: function(e) {
+      typeChange: function() {
         var form, klass;
-=======
-      typeChange: function() {
-        var klass;
->>>>>>> 9e1adc59
         switch (this.value) {
           case 'full':
             klass = '';
@@ -2969,11 +2964,7 @@
       return $.prepend(form, controls);
     },
     resize: function() {
-<<<<<<< HEAD
       return imgExpand.style.innerHTML = ".fitheight img + img {max-height:" + d.body.clientHeight + "px;}";
-=======
-      return imgExpand.style.innerHTML = ".fitheight img[md5] + img {max-height:" + d.body.clientHeight + "px;}";
->>>>>>> 9e1adc59
     }
   };
   firstRun = {
