--- conflicted
+++ resolved
@@ -4510,13 +4510,8 @@
       }
     },
     preParse: function(node) {
-<<<<<<< HEAD
-      var el, fileInfo, img, parentClass, post;
+      var el, img, parentClass, post;
       parentClass = node.parentNode.className;
-=======
-      var el, img, post, rootClass;
-      rootClass = node.className;
->>>>>>> 0b26a4d8
       el = $('.post', node);
       post = {
         root: node,
