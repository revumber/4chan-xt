// ==UserScript==
// @name         4chan X alpha
// @version      3.0.0
// @description  Adds various features.
// @copyright    2009-2011 James Campos <james.r.campos@gmail.com>
// @copyright    2012 Nicolas Stepien <stepien.nicolas@gmail.com>
// @license      MIT; http://en.wikipedia.org/wiki/Mit_license
// @match        *://boards.4chan.org/*
// @match        *://images.4chan.org/*
// @match        *://sys.4chan.org/*
// @match        *://api.4chan.org/*
// @match        *://*.foolz.us/api/*
// @grant        GM_getValue
// @grant        GM_setValue
// @grant        GM_deleteValue
// @grant        GM_openInTab
// @run-at       document-start
// @updateURL    https://github.com/MayhemYDG/4chan-x/raw/stable/4chan_x.user.js
// @downloadURL  https://github.com/MayhemYDG/4chan-x/raw/stable/4chan_x.user.js
// @icon         data:image/gif;base64,R0lGODlhEAAQAKECAAAAAGbMM////////yH5BAEKAAIALAAAAAAQABAAAAIxlI+pq+D9DAgUoFkPDlbs7lGiI2bSVnKglnJMOL6omczxVZK3dH/41AG6Lh7i6qUoAAA7
// ==/UserScript==

/* LICENSE
 *
 * Copyright (c) 2009-2011 James Campos <james.r.campos@gmail.com>
 * Copyright (c) 2012 Nicolas Stepien <stepien.nicolas@gmail.com>
 * http://mayhemydg.github.com/4chan-x/
 * 4chan X 3.0.0
 *
 * Permission is hereby granted, free of charge, to any person
 * obtaining a copy of this software and associated documentation
 * files (the "Software"), to deal in the Software without
 * restriction, including without limitation the rights to use,
 * copy, modify, merge, publish, distribute, sublicense, and/or sell
 * copies of the Software, and to permit persons to whom the
 * Software is furnished to do so, subject to the following
 * conditions:
 *
 * The above copyright notice and this permission notice shall be
 * included in all copies or substantial portions of the Software.
 * THE SOFTWARE IS PROVIDED "AS IS", WITHOUT WARRANTY OF ANY KIND,
 * EXPRESS OR IMPLIED, INCLUDING BUT NOT LIMITED TO THE WARRANTIES
 * OF MERCHANTABILITY, FITNESS FOR A PARTICULAR PURPOSE AND
 * NONINFRINGEMENT. IN NO EVENT SHALL THE AUTHORS OR COPYRIGHT
 * HOLDERS BE LIABLE FOR ANY CLAIM, DAMAGES OR OTHER LIABILITY,
 * WHETHER IN AN ACTION OF CONTRACT, TORT OR OTHERWISE, ARISING
 * FROM, OUT OF OR IN CONNECTION WITH THE SOFTWARE OR THE USE OR
 * OTHER DEALINGS IN THE SOFTWARE.
 *
 * HACKING
 *
 * 4chan X is written in CoffeeScript[1], and developed on GitHub[2].
 *
 * [1]: http://coffeescript.org/
 * [2]: https://github.com/MayhemYDG/4chan-x
 *
 * CONTRIBUTORS
 *
 * noface - unique ID fixes
 * desuwa - Firefox filename upload fix
 * seaweed - bottom padding for image hover
 * e000 - cooldown sanity check
 * ahodesuka - scroll back when unexpanding images, file info formatting
 * Shou- - pentadactyl fixes
 * ferongr - new favicons
 * xat- - new favicons
 * Zixaphir - fix qr textarea - captcha-image gap
 * Ongpot - sfw favicon
 * thisisanon - nsfw + 404 favicons
 * Anonymous - empty favicon
 * Seiba - chrome quick reply focusing
 * herpaderpderp - recaptcha fixes
 * WakiMiko - recaptcha tab order http://userscripts.org/scripts/show/82657
 * btmcsweeney - allow users to specify text for sauce links
 *
 * All the people who've taken the time to write bug reports.
 *
 * Thank you.
 */

(function() {
  var $, $$, AutoGIF, Board, Build, Clone, Conf, Config, FileInfo, Get, ImageHover, Main, Post, QuoteBacklink, QuoteCT, QuoteInline, QuoteOP, QuotePreview, Quotify, Redirect, RevealSpoilers, Sauce, Thread, Time, UI, d, g,
    __hasProp = {}.hasOwnProperty,
    __extends = function(child, parent) { for (var key in parent) { if (__hasProp.call(parent, key)) child[key] = parent[key]; } function ctor() { this.constructor = child; } ctor.prototype = parent.prototype; child.prototype = new ctor(); child.__super__ = parent.prototype; return child; };

  Config = {
    main: {
      Enhancing: {
        'Disable 4chan\'s extension': [true, 'Avoid conflicts between 4chan X and 4chan\'s inline extension.'],
        '404 Redirect': [true, 'Redirect dead threads and images.'],
        'Keybinds': [true, 'Bind actions to keyboard shortcuts.'],
        'Time Formatting': [true, 'Localize and format timestamps arbitrarily.'],
        'File Info Formatting': [true, 'Reformat the file information.'],
        'Comment Expansion': [true, 'Can expand too long comments.'],
        'Thread Expansion': [true, 'Can expand threads to view all replies.'],
        'Index Navigation': [false, 'Navigate to previous / next thread.'],
        'Reply Navigation': [false, 'Navigate to top / bottom of thread.'],
        'Check for Updates': [true, 'Check for updated versions of 4chan X.']
      },
      Filtering: {
        'Anonymize': [false, 'Turn everyone Anonymous.'],
        'Filter': [true, 'Self-moderation placebo.'],
        'Recursive Filtering': [true, 'Filter replies of filtered posts, recursively.'],
        'Reply Hiding': [true, 'Hide single replies.'],
        'Thread Hiding': [true, 'Hide entire threads.'],
        'Stubs': [true, 'Make stubs of hidden threads / replies.']
      },
      Imaging: {
        'Auto-GIF': [false, 'Animate GIF thumbnails.'],
        'Image Expansion': [true, 'Expand images.'],
        'Expand From Position': [true, 'Expand all images only from current position to thread end.'],
        'Image Hover': [false, 'Show full image on mouseover.'],
        'Sauce': [true, 'Add sauce links to images.'],
        'Reveal Spoilers': [false, 'Reveal spoiler thumbnails.']
      },
      Menu: {
        'Menu': [true, 'Add a drop-down menu in posts.'],
        'Report Link': [true, 'Add a report link to the menu.'],
        'Delete Link': [true, 'Add post and image deletion links to the menu.'],
        'Download Link': [true, 'Add a download with original filename link to the menu. Chrome-only currently.'],
        'Archive Link': [true, 'Add an archive link to the menu.']
      },
      Monitoring: {
        'Thread Updater': [true, 'Fetch and insert new replies. Has more options in its own dialog.'],
        'Unread Count': [true, 'Show the unread posts count in the tab title.'],
        'Unread Favicon': [true, 'Show a different favicon when there are unread posts.'],
        'Post in Title': [true, 'Show the thread\'s subject in the tab title.'],
        'Thread Stats': [true, 'Display reply and image count.'],
        'Thread Watcher': [true, 'Bookmark threads.'],
        'Auto Watch': [true, 'Automatically watch threads that you start.'],
        'Auto Watch Reply': [false, 'Automatically watch threads that you reply to.']
      },
      Posting: {
        'Quick Reply': [true, 'WMD.'],
        'Persistent QR': [false, 'The Quick reply won\'t disappear after posting.'],
        'Auto Hide QR': [false, 'Automatically hide the quick reply when posting.'],
        'Open Reply in New Tab': [false, 'Open replies posted from the board pages in a new tab.'],
        'Remember Subject': [false, 'Remember the subject field, instead of resetting after posting.'],
        'Remember Spoiler': [false, 'Remember the spoiler state, instead of resetting after posting.'],
        'Hide Original Post Form': [true, 'Replace the normal post form with a shortcut to open the QR.']
      },
      Quoting: {
        'Quote Backlinks': [true, 'Add quote backlinks.'],
        'OP Backlinks': [false, 'Add backlinks to the OP.'],
        'Quote Inline': [true, 'Inline quoted post on click.'],
        'Forward Hiding': [true, 'Hide original posts of inlined backlinks.'],
        'Quote Preview': [true, 'Show quoted post on hover.'],
        'Quote Highlighting': [true, 'Highlight the previewed post.'],
        'Resurrect Quotes': [true, 'Linkify dead quotes to archives.'],
        'Indicate OP Quotes': [true, 'Add \'(OP)\' to OP quotes.'],
        'Indicate Cross-thread Quotes': [true, 'Add \'(Cross-thread)\' to cross-threads quotes.']
      }
    },
    filter: {
      name: ['# Filter any namefags:', '#/^(?!Anonymous$)/'].join('\n'),
      uniqueid: ['# Filter a specific ID:', '#/Txhvk1Tl/'].join('\n'),
      tripcode: ['# Filter any tripfags', '#/^!/'].join('\n'),
      capcode: ['# Set a custom class for mods:', '#/Mod$/;highlight:mod;op:yes', '# Set a custom class for moot:', '#/Admin$/;highlight:moot;op:yes'].join('\n'),
      email: ['# Filter any e-mails that are not `sage` on /a/ and /jp/:', '#/^(?!sage$)/;boards:a,jp'].join('\n'),
      subject: ['# Filter Generals on /v/:', '#/general/i;boards:v;op:only'].join('\n'),
      comment: ['# Filter Stallman copypasta on /g/:', '#/what you\'re refer+ing to as linux/i;boards:g'].join('\n'),
      flag: [''].join('\n'),
      filename: [''].join('\n'),
      dimensions: ['# Highlight potential wallpapers:', '#/1920x1080/;op:yes;highlight;top:no;boards:w,wg'].join('\n'),
      filesize: [''].join('\n'),
      md5: [''].join('\n')
    },
    sauces: ['http://iqdb.org/?url=$turl', 'http://www.google.com/searchbyimage?image_url=$turl', '#http://tineye.com/search?url=$turl', '#http://saucenao.com/search.php?db=999&url=$turl', '#http://3d.iqdb.org/?url=$turl', '#http://regex.info/exif.cgi?imgurl=$url', '# uploaders:', '#http://imgur.com/upload?url=$url;text:Upload to imgur', '#http://omploader.org/upload?url1=$url;text:Upload to omploader', '# "View Same" in archives:', '#http://archive.foolz.us/_/search/image/$md5/;text:View same on foolz', '#http://archive.foolz.us/$board/search/image/$md5/;text:View same on foolz /$board/', '#https://archive.installgentoo.net/$board/image/$md5;text:View same on installgentoo /$board/'].join('\n'),
    time: '%m/%d/%y(%a)%H:%M:%S',
    backlink: '>>%id',
    fileInfo: '%l (%p%s, %r)',
    favicon: 'ferongr',
    hotkeys: {
      'open QR': ['q', 'Open QR with post number inserted.'],
      'open empty QR': ['Q', 'Open QR without post number inserted.'],
      'open options': ['alt+o', 'Open Options.'],
      'close': ['Esc', 'Close Options or QR.'],
      'spoiler tags': ['ctrl+s', 'Insert spoiler tags.'],
      'code tags': ['alt+c', 'Insert code tags.'],
      'submit QR': ['alt+s', 'Submit post.'],
      'watch': ['w', 'Watch thread.'],
      'update': ['u', 'Update the thread now.'],
      'read thread': ['r', 'Mark thread as read.'],
      'expand image': ['E', 'Expand selected image.'],
      'expand images': ['e', 'Expand all images.'],
      'front page': ['0', 'Jump to page 0.'],
      'next page': ['Right', 'Jump to the next page.'],
      'previous page': ['Left', 'Jump to the previous page.'],
      'next thread': ['Down', 'See next thread.'],
      'previous thread': ['Up', 'See previous thread.'],
      'expand thread': ['ctrl+e', 'Expand thread.'],
      'open thread': ['o', 'Open thread in current tab.'],
      'open thread tab': ['O', 'Open thread in new tab.'],
      'next reply': ['j', 'Select next reply.'],
      'previous reply': ['k', 'Select previous reply.'],
      'hide': ['x', 'Hide thread.']
    },
    updater: {
      checkbox: {
        'Auto Scroll': [false, 'Scroll updated posts into view. Only enabled at bottom of page.'],
        'Scroll BG': [false, 'Auto-scroll background tabs.'],
        'Auto Update': [true, 'Automatically fetch new posts.']
      },
      'Interval': 30
    },
    imageFit: 'fit width'
  };

  if (!/^(boards|images|sys)\.4chan\.org$/.test(location.hostname)) {
    return;
  }

  Conf = {};

  d = document;

  g = {
    VERSION: '3.0.0',
    NAMESPACE: '4chan_X.',
    boards: {},
    threads: {},
    posts: {}
  };

  UI = {
    dialog: function(id, position, html) {
      var el;
      el = d.createElement('div');
      el.className = 'reply dialog';
      el.innerHTML = html;
      el.id = id;
      el.style.cssText = localStorage.getItem("" + g.NAMESPACE + id + ".position") || position;
      el.querySelector('.move').addEventListener('mousedown', UI.dragstart, false);
      return el;
    },
    dragstart: function(e) {
      var el, rect;
      e.preventDefault();
      UI.el = el = this.parentNode;
      d.addEventListener('mousemove', UI.drag, false);
      d.addEventListener('mouseup', UI.dragend, false);
      rect = el.getBoundingClientRect();
      UI.dx = e.clientX - rect.left;
      UI.dy = e.clientY - rect.top;
      UI.width = d.documentElement.clientWidth - rect.width;
      return UI.height = d.documentElement.clientHeight - rect.height;
    },
    drag: function(e) {
      var left, style, top;
      left = e.clientX - UI.dx;
      top = e.clientY - UI.dy;
      left = left < 10 ? '0px' : UI.width - left < 10 ? null : left + 'px';
      top = top < 10 ? '0px' : UI.height - top < 10 ? null : top + 'px';
      style = UI.el.style;
      style.left = left;
      style.top = top;
      style.right = left ? null : '0px';
      return style.bottom = top ? null : '0px';
    },
    dragend: function() {
      localStorage.setItem("" + g.NAMESPACE + UI.el.id + ".position", UI.el.style.cssText);
      d.removeEventListener('mousemove', UI.drag, false);
      d.removeEventListener('mouseup', UI.dragend, false);
      return delete UI.el;
    },
    hover: function(e) {
      var clientHeight, clientWidth, clientX, clientY, height, style, top, _ref;
      clientX = e.clientX, clientY = e.clientY;
      style = UI.el.style;
      _ref = d.documentElement, clientHeight = _ref.clientHeight, clientWidth = _ref.clientWidth;
      height = UI.el.offsetHeight;
      top = clientY - 120;
      style.top = clientHeight <= height || top <= 0 ? '0px' : top + height >= clientHeight ? clientHeight - height + 'px' : top + 'px';
      if (clientX <= clientWidth - 400) {
        style.left = clientX + 45 + 'px';
        return style.right = null;
      } else {
        style.left = null;
        return style.right = clientWidth - clientX + 45 + 'px';
      }
    },
    hoverend: function() {
      $.rm(UI.el);
      return delete UI.el;
    }
  };

  /*
  loosely follows the jquery api:
  http://api.jquery.com/
  not chainable
  */


  $ = function(selector, root) {
    if (root == null) {
      root = d.body;
    }
    return root.querySelector(selector);
  };

  $$ = function(selector, root) {
    if (root == null) {
      root = d.body;
    }
    return Array.prototype.slice.call(root.querySelectorAll(selector));
  };

  $.extend = function(object, properties) {
    var key, val;
    for (key in properties) {
      val = properties[key];
      object[key] = val;
    }
  };

  $.extend($, {
    SECOND: 1000,
    MINUTE: 1000 * 60,
    HOUR: 1000 * 60 * 60,
    DAY: 1000 * 60 * 60 * 24,
    log: console.log.bind(console),
    engine: /WebKit|Presto|Gecko/.exec(navigator.userAgent)[0].toLowerCase(),
    id: function(id) {
      return d.getElementById(id);
    },
    ready: function(fc) {
      var cb;
      if (/interactive|complete/.test(d.readyState)) {
        $.queueTask(fc);
        return;
      }
      cb = function() {
        $.off(d, 'DOMContentLoaded', cb);
        return fc();
      };
      return $.on(d, 'DOMContentLoaded', cb);
    },
    sync: function(key, cb) {
      return $.on(window, 'storage', function(e) {
        if (e.key === ("" + g.NAMESPACE + key)) {
          return cb(JSON.parse(e.newValue));
        }
      });
    },
    formData: function(form) {
      var fd, key, val;
      if (form instanceof HTMLFormElement) {
        return new FormData(form);
      }
      fd = new FormData();
      for (key in form) {
        val = form[key];
        if (val) {
          fd.append(key, val);
        }
      }
      return fd;
    },
    ajax: function(url, callbacks, opts) {
      var form, headers, key, r, type, upCallbacks, val;
      if (opts == null) {
        opts = {};
      }
      type = opts.type, headers = opts.headers, upCallbacks = opts.upCallbacks, form = opts.form;
      r = new XMLHttpRequest();
      type || (type = form && 'post' || 'get');
      r.open(type, url, true);
      for (key in headers) {
        val = headers[key];
        r.setRequestHeader(key, val);
      }
      $.extend(r, callbacks);
      $.extend(r.upload, upCallbacks);
      r.send(form);
      return r;
    },
    cache: (function() {
      var reqs;
      reqs = {};
      return function(url, cb) {
        var req;
        if (req = reqs[url]) {
          if (req.readyState === 4) {
            cb.call(req);
          } else {
            req.callbacks.push(cb);
          }
          return;
        }
        req = $.ajax(url, {
          onload: function() {
            var _i, _len, _ref;
            _ref = this.callbacks;
            for (_i = 0, _len = _ref.length; _i < _len; _i++) {
              cb = _ref[_i];
              cb.call(this);
            }
            return delete this.callbacks;
          },
          onabort: function() {
            return delete reqs[url];
          },
          onerror: function() {
            return delete reqs[url];
          }
        });
        req.callbacks = [cb];
        return reqs[url] = req;
      };
    })(),
    cb: {
      checked: function() {
        $.set(this.name, this.checked);
        return Conf[this.name] = this.checked;
      },
      value: function() {
        $.set(this.name, this.value.trim());
        return Conf[this.name] = this.value;
      }
    },
    addStyle: function(css) {
      var style;
      style = $.el('style', {
        textContent: css
      });
      $.add(d.head || d.documentElement, style);
      return style;
    },
    x: function(path, root) {
      if (root == null) {
        root = d.body;
      }
      return d.evaluate(path, root, null, 8, null).singleNodeValue;
    },
    addClass: function(el, className) {
      return el.classList.add(className);
    },
    rmClass: function(el, className) {
      return el.classList.remove(className);
    },
    hasClass: function(el, className) {
      return el.classList.contains(className);
    },
    rm: function(el) {
      return el.parentNode.removeChild(el);
    },
    tn: function(s) {
      return d.createTextNode(s);
    },
    nodes: function(nodes) {
      var frag, node, _i, _len;
      if (!(nodes instanceof Array)) {
        return nodes;
      }
      frag = d.createDocumentFragment();
      for (_i = 0, _len = nodes.length; _i < _len; _i++) {
        node = nodes[_i];
        frag.appendChild(node);
      }
      return frag;
    },
    add: function(parent, el) {
      return parent.appendChild($.nodes(el));
    },
    prepend: function(parent, el) {
      return parent.insertBefore($.nodes(el), parent.firstChild);
    },
    after: function(root, el) {
      return root.parentNode.insertBefore($.nodes(el), root.nextSibling);
    },
    before: function(root, el) {
      return root.parentNode.insertBefore($.nodes(el), root);
    },
    replace: function(root, el) {
      return root.parentNode.replaceChild($.nodes(el), root);
    },
    el: function(tag, properties) {
      var el;
      el = d.createElement(tag);
      if (properties) {
        $.extend(el, properties);
      }
      return el;
    },
    on: function(el, events, handler) {
      var event, _i, _len, _ref;
      _ref = events.split(' ');
      for (_i = 0, _len = _ref.length; _i < _len; _i++) {
        event = _ref[_i];
        el.addEventListener(event, handler, false);
      }
    },
    off: function(el, events, handler) {
      var event, _i, _len, _ref;
      _ref = events.split(' ');
      for (_i = 0, _len = _ref.length; _i < _len; _i++) {
        event = _ref[_i];
        el.removeEventListener(event, handler, false);
      }
    },
    open: function(url) {
      return (GM_openInTab || window.open)(url, '_blank');
    },
    queueTask: (function() {
      var execTask, taskChannel, taskQueue;
      taskQueue = [];
      execTask = function() {
        var args, func, task;
        task = taskQueue.shift();
        func = task[0];
        args = Array.prototype.slice.call(task, 1);
        return func.apply(func, args);
      };
      if (window.MessageChannel) {
        taskChannel = new MessageChannel();
        taskChannel.port1.onmessage = execTask;
        return function() {
          taskQueue.push(arguments);
          return taskChannel.port2.postMessage(null);
        };
      } else {
        return function() {
          taskQueue.push(arguments);
          return setTimeout(execTask, 0);
        };
      }
    })(),
    globalEval: function(code) {
      var script;
      script = $.el('script', {
        textContent: code
      });
      $.add(d.head, script);
      return $.rm(script);
    },
    unsafeWindow: window.opera ? window : unsafeWindow !== window ? unsafeWindow : (function() {
      var p;
      p = d.createElement('p');
      p.setAttribute('onclick', 'return window');
      return p.onclick();
    })(),
    bytesToString: function(size) {
      var unit;
      unit = 0;
      while (size >= 1024) {
        size /= 1024;
        unit++;
      }
      size = unit > 1 ? Math.round(size * 100) / 100 : Math.round(size);
      return "" + size + " " + ['B', 'KB', 'MB', 'GB'][unit];
    }
  });

  $.extend($, typeof GM_deleteValue !== "undefined" && GM_deleteValue !== null ? {
    "delete": function(name) {
      return GM_deleteValue(g.NAMESPACE + name);
    },
    get: function(name, defaultValue) {
      var value;
      if (value = GM_getValue(g.NAMESPACE + name)) {
        return JSON.parse(value);
      } else {
        return defaultValue;
      }
    },
    set: function(name, value) {
      name = g.NAMESPACE + name;
      value = JSON.stringify(value);
      localStorage.setItem(name, value);
      return GM_setValue(name, value);
    }
  } : window.opera ? {
    "delete": function(name) {
      return delete opera.scriptStorage[g.NAMESPACE + name];
    },
    get: function(name, defaultValue) {
      var value;
      if (value = opera.scriptStorage[g.NAMESPACE + name]) {
        return JSON.parse(value);
      } else {
        return defaultValue;
      }
    },
    set: function(name, value) {
      name = g.NAMESPACE + name;
      value = JSON.stringify(value);
      localStorage.setItem(name, value);
      return opera.scriptStorage[name] = value;
    }
  } : {
    "delete": function(name) {
      return localStorage.removeItem(g.NAMESPACE + name);
    },
    get: function(name, defaultValue) {
      var value;
      if (value = localStorage.getItem(g.NAMESPACE + name)) {
        return JSON.parse(value);
      } else {
        return defaultValue;
      }
    },
    set: function(name, value) {
      return localStorage.setItem(g.NAMESPACE + name, JSON.stringify(value));
    }
  });

  Board = (function() {

    Board.prototype.toString = function() {
      return this.ID;
    };

    function Board(ID) {
      this.ID = ID;
      this.threads = {};
      this.posts = {};
      g.boards[this] = this;
    }

    return Board;

  })();

  Thread = (function() {

    Thread.prototype.callbacks = [];

    Thread.prototype.toString = function() {
      return this.ID;
    };

    function Thread(ID, board) {
      this.board = board;
      this.ID = +ID;
      this.posts = {};
      g.threads["" + board + "." + this] = board.threads[this] = this;
    }

    return Thread;

  })();

  Post = (function() {

    Post.prototype.callbacks = [];

    Post.prototype.toString = function() {
      return this.ID;
    };

    function Post(root, thread, board, that) {
      var alt, anchor, bq, capcode, data, date, email, file, flag, i, info, name, node, nodes, post, quotelink, quotes, size, subject, text, thumb, tripcode, uniqueID, unit, _i, _j, _k, _len, _len1, _ref, _ref1, _ref2;
      this.thread = thread;
      this.board = board;
      if (that == null) {
        that = {};
      }
      this.ID = +root.id.slice(2);
      post = $('.post', root);
      info = $('.postInfo', post);
      this.nodes = {
        root: root,
        post: post,
        info: info,
        comment: $('.postMessage', post),
        quotelinks: [],
        backlinks: info.getElementsByClassName('backlink')
      };
      this.info = {};
      if (subject = $('.subject', info)) {
        this.nodes.subject = subject;
        this.info.subject = subject.textContent;
      }
      if (name = $('.name', info)) {
        this.nodes.name = name;
        this.info.name = name.textContent;
      }
      if (email = $('.useremail', info)) {
        this.nodes.email = email;
        this.info.email = decodeURIComponent(email.href.slice(7));
      }
      if (tripcode = $('.postertrip', info)) {
        this.nodes.tripcode = tripcode;
        this.info.tripcode = tripcode.textContent;
      }
      if (uniqueID = $('.posteruid', info)) {
        this.nodes.uniqueID = uniqueID;
        this.info.uniqueID = uniqueID.textContent;
      }
      if (capcode = $('.capcode', info)) {
        this.nodes.capcode = capcode;
        this.info.capcode = capcode.textContent;
      }
      if (flag = $('.countryFlag', info)) {
        this.nodes.flag = flag;
        this.info.flag = flag.title;
      }
      if (date = $('.dateTime', info)) {
        this.nodes.date = date;
        this.info.date = new Date(date.dataset.utc * 1000);
      }
      bq = this.nodes.comment.cloneNode(true);
      _ref = $$('.abbr, .capcodeReplies, .exif, b', bq);
      for (_i = 0, _len = _ref.length; _i < _len; _i++) {
        node = _ref[_i];
        $.rm(node);
      }
      text = [];
      nodes = d.evaluate('.//br|.//text()', bq, null, 7, null);
      for (i = _j = 0, _ref1 = nodes.snapshotLength; 0 <= _ref1 ? _j < _ref1 : _j > _ref1; i = 0 <= _ref1 ? ++_j : --_j) {
        text.push((data = nodes.snapshotItem(i).data) ? data : '\n');
      }
      this.info.comment = text.join('').replace(/^\n+|\n+$| +(?=\n|$)/g, '');
      quotes = {};
      _ref2 = $$('.quotelink', this.nodes.comment);
      for (_k = 0, _len1 = _ref2.length; _k < _len1; _k++) {
        quotelink = _ref2[_k];
        if (quotelink.hash) {
          this.nodes.quotelinks.push(quotelink);
          if (quotelink.parentNode.parentNode.className === 'capcodeReplies') {
            continue;
          }
          quotes["" + (quotelink.pathname.split('/')[1]) + "." + quotelink.hash.slice(2)] = true;
        }
      }
      this.quotes = Object.keys(quotes);
      if ((file = $('.file', post)) && (thumb = $('img[data-md5]', file))) {
        alt = thumb.alt;
        anchor = thumb.parentNode;
        this.file = {
          info: $('.fileInfo', file),
          text: $('.fileText', file),
          thumb: thumb,
          URL: anchor.href,
          MD5: thumb.dataset.md5,
          isSpoiler: $.hasClass(anchor, 'imgspoiler')
        };
        size = +alt.match(/\d+(\.\d+)?/)[0];
        unit = ['B', 'KB', 'MB', 'GB'].indexOf(alt.match(/\w+$/)[0]);
        while (unit--) {
          size *= 1024;
        }
        this.file.size = size;
        this.file.thumbURL = that.isArchived ? thumb.src : "" + location.protocol + "//thumbs.4chan.org/" + board + "/thumb/" + (this.file.URL.match(/(\d+)\./)[1]) + "s.jpg";
        this.file.name = $('span[title]', this.file.info).title.replace(/%22/g, '"');
        if (this.file.isImage = /(jpg|png|gif)$/i.test(this.file.name)) {
          this.file.dimensions = this.file.text.textContent.match(/\d+x\d+/)[0];
        }
      }
      this.isReply = $.hasClass(post, 'reply');
      if (that.isArchived) {
        this.isDead = true;
      }
      this.clones = [];
      g.posts["" + board + "." + this] = thread.posts[this] = board.posts[this] = this;
    }

    Post.prototype.addClone = function(context) {
      return new Clone(this, context);
    };

    Post.prototype.rmClone = function(index) {
      var i, _i, _ref;
      this.clones.splice(index, 1);
      for (i = _i = index, _ref = this.clones.length; index <= _ref ? _i < _ref : _i > _ref; i = index <= _ref ? ++_i : --_i) {
        this.clones[i].nodes.root.setAttribute('data-clone', i);
      }
    };

    return Post;

  })();

  Clone = (function(_super) {

    __extends(Clone, _super);

    function Clone(origin, context) {
      var file, index, info, inline, inlined, key, nodes, post, quotelink, root, val, _i, _j, _k, _l, _len, _len1, _len2, _len3, _ref, _ref1, _ref2, _ref3, _ref4;
      this.origin = origin;
      this.context = context;
      _ref = ['ID', 'board', 'thread', 'info', 'quotes', 'isReply'];
      for (_i = 0, _len = _ref.length; _i < _len; _i++) {
        key = _ref[_i];
        this[key] = origin[key];
      }
      nodes = origin.nodes;
      root = nodes.root.cloneNode(true);
      post = $('.post', root);
      info = $('.postInfo', post);
      this.nodes = {
        root: root,
        post: post,
        info: info,
        comment: $('.postMessage', post),
        quotelinks: [],
        backlinks: info.getElementsByClassName('backlink')
      };
      _ref1 = $$('.inline', post);
      for (_j = 0, _len1 = _ref1.length; _j < _len1; _j++) {
        inline = _ref1[_j];
        $.rm(inline);
      }
<<<<<<< HEAD
      _ref2 = $$('.inlined', post);
      for (_k = 0, _len2 = _ref2.length; _k < _len2; _k++) {
        inlined = _ref2[_k];
        $.rmClass(inlined, 'inlined');
=======
      _ref = post.quotes;
      for (_i = 0, _len = _ref.length; _i < _len; _i++) {
        quote = _ref[_i];
        if ((el = $.id(quote.hash.slice(1))) && el.hidden) {
          $.addClass(quote, 'filtered');
          if (Conf['Recursive Filtering'] && post.ID !== post.threadID) {
            show_stub = !!$.x('preceding-sibling::div[contains(@class,"stub")]', el);
            ReplyHiding.hide(post.root, show_stub);
          }
        }
>>>>>>> 1d267e05
      }
      $.rmClass(root, 'forwarded');
      if (nodes.subject) {
        this.nodes.subject = $('.subject', info);
      }
      if (nodes.name) {
        this.nodes.name = $('.name', info);
      }
      if (nodes.email) {
        this.nodes.email = $('.useremail', info);
      }
      if (nodes.tripcode) {
        this.nodes.tripcode = $('.postertrip', info);
      }
      if (nodes.uniqueID) {
        this.nodes.uniqueID = $('.posteruid', info);
      }
      if (nodes.capcode) {
        this.nodes.capcode = $('.capcode', info);
      }
      if (nodes.flag) {
        this.nodes.flag = $('.countryFlag', info);
      }
      if (nodes.date) {
        this.nodes.date = $('.dateTime', info);
      }
      _ref3 = $$('.quotelink', this.nodes.comment);
      for (_l = 0, _len3 = _ref3.length; _l < _len3; _l++) {
        quotelink = _ref3[_l];
        if (quotelink.hash || $.hasClass(quotelink, 'deadlink')) {
          this.nodes.quotelinks.push(quotelink);
        }
      }
      if (origin.file) {
        this.file = {};
        _ref4 = origin.file;
        for (key in _ref4) {
          val = _ref4[key];
          this.file[key] = val;
        }
        file = $('.file', post);
        this.file.info = $('.fileInfo', file);
        this.file.text = $('.fileText', file);
        this.file.thumb = $('img[data-md5]', file);
      }
      if (origin.isDead) {
        this.isDead = true;
      }
      this.isClone = true;
      index = origin.clones.push(this) - 1;
      root.setAttribute('data-clone', index);
    }

    return Clone;

  })(Post);

  Main = {
    init: function() {
      var flatten, key, pathname, val;
      flatten = function(parent, obj) {
        var key, val;
        if (obj instanceof Array) {
          Conf[parent] = obj[0];
        } else if (typeof obj === 'object') {
          for (key in obj) {
            val = obj[key];
            flatten(key, val);
          }
        } else {
          Conf[parent] = obj;
        }
      };
      flatten(null, Config);
      for (key in Conf) {
        val = Conf[key];
        Conf[key] = $.get(key, val);
      }
      pathname = location.pathname.split('/');
      g.BOARD = new Board(pathname[1]);
      if (g.REPLY = pathname[2] === 'res') {
        g.THREAD = +pathname[3];
      }
      switch (location.hostname) {
        case 'boards.4chan.org':
          Main.initHeader();
          return Main.initFeatures();
        case 'sys.4chan.org':
          break;
        case 'images.4chan.org':
          $.ready(function() {
            var path, url;
            if (Conf['404 Redirect'] && d.title === '4chan - 404 Not Found') {
              path = location.pathname.split('/');
              url = Redirect.image(path[1], path[3]);
              if (url) {
                return location.href = url;
              }
            }
          });
      }
    },
    initHeader: function() {
      $.addStyle(Main.css);
      Main.header = $.el('div', {
        className: 'reply',
        innerHTML: '<div class=extra></div>'
      });
      return $.ready(Main.initHeaderReady);
    },
    initHeaderReady: function() {
      var header, nav, settings, _ref, _ref1, _ref2;
      header = Main.header;
      $.prepend(d.body, header);
      if (nav = $.id('boardNavDesktop')) {
        header.id = nav.id;
        $.prepend(header, nav);
        nav.id = nav.className = null;
        nav.lastElementChild.hidden = true;
        settings = $.el('span', {
          id: 'settings',
          innerHTML: '[<a href=javascript:;>Settings</a>]'
        });
        $.on(settings.firstElementChild, 'click', Main.settings);
        $.add(nav, settings);
        if ((_ref = $("a[href$='/" + g.BOARD + "/']", nav)) != null) {
          _ref.className = 'current';
        }
      }
      $.addClass(d.body, $.engine);
      $.addClass(d.body, 'fourchan_x');
      if ((_ref1 = $('link[href*=mobile]', d.head)) != null) {
        _ref1.disabled = true;
      }
      return (_ref2 = $.id('boardNavDesktopFoot')) != null ? _ref2.hidden = true : void 0;
    },
    initFeatures: function() {
      if (Conf['Disable 4chan\'s extension']) {
        localStorage.setItem('4chan-settings', '{"disableAll":true}');
      }
      if (Conf['Resurrect Quotes']) {
        try {
          Quotify.init();
        } catch (err) {
          $.log(err, 'Resurrect Quotes');
        }
      }
      if (Conf['Quote Inline']) {
        try {
          QuoteInline.init();
        } catch (err) {
          $.log(err, 'Quote Inline');
        }
      }
      if (Conf['Quote Preview']) {
        try {
          QuotePreview.init();
        } catch (err) {
          $.log(err, 'Quote Preview');
        }
      }
      if (Conf['Quote Backlinks']) {
        try {
          QuoteBacklink.init();
        } catch (err) {
          $.log(err, 'Quote Backlinks');
        }
      }
      if (Conf['Indicate OP Quotes']) {
        try {
          QuoteOP.init();
        } catch (err) {
          $.log(err, 'Indicate OP Quotes');
        }
      }
      if (Conf['Indicate Cross-thread Quotes']) {
        try {
          QuoteCT.init();
        } catch (err) {
          $.log(err, 'Indicate Cross-thread Quotes');
        }
      }
      if (Conf['Time Formatting']) {
        try {
          Time.init();
        } catch (err) {
          $.log(err, 'Time Formatting');
        }
      }
      if (Conf['File Info Formatting']) {
        try {
          FileInfo.init();
        } catch (err) {
          $.log(err, 'File Info Formatting');
        }
      }
      if (Conf['Sauce']) {
        try {
          Sauce.init();
        } catch (err) {
          $.log(err, 'Sauce');
        }
      }
      if (Conf['Reveal Spoilers']) {
        try {
          RevealSpoilers.init();
        } catch (err) {
          $.log(err, 'Reveal Spoilers');
        }
      }
      if (Conf['Auto-GIF']) {
        try {
          AutoGIF.init();
        } catch (err) {
          $.log(err, 'Auto-GIF');
        }
      }
      if (Conf['Image Hover']) {
        try {
          ImageHover.init();
        } catch (err) {
          $.log(err, 'Image Hover');
        }
      }
      return $.ready(Main.initFeaturesReady);
    },
    initFeaturesReady: function() {
      var boardChild, posts, thread, threadChild, threads, _i, _j, _len, _len1, _ref, _ref1;
      if (d.title === '4chan - 404 Not Found') {
        if (Conf['404 Redirect'] && g.REPLY) {
          location.href = Redirect.thread(g.BOARD, g.THREAD, location.hash);
        }
        return;
      }
      if (!$.id('navtopright')) {
        return;
      }
      threads = [];
      posts = [];
      _ref = $('.board').children;
      for (_i = 0, _len = _ref.length; _i < _len; _i++) {
        boardChild = _ref[_i];
        if (!$.hasClass(boardChild, 'thread')) {
          continue;
        }
        thread = new Thread(boardChild.id.slice(1), g.BOARD);
        threads.push(thread);
        _ref1 = boardChild.children;
        for (_j = 0, _len1 = _ref1.length; _j < _len1; _j++) {
          threadChild = _ref1[_j];
          if (!$.hasClass(threadChild, 'postContainer')) {
            continue;
          }
          try {
            posts.push(new Post(threadChild, thread, g.BOARD));
          } catch (err) {
            $.log(threadChild, err);
          }
        }
      }
      Main.callbackNodes(Thread, threads, true);
      return Main.callbackNodes(Post, posts, true);
    },
    callbackNodes: function(klass, nodes, notify) {
      var callback, i, len, _i, _j, _len, _ref;
      len = nodes.length;
      _ref = klass.prototype.callbacks;
      for (_i = 0, _len = _ref.length; _i < _len; _i++) {
        callback = _ref[_i];
        try {
          for (i = _j = 0; 0 <= len ? _j < len : _j > len; i = 0 <= len ? ++_j : --_j) {
            callback.cb.call(nodes[i]);
          }
        } catch (err) {
          $.log(callback.name, 'crashed. error:', err.message, nodes[i], err);
        }
      }
    },
    settings: function() {
      return alert('Here be settings');
    },
    css: "/* general */\n.dialog.reply {\n  display: block;\n  border: 1px solid rgba(0, 0, 0, .25);\n  padding: 0;\n}\n.move {\n  cursor: move;\n}\nlabel {\n  cursor: pointer;\n}\na[href=\"javascript:;\"] {\n  text-decoration: none;\n}\n.warning {\n  color: red;\n}\n\n/* 4chan style fixes */\n.opContainer, .op {\n  display: block !important;\n}\n.post {\n  overflow: visible !important;\n}\n\n/* header */\nbody.fourchan_x {\n  margin-top: 2.5em;\n}\n#boardNavDesktop.reply {\n  border-width: 0 0 1px;\n  padding: 4px;\n  position: fixed;\n  top: 0;\n  right: 0;\n  left: 0;\n  transition: opacity .1s ease-in-out;\n  -o-transition: opacity .1s ease-in-out;\n  -moz-transition: opacity .1s ease-in-out;\n  -webkit-transition: opacity .1s ease-in-out;\n  z-index: 1;\n}\n#boardNavDesktop.reply:not(:hover) {\n  opacity: .4;\n  transition: opacity 1.5s .5s ease-in-out;\n  -o-transition: opacity 1.5s .5s ease-in-out;\n  -moz-transition: opacity 1.5s .5s ease-in-out;\n  -webkit-transition: opacity 1.5s .5s ease-in-out;\n}\n#boardNavDesktop.reply a {\n  margin: -1px;\n}\n#settings {\n  float: right;\n}\n\n/* quote */\n.quotelink.deadlink {\n  text-decoration: underline !important;\n}\n.deadlink:not(.quotelink) {\n  text-decoration: none !important;\n}\n.inlined {\n  opacity: .5;\n}\n#qp input, .forwarded {\n  display: none;\n}\n.quotelink.forwardlink,\n.backlink.forwardlink {\n  text-decoration: none;\n  border-bottom: 1px dashed;\n}\n.inline {\n  border: 1px solid rgba(128, 128, 128, .5);\n  display: table;\n  margin: 2px 0;\n}\n.inline .post {\n  border: 0 !important;\n  display: table !important;\n  margin: 0 !important;\n  padding: 1px 2px !important;\n}\n#qp {\n  position: fixed;\n  padding: 2px 2px 5px;\n}\n#qp .post {\n  border: none;\n  margin: 0;\n  padding: 0;\n}\n#qp img {\n  max-height: 300px;\n  max-width: 500px;\n}\n.qphl {\n  outline: 2px solid rgba(216, 94, 49, .7);\n}\n\n/* file */\n.fileText:hover .fntrunc,\n.fileText:not(:hover) .fnfull {\n  display: none;\n}\n#ihover {\n  box-sizing: border-box;\n  -moz-box-sizing: border-box;\n  max-height: 100%;\n  max-width: 75%;\n  position: fixed;\n  padding-bottom: 16px;\n}"
  };

  Redirect = {
    image: function(board, filename) {
      switch (board) {
        case 'a':
        case 'co':
        case 'jp':
        case 'm':
        case 'q':
        case 'sp':
        case 'tg':
        case 'tv':
        case 'v':
        case 'vg':
        case 'wsg':
          return "//archive.foolz.us/" + board + "/full_image/" + filename;
        case 'u':
          return "//nsfw.foolz.us/" + board + "/full_image/" + filename;
        case 'ck':
        case 'lit':
          return "//fuuka.warosu.org/" + board + "/full_image/" + filename;
        case 'cgl':
        case 'g':
        case 'mu':
        case 'soc':
        case 'w':
          return "//archive.rebeccablacktech.com/" + board + "/full_image/" + filename;
        case 'an':
        case 'fit':
        case 'k':
        case 'mlp':
        case 'r9k':
        case 'toy':
        case 'x':
          return "http://archive.heinessen.com/" + board + "/full_image/" + filename;
      }
    },
    post: function(board, postID) {
      switch (board) {
        case 'a':
        case 'co':
        case 'jp':
        case 'm':
        case 'q':
        case 'sp':
        case 'tg':
        case 'tv':
        case 'v':
        case 'vg':
        case 'wsg':
        case 'dev':
        case 'foolz':
          return "//archive.foolz.us/_/api/chan/post/?board=" + board + "&num=" + postID;
        case 'u':
        case 'kuku':
          return "//nsfw.foolz.us/_/api/chan/post/?board=" + board + "&num=" + postID;
      }
    },
    thread: function(board, threadID, postID) {
      var path, url;
      if (postID) {
        postID = postID.match(/\d+/)[0];
      }
      path = threadID ? "" + board + "/thread/" + threadID : "" + board + "/post/" + postID;
      switch ("" + board) {
        case 'a':
        case 'co':
        case 'jp':
        case 'm':
        case 'q':
        case 'sp':
        case 'tg':
        case 'tv':
        case 'v':
        case 'vg':
        case 'wsg':
        case 'dev':
        case 'foolz':
          url = "//archive.foolz.us/" + path + "/";
          if (threadID && postID) {
            url += "#" + postID;
          }
          break;
        case 'u':
        case 'kuku':
          url = "//nsfw.foolz.us/" + path + "/";
          if (threadID && postID) {
            url += "#" + postID;
          }
          break;
        case 'ck':
        case 'lit':
          url = "//fuuka.warosu.org/" + path;
          if (threadID && postID) {
            url += "#p" + postID;
          }
          break;
        case 'diy':
        case 'g':
        case 'sci':
          url = "//archive.installgentoo.net/" + path;
          if (threadID && postID) {
            url += "#p" + postID;
          }
          break;
        case 'cgl':
        case 'mu':
        case 'soc':
        case 'w':
          url = "//archive.rebeccablacktech.com/" + path;
          if (threadID && postID) {
            url += "#p" + postID;
          }
          break;
        case 'an':
        case 'fit':
        case 'k':
        case 'mlp':
        case 'r9k':
        case 'toy':
        case 'x':
          url = "http://archive.heinessen.com/" + path;
          if (threadID && postID) {
            url += "#p" + postID;
          }
          break;
        case 'e':
          url = "https://www.cliché.net/4chan/cgi-board.pl/" + path;
          if (threadID && postID) {
            url += "#p" + postID;
          }
          break;
        default:
          if (threadID) {
            url = "//boards.4chan.org/" + board + "/";
          }
      }
      return url || '';
    }
  };

  Build = {
    spoilerRange: {},
    shortFilename: function(filename, isReply) {
      var threshold;
      threshold = isReply ? 30 : 40;
      if (filename.length - 4 > threshold) {
        return "" + filename.slice(0, threshold - 5) + "(...)." + filename.slice(-3);
      } else {
        return filename;
      }
    },
    postFromObject: function(data, board) {
      var o;
      o = {
        postID: data.no,
        threadID: data.resto || data.no,
        board: board,
        name: data.name,
        capcode: data.capcode,
        tripcode: data.trip,
        uniqueID: data.id,
        email: data.email ? encodeURIComponent(data.email.replace(/&quot;/g, '"')) : '',
        subject: data.sub,
        flagCode: data.country,
        flagName: data.country_name,
        date: data.now,
        dateUTC: data.time,
        comment: data.com,
        isSticky: !!data.sticky,
        isClosed: !!data.closed
      };
      if (data.ext || data.filedeleted) {
        o.file = {
          name: data.filename + data.ext,
          timestamp: "" + data.tim + data.ext,
          url: "//images.4chan.org/" + board + "/src/" + data.tim + data.ext,
          height: data.h,
          width: data.w,
          MD5: data.md5,
          size: data.fsize,
          turl: "//thumbs.4chan.org/" + board + "/thumb/" + data.tim + "s.jpg",
          theight: data.tn_h,
          twidth: data.tn_w,
          isSpoiler: !!data.spoiler,
          isDeleted: !!data.filedeleted
        };
      }
      return Build.post(o);
    },
    post: function(o, isArchived) {
      /*
          This function contains code from 4chan-JS (https://github.com/4chan/4chan-JS).
          @license: https://github.com/4chan/4chan-JS/blob/master/LICENSE
      */

      var a, board, capcode, capcodeClass, capcodeStart, closed, comment, container, date, dateUTC, email, emailEnd, emailStart, ext, file, fileDims, fileHTML, fileInfo, fileSize, fileThumb, filename, flag, flagCode, flagName, href, imgSrc, isClosed, isOP, isSticky, name, postID, quote, shortFilename, spoilerRange, staticPath, sticky, subject, threadID, tripcode, uniqueID, userID, _i, _len, _ref;
      postID = o.postID, threadID = o.threadID, board = o.board, name = o.name, capcode = o.capcode, tripcode = o.tripcode, uniqueID = o.uniqueID, email = o.email, subject = o.subject, flagCode = o.flagCode, flagName = o.flagName, date = o.date, dateUTC = o.dateUTC, isSticky = o.isSticky, isClosed = o.isClosed, comment = o.comment, file = o.file;
      isOP = postID === threadID;
      staticPath = '//static.4chan.org';
      if (email) {
        emailStart = '<a href="mailto:' + email + '" class="useremail">';
        emailEnd = '</a>';
      } else {
        emailStart = '';
        emailEnd = '';
      }
      subject = subject ? "<span class=subject>" + subject + "</span>" : '';
      userID = !capcode && uniqueID ? (" <span class='posteruid id_" + uniqueID + "'>(ID: ") + ("<span class=hand title='Highlight posts by this ID'>" + uniqueID + "</span>)</span> ") : '';
      switch (capcode) {
        case 'admin':
        case 'admin_highlight':
          capcodeClass = " capcodeAdmin";
          capcodeStart = " <strong class='capcode hand id_admin'" + "title='Highlight posts by the Administrator'>## Admin</strong>";
          capcode = (" <img src='" + staticPath + "/image/adminicon.gif' ") + "alt='This user is the 4chan Administrator.' " + "title='This user is the 4chan Administrator.' class=identityIcon>";
          break;
        case 'mod':
          capcodeClass = " capcodeMod";
          capcodeStart = " <strong class='capcode hand id_mod' " + "title='Highlight posts by Moderators'>## Mod</strong>";
          capcode = (" <img src='" + staticPath + "/image/modicon.gif' ") + "alt='This user is a 4chan Moderator.' " + "title='This user is a 4chan Moderator.' class=identityIcon>";
          break;
        case 'developer':
          capcodeClass = " capcodeDeveloper";
          capcodeStart = " <strong class='capcode hand id_developer' " + "title='Highlight posts by Developers'>## Developer</strong>";
          capcode = (" <img src='" + staticPath + "/image/developericon.gif' ") + "alt='This user is a 4chan Developer.' " + "title='This user is a 4chan Developer.' class=identityIcon>";
          break;
        default:
          capcodeClass = '';
          capcodeStart = '';
          capcode = '';
      }
      flag = flagCode ? (" <img src='" + staticPath + "/image/country/" + (board === 'pol' ? 'troll/' : '')) + flagCode.toLowerCase() + (".gif' alt=" + flagCode + " title='" + flagName + "' class=countryFlag>") : '';
      if (file != null ? file.isDeleted : void 0) {
        fileHTML = isOP ? ("<div class=file id=f" + postID + "><div class=fileInfo></div><span class=fileThumb>") + ("<img src='" + staticPath + "/image/filedeleted.gif' alt='File deleted.'>") + "</span></div>" : ("<div id=f" + postID + " class=file><span class=fileThumb>") + ("<img src='" + staticPath + "/image/filedeleted-res.gif' alt='File deleted.'>") + "</span></div>";
      } else if (file) {
        ext = file.name.slice(-3);
        if (!file.twidth && !file.theight && ext === 'gif') {
          file.twidth = file.width;
          file.theight = file.height;
        }
        fileSize = $.bytesToString(file.size);
        fileThumb = file.turl;
        if (file.isSpoiler) {
          fileSize = "Spoiler Image, " + fileSize;
          if (!isArchived) {
            fileThumb = '//static.4chan.org/image/spoiler';
            if (spoilerRange = Build.spoilerRange[board]) {
              fileThumb += ("-" + board) + Math.floor(1 + spoilerRange * Math.random());
            }
            fileThumb += '.png';
            file.twidth = file.theight = 100;
          }
        }
        imgSrc = ("<a class='fileThumb" + (file.isSpoiler ? ' imgspoiler' : '') + "' href='" + file.url + "' target=_blank>") + ("<img src='" + fileThumb + "' alt='" + fileSize + "' data-md5=" + file.MD5 + " style='width:" + file.twidth + "px;height:" + file.theight + "px'></a>");
        a = $.el('a', {
          innerHTML: file.name
        });
        filename = a.textContent.replace(/%22/g, '"');
        a.textContent = Build.shortFilename(filename);
        shortFilename = a.innerHTML;
        a.textContent = filename;
        filename = a.innerHTML.replace(/'/g, '&apos;');
        fileDims = ext === 'pdf' ? 'PDF' : "" + file.width + "x" + file.height;
        fileInfo = ("<span class=fileText id=fT" + postID + (file.isSpoiler ? " title='" + filename + "'" : '') + ">File: <a href='" + file.url + "' target=_blank>" + file.timestamp + "</a>") + ("-(" + fileSize + ", " + fileDims + (file.isSpoiler ? '' : ", <span title='" + filename + "'>" + shortFilename + "</span>")) + ")</span>";
        fileHTML = "<div id=f" + postID + " class=file><div class=fileInfo>" + fileInfo + "</div>" + imgSrc + "</div>";
      } else {
        fileHTML = '';
      }
      tripcode = tripcode ? " <span class=postertrip>" + tripcode + "</span>" : '';
      sticky = isSticky ? ' <img src=//static.4chan.org/image/sticky.gif alt=Sticky title=Sticky style="height:16px;width:16px">' : '';
      closed = isClosed ? ' <img src=//static.4chan.org/image/closed.gif alt=Closed title=Closed style="height:16px;width:16px">' : '';
      container = $.el('div', {
        id: "pc" + postID,
        className: "postContainer " + (isOP ? 'op' : 'reply') + "Container",
        innerHTML: (isOP ? '' : "<div class=sideArrows id=sa" + postID + ">&gt;&gt;</div>") + ("<div id=p" + postID + " class='post " + (isOP ? 'op' : 'reply') + (capcode === 'admin_highlight' ? ' highlightPost' : '') + "'>") + ("<div class='postInfoM mobile' id=pim" + postID + ">") + ("<span class='nameBlock" + capcodeClass + "'>") + ("<span class=name>" + (name || '') + "</span>") + tripcode + capcodeStart + capcode + userID + flag + sticky + closed + ("<br>" + subject) + ("</span><span class='dateTime postNum' data-utc=" + dateUTC + ">" + date) + '<br><em>' + ("<a href=" + ("/" + board + "/res/" + threadID + "#p" + postID) + ">No.</a>") + ("<a href='" + (g.REPLY && g.THREAD_ID === threadID ? "javascript:quote(" + postID + ")" : "/" + board + "/res/" + threadID + "#q" + postID) + "'>" + postID + "</a>") + '</em></span>' + '</div>' + (isOP ? fileHTML : '') + ("<div class='postInfo desktop' id=pi" + postID + ">") + ("<input type=checkbox name=" + postID + " value=delete> ") + ("" + subject + " ") + ("<span class='nameBlock" + capcodeClass + "'>") + emailStart + ("<span class=name>" + (name || '') + "</span>") + tripcode + capcodeStart + emailEnd + capcode + userID + flag + sticky + closed + ' </span> ' + ("<span class=dateTime data-utc=" + dateUTC + ">" + date + "</span> ") + "<span class='postNum desktop'>" + ("<a href=" + ("/" + board + "/res/" + threadID + "#p" + postID) + " title='Highlight this post'>No.</a>") + ("<a href='" + (g.REPLY && g.THREAD_ID === threadID ? "javascript:quote(" + postID + ")" : "/" + board + "/res/" + threadID + "#q" + postID) + "' title='Quote this post'>" + postID + "</a>") + '</span>' + '</div>' + (isOP ? '' : fileHTML) + ("<blockquote class=postMessage id=m" + postID + ">" + (comment || '') + "</blockquote> ") + '</div>'
      });
      _ref = $$('.quotelink', container);
      for (_i = 0, _len = _ref.length; _i < _len; _i++) {
        quote = _ref[_i];
        href = quote.getAttribute('href');
        if (href[0] === '/') {
          continue;
        }
        quote.href = "/" + board + "/res/" + href;
      }
      return container;
    }
  };

  Get = {
    postFromRoot: function(root) {
      var board, index, link, post, postID;
      link = $('a[title="Highlight this post"]', root);
      board = link.pathname.split('/')[1];
      postID = link.hash.slice(2);
      index = root.dataset.clone;
      post = g.posts["" + board + "." + postID];
      if (index) {
        return post.clones[index];
      } else {
        return post;
      }
    },
    postDataFromLink: function(link) {
      var board, path, postID, threadID;
      if (link.host === 'boards.4chan.org') {
        path = link.pathname.split('/');
        board = path[1];
        threadID = path[3];
        postID = link.hash.slice(2);
      } else {
        board = link.dataset.board;
        threadID = '';
        postID = link.dataset.postid;
      }
      return {
        board: board,
        threadID: threadID,
        postID: postID
      };
    },
    postClone: function(board, threadID, postID, root, context) {
      var post, url;
      if (post = g.posts["" + board + "." + postID]) {
        Get.insert(post, root, context);
        return;
      }
      root.textContent = "Loading post No." + postID + "...";
      if (threadID) {
        return $.cache("//api.4chan.org/" + board + "/res/" + threadID + ".json", function() {
          return Get.fetchedPost(this, board, threadID, postID, root, context);
        });
      } else if (url = Redirect.post(board, postID)) {
        return $.cache(url, function() {
          return Get.archivedPost(this, board, postID, root, context);
        });
      }
    },
    insert: function(post, root, context) {
      var clone, nodes;
      if (!root.parentNode) {
        return;
      }
      clone = post.addClone(context);
      Main.callbackNodes(Post, [clone]);
      nodes = clone.nodes;
      nodes.root.innerHTML = null;
      $.add(nodes.root, nodes.post);
      root.innerHTML = null;
      return $.add(root, nodes.root);
    },
    fetchedPost: function(req, board, threadID, postID, root, context) {
      var post, posts, spoilerRange, status, thread, url, _i, _len;
      if (post = g.posts["" + board + "." + postID]) {
        Get.insert(post, root, context);
        return;
      }
      status = req.status;
      if (status !== 200) {
        if (url = Redirect.post(board, postID)) {
          $.cache(url, function() {
            return Get.archivedPost(this, board, postID, root, context);
          });
        } else {
          $.addClass(root, 'warning');
          root.textContent = status === 404 ? "Thread No." + threadID + " 404'd." : "Error " + req.status + ": " + req.statusText + ".";
        }
        return;
      }
      posts = JSON.parse(req.response).posts;
      if (spoilerRange = posts[0].custom_spoiler) {
        Build.spoilerRange[board] = spoilerRange;
      }
      postID = +postID;
      for (_i = 0, _len = posts.length; _i < _len; _i++) {
        post = posts[_i];
        if (post.no === postID) {
          break;
        }
        if (post.no > postID) {
          if (url = Redirect.post(board, postID)) {
            $.cache(url, function() {
              return Get.parseArchivedPost(this, board, postID, root, context);
            });
          } else {
            $.addClass(root, 'warning');
            root.textContent = "Post No." + postID + " was not found.";
          }
          return;
        }
      }
      board = g.boards[board] || new Board(board);
      thread = g.threads["" + board + "." + threadID] || new Thread(threadID, board);
      post = new Post(Build.postFromObject(post, board), thread, board);
      Main.callbackNodes(Post, [post]);
      return Get.insert(post, root, context);
    },
    archivedPost: function(req, board, postID, root, context) {
      var bq, comment, data, o, post, thread, threadID;
      if (post = g.posts["" + board + "." + postID]) {
        Get.insert(post, root, context);
        return;
      }
      data = JSON.parse(req.response);
      if (data.error) {
        $.addClass(root, 'warning');
        root.textContent = data.error;
        return;
      }
      bq = $.el('blockquote', {
        textContent: data.comment
      });
      bq.innerHTML = bq.innerHTML.replace(/\n|\[\/?b\]|\[\/?spoiler\]|\[\/?code\]|\[\/?moot\]|\[\/?banned\]/g, function(text) {
        switch (text) {
          case '\n':
            return '<br>';
          case '[b]':
            return '<b>';
          case '[/b]':
            return '</b>';
          case '[spoiler]':
            return '<span class=spoiler>';
          case '[/spoiler]':
            return '</span>';
          case '[code]':
            return '<pre class=prettyprint>';
          case '[/code]':
            return '</pre>';
          case '[moot]':
            return '<div style="padding:5px;margin-left:.5em;border-color:#faa;border:2px dashed rgba(255,0,0,.1);border-radius:2px">';
          case '[/moot]':
            return '</div>';
          case '[banned]':
            return '<b style="color: red;">';
          case '[/banned]':
            return '</b>';
        }
      });
      comment = bq.innerHTML.replace(/(^|>)(&gt;[^<$]+)(<|$)/g, '$1<span class=quote>$2</span>$3');
      threadID = data.thread_num;
      o = {
        postID: postID,
        threadID: threadID,
        board: board,
        name: data.name_processed,
        capcode: (function() {
          switch (data.capcode) {
            case 'M':
              return 'mod';
            case 'A':
              return 'admin';
            case 'D':
              return 'developer';
          }
        })(),
        tripcode: data.trip,
        uniqueID: data.poster_hash,
        email: data.email ? encodeURIComponent(data.email) : '',
        subject: data.title_processed,
        flagCode: data.poster_country,
        flagName: data.poster_country_name_processed,
        date: data.fourchan_date,
        dateUTC: data.timestamp,
        comment: comment
      };
      if (data.media_filename) {
        o.file = {
          name: data.media_filename_processed,
          timestamp: data.media_orig,
          url: data.media_link || data.remote_media_link,
          height: data.media_h,
          width: data.media_w,
          MD5: data.media_hash,
          size: data.media_size,
          turl: data.thumb_link || ("//thumbs.4chan.org/" + board + "/thumb/" + data.preview_orig),
          theight: data.preview_h,
          twidth: data.preview_w,
          isSpoiler: data.spoiler === '1'
        };
      }
      board = g.boards[board] || new Board(board);
      thread = g.threads["" + board + "." + threadID] || new Thread(threadID, board);
      post = new Post(Build.post(o, true), thread, board, {
        isArchived: true
      });
      Main.callbackNodes(Post, [post]);
      return Get.insert(post, root, context);
    }
  };

  Quotify = {
    init: function() {
      return Post.prototype.callbacks.push({
        name: 'Resurrect Quotes',
        cb: this.node
      });
    },
    node: function() {
      var ID, a, board, data, i, index, m, node, nodes, post, quote, quoteID, quotes, snapshot, text, _i, _j, _len, _ref;
      if (this.isClone) {
        return;
      }
      snapshot = d.evaluate('.//text()[not(parent::a)]', this.nodes.comment, null, 6, null);
      for (i = _i = 0, _ref = snapshot.snapshotLength; 0 <= _ref ? _i < _ref : _i > _ref; i = 0 <= _ref ? ++_i : --_i) {
        node = snapshot.snapshotItem(i);
        data = node.data;
        if (!(quotes = data.match(/>>(>\/[a-z\d]+\/)?\d+/g))) {
          continue;
        }
        nodes = [];
        for (_j = 0, _len = quotes.length; _j < _len; _j++) {
          quote = quotes[_j];
          index = data.indexOf(quote);
          if (text = data.slice(0, index)) {
            nodes.push($.tn(text));
          }
          ID = quote.match(/\d+$/)[0];
          board = (m = quote.match(/^>>>\/([a-z\d]+)/)) ? m[1] : this.board.ID;
          quoteID = "" + board + "." + ID;
          if (post = g.posts[quoteID]) {
            if (post.isDead) {
              a = $.el('a', {
                href: Redirect.thread(board, 0, ID),
                className: 'quotelink deadlink',
                textContent: "" + quote + "\u00A0(Dead)",
                target: '_blank'
              });
            } else {
              a = $.el('a', {
                href: "/" + board + "/" + post.thread + "/res/#p" + ID,
                className: 'quotelink',
                textContent: quote
              });
            }
          } else {
            a = $.el('a', {
              href: Redirect.thread(board, 0, ID),
              className: 'deadlink',
              target: '_blank',
              textContent: this.isDead ? quote : "" + quote + "\u00A0(Dead)"
            });
            if (Redirect.post(board, ID)) {
              $.addClass(a, 'quotelink');
              a.setAttribute('data-board', board);
              a.setAttribute('data-postid', ID);
            }
          }
          if (this.quotes.indexOf(quoteID) === -1) {
            this.quotes.push(quoteID);
          }
          this.nodes.quotelinks.push(a);
          nodes.push(a);
          data = data.slice(index + quote.length);
        }
        if (data) {
          nodes.push($.tn(data));
        }
        $.replace(node, nodes);
      }
    }
  };

  QuoteInline = {
    init: function() {
      return Post.prototype.callbacks.push({
        name: 'Quote Inline',
        cb: this.node
      });
    },
    node: function() {
      var link, _i, _j, _len, _len1, _ref, _ref1;
      _ref = this.nodes.quotelinks;
      for (_i = 0, _len = _ref.length; _i < _len; _i++) {
        link = _ref[_i];
        $.on(link, 'click', QuoteInline.toggle);
      }
      _ref1 = this.nodes.backlinks;
      for (_j = 0, _len1 = _ref1.length; _j < _len1; _j++) {
        link = _ref1[_j];
        $.on(link, 'click', QuoteInline.toggle);
      }
    },
    toggle: function(e) {
      var board, postID, threadID, _ref;
      if (e.shiftKey || e.altKey || e.ctrlKey || e.metaKey || e.button !== 0) {
        return;
      }
      e.preventDefault();
      _ref = Get.postDataFromLink(this), board = _ref.board, threadID = _ref.threadID, postID = _ref.postID;
      if ($.hasClass(this, 'inlined')) {
        QuoteInline.rm(this, board, threadID, postID);
      } else {
        if ($.x("ancestor::div[@id='p" + postID + "']", this)) {
          return;
        }
        QuoteInline.add(this, board, threadID, postID);
      }
      return this.classList.toggle('inlined');
    },
    add: function(quotelink, board, threadID, postID) {
      var context, inline, isBacklink, post, root;
      inline = $.el('div', {
        id: "i" + postID,
        className: 'inline'
      });
      root = (isBacklink = $.hasClass(quotelink, 'backlink')) ? quotelink.parentNode.parentNode : $.x('ancestor-or-self::*[parent::blockquote][1]', quotelink);
      context = Get.postFromRoot($.x('ancestor::div[parent::div[@class="thread"]][1]', quotelink));
      $.after(root, inline);
      Get.postClone(board, threadID, postID, inline, context);
      if (!(board === g.BOARD.ID && $.x("ancestor::div[@id='t" + threadID + "']", quotelink))) {
        return;
      }
      post = g.posts["" + board + "." + postID];
      if (isBacklink && Conf['Forward Hiding']) {
        $.addClass(post.nodes.root, 'forwarded');
        return post.forwarded++ || (post.forwarded = 1);
      }
    },
    rm: function(quotelink, board, threadID, postID) {
      var el, inThreadID, inline, inlines, post, root, _i, _len, _ref;
      root = $.hasClass(quotelink, 'backlink') ? quotelink.parentNode.parentNode : $.x('ancestor-or-self::*[parent::blockquote][1]', quotelink);
      root = $.x("following-sibling::div[@id='i" + postID + "'][1]", root);
      $.rm(root);
      if (!(el = root.firstElementChild)) {
        return;
      }
      post = g.posts["" + board + "." + postID];
      post.rmClone(el.dataset.clone);
      inThreadID = $.x('ancestor::div[@class="thread"]', quotelink).id.slice(1);
      if (Conf['Forward Hiding'] && board === g.BOARD.ID && threadID === inThreadID && $.hasClass(quotelink, 'backlink')) {
        if (!--post.forwarded) {
          delete post.forwarded;
          $.rmClass(post.nodes.root, 'forwarded');
        }
      }
      inlines = $$('.inlined', el);
      for (_i = 0, _len = inlines.length; _i < _len; _i++) {
        inline = inlines[_i];
        _ref = Get.postDataFromLink(inline), board = _ref.board, threadID = _ref.threadID, postID = _ref.postID;
        root = $.hasClass(inline, 'backlink') ? inline.parentNode.parentNode : $.x('ancestor-or-self::*[parent::blockquote][1]', inline);
        root = $.x("following-sibling::div[@id='i" + postID + "'][1]", root);
        if (!(el = root.firstElementChild)) {
          continue;
        }
        post = g.posts["" + board + "." + postID];
        post.rmClone(el.dataset.clone);
        if (Conf['Forward Hiding'] && board === g.BOARD.ID && threadID === inThreadID && $.hasClass(inline, 'backlink')) {
          if (!--post.forwarded) {
            delete post.forwarded;
            $.rmClass(post.nodes.root, 'forwarded');
          }
        }
      }
    }
  };

  QuotePreview = {
    init: function() {
      return Post.prototype.callbacks.push({
        name: 'Quote Preview',
        cb: this.node
      });
    },
    node: function() {
      var link, _i, _j, _len, _len1, _ref, _ref1;
      _ref = this.nodes.quotelinks;
      for (_i = 0, _len = _ref.length; _i < _len; _i++) {
        link = _ref[_i];
        $.on(link, 'mouseover', QuotePreview.mouseover);
      }
      _ref1 = this.nodes.backlinks;
      for (_j = 0, _len1 = _ref1.length; _j < _len1; _j++) {
        link = _ref1[_j];
        $.on(link, 'mouseover', QuotePreview.mouseover);
      }
    },
    mouseover: function(e) {
      var board, clone, context, origin, post, postID, posts, qp, quote, quoterID, threadID, _i, _j, _k, _len, _len1, _len2, _ref, _ref1, _ref2;
      if ($.hasClass(this, 'inlined')) {
        return;
      }
      if (UI.el) {
        return;
      }
      _ref = Get.postDataFromLink(this), board = _ref.board, threadID = _ref.threadID, postID = _ref.postID;
      qp = UI.el = $.el('div', {
        id: 'qp',
        className: 'reply dialog'
      });
      UI.hover(e);
      context = Get.postFromRoot($.x('ancestor::div[parent::div[@class="thread"]][1]', this));
      $.add(d.body, qp);
      Get.postClone(board, threadID, postID, qp, context);
      $.on(this, 'mousemove', UI.hover);
      $.on(this, 'mouseout click', QuotePreview.mouseout);
      if (!(origin = g.posts["" + board + "." + postID])) {
        return;
      }
      if (Conf['Quote Highlighting']) {
        posts = [origin].concat(origin.clones);
        posts.pop();
        for (_i = 0, _len = posts.length; _i < _len; _i++) {
          post = posts[_i];
          $.addClass(post.nodes.post, 'qphl');
        }
      }
      quoterID = $.x('ancestor::*[@id][1]', this).id.match(/\d+$/)[0];
      clone = Get.postFromRoot(qp.firstChild);
      _ref1 = clone.nodes.quotelinks;
      for (_j = 0, _len1 = _ref1.length; _j < _len1; _j++) {
        quote = _ref1[_j];
        if (quote.hash.slice(2) === quoterID) {
          $.addClass(quote, 'forwardlink');
        }
      }
      _ref2 = clone.nodes.backlinks;
      for (_k = 0, _len2 = _ref2.length; _k < _len2; _k++) {
        quote = _ref2[_k];
        if (quote.hash.slice(2) === quoterID) {
          $.addClass(quote, 'forwardlink');
        }
      }
    },
    mouseout: function(e) {
      var clone, post, root, _i, _len, _ref;
      root = UI.el.firstElementChild;
      UI.hoverend();
      $.off(this, 'mousemove', UI.hover);
      $.off(this, 'mouseout click', QuotePreview.mouseout);
      if (!root) {
        return;
      }
      clone = Get.postFromRoot(root);
      post = clone.origin;
      post.rmClone(root.dataset.clone);
      if (!Conf['Quote Highlighting']) {
        return;
      }
      _ref = [post].concat(post.clones);
      for (_i = 0, _len = _ref.length; _i < _len; _i++) {
        post = _ref[_i];
        $.rmClass(post.nodes.post, 'qphl');
      }
    }
  };

  QuoteBacklink = {
    init: function() {
      var format;
      format = Conf['backlink'].replace(/%id/g, "' + id + '");
      this.funk = Function('id', "return '" + format + "'");
      this.containers = {};
      Post.prototype.callbacks.push({
        name: 'Quote Backlinking Part 1',
        cb: this.firstNode
      });
      return Post.prototype.callbacks.push({
        name: 'Quote Backlinking Part 2',
        cb: this.secondNode
      });
    },
    firstNode: function() {
      var a, clone, container, containers, link, post, quote, _i, _j, _k, _len, _len1, _len2, _ref, _ref1;
      if (this.isClone || !this.quotes.length) {
        return;
      }
      a = $.el('a', {
        href: "/" + this.board + "/res/" + this.thread + "#p" + this,
        className: 'backlink',
        textContent: QuoteBacklink.funk(this.ID)
      });
      _ref = this.quotes;
      for (_i = 0, _len = _ref.length; _i < _len; _i++) {
        quote = _ref[_i];
        containers = [QuoteBacklink.getContainer(quote)];
        if (post = g.posts[quote]) {
          _ref1 = post.clones;
          for (_j = 0, _len1 = _ref1.length; _j < _len1; _j++) {
            clone = _ref1[_j];
            containers.push(clone.nodes.backlinkContainer);
          }
        }
        for (_k = 0, _len2 = containers.length; _k < _len2; _k++) {
          container = containers[_k];
          link = a.cloneNode(true);
          if (Conf['Quote Preview']) {
            $.on(link, 'mouseover', QuotePreview.mouseover);
          }
          if (Conf['Quote Inline']) {
            $.on(link, 'click', QuoteInline.toggle);
          }
          $.add(container, [$.tn(' '), link]);
        }
      }
    },
    secondNode: function() {
      var container;
      if (this.isClone && this.origin.nodes.backlinkContainer) {
        this.nodes.backlinkContainer = $('.container', this.nodes.info);
        return;
      }
      if (!(Conf['OP Backlinks'] || this.isReply)) {
        return;
      }
      container = QuoteBacklink.getContainer("" + this.board + "." + this);
      this.nodes.backlinkContainer = container;
      return $.add(this.nodes.info, container);
    },
    getContainer: function(id) {
      var _base;
      return (_base = this.containers)[id] || (_base[id] = $.el('span', {
        className: 'container'
      }));
    }
  };

  QuoteOP = {
    init: function() {
      this.text = '\u00A0(OP)';
      return Post.prototype.callbacks.push({
        name: 'Indicate OP Quotes',
        cb: this.node
      });
    },
    node: function() {
      var board, op, quote, quotelinks, quotes, thread, _i, _j, _len, _len1, _ref;
      if (this.isClone && this.thread === this.context.thread) {
        return;
      }
      if (!(quotes = this.quotes).length) {
        return;
      }
      quotelinks = this.nodes.quotelinks;
      if (this.isClone && -1 < quotes.indexOf("" + this.board + "." + this.thread)) {
        for (_i = 0, _len = quotelinks.length; _i < _len; _i++) {
          quote = quotelinks[_i];
          quote.textContent = quote.textContent.replace(QuoteOP.text, '');
        }
      }
      _ref = this.isClone ? this.context : this, board = _ref.board, thread = _ref.thread;
      op = "" + board + "." + thread;
      if (!(-1 < quotes.indexOf(op))) {
        return;
      }
      for (_j = 0, _len1 = quotelinks.length; _j < _len1; _j++) {
        quote = quotelinks[_j];
        if (("" + (quote.pathname.split('/')[1]) + "." + quote.hash.slice(2)) === op) {
          $.add(quote, $.tn(QuoteOP.text));
        }
      }
    }
  };

  QuoteCT = {
    init: function() {
      this.text = '\u00A0(Cross-thread)';
      return Post.prototype.callbacks.push({
        name: 'Indicate Cross-thread Quotes',
        cb: this.node
      });
    },
    node: function() {
      var board, path, qBoard, qThread, quote, quotelinks, quotes, thread, _i, _len, _ref;
      if (this.isClone && this.thread === this.context.thread) {
        return;
      }
      if (!(quotes = this.quotes).length) {
        return;
      }
      quotelinks = this.nodes.quotelinks;
      _ref = this.isClone ? this.context : this, board = _ref.board, thread = _ref.thread;
      for (_i = 0, _len = quotelinks.length; _i < _len; _i++) {
        quote = quotelinks[_i];
        if ($.hasClass(quote, 'deadlink')) {
          continue;
        }
        path = quote.pathname.split('/');
        qBoard = path[1];
        qThread = path[3];
        if (this.isClone && qBoard === this.board.ID && +qThread !== this.thread.ID) {
          quote.textContent = quote.textContent.replace(QuoteCT.text, '');
        }
        if (qBoard === board.ID && +qThread !== thread.ID) {
          $.add(quote, $.tn(QuoteCT.text));
        }
      }
    }
  };

  Time = {
    init: function() {
      this.funk = this.createFunc(Conf['time']);
      return Post.prototype.callbacks.push({
        name: 'Time Formatting',
        cb: this.node
      });
    },
    node: function() {
      if (this.isClone) {
        return;
      }
      return this.nodes.date.textContent = Time.funk(Time, this.info.date);
    },
    createFunc: function(format) {
      var code;
      code = format.replace(/%([A-Za-z])/g, function(s, c) {
        if (c in Time.formatters) {
          return "' + Time.formatters." + c + ".call(date) + '";
        } else {
          return s;
        }
      });
      return Function('Time', 'date', "return '" + code + "'");
    },
    day: ['Sunday', 'Monday', 'Tuesday', 'Wednesday', 'Thursday', 'Friday', 'Saturday'],
    month: ['January', 'February', 'March', 'April', 'May', 'June', 'July', 'August', 'September', 'October', 'November', 'December'],
    zeroPad: function(n) {
      if (n < 10) {
        return "0" + n;
      } else {
        return n;
      }
    },
    formatters: {
      a: function() {
        return Time.day[this.getDay()].slice(0, 3);
      },
      A: function() {
        return Time.day[this.getDay()];
      },
      b: function() {
        return Time.month[this.getMonth()].slice(0, 3);
      },
      B: function() {
        return Time.month[this.getMonth()];
      },
      d: function() {
        return Time.zeroPad(this.getDate());
      },
      e: function() {
        return this.getDate();
      },
      H: function() {
        return Time.zeroPad(this.getHours());
      },
      I: function() {
        return Time.zeroPad(this.getHours() % 12 || 12);
      },
      k: function() {
        return this.getHours();
      },
      l: function() {
        return this.getHours() % 12 || 12;
      },
      m: function() {
        return Time.zeroPad(this.getMonth() + 1);
      },
      M: function() {
        return Time.zeroPad(this.getMinutes());
      },
      p: function() {
        if (this.getHours() < 12) {
          return 'AM';
        } else {
          return 'PM';
        }
      },
      P: function() {
        if (this.getHours() < 12) {
          return 'am';
        } else {
          return 'pm';
        }
      },
      S: function() {
        return Time.zeroPad(this.getSeconds());
      },
      y: function() {
        return this.getFullYear() - 2000;
      }
    }
  };

  FileInfo = {
    init: function() {
      this.funk = this.createFunc(Conf['fileInfo']);
      return Post.prototype.callbacks.push({
        name: 'File Info Formatting',
        cb: this.node
      });
    },
    node: function() {
      if (!this.file || this.isClone) {
        return;
      }
      return this.file.text.innerHTML = FileInfo.funk(FileInfo, this);
    },
    createFunc: function(format) {
      var code;
      code = format.replace(/%([BKlLMnNprs])/g, function(s, c) {
        if (c in FileInfo.formatters) {
          return "' + FileInfo.formatters." + c + ".call(post) + '";
        } else {
          return s;
        }
      });
      return Function('FileInfo', 'post', "return '" + code + "'");
    },
    convertUnit: function(size, unit) {
      var i;
      if (unit === 'B') {
        return "" + (size.toFixed()) + " Bytes";
      }
      i = 1 + ['KB', 'MB'].indexOf(unit);
      while (i--) {
        size /= 1024;
      }
      size = unit === 'MB' ? Math.round(size * 100) / 100 : size.toFixed();
      return "" + size + " " + unit;
    },
    escape: function(name) {
      return name.replace(/<|>/g, function(c) {
        return c === '<' && '&lt;' || '&gt;';
      });
    },
    formatters: {
      l: function() {
        return "<a href=" + this.file.URL + " target=_blank>" + (FileInfo.formatters.n.call(this)) + "</a>";
      },
      L: function() {
        return "<a href=" + this.file.URL + " target=_blank>" + (FileInfo.formatters.N.call(this)) + "</a>";
      },
      n: function() {
        var fullname, shortname;
        fullname = this.file.name;
        shortname = Build.shortFilename(this.file.name, this.isReply);
        if (fullname === shortname) {
          return FileInfo.escape(fullname);
        } else {
          return "<span class=fntrunc>" + (FileInfo.escape(shortname)) + "</span><span class=fnfull>" + (FileInfo.escape(fullname)) + "</span>";
        }
      },
      N: function() {
        return FileInfo.escape(this.file.name);
      },
      p: function() {
        if (this.file.isSpoiler) {
          return 'Spoiler, ';
        } else {
          return '';
        }
      },
      s: function() {
        return $.bytesToString(this.file.size);
      },
      B: function() {
        return FileInfo.convertUnit(this.file.size, 'B');
      },
      K: function() {
        return FileInfo.convertUnit(this.file.size, 'KB');
      },
      M: function() {
        return FileInfo.convertUnit(this.file.size, 'MB');
      },
      r: function() {
        if (this.file.isImage) {
          return this.file.dimensions;
        } else {
          return 'PDF';
        }
      }
    }
  };

  Sauce = {
    init: function() {
      var link, links, _i, _len, _ref;
      links = [];
      _ref = Conf['sauces'].split('\n');
      for (_i = 0, _len = _ref.length; _i < _len; _i++) {
        link = _ref[_i];
        if (link[0] === '#') {
          continue;
        }
        links.push(this.createSauceLink(link.trim()));
      }
      if (!links.length) {
        return;
      }
      this.links = links;
      return Post.prototype.callbacks.push({
        name: 'Sauce',
        cb: this.node
      });
    },
    createSauceLink: function(link) {
      var el, href, m, text;
      link = link.replace(/\$(turl|url|md5|board)/g, function(parameter) {
        switch (parameter) {
          case '$turl':
            return "' + post.file.thumbURL + '";
          case '$url':
            return "' + post.file.URL + '";
          case '$md5':
            return "' + encodeURIComponent(post.file.MD5) + '";
          case '$board':
            return "' + post.board + '";
          default:
            return parameter;
        }
      });
      text = (m = link.match(/;text:(.+)$/)) ? m[1] : link.match(/(\w+)\.\w+\//)[1];
      link = link.replace(/;text:.+$/, '');
      href = Function('post', "return '" + link + "'");
      el = $.el('a', {
        target: '_blank',
        textContent: text
      });
      return function(post) {
        var a;
        a = el.cloneNode(true);
        a.href = href(post);
        return a;
      };
    },
<<<<<<< HEAD
    node: function() {
      var link, nodes, _i, _len, _ref;
      if (this.isClone || !this.file) {
        return;
      }
      nodes = [];
      _ref = Sauce.links;
=======
    parseArchivedPost: function(req, board, postID, root, cb) {
      var bq, comment, data, o, _ref;
      data = JSON.parse(req.response);
      if (data.error) {
        $.addClass(root, 'warning');
        root.textContent = data.error;
        return;
      }
      bq = $.el('blockquote', {
        textContent: data.comment
      });
      bq.innerHTML = bq.innerHTML.replace(/\n|\[\/?b\]|\[\/?spoiler\]|\[\/?code\]|\[\/?moot\]|\[\/?banned\]/g, function(text) {
        switch (text) {
          case '\n':
            return '<br>';
          case '[b]':
            return '<b>';
          case '[/b]':
            return '</b>';
          case '[spoiler]':
            return '<span class=spoiler>';
          case '[/spoiler]':
            return '</span>';
          case '[code]':
            return '<pre class=prettyprint>';
          case '[/code]':
            return '</pre>';
          case '[moot]':
            return '<div style="padding:5px;margin-left:.5em;border-color:#faa;border:2px dashed rgba(255,0,0,.1);border-radius:2px">';
          case '[/moot]':
            return '</div>';
          case '[banned]':
            return '<b style="color: red;">';
          case '[/banned]':
            return '</b>';
        }
      });
      comment = bq.innerHTML.replace(/(^|>)(&gt;[^<$]+)(<|$)/g, '$1<span class=quote>$2</span>$3');
      o = {
        postID: postID,
        threadID: data.thread_num,
        board: board,
        name: data.name_processed,
        capcode: (function() {
          switch (data.capcode) {
            case 'M':
              return 'mod';
            case 'A':
              return 'admin';
            case 'D':
              return 'developer';
          }
        })(),
        tripcode: data.trip,
        uniqueID: data.poster_hash,
        email: data.email ? encodeURIComponent(data.email) : '',
        subject: data.title_processed,
        flagCode: data.poster_country,
        flagName: data.poster_country_name_processed,
        date: data.fourchan_date,
        dateUTC: data.timestamp,
        comment: comment
      };
      if ((_ref = data.media) != null ? _ref.media_filename : void 0) {
        o.file = {
          name: data.media.media_filename_processed,
          timestamp: data.media.media_orig,
          url: data.media.media_link || data.media.remote_media_link,
          height: data.media.media_h,
          width: data.media.media_w,
          MD5: data.media.media_hash,
          size: data.media.media_size,
          turl: data.media.thumb_link || ("//thumbs.4chan.org/" + board + "/thumb/" + data.media.preview_orig),
          theight: data.media.preview_h,
          twidth: data.media.preview_w,
          isSpoiler: data.media.spoiler === '1'
        };
      }
      $.replace(root.firstChild, Get.cleanPost(Build.post(o, true)));
      if (cb) {
        return cb();
      }
    },
    cleanPost: function(root) {
      var child, el, els, inline, inlined, now, post, _i, _j, _k, _l, _len, _len1, _len2, _len3, _ref, _ref1, _ref2;
      post = $('.post', root);
      _ref = Array.prototype.slice.call(root.childNodes);
      for (_i = 0, _len = _ref.length; _i < _len; _i++) {
        child = _ref[_i];
        if (child !== post) {
          $.rm(child);
        }
      }
      _ref1 = $$('.inline', post);
      for (_j = 0, _len1 = _ref1.length; _j < _len1; _j++) {
        inline = _ref1[_j];
        $.rm(inline);
      }
      _ref2 = $$('.inlined', post);
      for (_k = 0, _len2 = _ref2.length; _k < _len2; _k++) {
        inlined = _ref2[_k];
        $.rmClass(inlined, 'inlined');
      }
      now = Date.now();
      els = $$('[id]', root);
      els.push(root);
      for (_l = 0, _len3 = els.length; _l < _len3; _l++) {
        el = els[_l];
        el.id = "" + now + "_" + el.id;
      }
      $.rmClass(root, 'forwarded');
      $.rmClass(root, 'qphl');
      $.rmClass(post, 'highlight');
      $.rmClass(post, 'qphl');
      root.hidden = post.hidden = false;
      return root;
    },
    title: function(thread) {
      var el, op, span;
      op = $('.op', thread);
      el = $('.postInfo .subject', op);
      if (!el.textContent) {
        el = $('blockquote', op);
        if (!el.textContent) {
          el = $('.nameBlock', op);
        }
      }
      span = $.el('span', {
        innerHTML: el.innerHTML.replace(/<br>/g, ' ')
      });
      return "/" + g.BOARD + "/ - " + (span.textContent.trim());
    }
  };

  Build = {
    spoilerRange: {},
    shortFilename: function(filename, isOP) {
      var threshold;
      threshold = isOP ? 40 : 30;
      if (filename.length - 4 > threshold) {
        return "" + filename.slice(0, threshold - 5) + "(...)." + filename.slice(-3);
      } else {
        return filename;
      }
    },
    postFromObject: function(data, board) {
      var o;
      o = {
        postID: data.no,
        threadID: data.resto || data.no,
        board: board,
        name: data.name,
        capcode: data.capcode,
        tripcode: data.trip,
        uniqueID: data.id,
        email: data.email ? encodeURIComponent(data.email.replace(/&quot;/g, '"')) : '',
        subject: data.sub,
        flagCode: data.country,
        flagName: data.country_name,
        date: data.now,
        dateUTC: data.time,
        comment: data.com,
        isSticky: !!data.sticky,
        isClosed: !!data.closed
      };
      if (data.ext || data.filedeleted) {
        o.file = {
          name: data.filename + data.ext,
          timestamp: "" + data.tim + data.ext,
          url: "//images.4chan.org/" + board + "/src/" + data.tim + data.ext,
          height: data.h,
          width: data.w,
          MD5: data.md5,
          size: data.fsize,
          turl: "//thumbs.4chan.org/" + board + "/thumb/" + data.tim + "s.jpg",
          theight: data.tn_h,
          twidth: data.tn_w,
          isSpoiler: !!data.spoiler,
          isDeleted: !!data.filedeleted
        };
      }
      return Build.post(o);
    },
    post: function(o, isArchived) {
      /*
          This function contains code from 4chan-JS (https://github.com/4chan/4chan-JS).
          @license: https://github.com/4chan/4chan-JS/blob/master/LICENSE
      */

      var a, board, capcode, capcodeClass, capcodeStart, closed, comment, container, date, dateUTC, email, emailEnd, emailStart, ext, file, fileDims, fileHTML, fileInfo, fileSize, fileThumb, filename, flag, flagCode, flagName, href, imgSrc, isClosed, isOP, isSticky, name, postID, quote, shortFilename, spoilerRange, staticPath, sticky, subject, threadID, tripcode, uniqueID, userID, _i, _len, _ref;
      postID = o.postID, threadID = o.threadID, board = o.board, name = o.name, capcode = o.capcode, tripcode = o.tripcode, uniqueID = o.uniqueID, email = o.email, subject = o.subject, flagCode = o.flagCode, flagName = o.flagName, date = o.date, dateUTC = o.dateUTC, isSticky = o.isSticky, isClosed = o.isClosed, comment = o.comment, file = o.file;
      isOP = postID === threadID;
      staticPath = '//static.4chan.org';
      if (email) {
        emailStart = '<a href="mailto:' + email + '" class="useremail">';
        emailEnd = '</a>';
      } else {
        emailStart = '';
        emailEnd = '';
      }
      subject = subject ? "<span class=subject>" + subject + "</span>" : '';
      userID = !capcode && uniqueID ? (" <span class='posteruid id_" + uniqueID + "'>(ID: ") + ("<span class=hand title='Highlight posts by this ID'>" + uniqueID + "</span>)</span> ") : '';
      switch (capcode) {
        case 'admin':
        case 'admin_highlight':
          capcodeClass = " capcodeAdmin";
          capcodeStart = " <strong class='capcode hand id_admin'" + "title='Highlight posts by the Administrator'>## Admin</strong>";
          capcode = (" <img src='" + staticPath + "/image/adminicon.gif' ") + "alt='This user is the 4chan Administrator.' " + "title='This user is the 4chan Administrator.' class=identityIcon>";
          break;
        case 'mod':
          capcodeClass = " capcodeMod";
          capcodeStart = " <strong class='capcode hand id_mod' " + "title='Highlight posts by Moderators'>## Mod</strong>";
          capcode = (" <img src='" + staticPath + "/image/modicon.gif' ") + "alt='This user is a 4chan Moderator.' " + "title='This user is a 4chan Moderator.' class=identityIcon>";
          break;
        case 'developer':
          capcodeClass = " capcodeDeveloper";
          capcodeStart = " <strong class='capcode hand id_developer' " + "title='Highlight posts by Developers'>## Developer</strong>";
          capcode = (" <img src='" + staticPath + "/image/developericon.gif' ") + "alt='This user is a 4chan Developer.' " + "title='This user is a 4chan Developer.' class=identityIcon>";
          break;
        default:
          capcodeClass = '';
          capcodeStart = '';
          capcode = '';
      }
      flag = flagCode ? (" <img src='" + staticPath + "/image/country/" + (board === 'pol' ? 'troll/' : '')) + flagCode.toLowerCase() + (".gif' alt=" + flagCode + " title='" + flagName + "' class=countryFlag>") : '';
      if (file != null ? file.isDeleted : void 0) {
        fileHTML = isOP ? ("<div class=file id=f" + postID + "><div class=fileInfo></div><span class=fileThumb>") + ("<img src='" + staticPath + "/image/filedeleted.gif' alt='File deleted.'>") + "</span></div>" : ("<div id=f" + postID + " class=file><span class=fileThumb>") + ("<img src='" + staticPath + "/image/filedeleted-res.gif' alt='File deleted.'>") + "</span></div>";
      } else if (file) {
        ext = file.name.slice(-3);
        if (!file.twidth && !file.theight && ext === 'gif') {
          file.twidth = file.width;
          file.theight = file.height;
        }
        fileSize = $.bytesToString(file.size);
        fileThumb = file.turl;
        if (file.isSpoiler) {
          fileSize = "Spoiler Image, " + fileSize;
          if (!isArchived) {
            fileThumb = '//static.4chan.org/image/spoiler';
            if (spoilerRange = Build.spoilerRange[board]) {
              fileThumb += ("-" + board) + Math.floor(1 + spoilerRange * Math.random());
            }
            fileThumb += '.png';
            file.twidth = file.theight = 100;
          }
        }
        imgSrc = ("<a class='fileThumb" + (file.isSpoiler ? ' imgspoiler' : '') + "' href='" + file.url + "' target=_blank>") + ("<img src='" + fileThumb + "' alt='" + fileSize + "' data-md5=" + file.MD5 + " style='width:" + file.twidth + "px;height:" + file.theight + "px'></a>");
        a = $.el('a', {
          innerHTML: file.name
        });
        filename = a.textContent.replace(/%22/g, '"');
        a.textContent = Build.shortFilename(filename);
        shortFilename = a.innerHTML;
        a.textContent = filename;
        filename = a.innerHTML.replace(/'/g, '&apos;');
        fileDims = ext === 'pdf' ? 'PDF' : "" + file.width + "x" + file.height;
        fileInfo = ("<span class=fileText id=fT" + postID + (file.isSpoiler ? " title='" + filename + "'" : '') + ">File: <a href='" + file.url + "' target=_blank>" + file.timestamp + "</a>") + ("-(" + fileSize + ", " + fileDims + (file.isSpoiler ? '' : ", <span title='" + filename + "'>" + shortFilename + "</span>")) + ")</span>";
        fileHTML = "<div id=f" + postID + " class=file><div class=fileInfo>" + fileInfo + "</div>" + imgSrc + "</div>";
      } else {
        fileHTML = '';
      }
      tripcode = tripcode ? " <span class=postertrip>" + tripcode + "</span>" : '';
      sticky = isSticky ? ' <img src=//static.4chan.org/image/sticky.gif alt=Sticky title=Sticky style="height:16px;width:16px">' : '';
      closed = isClosed ? ' <img src=//static.4chan.org/image/closed.gif alt=Closed title=Closed style="height:16px;width:16px">' : '';
      container = $.el('div', {
        id: "pc" + postID,
        className: "postContainer " + (isOP ? 'op' : 'reply') + "Container",
        innerHTML: (isOP ? '' : "<div class=sideArrows id=sa" + postID + ">&gt;&gt;</div>") + ("<div id=p" + postID + " class='post " + (isOP ? 'op' : 'reply') + (capcode === 'admin_highlight' ? ' highlightPost' : '') + "'>") + ("<div class='postInfoM mobile' id=pim" + postID + ">") + ("<span class='nameBlock" + capcodeClass + "'>") + ("<span class=name>" + (name || '') + "</span>") + tripcode + capcodeStart + capcode + userID + flag + sticky + closed + ("<br>" + subject) + ("</span><span class='dateTime postNum' data-utc=" + dateUTC + ">" + date) + '<br><em>' + ("<a href=" + ("/" + board + "/res/" + threadID + "#p" + postID) + ">No.</a>") + ("<a href='" + (g.REPLY && g.THREAD_ID === threadID ? "javascript:quote(" + postID + ")" : "/" + board + "/res/" + threadID + "#q" + postID) + "'>" + postID + "</a>") + '</em></span>' + '</div>' + (isOP ? fileHTML : '') + ("<div class='postInfo desktop' id=pi" + postID + ">") + ("<input type=checkbox name=" + postID + " value=delete> ") + ("" + subject + " ") + ("<span class='nameBlock" + capcodeClass + "'>") + emailStart + ("<span class=name>" + (name || '') + "</span>") + tripcode + capcodeStart + emailEnd + capcode + userID + flag + sticky + closed + ' </span> ' + ("<span class=dateTime data-utc=" + dateUTC + ">" + date + "</span> ") + "<span class='postNum desktop'>" + ("<a href=" + ("/" + board + "/res/" + threadID + "#p" + postID) + " title='Highlight this post'>No.</a>") + ("<a href='" + (g.REPLY && g.THREAD_ID === threadID ? "javascript:quote(" + postID + ")" : "/" + board + "/res/" + threadID + "#q" + postID) + "' title='Quote this post'>" + postID + "</a>") + '</span>' + '</div>' + (isOP ? '' : fileHTML) + ("<blockquote class=postMessage id=m" + postID + ">" + (comment || '') + "</blockquote> ") + '</div>'
      });
      _ref = $$('.quotelink', container);
      for (_i = 0, _len = _ref.length; _i < _len; _i++) {
        quote = _ref[_i];
        href = quote.getAttribute('href');
        if (href[0] === '/') {
          continue;
        }
        quote.href = "/" + board + "/res/" + href;
      }
      return container;
    }
  };

  TitlePost = {
    init: function() {
      return d.title = Get.title();
    }
  };

  QuoteBacklink = {
    init: function() {
      var format;
      format = Conf['backlink'].replace(/%id/g, "' + id + '");
      this.funk = Function('id', "return '" + format + "'");
      return Main.callbacks.push(this.node);
    },
    node: function(post) {
      var a, container, el, link, qid, quote, quotes, _i, _len, _ref;
      if (post.isInlined) {
        return;
      }
      quotes = {};
      _ref = post.quotes;
      for (_i = 0, _len = _ref.length; _i < _len; _i++) {
        quote = _ref[_i];
        if (quote.parentNode.getAttribute('style') === 'font-size: smaller;') {
          break;
        }
        if (qid = quote.hash.slice(2)) {
          quotes[qid] = true;
        }
      }
      a = $.el('a', {
        href: "/" + g.BOARD + "/res/" + post.threadID + "#p" + post.ID,
        className: post.el.hidden ? 'filtered backlink' : 'backlink',
        textContent: QuoteBacklink.funk(post.ID)
      });
      for (qid in quotes) {
        if (!(el = $.id("pi" + qid)) || !Conf['OP Backlinks'] && /\bop\b/.test(el.parentNode.className)) {
          continue;
        }
        link = a.cloneNode(true);
        if (Conf['Quote Preview']) {
          $.on(link, 'mouseover', QuotePreview.mouseover);
        }
        if (Conf['Quote Inline']) {
          $.on(link, 'click', QuoteInline.toggle);
        }
        if (!(container = $.id("blc" + qid))) {
          container = $.el('span', {
            className: 'container',
            id: "blc" + qid
          });
          $.add(el, container);
        }
        $.add(container, [$.tn(' '), link]);
      }
    }
  };

  QuoteInline = {
    init: function() {
      return Main.callbacks.push(this.node);
    },
    node: function(post) {
      var quote, _i, _j, _len, _len1, _ref, _ref1;
      _ref = post.quotes;
>>>>>>> 1d267e05
      for (_i = 0, _len = _ref.length; _i < _len; _i++) {
        link = _ref[_i];
        nodes.push($.tn('\u00A0'), link(this));
      }
      return $.add(this.file.info, nodes);
    }
  };

  RevealSpoilers = {
    init: function() {
      return Post.prototype.callbacks.push({
        name: 'Reveal Spoilers',
        cb: this.node
      });
    },
    node: function() {
      var thumb, _ref;
      if (this.isClone || !((_ref = this.file) != null ? _ref.isSpoiler : void 0)) {
        return;
      }
      thumb = this.file.thumb;
      thumb.removeAttribute('style');
      return thumb.src = this.file.thumbURL;
    }
  };

  AutoGIF = {
    init: function() {
      var _ref;
      if ((_ref = g.BOARD.ID) === 'gif' || _ref === 'wsg') {
        return;
      }
      return Post.prototype.callbacks.push({
        name: 'Auto-GIF',
        cb: this.node
      });
    },
    node: function() {
      var URL, gif, style, thumb, _ref, _ref1;
      if (this.isClone || !((_ref = this.file) != null ? _ref.isImage : void 0)) {
        return;
      }
      _ref1 = this.file, thumb = _ref1.thumb, URL = _ref1.URL;
      if (!(/gif$/.test(URL) && !/spoiler/.test(thumb.src))) {
        return;
      }
      if (this.file.isSpoiler) {
        style = thumb.style;
        style.maxHeight = style.maxWidth = this.isReply ? '125px' : '250px';
      }
      gif = $.el('img');
      $.on(gif, 'load', function() {
        return thumb.src = URL;
      });
      return gif.src = URL;
    }
  };

  ImageHover = {
    init: function() {
      var _ref;
      if ((_ref = g.BOARD.ID) === 'gif' || _ref === 'wsg') {
        return;
      }
      return Post.prototype.callbacks.push({
        name: 'Auto-GIF',
        cb: this.node
      });
    },
    node: function() {
      var _ref;
      if (!((_ref = this.file) != null ? _ref.isImage : void 0)) {
        return;
      }
      return $.on(this.file.thumb, 'mouseover', ImageHover.mouseover);
    },
    mouseover: function() {
      var el;
      if (UI.el) {
        return;
      }
      el = UI.el = $.el('img', {
        id: 'ihover',
        src: this.parentNode.href
      });
      $.add(d.body, el);
      $.on(el, 'load', ImageHover.load);
      $.on(el, 'error', ImageHover.error);
      $.on(this, 'mousemove', UI.hover);
      return $.on(this, 'mouseout', ImageHover.mouseout);
    },
    load: function() {
      var style;
      if (!this.parentNode) {
        return;
      }
      style = this.style;
      return UI.hover({
        clientX: -45 + parseInt(style.left),
        clientY: 120 + parseInt(style.top)
      });
    },
    error: function() {
      var src, timeoutID, url,
        _this = this;
      if (!this.parentNode) {
        return;
      }
      src = this.src.split('/');
      if (!(src[2] === 'images.4chan.org' && (url = Redirect.image(src[3], src[5])))) {
        if (g.DEAD) {
          return;
        }
        url = "//images.4chan.org/" + src[3] + "/src/" + src[5];
      }
      if ($.engine !== 'webkit' && url.split('/')[2] === 'images.4chan.org') {
        return;
      }
      timeoutID = setTimeout((function() {
        return _this.src = url;
      }), 3000);
      if ($.engine !== 'webkit' || url.split('/')[2] !== 'images.4chan.org') {
        return;
      }
      return $.ajax(url, {
        onreadystatechange: (function() {
          if (this.status === 404) {
            return clearTimeout(timeoutID);
          }
        })
      }, {
        type: 'head'
      });
    },
    mouseout: function() {
      UI.hoverend();
      $.off(this, 'mousemove', UI.hover);
      return $.off(this, 'mouseout', ImageHover.mouseout);
    }
  };

  Main.init();

}).call(this);<|MERGE_RESOLUTION|>--- conflicted
+++ resolved
@@ -802,23 +802,10 @@
         inline = _ref1[_j];
         $.rm(inline);
       }
-<<<<<<< HEAD
       _ref2 = $$('.inlined', post);
       for (_k = 0, _len2 = _ref2.length; _k < _len2; _k++) {
         inlined = _ref2[_k];
         $.rmClass(inlined, 'inlined');
-=======
-      _ref = post.quotes;
-      for (_i = 0, _len = _ref.length; _i < _len; _i++) {
-        quote = _ref[_i];
-        if ((el = $.id(quote.hash.slice(1))) && el.hidden) {
-          $.addClass(quote, 'filtered');
-          if (Conf['Recursive Filtering'] && post.ID !== post.threadID) {
-            show_stub = !!$.x('preceding-sibling::div[contains(@class,"stub")]', el);
-            ReplyHiding.hide(post.root, show_stub);
-          }
-        }
->>>>>>> 1d267e05
       }
       $.rmClass(root, 'forwarded');
       if (nodes.subject) {
@@ -1500,7 +1487,7 @@
       return Get.insert(post, root, context);
     },
     archivedPost: function(req, board, postID, root, context) {
-      var bq, comment, data, o, post, thread, threadID;
+      var bq, comment, data, o, post, thread, threadID, _ref;
       if (post = g.posts["" + board + "." + postID]) {
         Get.insert(post, root, context);
         return;
@@ -1567,19 +1554,19 @@
         dateUTC: data.timestamp,
         comment: comment
       };
-      if (data.media_filename) {
+      if ((_ref = data.media) != null ? _ref.media_filename : void 0) {
         o.file = {
-          name: data.media_filename_processed,
-          timestamp: data.media_orig,
-          url: data.media_link || data.remote_media_link,
-          height: data.media_h,
-          width: data.media_w,
-          MD5: data.media_hash,
-          size: data.media_size,
-          turl: data.thumb_link || ("//thumbs.4chan.org/" + board + "/thumb/" + data.preview_orig),
-          theight: data.preview_h,
-          twidth: data.preview_w,
-          isSpoiler: data.spoiler === '1'
+          name: data.media.media_filename_processed,
+          timestamp: data.media.media_orig,
+          url: data.media.media_link || data.media.remote_media_link,
+          height: data.media.media_h,
+          width: data.media.media_w,
+          MD5: data.media.media_hash,
+          size: data.media.media_size,
+          turl: data.media.thumb_link || ("//thumbs.4chan.org/" + board + "/thumb/" + data.media.preview_orig),
+          theight: data.media.preview_h,
+          twidth: data.media.preview_w,
+          isSpoiler: data.media.spoiler === '1'
         };
       }
       board = g.boards[board] || new Board(board);
@@ -2227,7 +2214,6 @@
         return a;
       };
     },
-<<<<<<< HEAD
     node: function() {
       var link, nodes, _i, _len, _ref;
       if (this.isClone || !this.file) {
@@ -2235,354 +2221,6 @@
       }
       nodes = [];
       _ref = Sauce.links;
-=======
-    parseArchivedPost: function(req, board, postID, root, cb) {
-      var bq, comment, data, o, _ref;
-      data = JSON.parse(req.response);
-      if (data.error) {
-        $.addClass(root, 'warning');
-        root.textContent = data.error;
-        return;
-      }
-      bq = $.el('blockquote', {
-        textContent: data.comment
-      });
-      bq.innerHTML = bq.innerHTML.replace(/\n|\[\/?b\]|\[\/?spoiler\]|\[\/?code\]|\[\/?moot\]|\[\/?banned\]/g, function(text) {
-        switch (text) {
-          case '\n':
-            return '<br>';
-          case '[b]':
-            return '<b>';
-          case '[/b]':
-            return '</b>';
-          case '[spoiler]':
-            return '<span class=spoiler>';
-          case '[/spoiler]':
-            return '</span>';
-          case '[code]':
-            return '<pre class=prettyprint>';
-          case '[/code]':
-            return '</pre>';
-          case '[moot]':
-            return '<div style="padding:5px;margin-left:.5em;border-color:#faa;border:2px dashed rgba(255,0,0,.1);border-radius:2px">';
-          case '[/moot]':
-            return '</div>';
-          case '[banned]':
-            return '<b style="color: red;">';
-          case '[/banned]':
-            return '</b>';
-        }
-      });
-      comment = bq.innerHTML.replace(/(^|>)(&gt;[^<$]+)(<|$)/g, '$1<span class=quote>$2</span>$3');
-      o = {
-        postID: postID,
-        threadID: data.thread_num,
-        board: board,
-        name: data.name_processed,
-        capcode: (function() {
-          switch (data.capcode) {
-            case 'M':
-              return 'mod';
-            case 'A':
-              return 'admin';
-            case 'D':
-              return 'developer';
-          }
-        })(),
-        tripcode: data.trip,
-        uniqueID: data.poster_hash,
-        email: data.email ? encodeURIComponent(data.email) : '',
-        subject: data.title_processed,
-        flagCode: data.poster_country,
-        flagName: data.poster_country_name_processed,
-        date: data.fourchan_date,
-        dateUTC: data.timestamp,
-        comment: comment
-      };
-      if ((_ref = data.media) != null ? _ref.media_filename : void 0) {
-        o.file = {
-          name: data.media.media_filename_processed,
-          timestamp: data.media.media_orig,
-          url: data.media.media_link || data.media.remote_media_link,
-          height: data.media.media_h,
-          width: data.media.media_w,
-          MD5: data.media.media_hash,
-          size: data.media.media_size,
-          turl: data.media.thumb_link || ("//thumbs.4chan.org/" + board + "/thumb/" + data.media.preview_orig),
-          theight: data.media.preview_h,
-          twidth: data.media.preview_w,
-          isSpoiler: data.media.spoiler === '1'
-        };
-      }
-      $.replace(root.firstChild, Get.cleanPost(Build.post(o, true)));
-      if (cb) {
-        return cb();
-      }
-    },
-    cleanPost: function(root) {
-      var child, el, els, inline, inlined, now, post, _i, _j, _k, _l, _len, _len1, _len2, _len3, _ref, _ref1, _ref2;
-      post = $('.post', root);
-      _ref = Array.prototype.slice.call(root.childNodes);
-      for (_i = 0, _len = _ref.length; _i < _len; _i++) {
-        child = _ref[_i];
-        if (child !== post) {
-          $.rm(child);
-        }
-      }
-      _ref1 = $$('.inline', post);
-      for (_j = 0, _len1 = _ref1.length; _j < _len1; _j++) {
-        inline = _ref1[_j];
-        $.rm(inline);
-      }
-      _ref2 = $$('.inlined', post);
-      for (_k = 0, _len2 = _ref2.length; _k < _len2; _k++) {
-        inlined = _ref2[_k];
-        $.rmClass(inlined, 'inlined');
-      }
-      now = Date.now();
-      els = $$('[id]', root);
-      els.push(root);
-      for (_l = 0, _len3 = els.length; _l < _len3; _l++) {
-        el = els[_l];
-        el.id = "" + now + "_" + el.id;
-      }
-      $.rmClass(root, 'forwarded');
-      $.rmClass(root, 'qphl');
-      $.rmClass(post, 'highlight');
-      $.rmClass(post, 'qphl');
-      root.hidden = post.hidden = false;
-      return root;
-    },
-    title: function(thread) {
-      var el, op, span;
-      op = $('.op', thread);
-      el = $('.postInfo .subject', op);
-      if (!el.textContent) {
-        el = $('blockquote', op);
-        if (!el.textContent) {
-          el = $('.nameBlock', op);
-        }
-      }
-      span = $.el('span', {
-        innerHTML: el.innerHTML.replace(/<br>/g, ' ')
-      });
-      return "/" + g.BOARD + "/ - " + (span.textContent.trim());
-    }
-  };
-
-  Build = {
-    spoilerRange: {},
-    shortFilename: function(filename, isOP) {
-      var threshold;
-      threshold = isOP ? 40 : 30;
-      if (filename.length - 4 > threshold) {
-        return "" + filename.slice(0, threshold - 5) + "(...)." + filename.slice(-3);
-      } else {
-        return filename;
-      }
-    },
-    postFromObject: function(data, board) {
-      var o;
-      o = {
-        postID: data.no,
-        threadID: data.resto || data.no,
-        board: board,
-        name: data.name,
-        capcode: data.capcode,
-        tripcode: data.trip,
-        uniqueID: data.id,
-        email: data.email ? encodeURIComponent(data.email.replace(/&quot;/g, '"')) : '',
-        subject: data.sub,
-        flagCode: data.country,
-        flagName: data.country_name,
-        date: data.now,
-        dateUTC: data.time,
-        comment: data.com,
-        isSticky: !!data.sticky,
-        isClosed: !!data.closed
-      };
-      if (data.ext || data.filedeleted) {
-        o.file = {
-          name: data.filename + data.ext,
-          timestamp: "" + data.tim + data.ext,
-          url: "//images.4chan.org/" + board + "/src/" + data.tim + data.ext,
-          height: data.h,
-          width: data.w,
-          MD5: data.md5,
-          size: data.fsize,
-          turl: "//thumbs.4chan.org/" + board + "/thumb/" + data.tim + "s.jpg",
-          theight: data.tn_h,
-          twidth: data.tn_w,
-          isSpoiler: !!data.spoiler,
-          isDeleted: !!data.filedeleted
-        };
-      }
-      return Build.post(o);
-    },
-    post: function(o, isArchived) {
-      /*
-          This function contains code from 4chan-JS (https://github.com/4chan/4chan-JS).
-          @license: https://github.com/4chan/4chan-JS/blob/master/LICENSE
-      */
-
-      var a, board, capcode, capcodeClass, capcodeStart, closed, comment, container, date, dateUTC, email, emailEnd, emailStart, ext, file, fileDims, fileHTML, fileInfo, fileSize, fileThumb, filename, flag, flagCode, flagName, href, imgSrc, isClosed, isOP, isSticky, name, postID, quote, shortFilename, spoilerRange, staticPath, sticky, subject, threadID, tripcode, uniqueID, userID, _i, _len, _ref;
-      postID = o.postID, threadID = o.threadID, board = o.board, name = o.name, capcode = o.capcode, tripcode = o.tripcode, uniqueID = o.uniqueID, email = o.email, subject = o.subject, flagCode = o.flagCode, flagName = o.flagName, date = o.date, dateUTC = o.dateUTC, isSticky = o.isSticky, isClosed = o.isClosed, comment = o.comment, file = o.file;
-      isOP = postID === threadID;
-      staticPath = '//static.4chan.org';
-      if (email) {
-        emailStart = '<a href="mailto:' + email + '" class="useremail">';
-        emailEnd = '</a>';
-      } else {
-        emailStart = '';
-        emailEnd = '';
-      }
-      subject = subject ? "<span class=subject>" + subject + "</span>" : '';
-      userID = !capcode && uniqueID ? (" <span class='posteruid id_" + uniqueID + "'>(ID: ") + ("<span class=hand title='Highlight posts by this ID'>" + uniqueID + "</span>)</span> ") : '';
-      switch (capcode) {
-        case 'admin':
-        case 'admin_highlight':
-          capcodeClass = " capcodeAdmin";
-          capcodeStart = " <strong class='capcode hand id_admin'" + "title='Highlight posts by the Administrator'>## Admin</strong>";
-          capcode = (" <img src='" + staticPath + "/image/adminicon.gif' ") + "alt='This user is the 4chan Administrator.' " + "title='This user is the 4chan Administrator.' class=identityIcon>";
-          break;
-        case 'mod':
-          capcodeClass = " capcodeMod";
-          capcodeStart = " <strong class='capcode hand id_mod' " + "title='Highlight posts by Moderators'>## Mod</strong>";
-          capcode = (" <img src='" + staticPath + "/image/modicon.gif' ") + "alt='This user is a 4chan Moderator.' " + "title='This user is a 4chan Moderator.' class=identityIcon>";
-          break;
-        case 'developer':
-          capcodeClass = " capcodeDeveloper";
-          capcodeStart = " <strong class='capcode hand id_developer' " + "title='Highlight posts by Developers'>## Developer</strong>";
-          capcode = (" <img src='" + staticPath + "/image/developericon.gif' ") + "alt='This user is a 4chan Developer.' " + "title='This user is a 4chan Developer.' class=identityIcon>";
-          break;
-        default:
-          capcodeClass = '';
-          capcodeStart = '';
-          capcode = '';
-      }
-      flag = flagCode ? (" <img src='" + staticPath + "/image/country/" + (board === 'pol' ? 'troll/' : '')) + flagCode.toLowerCase() + (".gif' alt=" + flagCode + " title='" + flagName + "' class=countryFlag>") : '';
-      if (file != null ? file.isDeleted : void 0) {
-        fileHTML = isOP ? ("<div class=file id=f" + postID + "><div class=fileInfo></div><span class=fileThumb>") + ("<img src='" + staticPath + "/image/filedeleted.gif' alt='File deleted.'>") + "</span></div>" : ("<div id=f" + postID + " class=file><span class=fileThumb>") + ("<img src='" + staticPath + "/image/filedeleted-res.gif' alt='File deleted.'>") + "</span></div>";
-      } else if (file) {
-        ext = file.name.slice(-3);
-        if (!file.twidth && !file.theight && ext === 'gif') {
-          file.twidth = file.width;
-          file.theight = file.height;
-        }
-        fileSize = $.bytesToString(file.size);
-        fileThumb = file.turl;
-        if (file.isSpoiler) {
-          fileSize = "Spoiler Image, " + fileSize;
-          if (!isArchived) {
-            fileThumb = '//static.4chan.org/image/spoiler';
-            if (spoilerRange = Build.spoilerRange[board]) {
-              fileThumb += ("-" + board) + Math.floor(1 + spoilerRange * Math.random());
-            }
-            fileThumb += '.png';
-            file.twidth = file.theight = 100;
-          }
-        }
-        imgSrc = ("<a class='fileThumb" + (file.isSpoiler ? ' imgspoiler' : '') + "' href='" + file.url + "' target=_blank>") + ("<img src='" + fileThumb + "' alt='" + fileSize + "' data-md5=" + file.MD5 + " style='width:" + file.twidth + "px;height:" + file.theight + "px'></a>");
-        a = $.el('a', {
-          innerHTML: file.name
-        });
-        filename = a.textContent.replace(/%22/g, '"');
-        a.textContent = Build.shortFilename(filename);
-        shortFilename = a.innerHTML;
-        a.textContent = filename;
-        filename = a.innerHTML.replace(/'/g, '&apos;');
-        fileDims = ext === 'pdf' ? 'PDF' : "" + file.width + "x" + file.height;
-        fileInfo = ("<span class=fileText id=fT" + postID + (file.isSpoiler ? " title='" + filename + "'" : '') + ">File: <a href='" + file.url + "' target=_blank>" + file.timestamp + "</a>") + ("-(" + fileSize + ", " + fileDims + (file.isSpoiler ? '' : ", <span title='" + filename + "'>" + shortFilename + "</span>")) + ")</span>";
-        fileHTML = "<div id=f" + postID + " class=file><div class=fileInfo>" + fileInfo + "</div>" + imgSrc + "</div>";
-      } else {
-        fileHTML = '';
-      }
-      tripcode = tripcode ? " <span class=postertrip>" + tripcode + "</span>" : '';
-      sticky = isSticky ? ' <img src=//static.4chan.org/image/sticky.gif alt=Sticky title=Sticky style="height:16px;width:16px">' : '';
-      closed = isClosed ? ' <img src=//static.4chan.org/image/closed.gif alt=Closed title=Closed style="height:16px;width:16px">' : '';
-      container = $.el('div', {
-        id: "pc" + postID,
-        className: "postContainer " + (isOP ? 'op' : 'reply') + "Container",
-        innerHTML: (isOP ? '' : "<div class=sideArrows id=sa" + postID + ">&gt;&gt;</div>") + ("<div id=p" + postID + " class='post " + (isOP ? 'op' : 'reply') + (capcode === 'admin_highlight' ? ' highlightPost' : '') + "'>") + ("<div class='postInfoM mobile' id=pim" + postID + ">") + ("<span class='nameBlock" + capcodeClass + "'>") + ("<span class=name>" + (name || '') + "</span>") + tripcode + capcodeStart + capcode + userID + flag + sticky + closed + ("<br>" + subject) + ("</span><span class='dateTime postNum' data-utc=" + dateUTC + ">" + date) + '<br><em>' + ("<a href=" + ("/" + board + "/res/" + threadID + "#p" + postID) + ">No.</a>") + ("<a href='" + (g.REPLY && g.THREAD_ID === threadID ? "javascript:quote(" + postID + ")" : "/" + board + "/res/" + threadID + "#q" + postID) + "'>" + postID + "</a>") + '</em></span>' + '</div>' + (isOP ? fileHTML : '') + ("<div class='postInfo desktop' id=pi" + postID + ">") + ("<input type=checkbox name=" + postID + " value=delete> ") + ("" + subject + " ") + ("<span class='nameBlock" + capcodeClass + "'>") + emailStart + ("<span class=name>" + (name || '') + "</span>") + tripcode + capcodeStart + emailEnd + capcode + userID + flag + sticky + closed + ' </span> ' + ("<span class=dateTime data-utc=" + dateUTC + ">" + date + "</span> ") + "<span class='postNum desktop'>" + ("<a href=" + ("/" + board + "/res/" + threadID + "#p" + postID) + " title='Highlight this post'>No.</a>") + ("<a href='" + (g.REPLY && g.THREAD_ID === threadID ? "javascript:quote(" + postID + ")" : "/" + board + "/res/" + threadID + "#q" + postID) + "' title='Quote this post'>" + postID + "</a>") + '</span>' + '</div>' + (isOP ? '' : fileHTML) + ("<blockquote class=postMessage id=m" + postID + ">" + (comment || '') + "</blockquote> ") + '</div>'
-      });
-      _ref = $$('.quotelink', container);
-      for (_i = 0, _len = _ref.length; _i < _len; _i++) {
-        quote = _ref[_i];
-        href = quote.getAttribute('href');
-        if (href[0] === '/') {
-          continue;
-        }
-        quote.href = "/" + board + "/res/" + href;
-      }
-      return container;
-    }
-  };
-
-  TitlePost = {
-    init: function() {
-      return d.title = Get.title();
-    }
-  };
-
-  QuoteBacklink = {
-    init: function() {
-      var format;
-      format = Conf['backlink'].replace(/%id/g, "' + id + '");
-      this.funk = Function('id', "return '" + format + "'");
-      return Main.callbacks.push(this.node);
-    },
-    node: function(post) {
-      var a, container, el, link, qid, quote, quotes, _i, _len, _ref;
-      if (post.isInlined) {
-        return;
-      }
-      quotes = {};
-      _ref = post.quotes;
-      for (_i = 0, _len = _ref.length; _i < _len; _i++) {
-        quote = _ref[_i];
-        if (quote.parentNode.getAttribute('style') === 'font-size: smaller;') {
-          break;
-        }
-        if (qid = quote.hash.slice(2)) {
-          quotes[qid] = true;
-        }
-      }
-      a = $.el('a', {
-        href: "/" + g.BOARD + "/res/" + post.threadID + "#p" + post.ID,
-        className: post.el.hidden ? 'filtered backlink' : 'backlink',
-        textContent: QuoteBacklink.funk(post.ID)
-      });
-      for (qid in quotes) {
-        if (!(el = $.id("pi" + qid)) || !Conf['OP Backlinks'] && /\bop\b/.test(el.parentNode.className)) {
-          continue;
-        }
-        link = a.cloneNode(true);
-        if (Conf['Quote Preview']) {
-          $.on(link, 'mouseover', QuotePreview.mouseover);
-        }
-        if (Conf['Quote Inline']) {
-          $.on(link, 'click', QuoteInline.toggle);
-        }
-        if (!(container = $.id("blc" + qid))) {
-          container = $.el('span', {
-            className: 'container',
-            id: "blc" + qid
-          });
-          $.add(el, container);
-        }
-        $.add(container, [$.tn(' '), link]);
-      }
-    }
-  };
-
-  QuoteInline = {
-    init: function() {
-      return Main.callbacks.push(this.node);
-    },
-    node: function(post) {
-      var quote, _i, _j, _len, _len1, _ref, _ref1;
-      _ref = post.quotes;
->>>>>>> 1d267e05
       for (_i = 0, _len = _ref.length; _i < _len; _i++) {
         link = _ref[_i];
         nodes.push($.tn('\u00A0'), link(this));
