--- conflicted
+++ resolved
@@ -1,5 +1,4 @@
 // ==UserScript==
-<<<<<<< HEAD
 // @name         4chan X Alpha
 // @version      3.0.0
 // @description  Cross-browser userscript for maximum lurking on 4chan.
@@ -19,72 +18,15 @@
 // @updateURL    https://github.com/MayhemYDG/4chan-x/raw/stable/4chan_x.meta.js
 // @downloadURL  https://github.com/MayhemYDG/4chan-x/raw/stable/4chan_x.user.js
 // @icon         https://github.com/MayhemYDG/4chan-x/raw/stable/img/icon.gif
-=======
-// @name           4chan x
-// @version        2.36.1
-// @namespace      aeosynth
-// @description    Adds various features.
-// @copyright      2009-2011 James Campos <james.r.campos@gmail.com>
-// @copyright      2012 Nicolas Stepien <stepien.nicolas@gmail.com>
-// @license        MIT; http://en.wikipedia.org/wiki/Mit_license
-// @include        http://boards.4chan.org/*
-// @include        https://boards.4chan.org/*
-// @include        http://images.4chan.org/*
-// @include        https://images.4chan.org/*
-// @include        http://sys.4chan.org/*
-// @include        https://sys.4chan.org/*
-// @grant          GM_getValue
-// @grant          GM_setValue
-// @grant          GM_deleteValue
-// @grant          GM_openInTab
-// @run-at         document-start
-// @updateURL      https://github.com/MayhemYDG/4chan-x/raw/stable/4chan_x.user.js
-// @downloadURL    https://github.com/MayhemYDG/4chan-x/raw/stable/4chan_x.user.js
-// @icon           data:image/gif;base64,R0lGODlhEAAQAKECAAAAAGbMM////////yH5BAEKAAIALAAAAAAQABAAAAIxlI+pq+D9DAgUoFkPDlbs7lGiI2bSVnKglnJMOL6omczxVZK3dH/41AG6Lh7i6qUoAAA7
->>>>>>> 2443d837
 // ==/UserScript==
 
-/* 4chan X Alpha - Version 3.0.0 - 2012-10-17
+/* 4chan X Alpha - Version 3.0.0 - 2012-10-25
  * http://mayhemydg.github.com/4chan-x/
  *
  * Copyright (c) 2009-2011 James Campos <james.r.campos@gmail.com>
  * Copyright (c) 2012 Nicolas Stepien <stepien.nicolas@gmail.com>
-<<<<<<< HEAD
  * Licensed under the MIT license.
  * https://github.com/MayhemYDG/4chan-x/blob/master/LICENSE
-=======
- * http://mayhemydg.github.com/4chan-x/
- * 4chan X 2.36.1
- *
- * Permission is hereby granted, free of charge, to any person
- * obtaining a copy of this software and associated documentation
- * files (the "Software"), to deal in the Software without
- * restriction, including without limitation the rights to use,
- * copy, modify, merge, publish, distribute, sublicense, and/or sell
- * copies of the Software, and to permit persons to whom the
- * Software is furnished to do so, subject to the following
- * conditions:
- *
- * The above copyright notice and this permission notice shall be
- * included in all copies or substantial portions of the Software.
- * THE SOFTWARE IS PROVIDED "AS IS", WITHOUT WARRANTY OF ANY KIND,
- * EXPRESS OR IMPLIED, INCLUDING BUT NOT LIMITED TO THE WARRANTIES
- * OF MERCHANTABILITY, FITNESS FOR A PARTICULAR PURPOSE AND
- * NONINFRINGEMENT. IN NO EVENT SHALL THE AUTHORS OR COPYRIGHT
- * HOLDERS BE LIABLE FOR ANY CLAIM, DAMAGES OR OTHER LIABILITY,
- * WHETHER IN AN ACTION OF CONTRACT, TORT OR OTHERWISE, ARISING
- * FROM, OUT OF OR IN CONNECTION WITH THE SOFTWARE OR THE USE OR
- * OTHER DEALINGS IN THE SOFTWARE.
- *
- * HACKING
- *
- * 4chan X is written in CoffeeScript[1], and developed on GitHub[2].
- *
- * [1]: http://coffeescript.org/
- * [2]: https://github.com/MayhemYDG/4chan-x
- *
- * CONTRIBUTORS
->>>>>>> 2443d837
  *
  * Contributors:
  * https://github.com/MayhemYDG/4chan-x/graphs/contributors
@@ -760,7 +702,7 @@
         case 'mu':
         case 'soc':
         case 'w':
-          return "//archive.rebeccablacktech.com/" + board + "/full_image/" + filename;
+          return "//rbt.asia/" + board + "/full_image/" + filename;
         case 'an':
         case 'fit':
         case 'k':
@@ -792,12 +734,9 @@
           return "//nsfw.foolz.us/_/api/chan/post/?board=" + board + "&num=" + postID;
       }
     },
-    thread: function(board, threadID, postID) {
-      var path, url;
-      if (postID) {
-        postID = postID.match(/\d+/)[0];
-      }
-      path = threadID ? "" + board + "/thread/" + threadID : "" + board + "/post/" + postID;
+    to: function(data) {
+      var board, url;
+      board = data.board;
       switch ("" + board) {
         case 'a':
         case 'co':
@@ -812,3027 +751,26 @@
         case 'wsg':
         case 'dev':
         case 'foolz':
-          url = "//archive.foolz.us/" + path + "/";
-          if (threadID && postID) {
-            url += "#" + postID;
-          }
+          url = Redirect.path('//archive.foolz.us', 'foolfuuka', data);
           break;
         case 'u':
         case 'kuku':
-          url = "//nsfw.foolz.us/" + path + "/";
-          if (threadID && postID) {
-            url += "#" + postID;
-          }
+          url = Redirect.path('//nsfw.foolz.us', 'foolfuuka', data);
           break;
         case 'ck':
         case 'lit':
-          url = "//fuuka.warosu.org/" + path;
-          if (threadID && postID) {
-            url += "#p" + postID;
-          }
-<<<<<<< HEAD
-=======
-        }
-      }
-    },
-    name: function(post) {
-      return $('.name', post.el).textContent;
-    },
-    uniqueid: function(post) {
-      var uid;
-      if (uid = $('.posteruid', post.el)) {
-        return uid.textContent.slice(5, -1);
-      }
-      return false;
-    },
-    tripcode: function(post) {
-      var trip;
-      if (trip = $('.postertrip', post.el)) {
-        return trip.textContent;
-      }
-      return false;
-    },
-    mod: function(post) {
-      var mod;
-      if (mod = $('.capcode', post.el)) {
-        return mod.textContent;
-      }
-      return false;
-    },
-    email: function(post) {
-      var mail;
-      if (mail = $('.useremail', post.el)) {
-        return decodeURIComponent(mail.href.slice(7));
-      }
-      return false;
-    },
-    subject: function(post) {
-      var subject;
-      if (subject = $('.postInfo .subject', post.el)) {
-        return subject.textContent;
-      }
-      return false;
-    },
-    comment: function(post) {
-      var data, i, nodes, text, _i, _ref;
-      text = [];
-      nodes = d.evaluate('.//br|.//text()', post.blockquote, null, 7, null);
-      for (i = _i = 0, _ref = nodes.snapshotLength; 0 <= _ref ? _i < _ref : _i > _ref; i = 0 <= _ref ? ++_i : --_i) {
-        text.push((data = nodes.snapshotItem(i).data) ? data : '\n');
-      }
-      return text.join('');
-    },
-    country: function(post) {
-      var flag;
-      if (flag = $('.countryFlag', post.el)) {
-        return flag.title;
-      }
-      return false;
-    },
-    filename: function(post) {
-      var file, fileInfo;
-      fileInfo = post.fileInfo;
-      if (fileInfo) {
-        if (file = $('.fileText > span', fileInfo)) {
-          return file.title;
-        } else {
-          return fileInfo.firstElementChild.dataset.filename;
-        }
-      }
-      return false;
-    },
-    dimensions: function(post) {
-      var fileInfo, match;
-      fileInfo = post.fileInfo;
-      if (fileInfo && (match = fileInfo.textContent.match(/\d+x\d+/))) {
-        return match[0];
-      }
-      return false;
-    },
-    filesize: function(post) {
-      var img;
-      img = post.img;
-      if (img) {
-        return img.alt.replace('Spoiler Image, ', '');
-      }
-      return false;
-    },
-    md5: function(post) {
-      var img;
-      img = post.img;
-      if (img) {
-        return img.dataset.md5;
-      }
-      return false;
-    },
-    menuInit: function() {
-      var div, entry, type, _i, _len, _ref;
-      div = $.el('div', {
-        textContent: 'Filter'
-      });
-      entry = {
-        el: div,
-        open: function() {
-          return true;
-        },
-        children: []
-      };
-      _ref = [['Name', 'name'], ['Unique ID', 'uniqueid'], ['Tripcode', 'tripcode'], ['Admin/Mod', 'mod'], ['E-mail', 'email'], ['Subject', 'subject'], ['Comment', 'comment'], ['Country', 'country'], ['Filename', 'filename'], ['Image dimensions', 'dimensions'], ['Filesize', 'filesize'], ['Image MD5', 'md5']];
-      for (_i = 0, _len = _ref.length; _i < _len; _i++) {
-        type = _ref[_i];
-        entry.children.push(Filter.createSubEntry(type[0], type[1]));
-      }
-      return Menu.addEntry(entry);
-    },
-    createSubEntry: function(text, type) {
-      var el, onclick, open;
-      el = $.el('a', {
-        href: 'javascript:;',
-        textContent: text
-      });
-      onclick = null;
-      open = function(post) {
-        var value;
-        value = Filter[type](post);
-        if (value === false) {
-          return false;
-        }
-        $.off(el, 'click', onclick);
-        onclick = function() {
-          var re, save, select, ta, tl;
-          re = type === 'md5' ? value : value.replace(/\/|\\|\^|\$|\n|\.|\(|\)|\{|\}|\[|\]|\?|\*|\+|\|/g, function(c) {
-            if (c === '\n') {
-              return '\\n';
-            } else if (c === '\\') {
-              return '\\\\';
-            } else {
-              return "\\" + c;
-            }
-          });
-          re = type === 'md5' ? "/" + value + "/" : "/^" + re + "$/";
-          if (/\bop\b/.test(post["class"])) {
-            re += ';op:yes';
-          }
-          save = (save = $.get(type, '')) ? "" + save + "\n" + re : re;
-          $.set(type, save);
-          Options.dialog();
-          select = $('select[name=filter]', $.id('options'));
-          select.value = type;
-          $.event(select, new Event('change'));
-          $.id('filter_tab').checked = true;
-          ta = select.nextElementSibling;
-          tl = ta.textLength;
-          ta.setSelectionRange(tl, tl);
-          return ta.focus();
-        };
-        $.on(el, 'click', onclick);
-        return true;
-      };
-      return {
-        el: el,
-        open: open
-      };
-    }
-  };
-
-  StrikethroughQuotes = {
-    init: function() {
-      return Main.callbacks.push(this.node);
-    },
-    node: function(post) {
-      var el, quote, show_stub, _i, _len, _ref;
-      if (post.isInlined) {
-        return;
-      }
-      _ref = post.quotes;
-      for (_i = 0, _len = _ref.length; _i < _len; _i++) {
-        quote = _ref[_i];
-        if ((el = $.id(quote.hash.slice(1))) && el.hidden) {
-          $.addClass(quote, 'filtered');
-          if (Conf['Recursive Filtering'] && post.ID !== post.threadID) {
-            show_stub = !!$.x('preceding-sibling::div[contains(@class,"stub")]', el);
-            ReplyHiding.hide(post.root, show_stub);
-          }
-        }
-      }
-    }
-  };
-
-  ExpandComment = {
-    init: function() {
-      var a, _i, _len, _ref;
-      _ref = $$('.abbr');
-      for (_i = 0, _len = _ref.length; _i < _len; _i++) {
-        a = _ref[_i];
-        $.on(a.firstElementChild, 'click', ExpandComment.expand);
-      }
-    },
-    expand: function(e) {
-      var a, replyID, threadID, _, _ref;
-      e.preventDefault();
-      _ref = this.href.match(/(\d+)#p(\d+)/), _ = _ref[0], threadID = _ref[1], replyID = _ref[2];
-      this.textContent = "Loading No." + replyID + "...";
-      a = this;
-      return $.cache("//api.4chan.org" + this.pathname + ".json", function() {
-        return ExpandComment.parse(this, a, threadID, replyID);
-      });
-    },
-    parse: function(req, a, threadID, replyID) {
-      var bq, clone, href, post, posts, quote, quotes, spoilerRange, _i, _j, _len, _len1;
-      if (req.status !== 200) {
-        a.textContent = "" + req.status + " " + req.statusText;
-        return;
-      }
-      posts = JSON.parse(req.response).posts;
-      if (spoilerRange = posts[0].custom_spoiler) {
-        Build.spoilerRange[g.BOARD] = spoilerRange;
-      }
-      replyID = +replyID;
-      for (_i = 0, _len = posts.length; _i < _len; _i++) {
-        post = posts[_i];
-        if (post.no === replyID) {
-          break;
-        }
-      }
-      if (post.no !== replyID) {
-        a.textContent = 'No.#{replyID} not found.';
-        return;
-      }
-      bq = $.id("m" + replyID);
-      clone = bq.cloneNode(false);
-      clone.innerHTML = post.com;
-      quotes = clone.getElementsByClassName('quotelink');
-      for (_j = 0, _len1 = quotes.length; _j < _len1; _j++) {
-        quote = quotes[_j];
-        href = quote.getAttribute('href');
-        if (href[0] === '/') {
-          continue;
-        }
-        quote.href = "res/" + href;
-      }
-      post = {
-        blockquote: clone,
-        threadID: threadID,
-        quotes: quotes,
-        backlinks: []
-      };
-      if (Conf['Resurrect Quotes']) {
-        Quotify.node(post);
-      }
-      if (Conf['Quote Preview']) {
-        QuotePreview.node(post);
-      }
-      if (Conf['Quote Inline']) {
-        QuoteInline.node(post);
-      }
-      if (Conf['Indicate OP quote']) {
-        QuoteOP.node(post);
-      }
-      if (Conf['Indicate Cross-thread Quotes']) {
-        QuoteCT.node(post);
-      }
-      $.replace(bq, clone);
-      return Main.prettify(clone);
-    }
-  };
-
-  ExpandThread = {
-    init: function() {
-      var a, span, _i, _len, _ref, _results;
-      _ref = $$('.summary');
-      _results = [];
-      for (_i = 0, _len = _ref.length; _i < _len; _i++) {
-        span = _ref[_i];
-        a = $.el('a', {
-          textContent: "+ " + span.textContent,
-          className: 'summary desktop',
-          href: 'javascript:;'
-        });
-        $.on(a, 'click', function() {
-          return ExpandThread.toggle(this.parentNode);
-        });
-        _results.push($.replace(span, a));
-      }
-      return _results;
-    },
-    toggle: function(thread) {
-      var a, num, replies, reply, url, _i, _len;
-      url = "//api.4chan.org/" + g.BOARD + "/res/" + thread.id.slice(1) + ".json";
-      a = $('.summary', thread);
-      switch (a.textContent[0]) {
-        case '+':
-          a.textContent = a.textContent.replace('+', '× Loading...');
-          $.cache(url, function() {
-            return ExpandThread.parse(this, thread, a);
-          });
-          break;
-        case '×':
-          a.textContent = a.textContent.replace('× Loading...', '+');
-          $.cache.requests[url].abort();
-          break;
-        case '-':
-          a.textContent = a.textContent.replace('-', '+');
-          num = (function() {
-            switch (g.BOARD) {
-              case 'b':
-              case 'vg':
-              case 'q':
-                return 3;
-              case 't':
-                return 1;
-              default:
-                return 5;
-            }
-          })();
-          replies = $$('.replyContainer', thread);
-          replies.splice(replies.length - num, num);
-          for (_i = 0, _len = replies.length; _i < _len; _i++) {
-            reply = replies[_i];
-            $.rm(reply);
-          }
-      }
-    },
-    parse: function(req, thread, a) {
-      var backlink, id, link, nodes, post, posts, replies, reply, spoilerRange, threadID, _i, _j, _k, _len, _len1, _len2, _ref, _ref1;
-      if (req.status !== 200) {
-        a.textContent = "" + req.status + " " + req.statusText;
-        $.off(a, 'click', ExpandThread.cb.toggle);
-        return;
-      }
-      a.textContent = a.textContent.replace('× Loading...', '-');
-      posts = JSON.parse(req.response).posts;
-      if (spoilerRange = posts[0].custom_spoiler) {
-        Build.spoilerRange[g.BOARD] = spoilerRange;
-      }
-      replies = posts.slice(1);
-      threadID = thread.id.slice(1);
-      nodes = [];
-      for (_i = 0, _len = replies.length; _i < _len; _i++) {
-        reply = replies[_i];
-        post = Build.postFromObject(reply, g.BOARD);
-        id = reply.no;
-        link = $('a[title="Highlight this post"]', post);
-        link.href = "res/" + threadID + "#p" + id;
-        link.nextSibling.href = "res/" + threadID + "#q" + id;
-        nodes.push(post);
-      }
-      _ref = $$('.summary ~ .replyContainer', a.parentNode);
-      for (_j = 0, _len1 = _ref.length; _j < _len1; _j++) {
-        post = _ref[_j];
-        $.rm(post);
-      }
-      _ref1 = $$('.backlink', a.previousElementSibling);
-      for (_k = 0, _len2 = _ref1.length; _k < _len2; _k++) {
-        backlink = _ref1[_k];
-        if (!$.id(backlink.hash.slice(1))) {
-          $.rm(backlink);
-        }
-      }
-      return $.after(a, nodes);
-    }
-  };
-
-  ThreadHiding = {
-    init: function() {
-      var a, hiddenThreads, thread, _i, _len, _ref;
-      hiddenThreads = $.get("hiddenThreads/" + g.BOARD + "/", {});
-      _ref = $$('.thread');
-      for (_i = 0, _len = _ref.length; _i < _len; _i++) {
-        thread = _ref[_i];
-        a = $.el('a', {
-          className: 'hide_thread_button',
-          innerHTML: '<span>[ - ]</span>',
-          href: 'javascript:;'
-        });
-        $.on(a, 'click', ThreadHiding.cb);
-        $.prepend(thread, a);
-        if (thread.id.slice(1) in hiddenThreads) {
-          ThreadHiding.hide(thread);
-        }
-      }
-    },
-    cb: function() {
-      return ThreadHiding.toggle($.x('ancestor::div[parent::div[@class="board"]]', this));
-    },
-    toggle: function(thread) {
-      var hiddenThreads, id;
-      hiddenThreads = $.get("hiddenThreads/" + g.BOARD + "/", {});
-      id = thread.id.slice(1);
-      if (thread.hidden || /\bhidden_thread\b/.test(thread.firstChild.className)) {
-        ThreadHiding.show(thread);
-        delete hiddenThreads[id];
-      } else {
-        ThreadHiding.hide(thread);
-        hiddenThreads[id] = Date.now();
-      }
-      return $.set("hiddenThreads/" + g.BOARD + "/", hiddenThreads);
-    },
-    hide: function(thread, show_stub) {
-      var a, menuButton, num, opInfo, span, stub, text;
-      if (show_stub == null) {
-        show_stub = Conf['Show Stubs'];
-      }
-      if (!show_stub) {
-        thread.hidden = true;
-        thread.nextElementSibling.hidden = true;
-        return;
-      }
-      if (/\bhidden_thread\b/.test(thread.firstChild.className)) {
-        return;
-      }
-      num = 0;
-      if (span = $('.summary', thread)) {
-        num = Number(span.textContent.match(/\d+/));
-      }
-      num += $$('.opContainer ~ .replyContainer', thread).length;
-      text = num === 1 ? '1 reply' : "" + num + " replies";
-      opInfo = $('.desktop > .nameBlock', thread).textContent;
-      stub = $.el('div', {
-        className: 'hide_thread_button hidden_thread',
-        innerHTML: '<a href="javascript:;"><span>[ + ]</span> </a>'
-      });
-      a = stub.firstChild;
-      $.on(a, 'click', ThreadHiding.cb);
-      $.add(a, $.tn("" + opInfo + " (" + text + ")"));
-      if (Conf['Menu']) {
-        menuButton = Menu.a.cloneNode(true);
-        $.on(menuButton, 'click', Menu.toggle);
-        $.add(stub, [$.tn(' '), menuButton]);
-      }
-      return $.prepend(thread, stub);
-    },
-    show: function(thread) {
-      var stub;
-      if (stub = $('.hidden_thread', thread)) {
-        $.rm(stub);
-      }
-      thread.hidden = false;
-      return thread.nextElementSibling.hidden = false;
-    }
-  };
-
-  ReplyHiding = {
-    init: function() {
-      return Main.callbacks.push(this.node);
-    },
-    node: function(post) {
-      var side;
-      if (post.isInlined || post.ID === post.threadID) {
-        return;
-      }
-      side = $('.sideArrows', post.root);
-      $.addClass(side, 'hide_reply_button');
-      side.innerHTML = '<a href="javascript:;"><span>[ - ]</span></a>';
-      $.on(side.firstChild, 'click', ReplyHiding.toggle);
-      if (post.ID in g.hiddenReplies) {
-        return ReplyHiding.hide(post.root);
-      }
-    },
-    toggle: function() {
-      var button, id, quote, quotes, root, _i, _j, _len, _len1;
-      button = this.parentNode;
-      root = button.parentNode;
-      id = root.id.slice(2);
-      quotes = $$(".quotelink[href$='#p" + id + "'], .backlink[href$='#p" + id + "']");
-      if (/\bstub\b/.test(button.className)) {
-        ReplyHiding.show(root);
-        for (_i = 0, _len = quotes.length; _i < _len; _i++) {
-          quote = quotes[_i];
-          $.rmClass(quote, 'filtered');
-        }
-        delete g.hiddenReplies[id];
-      } else {
-        ReplyHiding.hide(root);
-        for (_j = 0, _len1 = quotes.length; _j < _len1; _j++) {
-          quote = quotes[_j];
-          $.addClass(quote, 'filtered');
-        }
-        g.hiddenReplies[id] = Date.now();
-      }
-      return $.set("hiddenReplies/" + g.BOARD + "/", g.hiddenReplies);
-    },
-    hide: function(root, show_stub) {
-      var a, el, menuButton, side, stub;
-      if (show_stub == null) {
-        show_stub = Conf['Show Stubs'];
-      }
-      side = $('.sideArrows', root);
-      if (side.hidden) {
-        return;
-      }
-      side.hidden = true;
-      el = side.nextElementSibling;
-      el.hidden = true;
-      if (!show_stub) {
-        return;
-      }
-      stub = $.el('div', {
-        className: 'hide_reply_button stub',
-        innerHTML: '<a href="javascript:;"><span>[ + ]</span> </a>'
-      });
-      a = stub.firstChild;
-      $.on(a, 'click', ReplyHiding.toggle);
-      $.add(a, $.tn($('.desktop > .nameBlock', el).textContent));
-      if (Conf['Menu']) {
-        menuButton = Menu.a.cloneNode(true);
-        $.on(menuButton, 'click', Menu.toggle);
-        $.add(stub, [$.tn(' '), menuButton]);
-      }
-      return $.prepend(root, stub);
-    },
-    show: function(root) {
-      var stub;
-      if (stub = $('.stub', root)) {
-        $.rm(stub);
-      }
-      $('.sideArrows', root).hidden = false;
-      return $('.post', root).hidden = false;
-    }
-  };
-
-  Menu = {
-    entries: [],
-    init: function() {
-      this.a = $.el('a', {
-        className: 'menu_button',
-        href: 'javascript:;',
-        innerHTML: '[<span></span>]'
-      });
-      this.el = $.el('div', {
-        className: 'reply dialog',
-        id: 'menu',
-        tabIndex: 0
-      });
-      $.on(this.el, 'click', function(e) {
-        return e.stopPropagation();
-      });
-      $.on(this.el, 'keydown', this.keybinds);
-      $.on(d, 'AddMenuEntry', function(e) {
-        return Menu.addEntry(e.detail);
-      });
-      return Main.callbacks.push(this.node);
-    },
-    node: function(post) {
-      var a;
-      if (post.isInlined && !post.isCrosspost) {
-        a = $('.menu_button', post.el);
-      } else {
-        a = Menu.a.cloneNode(true);
-        $.add($('.postInfo', post.el), [$.tn('\u00A0'), a]);
-      }
-      return $.on(a, 'click', Menu.toggle);
-    },
-    toggle: function(e) {
-      var lastOpener, post;
-      e.preventDefault();
-      e.stopPropagation();
-      if (Menu.el.parentNode) {
-        lastOpener = Menu.lastOpener;
-        Menu.close();
-        if (lastOpener === this) {
-          return;
-        }
-      }
-      Menu.lastOpener = this;
-      post = /\bhidden_thread\b/.test(this.parentNode.className) ? $.x('ancestor::div[parent::div[@class="board"]]/child::div[contains(@class,"opContainer")]', this) : $.x('ancestor::div[contains(@class,"postContainer")][1]', this);
-      return Menu.open(this, Main.preParse(post));
-    },
-    open: function(button, post) {
-      var bLeft, bRect, bTop, el, entry, funk, mRect, _i, _len, _ref;
-      el = Menu.el;
-      el.setAttribute('data-id', post.ID);
-      el.setAttribute('data-rootid', post.root.id);
-      funk = function(entry, parent) {
-        var child, children, subMenu, _i, _len;
-        children = entry.children;
-        if (!entry.open(post)) {
-          return;
-        }
-        $.add(parent, entry.el);
-        if (!children) {
-          return;
-        }
-        if (subMenu = $('.subMenu', entry.el)) {
-          $.rm(subMenu);
-        }
-        subMenu = $.el('div', {
-          className: 'reply dialog subMenu'
-        });
-        $.add(entry.el, subMenu);
-        for (_i = 0, _len = children.length; _i < _len; _i++) {
-          child = children[_i];
-          funk(child, subMenu);
-        }
-      };
-      _ref = Menu.entries;
-      for (_i = 0, _len = _ref.length; _i < _len; _i++) {
-        entry = _ref[_i];
-        funk(entry, el);
-      }
-      Menu.focus($('.entry', Menu.el));
-      $.on(d, 'click', Menu.close);
-      $.add(d.body, el);
-      mRect = el.getBoundingClientRect();
-      bRect = button.getBoundingClientRect();
-      bTop = d.documentElement.scrollTop + d.body.scrollTop + bRect.top;
-      bLeft = d.documentElement.scrollLeft + d.body.scrollLeft + bRect.left;
-      el.style.top = bRect.top + bRect.height + mRect.height < d.documentElement.clientHeight ? bTop + bRect.height + 2 + 'px' : bTop - mRect.height - 2 + 'px';
-      el.style.left = bRect.left + mRect.width < d.documentElement.clientWidth ? bLeft + 'px' : bLeft + bRect.width - mRect.width + 'px';
-      return el.focus();
-    },
-    close: function() {
-      var el, focused, _i, _len, _ref;
-      el = Menu.el;
-      $.rm(el);
-      _ref = $$('.focused.entry', el);
-      for (_i = 0, _len = _ref.length; _i < _len; _i++) {
-        focused = _ref[_i];
-        $.rmClass(focused, 'focused');
-      }
-      el.innerHTML = null;
-      el.removeAttribute('style');
-      delete Menu.lastOpener;
-      delete Menu.focusedEntry;
-      return $.off(d, 'click', Menu.close);
-    },
-    keybinds: function(e) {
-      var el, next, subMenu;
-      el = Menu.focusedEntry;
-      switch (Keybinds.keyCode(e) || e.keyCode) {
-        case 'Esc':
-          Menu.lastOpener.focus();
-          Menu.close();
-          break;
-        case 13:
-        case 32:
-          el.click();
-          break;
-        case 'Up':
-          if (next = el.previousElementSibling) {
-            Menu.focus(next);
-          }
-          break;
-        case 'Down':
-          if (next = el.nextElementSibling) {
-            Menu.focus(next);
-          }
-          break;
-        case 'Right':
-          if ((subMenu = $('.subMenu', el)) && (next = subMenu.firstElementChild)) {
-            Menu.focus(next);
-          }
-          break;
-        case 'Left':
-          if (next = $.x('parent::*[contains(@class,"subMenu")]/parent::*', el)) {
-            Menu.focus(next);
-          }
-          break;
-        default:
-          return;
-      }
-      e.preventDefault();
-      return e.stopPropagation();
-    },
-    focus: function(el) {
-      var focused, _i, _len, _ref;
-      if (focused = $.x('parent::*/child::*[contains(@class,"focused")]', el)) {
-        $.rmClass(focused, 'focused');
-      }
-      _ref = $$('.focused', el);
-      for (_i = 0, _len = _ref.length; _i < _len; _i++) {
-        focused = _ref[_i];
-        $.rmClass(focused, 'focused');
-      }
-      Menu.focusedEntry = el;
-      return $.addClass(el, 'focused');
-    },
-    addEntry: function(entry) {
-      var funk;
-      funk = function(entry) {
-        var child, children, el, _i, _len;
-        el = entry.el, children = entry.children;
-        $.addClass(el, 'entry');
-        $.on(el, 'focus mouseover', function(e) {
-          e.stopPropagation();
-          return Menu.focus(this);
-        });
-        if (!children) {
-          return;
-        }
-        $.addClass(el, 'hasSubMenu');
-        for (_i = 0, _len = children.length; _i < _len; _i++) {
-          child = children[_i];
-          funk(child);
-        }
-      };
-      funk(entry);
-      return Menu.entries.push(entry);
-    }
-  };
-
-  Keybinds = {
-    init: function() {
-      var node, _i, _len, _ref;
-      _ref = $$('[accesskey]');
-      for (_i = 0, _len = _ref.length; _i < _len; _i++) {
-        node = _ref[_i];
-        node.removeAttribute('accesskey');
-      }
-      return $.on(d, 'keydown', Keybinds.keydown);
-    },
-    keydown: function(e) {
-      var key, link, o, target, thread;
-      if (!(key = Keybinds.keyCode(e))) {
-        return;
-      }
-      target = e.target;
-      if (/TEXTAREA|INPUT/.test(target.nodeName)) {
-        if (!((key === 'Esc') || (/\+/.test(key)))) {
-          return;
-        }
-      }
-      thread = Nav.getThread();
-      switch (key) {
-        case Conf.openQR:
-          Keybinds.qr(thread, true);
-          break;
-        case Conf.openEmptyQR:
-          Keybinds.qr(thread);
-          break;
-        case Conf.openOptions:
-          if (!$.id('overlay')) {
-            Options.dialog();
-          }
-          break;
-        case Conf.close:
-          if (o = $.id('overlay')) {
-            Options.close.call(o);
-          } else if (QR.el) {
-            QR.close();
-          }
-          break;
-        case Conf.submit:
-          if (QR.el && !QR.status()) {
-            QR.submit();
-          }
-          break;
-        case Conf.spoiler:
-          if (target.nodeName !== 'TEXTAREA') {
-            return;
-          }
-          Keybinds.tags('spoiler', target);
-          break;
-        case Conf.code:
-          if (target.nodeName !== 'TEXTAREA') {
-            return;
-          }
-          Keybinds.tags('code', target);
-          break;
-        case Conf.watch:
-          Watcher.toggle(thread);
-          break;
-        case Conf.update:
-          Updater.update();
-          break;
-        case Conf.unreadCountTo0:
-          Unread.replies = [];
-          Unread.update(true);
-          break;
-        case Conf.expandImage:
-          Keybinds.img(thread);
-          break;
-        case Conf.expandAllImages:
-          Keybinds.img(thread, true);
-          break;
-        case Conf.zero:
-          window.location = "/" + g.BOARD + "/0#delform";
-          break;
-        case Conf.nextPage:
-          if (link = $('link[rel=next]', d.head)) {
-            window.location = link.href;
-          }
-          break;
-        case Conf.previousPage:
-          if (link = $('link[rel=prev]', d.head)) {
-            window.location.href = link.href;
-          }
-          break;
-        case Conf.nextThread:
-          if (g.REPLY) {
-            return;
-          }
-          Nav.scroll(+1);
-          break;
-        case Conf.previousThread:
-          if (g.REPLY) {
-            return;
-          }
-          Nav.scroll(-1);
-          break;
-        case Conf.expandThread:
-          ExpandThread.toggle(thread);
-          break;
-        case Conf.openThread:
-          Keybinds.open(thread);
-          break;
-        case Conf.openThreadTab:
-          Keybinds.open(thread, true);
-          break;
-        case Conf.nextReply:
-          Keybinds.hl(+1, thread);
-          break;
-        case Conf.previousReply:
-          Keybinds.hl(-1, thread);
-          break;
-        case Conf.hide:
-          if (/\bthread\b/.test(thread.className)) {
-            ThreadHiding.toggle(thread);
-          }
-          break;
-        default:
-          return;
-      }
-      return e.preventDefault();
-    },
-    keyCode: function(e) {
-      var c, kc, key;
-      key = (function() {
-        switch (kc = e.keyCode) {
-          case 8:
-            return '';
-          case 13:
-            return 'Enter';
-          case 27:
-            return 'Esc';
-          case 37:
-            return 'Left';
-          case 38:
-            return 'Up';
-          case 39:
-            return 'Right';
-          case 40:
-            return 'Down';
-          case 48:
-          case 49:
-          case 50:
-          case 51:
-          case 52:
-          case 53:
-          case 54:
-          case 55:
-          case 56:
-          case 57:
-          case 65:
-          case 66:
-          case 67:
-          case 68:
-          case 69:
-          case 70:
-          case 71:
-          case 72:
-          case 73:
-          case 74:
-          case 75:
-          case 76:
-          case 77:
-          case 78:
-          case 79:
-          case 80:
-          case 81:
-          case 82:
-          case 83:
-          case 84:
-          case 85:
-          case 86:
-          case 87:
-          case 88:
-          case 89:
-          case 90:
-            c = String.fromCharCode(kc);
-            if (e.shiftKey) {
-              return c;
-            } else {
-              return c.toLowerCase();
-            }
-            break;
-          default:
-            return null;
-        }
-      })();
-      if (key) {
-        if (e.altKey) {
-          key = 'alt+' + key;
-        }
-        if (e.ctrlKey) {
-          key = 'ctrl+' + key;
-        }
-        if (e.metaKey) {
-          key = 'meta+' + key;
-        }
-      }
-      return key;
-    },
-    tags: function(tag, ta) {
-      var range, selEnd, selStart, value;
-      value = ta.value;
-      selStart = ta.selectionStart;
-      selEnd = ta.selectionEnd;
-      ta.value = value.slice(0, selStart) + ("[" + tag + "]") + value.slice(selStart, selEnd) + ("[/" + tag + "]") + value.slice(selEnd);
-      range = ("[" + tag + "]").length + selEnd;
-      ta.setSelectionRange(range, range);
-      return $.event(ta, new Event('input'));
-    },
-    img: function(thread, all) {
-      var thumb;
-      if (all) {
-        return $.id('imageExpand').click();
-      } else {
-        thumb = $('img[data-md5]', $('.post.highlight', thread) || thread);
-        return ImageExpand.toggle(thumb.parentNode);
-      }
-    },
-    qr: function(thread, quote) {
-      if (quote) {
-        QR.quote.call($('a[title="Quote this post"]', $('.post.highlight', thread) || thread));
-      } else {
-        QR.open();
-      }
-      return $('textarea', QR.el).focus();
-    },
-    open: function(thread, tab) {
-      var id, url;
-      id = thread.id.slice(1);
-      url = "//boards.4chan.org/" + g.BOARD + "/res/" + id;
-      if (tab) {
-        return $.open(url);
-      } else {
-        return location.href = url;
-      }
-    },
-    hl: function(delta, thread) {
-      var next, post, rect, replies, reply, _i, _len;
-      if (post = $('.reply.highlight', thread)) {
-        $.rmClass(post, 'highlight');
-        post.removeAttribute('tabindex');
-        rect = post.getBoundingClientRect();
-        if (rect.bottom >= 0 && rect.top <= d.documentElement.clientHeight) {
-          next = $.x('child::div[contains(@class,"post reply")]', delta === +1 ? post.parentNode.nextElementSibling : post.parentNode.previousElementSibling);
-          if (!next) {
-            this.focus(post);
-            return;
-          }
-          if (!(g.REPLY || $.x('ancestor::div[parent::div[@class="board"]]', next) === thread)) {
-            return;
-          }
-          rect = next.getBoundingClientRect();
-          if (rect.top < 0 || rect.bottom > d.documentElement.clientHeight) {
-            next.scrollIntoView(delta === -1);
-          }
-          this.focus(next);
-          return;
-        }
-      }
-      replies = $$('.reply', thread);
-      if (delta === -1) {
-        replies.reverse();
-      }
-      for (_i = 0, _len = replies.length; _i < _len; _i++) {
-        reply = replies[_i];
-        rect = reply.getBoundingClientRect();
-        if (delta === +1 && rect.top >= 0 || delta === -1 && rect.bottom <= d.documentElement.clientHeight) {
-          this.focus(reply);
-          return;
-        }
-      }
-    },
-    focus: function(post) {
-      $.addClass(post, 'highlight');
-      post.tabIndex = 0;
-      return post.focus();
-    }
-  };
-
-  Nav = {
-    init: function() {
-      var next, prev, span;
-      span = $.el('span', {
-        id: 'navlinks'
-      });
-      prev = $.el('a', {
-        textContent: '▲',
-        href: 'javascript:;'
-      });
-      next = $.el('a', {
-        textContent: '▼',
-        href: 'javascript:;'
-      });
-      $.on(prev, 'click', this.prev);
-      $.on(next, 'click', this.next);
-      $.add(span, [prev, $.tn(' '), next]);
-      return $.add(d.body, span);
-    },
-    prev: function() {
-      if (g.REPLY) {
-        return window.scrollTo(0, 0);
-      } else {
-        return Nav.scroll(-1);
-      }
-    },
-    next: function() {
-      if (g.REPLY) {
-        return window.scrollTo(0, d.body.scrollHeight);
-      } else {
-        return Nav.scroll(+1);
-      }
-    },
-    getThread: function(full) {
-      var bottom, i, rect, thread, _i, _len, _ref;
-      Nav.threads = $$('.thread:not([hidden])');
-      _ref = Nav.threads;
-      for (i = _i = 0, _len = _ref.length; _i < _len; i = ++_i) {
-        thread = _ref[i];
-        rect = thread.getBoundingClientRect();
-        bottom = rect.bottom;
-        if (bottom > 0) {
-          if (full) {
-            return [thread, i, rect];
-          }
-          return thread;
-        }
-      }
-      return $('.board');
-    },
-    scroll: function(delta) {
-      var i, rect, thread, top, _ref, _ref1;
-      _ref = Nav.getThread(true), thread = _ref[0], i = _ref[1], rect = _ref[2];
-      top = rect.top;
-      if (!((delta === -1 && Math.ceil(top) < 0) || (delta === +1 && top > 1))) {
-        i += delta;
-      }
-      top = (_ref1 = Nav.threads[i]) != null ? _ref1.getBoundingClientRect().top : void 0;
-      return window.scrollBy(0, top);
-    }
-  };
-
-  QR = {
-    init: function() {
-      if (!$.id('postForm')) {
-        return;
-      }
-      Main.callbacks.push(this.node);
-      return setTimeout(this.asyncInit);
-    },
-    asyncInit: function() {
-      var link;
-      if (Conf['Hide Original Post Form']) {
-        link = $.el('h1', {
-          innerHTML: "<a href=javascript:;>" + (g.REPLY ? 'Reply to Thread' : 'Start a Thread') + "</a>"
-        });
-        $.on(link.firstChild, 'click', function() {
-          QR.open();
-          if (!g.REPLY) {
-            QR.threadSelector.value = 'new';
-          }
-          return $('textarea', QR.el).focus();
-        });
-        $.before($.id('postForm'), link);
-      }
-      if (Conf['Persistent QR']) {
-        QR.dialog();
-        if (Conf['Auto Hide QR']) {
-          QR.hide();
-        }
-      }
-      $.on(d, 'dragover', QR.dragOver);
-      $.on(d, 'drop', QR.dropFile);
-      return $.on(d, 'dragstart dragend', QR.drag);
-    },
-    node: function(post) {
-      return $.on($('a[title="Quote this post"]', post.el), 'click', QR.quote);
-    },
-    open: function() {
-      if (QR.el) {
-        QR.el.hidden = false;
-        return QR.unhide();
-      } else {
-        return QR.dialog();
-      }
-    },
-    close: function() {
-      var i, spoiler, _i, _len, _ref;
-      QR.el.hidden = true;
-      QR.abort();
-      d.activeElement.blur();
-      $.rmClass(QR.el, 'dump');
-      _ref = QR.replies;
-      for (_i = 0, _len = _ref.length; _i < _len; _i++) {
-        i = _ref[_i];
-        QR.replies[0].rm();
-      }
-      QR.cooldown.auto = false;
-      QR.status();
-      QR.resetFileInput();
-      if (!Conf['Remember Spoiler'] && (spoiler = $.id('spoiler')).checked) {
-        spoiler.click();
-      }
-      return QR.cleanError();
-    },
-    hide: function() {
-      d.activeElement.blur();
-      $.addClass(QR.el, 'autohide');
-      return $.id('autohide').checked = true;
-    },
-    unhide: function() {
-      $.rmClass(QR.el, 'autohide');
-      return $.id('autohide').checked = false;
-    },
-    toggleHide: function() {
-      return this.checked && QR.hide() || QR.unhide();
-    },
-    error: function(err) {
-      var el;
-      el = $('.warning', QR.el);
-      if (typeof err === 'string') {
-        el.textContent = err;
-      } else {
-        el.innerHTML = null;
-        $.add(el, err);
-      }
-      QR.open();
-      if (QR.captchaIsEnabled && /captcha|verification/i.test(el.textContent)) {
-        $('[autocomplete]', QR.el).focus();
-      }
-      if (d.hidden || d.oHidden || d.mozHidden || d.webkitHidden) {
-        return alert(el.textContent);
-      }
-    },
-    cleanError: function() {
-      return $('.warning', QR.el).textContent = null;
-    },
-    status: function(data) {
-      var disabled, input, value;
-      if (data == null) {
-        data = {};
-      }
-      if (!QR.el) {
-        return;
-      }
-      if (g.dead) {
-        value = 404;
-        disabled = true;
-        QR.cooldown.auto = false;
-      }
-      value = data.progress || QR.cooldown.seconds || value;
-      input = QR.status.input;
-      input.value = QR.cooldown.auto && Conf['Cooldown'] ? value ? "Auto " + value : 'Auto' : value || 'Submit';
-      return input.disabled = disabled || false;
-    },
-    cooldown: {
-      init: function() {
-        if (!Conf['Cooldown']) {
-          return;
-        }
-        QR.cooldown.types = {
-          thread: (function() {
-            switch (g.BOARD) {
-              case 'q':
-                return 86400;
-              case 'b':
-              case 'soc':
-              case 'r9k':
-                return 600;
-              default:
-                return 300;
-            }
-          })(),
-          sage: g.BOARD === 'q' ? 600 : 60,
-          file: g.BOARD === 'q' ? 300 : 30,
-          post: g.BOARD === 'q' ? 60 : 30
-        };
-        QR.cooldown.cooldowns = $.get("" + g.BOARD + ".cooldown", {});
-        QR.cooldown.start();
-        return $.sync("" + g.BOARD + ".cooldown", QR.cooldown.sync);
-      },
-      start: function() {
-        if (QR.cooldown.isCounting) {
-          return;
-        }
-        QR.cooldown.isCounting = true;
-        return QR.cooldown.count();
-      },
-      sync: function(cooldowns) {
-        var id;
-        for (id in cooldowns) {
-          QR.cooldown.cooldowns[id] = cooldowns[id];
-        }
-        return QR.cooldown.start();
-      },
-      set: function(data) {
-        var cooldown, hasFile, isReply, isSage, start, type;
-        if (!Conf['Cooldown']) {
-          return;
-        }
-        start = Date.now();
-        if (data.delay) {
-          cooldown = {
-            delay: data.delay
-          };
-        } else {
-          isSage = /sage/i.test(data.post.email);
-          hasFile = !!data.post.file;
-          isReply = data.isReply;
-          type = !isReply ? 'thread' : isSage ? 'sage' : hasFile ? 'file' : 'post';
-          cooldown = {
-            isReply: isReply,
-            isSage: isSage,
-            hasFile: hasFile,
-            timeout: start + QR.cooldown.types[type] * $.SECOND
-          };
-        }
-        QR.cooldown.cooldowns[start] = cooldown;
-        $.set("" + g.BOARD + ".cooldown", QR.cooldown.cooldowns);
-        return QR.cooldown.start();
-      },
-      unset: function(id) {
-        delete QR.cooldown.cooldowns[id];
-        return $.set("" + g.BOARD + ".cooldown", QR.cooldown.cooldowns);
-      },
-      count: function() {
-        var cooldown, cooldowns, elapsed, hasFile, isReply, isSage, now, post, seconds, start, type, types, update, _ref;
-        if (Object.keys(QR.cooldown.cooldowns).length) {
-          setTimeout(QR.cooldown.count, 1000);
-        } else {
-          $["delete"]("" + g.BOARD + ".cooldown");
-          delete QR.cooldown.isCounting;
-          delete QR.cooldown.seconds;
-          QR.status();
-          return;
-        }
-        if ((isReply = g.REPLY ? true : QR.threadSelector.value !== 'new')) {
-          post = QR.replies[0];
-          isSage = /sage/i.test(post.email);
-          hasFile = !!post.file;
-        }
-        now = Date.now();
-        seconds = null;
-        _ref = QR.cooldown, types = _ref.types, cooldowns = _ref.cooldowns;
-        for (start in cooldowns) {
-          cooldown = cooldowns[start];
-          if ('delay' in cooldown) {
-            if (cooldown.delay) {
-              seconds = Math.max(seconds, cooldown.delay--);
-            } else {
-              seconds = Math.max(seconds, 0);
-              QR.cooldown.unset(start);
-            }
-            continue;
-          }
-          if (isReply === cooldown.isReply) {
-            type = !isReply ? 'thread' : isSage && cooldown.isSage ? 'sage' : hasFile && cooldown.hasFile ? 'file' : 'post';
-            elapsed = Math.floor((now - start) / 1000);
-            if (elapsed >= 0) {
-              seconds = Math.max(seconds, types[type] - elapsed);
-            }
-          }
-          if (!((start <= now && now <= cooldown.timeout))) {
-            QR.cooldown.unset(start);
-          }
-        }
-        update = seconds !== null || !!QR.cooldown.seconds;
-        QR.cooldown.seconds = seconds;
-        if (update) {
-          QR.status();
-        }
-        if (seconds === 0 && QR.cooldown.auto) {
-          return QR.submit();
-        }
-      }
-    },
-    quote: function(e) {
-      var caretPos, id, range, s, sel, ta, text, _ref;
-      if (e != null) {
-        e.preventDefault();
-      }
-      QR.open();
-      if (!g.REPLY) {
-        QR.threadSelector.value = $.x('ancestor::div[parent::div[@class="board"]]', this).id.slice(1);
-      }
-      id = this.previousSibling.hash.slice(2);
-      text = ">>" + id + "\n";
-      sel = window.getSelection();
-      if ((s = sel.toString().trim()) && id === ((_ref = $.x('ancestor-or-self::blockquote', sel.anchorNode)) != null ? _ref.id.match(/\d+$/)[0] : void 0)) {
-        if ($.engine === 'presto') {
-          s = d.getSelection().trim();
-        }
-        s = s.replace(/\n/g, '\n>');
-        text += ">" + s + "\n";
-      }
-      ta = $('textarea', QR.el);
-      caretPos = ta.selectionStart;
-      ta.value = ta.value.slice(0, caretPos) + text + ta.value.slice(ta.selectionEnd);
-      ta.focus();
-      range = caretPos + text.length;
-      if ($.engine === 'presto') {
-        range += text.match(/\n/g).length;
-      }
-      ta.setSelectionRange(range, range);
-      return $.event(ta, new Event('input'));
-    },
-    characterCount: function() {
-      var count, counter;
-      counter = QR.charaCounter;
-      count = this.textLength;
-      counter.textContent = count;
-      counter.hidden = count < 1000;
-      return (count > 1500 ? $.addClass : $.rmClass)(counter, 'warning');
-    },
-    drag: function(e) {
-      var toggle;
-      toggle = e.type === 'dragstart' ? $.off : $.on;
-      toggle(d, 'dragover', QR.dragOver);
-      return toggle(d, 'drop', QR.dropFile);
-    },
-    dragOver: function(e) {
-      e.preventDefault();
-      return e.dataTransfer.dropEffect = 'copy';
-    },
-    dropFile: function(e) {
-      if (!e.dataTransfer.files.length) {
-        return;
-      }
-      e.preventDefault();
-      QR.open();
-      QR.fileInput.call(e.dataTransfer);
-      return $.addClass(QR.el, 'dump');
-    },
-    fileInput: function() {
-      var file, _i, _len, _ref;
-      QR.cleanError();
-      if (this.files.length === 1) {
-        file = this.files[0];
-        if (file.size > this.max) {
-          QR.error('File too large.');
-          QR.resetFileInput();
-        } else if (-1 === QR.mimeTypes.indexOf(file.type)) {
-          QR.error('Unsupported file type.');
-          QR.resetFileInput();
-        } else {
-          QR.selected.setFile(file);
-        }
-        return;
-      }
-      _ref = this.files;
-      for (_i = 0, _len = _ref.length; _i < _len; _i++) {
-        file = _ref[_i];
-        if (file.size > this.max) {
-          QR.error("File " + file.name + " is too large.");
-          break;
-        } else if (-1 === QR.mimeTypes.indexOf(file.type)) {
-          QR.error("" + file.name + ": Unsupported file type.");
-          break;
-        }
-        if (!QR.replies[QR.replies.length - 1].file) {
-          QR.replies[QR.replies.length - 1].setFile(file);
-        } else {
-          new QR.reply().setFile(file);
-        }
-      }
-      $.addClass(QR.el, 'dump');
-      return QR.resetFileInput();
-    },
-    resetFileInput: function() {
-      var clone, input;
-      input = $('[type=file]', QR.el);
-      input.value = null;
-      if ($.engine !== 'presto') {
-        return;
-      }
-      clone = $.el('input', {
-        type: 'file',
-        accept: input.accept,
-        max: input.max,
-        multiple: input.multiple,
-        size: input.size,
-        title: input.title
-      });
-      $.on(clone, 'change', QR.fileInput);
-      $.on(clone, 'click', function(e) {
-        if (e.shiftKey) {
-          return QR.selected.rmFile() || e.preventDefault();
-        }
-      });
-      return $.replace(input, clone);
-    },
-    replies: [],
-    reply: (function() {
-
-      function _Class() {
-        var persona, prev,
-          _this = this;
-        prev = QR.replies[QR.replies.length - 1];
-        persona = $.get('QR.persona', {});
-        this.name = prev ? prev.name : persona.name || null;
-        this.email = prev && !/^sage$/.test(prev.email) ? prev.email : persona.email || null;
-        this.sub = prev && Conf['Remember Subject'] ? prev.sub : Conf['Remember Subject'] ? persona.sub : null;
-        this.spoiler = prev && Conf['Remember Spoiler'] ? prev.spoiler : false;
-        this.com = null;
-        this.el = $.el('a', {
-          className: 'thumbnail',
-          draggable: true,
-          href: 'javascript:;',
-          innerHTML: '<a class=remove>×</a><label hidden><input type=checkbox> Spoiler</label><span></span>'
-        });
-        $('input', this.el).checked = this.spoiler;
-        $.on(this.el, 'click', function() {
-          return _this.select();
-        });
-        $.on($('.remove', this.el), 'click', function(e) {
-          e.stopPropagation();
-          return _this.rm();
-        });
-        $.on($('label', this.el), 'click', function(e) {
-          return e.stopPropagation();
-        });
-        $.on($('input', this.el), 'change', function(e) {
-          _this.spoiler = e.target.checked;
-          if (_this.el.id === 'selected') {
-            return $.id('spoiler').checked = _this.spoiler;
-          }
-        });
-        $.before($('#addReply', QR.el), this.el);
-        $.on(this.el, 'dragstart', this.dragStart);
-        $.on(this.el, 'dragenter', this.dragEnter);
-        $.on(this.el, 'dragleave', this.dragLeave);
-        $.on(this.el, 'dragover', this.dragOver);
-        $.on(this.el, 'dragend', this.dragEnd);
-        $.on(this.el, 'drop', this.drop);
-        QR.replies.push(this);
-      }
-
-      _Class.prototype.setFile = function(file) {
-        var fileUrl, img, url,
-          _this = this;
-        this.file = file;
-        this.el.title = "" + file.name + " (" + ($.bytesToString(file.size)) + ")";
-        if (QR.spoiler) {
-          $('label', this.el).hidden = false;
-        }
-        if (!/^image/.test(file.type)) {
-          this.el.style.backgroundImage = null;
-          return;
-        }
-        url = window.URL || window.webkitURL;
-        if (typeof url.revokeObjectURL === "function") {
-          url.revokeObjectURL(this.url);
-        }
-        fileUrl = url.createObjectURL(file);
-        img = $.el('img');
-        $.on(img, 'load', function() {
-          var c, data, i, l, s, ui8a, _i;
-          s = 90 * 3;
-          if (img.height < s || img.width < s) {
-            _this.url = fileUrl;
-            _this.el.style.backgroundImage = "url(" + _this.url + ")";
-            return;
-          }
-          if (img.height <= img.width) {
-            img.width = s / img.height * img.width;
-            img.height = s;
-          } else {
-            img.height = s / img.width * img.height;
-            img.width = s;
-          }
-          c = $.el('canvas');
-          c.height = img.height;
-          c.width = img.width;
-          c.getContext('2d').drawImage(img, 0, 0, img.width, img.height);
-          data = atob(c.toDataURL().split(',')[1]);
-          l = data.length;
-          ui8a = new Uint8Array(l);
-          for (i = _i = 0; 0 <= l ? _i < l : _i > l; i = 0 <= l ? ++_i : --_i) {
-            ui8a[i] = data.charCodeAt(i);
-          }
-          _this.url = url.createObjectURL(new Blob([ui8a], {
-            type: 'image/png'
-          }));
-          _this.el.style.backgroundImage = "url(" + _this.url + ")";
-          return typeof url.revokeObjectURL === "function" ? url.revokeObjectURL(fileUrl) : void 0;
-        });
-        return img.src = fileUrl;
-      };
-
-      _Class.prototype.rmFile = function() {
-        var _base1;
-        QR.resetFileInput();
-        delete this.file;
-        this.el.title = null;
-        this.el.style.backgroundImage = null;
-        if (QR.spoiler) {
-          $('label', this.el).hidden = true;
-        }
-        return typeof (_base1 = window.URL || window.webkitURL).revokeObjectURL === "function" ? _base1.revokeObjectURL(this.url) : void 0;
-      };
-
-      _Class.prototype.select = function() {
-        var data, rectEl, rectList, _i, _len, _ref, _ref1;
-        if ((_ref = QR.selected) != null) {
-          _ref.el.id = null;
-        }
-        QR.selected = this;
-        this.el.id = 'selected';
-        rectEl = this.el.getBoundingClientRect();
-        rectList = this.el.parentNode.getBoundingClientRect();
-        this.el.parentNode.scrollLeft += rectEl.left + rectEl.width / 2 - rectList.left - rectList.width / 2;
-        _ref1 = ['name', 'email', 'sub', 'com'];
-        for (_i = 0, _len = _ref1.length; _i < _len; _i++) {
-          data = _ref1[_i];
-          $("[name=" + data + "]", QR.el).value = this[data];
-        }
-        QR.characterCount.call($('textarea', QR.el));
-        return $('#spoiler', QR.el).checked = this.spoiler;
-      };
-
-      _Class.prototype.dragStart = function() {
-        return $.addClass(this, 'drag');
-      };
-
-      _Class.prototype.dragEnter = function() {
-        return $.addClass(this, 'over');
-      };
-
-      _Class.prototype.dragLeave = function() {
-        return $.rmClass(this, 'over');
-      };
-
-      _Class.prototype.dragOver = function(e) {
-        e.preventDefault();
-        return e.dataTransfer.dropEffect = 'move';
-      };
-
-      _Class.prototype.drop = function() {
-        var el, index, newIndex, oldIndex, reply;
-        el = $('.drag', this.parentNode);
-        index = function(el) {
-          return Array.prototype.slice.call(el.parentNode.children).indexOf(el);
-        };
-        oldIndex = index(el);
-        newIndex = index(this);
-        if (oldIndex < newIndex) {
-          $.after(this, el);
-        } else {
-          $.before(this, el);
-        }
-        reply = QR.replies.splice(oldIndex, 1)[0];
-        return QR.replies.splice(newIndex, 0, reply);
-      };
-
-      _Class.prototype.dragEnd = function() {
-        var el;
-        $.rmClass(this, 'drag');
-        if (el = $('.over', this.parentNode)) {
-          return $.rmClass(el, 'over');
-        }
-      };
-
-      _Class.prototype.rm = function() {
-        var index, _base1;
-        QR.resetFileInput();
-        $.rm(this.el);
-        index = QR.replies.indexOf(this);
-        if (QR.replies.length === 1) {
-          new QR.reply().select();
-        } else if (this.el.id === 'selected') {
-          (QR.replies[index - 1] || QR.replies[index + 1]).select();
-        }
-        QR.replies.splice(index, 1);
-        return typeof (_base1 = window.URL || window.webkitURL).revokeObjectURL === "function" ? _base1.revokeObjectURL(this.url) : void 0;
-      };
-
-      return _Class;
-
-    })(),
-    captcha: {
-      init: function() {
-        var _this = this;
-        if (-1 !== d.cookie.indexOf('pass_enabled=')) {
-          return;
-        }
-        if (!(QR.captchaIsEnabled = !!$.id('captchaFormPart'))) {
-          return;
-        }
-        if ($.id('recaptcha_challenge_field_holder')) {
-          return this.ready();
-        } else {
-          this.onready = function() {
-            return _this.ready();
-          };
-          return $.on($.id('recaptcha_widget_div'), 'DOMNodeInserted', this.onready);
-        }
-      },
-      ready: function() {
-        var _this = this;
-        if (this.challenge = $.id('recaptcha_challenge_field_holder')) {
-          $.off($.id('recaptcha_widget_div'), 'DOMNodeInserted', this.onready);
-          delete this.onready;
-        } else {
-          return;
-        }
-        $.addClass(QR.el, 'captcha');
-        $.after($('.textarea', QR.el), $.el('div', {
-          className: 'captchaimg',
-          title: 'Reload',
-          innerHTML: '<img>'
-        }));
-        $.after($('.captchaimg', QR.el), $.el('div', {
-          className: 'captchainput',
-          innerHTML: '<input title=Verification class=field autocomplete=off size=1>'
-        }));
-        this.img = $('.captchaimg > img', QR.el);
-        this.input = $('.captchainput > input', QR.el);
-        $.on(this.img.parentNode, 'click', this.reload);
-        $.on(this.input, 'keydown', this.keydown);
-        $.on(this.challenge, 'DOMNodeInserted', function() {
-          return _this.load();
-        });
-        $.sync('captchas', function(arr) {
-          return _this.count(arr.length);
-        });
-        this.count($.get('captchas', []).length);
-        return this.reload();
-      },
-      save: function() {
-        var captcha, captchas, response;
-        if (!(response = this.input.value)) {
-          return;
-        }
-        captchas = $.get('captchas', []);
-        while ((captcha = captchas[0]) && captcha.time < Date.now()) {
-          captchas.shift();
-        }
-        captchas.push({
-          challenge: this.challenge.firstChild.value,
-          response: response,
-          time: this.timeout
-        });
-        $.set('captchas', captchas);
-        this.count(captchas.length);
-        return this.reload();
-      },
-      load: function() {
-        var challenge;
-        this.timeout = Date.now() + 4 * $.MINUTE;
-        challenge = this.challenge.firstChild.value;
-        this.img.alt = challenge;
-        this.img.src = "//www.google.com/recaptcha/api/image?c=" + challenge;
-        return this.input.value = null;
-      },
-      count: function(count) {
-        this.input.placeholder = (function() {
-          switch (count) {
-            case 0:
-              return 'Verification (Shift + Enter to cache)';
-            case 1:
-              return 'Verification (1 cached captcha)';
-            default:
-              return "Verification (" + count + " cached captchas)";
-          }
-        })();
-        return this.input.alt = count;
-      },
-      reload: function(focus) {
-        window.location = 'javascript:Recaptcha.reload("t")';
-        if (focus) {
-          return QR.captcha.input.focus();
-        }
-      },
-      keydown: function(e) {
-        var c;
-        c = QR.captcha;
-        if (e.keyCode === 8 && !c.input.value) {
-          c.reload();
-        } else if (e.keyCode === 13 && e.shiftKey) {
-          c.save();
-        } else {
-          return;
-        }
-        return e.preventDefault();
-      }
-    },
-    dialog: function() {
-      var fileInput, id, mimeTypes, name, spoiler, ta, thread, threads, _i, _j, _len, _len1, _ref, _ref1;
-      QR.el = UI.dialog('qr', 'top:0;right:0;', '\
-<div class=move>\
-  Quick Reply <input type=checkbox id=autohide title=Auto-hide>\
-  <span> <a class=close title=Close>×</a></span>\
-</div>\
-<form>\
-  <div><input id=dump type=button title="Dump list" value=+ class=field><input name=name title=Name placeholder=Name class=field size=1><input name=email title=E-mail placeholder=E-mail class=field size=1><input name=sub title=Subject placeholder=Subject class=field size=1></div>\
-  <div id=replies><div><a id=addReply href=javascript:; title="Add a reply">+</a></div></div>\
-  <div class=textarea><textarea name=com title=Comment placeholder=Comment class=field></textarea><span id=charCount></span></div>\
-  <div><input type=file title="Shift+Click to remove the selected file." multiple size=16><input type=submit></div>\
-  <label id=spoilerLabel><input type=checkbox id=spoiler> Spoiler Image</label>\
-  <div class=warning></div>\
-</form>');
-      if (Conf['Remember QR size'] && $.engine === 'gecko') {
-        $.on(ta = $('textarea', QR.el), 'mouseup', function() {
-          return $.set('QR.size', this.style.cssText);
-        });
-        ta.style.cssText = $.get('QR.size', '');
-      }
-      mimeTypes = $('ul.rules').firstElementChild.textContent.trim().match(/: (.+)/)[1].toLowerCase().replace(/\w+/g, function(type) {
-        switch (type) {
-          case 'jpg':
-            return 'image/jpeg';
-          case 'pdf':
-            return 'application/pdf';
-          case 'swf':
-            return 'application/x-shockwave-flash';
-          default:
-            return "image/" + type;
-        }
-      });
-      QR.mimeTypes = mimeTypes.split(', ');
-      QR.mimeTypes.push('');
-      fileInput = $('input[type=file]', QR.el);
-      fileInput.max = $('input[name=MAX_FILE_SIZE]').value;
-      if ($.engine !== 'presto') {
-        fileInput.accept = mimeTypes;
-      }
-      QR.spoiler = !!$('input[name=spoiler]');
-      spoiler = $('#spoilerLabel', QR.el);
-      spoiler.hidden = !QR.spoiler;
-      QR.charaCounter = $('#charCount', QR.el);
-      ta = $('textarea', QR.el);
-      if (!g.REPLY) {
-        threads = '<option value=new>New thread</option>';
-        _ref = $$('.thread');
-        for (_i = 0, _len = _ref.length; _i < _len; _i++) {
-          thread = _ref[_i];
-          id = thread.id.slice(1);
-          threads += "<option value=" + id + ">Thread " + id + "</option>";
-        }
-        QR.threadSelector = $.el('select', {
-          innerHTML: threads,
-          title: 'Create a new thread / Reply to a thread'
-        });
-        $.prepend($('.move > span', QR.el), QR.threadSelector);
-        $.on(QR.threadSelector, 'mousedown', function(e) {
-          return e.stopPropagation();
-        });
-      }
-      $.on($('#autohide', QR.el), 'change', QR.toggleHide);
-      $.on($('.close', QR.el), 'click', QR.close);
-      $.on($('#dump', QR.el), 'click', function() {
-        return QR.el.classList.toggle('dump');
-      });
-      $.on($('#addReply', QR.el), 'click', function() {
-        return new QR.reply().select();
-      });
-      $.on($('form', QR.el), 'submit', QR.submit);
-      $.on(ta, 'input', function() {
-        return QR.selected.el.lastChild.textContent = this.value;
-      });
-      $.on(ta, 'input', QR.characterCount);
-      $.on(fileInput, 'change', QR.fileInput);
-      $.on(fileInput, 'click', function(e) {
-        if (e.shiftKey) {
-          return QR.selected.rmFile() || e.preventDefault();
-        }
-      });
-      $.on(spoiler.firstChild, 'change', function() {
-        return $('input', QR.selected.el).click();
-      });
-      $.on($('.warning', QR.el), 'click', QR.cleanError);
-      new QR.reply().select();
-      _ref1 = ['name', 'email', 'sub', 'com'];
-      for (_j = 0, _len1 = _ref1.length; _j < _len1; _j++) {
-        name = _ref1[_j];
-        $.on($("[name=" + name + "]", QR.el), 'input', function() {
-          var _ref2;
-          QR.selected[this.name] = this.value;
-          if (QR.cooldown.auto && QR.selected === QR.replies[0] && (0 < (_ref2 = QR.cooldown.seconds) && _ref2 <= 5)) {
-            return QR.cooldown.auto = false;
-          }
-        });
-      }
-      QR.status.input = $('input[type=submit]', QR.el);
-      QR.status();
-      QR.cooldown.init();
-      QR.captcha.init();
-      $.add(d.body, QR.el);
-      return $.event(QR.el, new CustomEvent('QRDialogCreation', {
-        bubbles: true
-      }));
-    },
-    submit: function(e) {
-      var callbacks, captcha, captchas, challenge, err, m, opts, post, reply, response, textOnly, threadID, _ref;
-      if (e != null) {
-        e.preventDefault();
-      }
-      if (QR.cooldown.seconds) {
-        QR.cooldown.auto = !QR.cooldown.auto;
-        QR.status();
-        return;
-      }
-      QR.abort();
-      reply = QR.replies[0];
-      threadID = g.THREAD_ID || QR.threadSelector.value;
-      if (threadID === 'new') {
-        if (((_ref = g.BOARD) === 'vg' || _ref === 'q') && !reply.sub) {
-          err = 'New threads require a subject.';
-        } else if (!(reply.file || (textOnly = !!$('input[name=textonly]', $.id('postForm'))))) {
-          err = 'No file selected.';
-        }
-      } else {
-        if (!(reply.com || reply.file)) {
-          err = 'No file selected.';
-        }
-      }
-      if (QR.captchaIsEnabled && !err) {
-        captchas = $.get('captchas', []);
-        while ((captcha = captchas[0]) && captcha.time < Date.now()) {
-          captchas.shift();
-        }
-        if (captcha = captchas.shift()) {
-          challenge = captcha.challenge;
-          response = captcha.response;
-        } else {
-          challenge = QR.captcha.img.alt;
-          if (response = QR.captcha.input.value) {
-            QR.captcha.reload();
-          }
-        }
-        $.set('captchas', captchas);
-        QR.captcha.count(captchas.length);
-        if (!response) {
-          err = 'No valid captcha.';
-        } else {
-          response = response.trim();
-          if (!/\s/.test(response)) {
-            response = "" + response + " " + response;
-          }
-        }
-      }
-      if (err) {
-        QR.cooldown.auto = false;
-        QR.status();
-        QR.error(err);
-        return;
-      }
-      QR.cleanError();
-      QR.cooldown.auto = QR.replies.length > 1;
-      if (Conf['Auto Hide QR'] && !QR.cooldown.auto) {
-        QR.hide();
-      }
-      if (!QR.cooldown.auto && $.x('ancestor::div[@id="qr"]', d.activeElement)) {
-        d.activeElement.blur();
-      }
-      QR.status({
-        progress: '...'
-      });
-      post = {
-        resto: threadID,
-        name: reply.name,
-        email: reply.email,
-        sub: reply.sub,
-        com: reply.com,
-        upfile: reply.file,
-        spoiler: reply.spoiler,
-        textonly: textOnly,
-        mode: 'regist',
-        pwd: (m = d.cookie.match(/4chan_pass=([^;]+)/)) ? decodeURIComponent(m[1]) : $('input[name=pwd]').value,
-        recaptcha_challenge_field: challenge,
-        recaptcha_response_field: response
-      };
-      callbacks = {
-        onload: function() {
-          return QR.response(this.response);
-        },
-        onerror: function() {
-          QR.cooldown.auto = false;
-          QR.status();
-          return QR.error($.el('a', {
-            href: '//www.4chan.org/banned',
-            target: '_blank',
-            textContent: 'Connection error, or you are banned.'
-          }));
-        }
-      };
-      opts = {
-        form: $.formData(post),
-        upCallbacks: {
-          onload: function() {
-            return QR.status({
-              progress: '...'
-            });
-          },
-          onprogress: function(e) {
-            return QR.status({
-              progress: "" + (Math.round(e.loaded / e.total * 100)) + "%"
-            });
-          }
-        }
-      };
-      return QR.ajax = $.ajax($.id('postForm').parentNode.action, callbacks, opts);
-    },
-    response: function(html) {
-      var bs, doc, err, msg, persona, postID, reply, threadID, _, _ref, _ref1;
-      doc = d.implementation.createHTMLDocument('');
-      doc.documentElement.innerHTML = html;
-      if (doc.title === '4chan - Banned') {
-        bs = $$('b', doc);
-        err = $.el('span', {
-          innerHTML: /^You were issued a warning/.test($('.boxcontent', doc).textContent.trim()) ? "You were issued a warning on " + bs[0].innerHTML + " as " + bs[3].innerHTML + ".<br>Warning reason: " + bs[1].innerHTML : "You are banned! ;_;<br>Please click <a href=//www.4chan.org/banned target=_blank>HERE</a> to see the reason."
-        });
-      } else if (err = doc.getElementById('errmsg')) {
-        if ((_ref = $('a', err)) != null) {
-          _ref.target = '_blank';
-        }
-      } else if (!(msg = $('b', doc))) {
-        err = 'Connection error with sys.4chan.org.';
-      }
-      if (err) {
-        if (/captcha|verification/i.test(err.textContent) || err === 'Connection error with sys.4chan.org.') {
-          if (/mistyped/i.test(err.textContent)) {
-            err.textContent = 'Error: You seem to have mistyped the CAPTCHA.';
-          }
-          QR.cooldown.auto = QR.captchaIsEnabled ? !!$.get('captchas', []).length : true;
-          QR.cooldown.set({
-            delay: 2
-          });
-        } else {
-          QR.cooldown.auto = false;
-        }
-        QR.status();
-        QR.error(err);
-        return;
-      }
-      reply = QR.replies[0];
-      persona = $.get('QR.persona', {});
-      persona = {
-        name: reply.name,
-        email: /^sage$/.test(reply.email) ? persona.email : reply.email,
-        sub: Conf['Remember Subject'] ? reply.sub : null
-      };
-      $.set('QR.persona', persona);
-      _ref1 = msg.lastChild.textContent.match(/thread:(\d+),no:(\d+)/), _ = _ref1[0], threadID = _ref1[1], postID = _ref1[2];
-      $.event(QR.el, new CustomEvent('QRPostSuccessful', {
-        bubbles: true,
-        detail: {
-          threadID: threadID,
-          postID: postID
-        }
-      }));
-      QR.cooldown.set({
-        post: reply,
-        isReply: threadID !== '0'
-      });
-      if (threadID === '0') {
-        location.pathname = "/" + g.BOARD + "/res/" + postID;
-      } else {
-        QR.cooldown.auto = QR.replies.length > 1;
-        if (Conf['Open Reply in New Tab'] && !g.REPLY && !QR.cooldown.auto) {
-          $.open("//boards.4chan.org/" + g.BOARD + "/res/" + threadID + "#p" + postID);
-        }
-      }
-      if (Conf['Persistent QR'] || QR.cooldown.auto) {
-        reply.rm();
-      } else {
-        QR.close();
-      }
-      QR.status();
-      return QR.resetFileInput();
-    },
-    abort: function() {
-      var _ref;
-      if ((_ref = QR.ajax) != null) {
-        _ref.abort();
-      }
-      delete QR.ajax;
-      return QR.status();
-    }
-  };
-
-  Options = {
-    init: function() {
-      return $.ready(Options.initReady);
-    },
-    initReady: function() {
-      var a, settings, _i, _len, _ref;
-      _ref = ['navtopright', 'navbotright'];
-      for (_i = 0, _len = _ref.length; _i < _len; _i++) {
-        settings = _ref[_i];
-        a = $.el('a', {
-          href: 'javascript:;',
-          className: 'settingsWindowLink',
-          textContent: '4chan X Settings'
-        });
-        $.on(a, 'click', Options.dialog);
-        $.prepend($.id(settings), [$.tn('['), a, $.tn('] ')]);
-      }
-      if (!$.get('firstrun')) {
-        $.set('firstrun', true);
-        if (!Favicon.el) {
-          Favicon.init();
-        }
-        return Options.dialog();
-      }
-    },
-    dialog: function() {
-      var arr, back, checked, description, dialog, favicon, fileInfo, filter, hiddenNum, hiddenThreads, indicator, indicators, input, key, li, obj, overlay, sauce, time, tr, ul, _i, _len, _ref, _ref1, _ref2;
-      dialog = $.el('div', {
-        id: 'options',
-        className: 'reply dialog',
-        innerHTML: '<div id=optionsbar>\
-  <div id=credits>\
-    <a target=_blank href=http://mayhemydg.github.com/4chan-x/>4chan X</a>\
-    | <a target=_blank href=https://raw.github.com/mayhemydg/4chan-x/master/changelog>' + Main.version + '</a>\
-    | <a target=_blank href=http://mayhemydg.github.com/4chan-x/#bug-report>Issues</a>\
-  </div>\
-  <div>\
-    <label for=main_tab>Main</label>\
-    | <label for=filter_tab>Filter</label>\
-    | <label for=sauces_tab>Sauce</label>\
-    | <label for=rice_tab>Rice</label>\
-    | <label for=keybinds_tab>Keybinds</label>\
-  </div>\
-</div>\
-<hr>\
-<div id=content>\
-  <input type=radio name=tab hidden id=main_tab checked>\
-  <div></div>\
-  <input type=radio name=tab hidden id=sauces_tab>\
-  <div>\
-    <div class=warning><code>Sauce</code> is disabled.</div>\
-    Lines starting with a <code>#</code> will be ignored.<br>\
-    You can specify a certain display text by appending <code>;text:[text]</code> to the url.\
-    <ul>These parameters will be replaced by their corresponding values:\
-      <li>$1: Thumbnail url.</li>\
-      <li>$2: Full image url.</li>\
-      <li>$3: MD5 hash.</li>\
-      <li>$4: Current board.</li>\
-    </ul>\
-    <textarea name=sauces id=sauces class=field></textarea>\
-  </div>\
-  <input type=radio name=tab hidden id=filter_tab>\
-  <div>\
-    <div class=warning><code>Filter</code> is disabled.</div>\
-    <select name=filter>\
-      <option value=guide>Guide</option>\
-      <option value=name>Name</option>\
-      <option value=uniqueid>Unique ID</option>\
-      <option value=tripcode>Tripcode</option>\
-      <option value=mod>Admin/Mod</option>\
-      <option value=email>E-mail</option>\
-      <option value=subject>Subject</option>\
-      <option value=comment>Comment</option>\
-      <option value=country>Country</option>\
-      <option value=filename>Filename</option>\
-      <option value=dimensions>Image dimensions</option>\
-      <option value=filesize>Filesize</option>\
-      <option value=md5>Image MD5 (uses exact string matching, not regular expressions)</option>\
-    </select>\
-  </div>\
-  <input type=radio name=tab hidden id=rice_tab>\
-  <div>\
-    <div class=warning><code>Quote Backlinks</code> are disabled.</div>\
-    <ul>\
-      Backlink formatting\
-      <li><input name=backlink class=field> : <span id=backlinkPreview></span></li>\
-    </ul>\
-    <div class=warning><code>Time Formatting</code> is disabled.</div>\
-    <ul>\
-      Time formatting\
-      <li><input name=time class=field> : <span id=timePreview></span></li>\
-      <li>Supported <a href=http://en.wikipedia.org/wiki/Date_%28Unix%29#Formatting>format specifiers</a>:</li>\
-      <li>Day: %a, %A, %d, %e</li>\
-      <li>Month: %m, %b, %B</li>\
-      <li>Year: %y</li>\
-      <li>Hour: %k, %H, %l (lowercase L), %I (uppercase i), %p, %P</li>\
-      <li>Minutes: %M</li>\
-      <li>Seconds: %S</li>\
-    </ul>\
-    <div class=warning><code>File Info Formatting</code> is disabled.</div>\
-    <ul>\
-      File Info Formatting\
-      <li><input name=fileInfo class=field> : <span id=fileInfoPreview class=fileText></span></li>\
-      <li>Link: %l (lowercase L, truncated), %L (untruncated), %t (Unix timestamp)</li>\
-      <li>Original file name: %n (truncated), %N (untruncated), %T (Unix timestamp)</li>\
-      <li>Spoiler indicator: %p</li>\
-      <li>Size: %B (Bytes), %K (KB), %M (MB), %s (4chan default)</li>\
-      <li>Resolution: %r (Displays PDF on /po/, for PDFs)</li>\
-    </ul>\
-    <div class=warning><code>Unread Favicon</code> is disabled.</div>\
-    Unread favicons<br>\
-    <select name=favicon>\
-      <option value=ferongr>ferongr</option>\
-      <option value=xat->xat-</option>\
-      <option value=Mayhem>Mayhem</option>\
-      <option value=Original>Original</option>\
-    </select>\
-    <span></span>\
-  </div>\
-  <input type=radio name=tab hidden id=keybinds_tab>\
-  <div>\
-    <div class=warning><code>Keybinds</code> are disabled.</div>\
-    <div>Allowed keys: Ctrl, Alt, Meta, a-z, A-Z, 0-9, Up, Down, Right, Left.</div>\
-    <table><tbody>\
-      <tr><th>Actions</th><th>Keybinds</th></tr>\
-    </tbody></table>\
-  </div>\
-</div>'
-      });
-      _ref = Config.main;
-      for (key in _ref) {
-        obj = _ref[key];
-        ul = $.el('ul', {
-          textContent: key
-        });
-        for (key in obj) {
-          arr = obj[key];
-          checked = $.get(key, Conf[key]) ? 'checked' : '';
-          description = arr[1];
-          li = $.el('li', {
-            innerHTML: "<label><input type=checkbox name=\"" + key + "\" " + checked + ">" + key + "</label><span class=description>: " + description + "</span>"
-          });
-          $.on($('input', li), 'click', $.cb.checked);
-          $.add(ul, li);
-        }
-        $.add($('#main_tab + div', dialog), ul);
-      }
-      hiddenThreads = $.get("hiddenThreads/" + g.BOARD + "/", {});
-      hiddenNum = Object.keys(g.hiddenReplies).length + Object.keys(hiddenThreads).length;
-      li = $.el('li', {
-        innerHTML: "<button>hidden: " + hiddenNum + "</button> <span class=description>: Forget all hidden posts. Useful if you accidentally hide a post and have \"Show Stubs\" disabled."
-      });
-      $.on($('button', li), 'click', Options.clearHidden);
-      $.add($('ul:nth-child(2)', dialog), li);
-      filter = $('select[name=filter]', dialog);
-      $.on(filter, 'change', Options.filter);
-      sauce = $('#sauces', dialog);
-      sauce.value = $.get(sauce.name, Conf[sauce.name]);
-      $.on(sauce, 'change', $.cb.value);
-      (back = $('[name=backlink]', dialog)).value = $.get('backlink', Conf['backlink']);
-      (time = $('[name=time]', dialog)).value = $.get('time', Conf['time']);
-      (fileInfo = $('[name=fileInfo]', dialog)).value = $.get('fileInfo', Conf['fileInfo']);
-      $.on(back, 'input', $.cb.value);
-      $.on(back, 'input', Options.backlink);
-      $.on(time, 'input', $.cb.value);
-      $.on(time, 'input', Options.time);
-      $.on(fileInfo, 'input', $.cb.value);
-      $.on(fileInfo, 'input', Options.fileInfo);
-      favicon = $('select[name=favicon]', dialog);
-      favicon.value = $.get('favicon', Conf['favicon']);
-      $.on(favicon, 'change', $.cb.value);
-      $.on(favicon, 'change', Options.favicon);
-      _ref1 = Config.hotkeys;
-      for (key in _ref1) {
-        arr = _ref1[key];
-        tr = $.el('tr', {
-          innerHTML: "<td>" + arr[1] + "</td><td><input name=" + key + " class=field></td>"
-        });
-        input = $('input', tr);
-        input.value = $.get(key, Conf[key]);
-        $.on(input, 'keydown', Options.keybind);
-        $.add($('#keybinds_tab + div tbody', dialog), tr);
-      }
-      indicators = {};
-      _ref2 = $$('.warning', dialog);
-      for (_i = 0, _len = _ref2.length; _i < _len; _i++) {
-        indicator = _ref2[_i];
-        key = indicator.firstChild.textContent;
-        indicator.hidden = $.get(key, Conf[key]);
-        indicators[key] = indicator;
-        $.on($("[name='" + key + "']", dialog), 'click', function() {
-          return indicators[this.name].hidden = this.checked;
-        });
-      }
-      overlay = $.el('div', {
-        id: 'overlay'
-      });
-      $.on(overlay, 'click', Options.close);
-      $.on(dialog, 'click', function(e) {
-        return e.stopPropagation();
-      });
-      $.add(overlay, dialog);
-      $.add(d.body, overlay);
-      d.body.style.setProperty('width', "" + d.body.clientWidth + "px", null);
-      $.addClass(d.body, 'unscroll');
-      Options.filter.call(filter);
-      Options.backlink.call(back);
-      Options.time.call(time);
-      Options.fileInfo.call(fileInfo);
-      return Options.favicon.call(favicon);
-    },
-    close: function() {
-      $.rm(this);
-      d.body.style.removeProperty('width');
-      return $.rmClass(d.body, 'unscroll');
-    },
-    clearHidden: function() {
-      $["delete"]("hiddenReplies/" + g.BOARD + "/");
-      $["delete"]("hiddenThreads/" + g.BOARD + "/");
-      this.textContent = "hidden: 0";
-      return g.hiddenReplies = {};
-    },
-    keybind: function(e) {
-      var key;
-      if (e.keyCode === 9) {
-        return;
-      }
-      e.preventDefault();
-      e.stopPropagation();
-      if ((key = Keybinds.keyCode(e)) == null) {
-        return;
-      }
-      this.value = key;
-      return $.cb.value.call(this);
-    },
-    filter: function() {
-      var el, name, ta;
-      el = this.nextSibling;
-      if ((name = this.value) !== 'guide') {
-        ta = $.el('textarea', {
-          name: name,
-          className: 'field',
-          value: $.get(name, Conf[name])
-        });
-        $.on(ta, 'change', $.cb.value);
-        $.replace(el, ta);
-        return;
-      }
-      if (el) {
-        $.rm(el);
-      }
-      return $.after(this, $.el('article', {
-        innerHTML: '<p>Use <a href=https://developer.mozilla.org/en/JavaScript/Guide/Regular_Expressions>regular expressions</a>, one per line.<br>\
-  Lines starting with a <code>#</code> will be ignored.<br>\
-  For example, <code>/weeaboo/i</code> will filter posts containing the string `<code>weeaboo</code>`, case-insensitive.</p>\
-  <ul>You can use these settings with each regular expression, separate them with semicolons:\
-    <li>\
-      Per boards, separate them with commas. It is global if not specified.<br>\
-      For example: <code>boards:a,jp;</code>.\
-    </li>\
-    <li>\
-      Filter OPs only along with their threads (`only`), replies only (`no`, this is default), or both (`yes`).<br>\
-      For example: <code>op:only;</code>, <code>op:no;</code> or <code>op:yes;</code>.\
-    </li>\
-    <li>\
-      Overrule the `Show Stubs` setting if specified: create a stub (`yes`) or not (`no`).<br>\
-      For example: <code>stub:yes;</code> or <code>stub:no;</code>.\
-    </li>\
-    <li>\
-      Highlight instead of hiding. You can specify a class name to use with a userstyle.<br>\
-      For example: <code>highlight;</code> or <code>highlight:wallpaper;</code>.\
-    </li>\
-    <li>\
-      Highlighted OPs will have their threads put on top of board pages by default.<br>\
-      For example: <code>top:yes;</code> or <code>top:no;</code>.\
-    </li>\
-  </ul>'
-      }));
-    },
-    time: function() {
-      Time.foo();
-      Time.date = new Date();
-      return $.id('timePreview').textContent = Time.funk(Time);
-    },
-    backlink: function() {
-      return $.id('backlinkPreview').textContent = Conf['backlink'].replace(/%id/, '123456789');
-    },
-    fileInfo: function() {
-      FileInfo.data = {
-        link: '//images.4chan.org/g/src/1334437723720.jpg',
-        spoiler: true,
-        size: '276',
-        unit: 'KB',
-        resolution: '1280x720',
-        fullname: 'd9bb2efc98dd0df141a94399ff5880b7.jpg',
-        shortname: 'd9bb2efc98dd0df141a94399ff5880(...).jpg'
-      };
-      FileInfo.setFormats();
-      return $.id('fileInfoPreview').innerHTML = FileInfo.funk(FileInfo);
-    },
-    favicon: function() {
-      Favicon["switch"]();
-      Unread.update(true);
-      return this.nextElementSibling.innerHTML = "<img src=" + Favicon.unreadSFW + "> <img src=" + Favicon.unreadNSFW + "> <img src=" + Favicon.unreadDead + ">";
-    }
-  };
-
-  Updater = {
-    init: function() {
-      var checkbox, checked, dialog, html, input, name, title, _i, _len, _ref;
-      html = '<div class=move><span id=count></span> <span id=timer></span></div>';
-      checkbox = Config.updater.checkbox;
-      for (name in checkbox) {
-        title = checkbox[name][1];
-        checked = Conf[name] ? 'checked' : '';
-        html += "<div><label title='" + title + "'>" + name + "<input name='" + name + "' type=checkbox " + checked + "></label></div>";
-      }
-      checked = Conf['Auto Update'] ? 'checked' : '';
-      html += "      <div><label title='Controls whether *this* thread automatically updates or not'>Auto Update This<input name='Auto Update This' type=checkbox " + checked + "></label></div>      <div><label>Interval (s)<input type=number name=Interval class=field min=5></label></div>      <div><input value='Update Now' type=button name='Update Now'></div>";
-      dialog = UI.dialog('updater', 'bottom: 0; right: 0;', html);
-      this.count = $('#count', dialog);
-      this.timer = $('#timer', dialog);
-      this.thread = $.id("t" + g.THREAD_ID);
-      this.unsuccessfulFetchCount = 0;
-      this.lastModified = '0';
-      _ref = $$('input', dialog);
-      for (_i = 0, _len = _ref.length; _i < _len; _i++) {
-        input = _ref[_i];
-        if (input.type === 'checkbox') {
-          $.on(input, 'click', $.cb.checked);
-        }
-        switch (input.name) {
-          case 'Scroll BG':
-            $.on(input, 'click', this.cb.scrollBG);
-            this.cb.scrollBG.call(input);
-            break;
-          case 'Verbose':
-            $.on(input, 'click', this.cb.verbose);
-            this.cb.verbose.call(input);
-            break;
-          case 'Auto Update This':
-            $.on(input, 'click', this.cb.autoUpdate);
-            this.cb.autoUpdate.call(input);
-            break;
-          case 'Interval':
-            input.value = Conf['Interval'];
-            $.on(input, 'change', this.cb.interval);
-            this.cb.interval.call(input);
-            break;
-          case 'Update Now':
-            $.on(input, 'click', this.update);
-        }
-      }
-      $.add(d.body, dialog);
-      $.on(d, 'QRPostSuccessful', this.cb.post);
-      return $.on(d, 'visibilitychange ovisibilitychange mozvisibilitychange webkitvisibilitychange', this.cb.visibility);
-    },
-    cb: {
-      post: function() {
-        if (!Conf['Auto Update This']) {
-          return;
-        }
-        Updater.unsuccessfulFetchCount = 0;
-        return setTimeout(Updater.update, 500);
-      },
-      visibility: function() {
-        var state;
-        state = d.visibilityState || d.oVisibilityState || d.mozVisibilityState || d.webkitVisibilityState;
-        if (state !== 'visible') {
-          return;
-        }
-        Updater.unsuccessfulFetchCount = 0;
-        if (Updater.timer.textContent < -Conf['Interval']) {
-          return Updater.set('timer', -Updater.getInterval());
-        }
-      },
-      interval: function() {
-        var val;
-        val = parseInt(this.value, 10);
-        this.value = val > 5 ? val : 5;
-        $.cb.value.call(this);
-        return Updater.set('timer', -Updater.getInterval());
-      },
-      verbose: function() {
-        if (Conf['Verbose']) {
-          Updater.set('count', '+0');
-          return Updater.timer.hidden = false;
-        } else {
-          Updater.set('count', 'Thread Updater');
-          Updater.count.className = '';
-          return Updater.timer.hidden = true;
-        }
-      },
-      autoUpdate: function() {
-        if (Conf['Auto Update This'] = this.checked) {
-          return Updater.timeoutID = setTimeout(Updater.timeout, 1000);
-        } else {
-          return clearTimeout(Updater.timeoutID);
-        }
-      },
-      scrollBG: function() {
-        return Updater.scrollBG = this.checked ? function() {
-          return true;
-        } : function() {
-          return !(d.hidden || d.oHidden || d.mozHidden || d.webkitHidden);
-        };
-      },
-      load: function() {
-        switch (this.status) {
-          case 404:
-            Updater.set('timer', '');
-            Updater.set('count', 404);
-            Updater.count.className = 'warning';
-            clearTimeout(Updater.timeoutID);
-            g.dead = true;
-            if (Conf['Unread Count']) {
-              Unread.title = Unread.title.match(/^.+-/)[0] + ' 404';
-            } else {
-              d.title = d.title.match(/^.+-/)[0] + ' 404';
-            }
-            Unread.update(true);
-            QR.abort();
-            break;
-          case 0:
-          case 304:
-            /*
-                      Status Code 304: Not modified
-                      By sending the `If-Modified-Since` header we get a proper status code, and no response.
-                      This saves bandwidth for both the user and the servers and avoid unnecessary computation.
-            */
-
-            Updater.unsuccessfulFetchCount++;
-            Updater.set('timer', -Updater.getInterval());
-            if (Conf['Verbose']) {
-              Updater.set('count', '+0');
-              Updater.count.className = null;
-            }
-            break;
-          case 200:
-            Updater.lastModified = this.getResponseHeader('Last-Modified');
-            Updater.cb.update(JSON.parse(this.response).posts);
-            Updater.set('timer', -Updater.getInterval());
-            break;
-          default:
-            Updater.unsuccessfulFetchCount++;
-            Updater.set('timer', -Updater.getInterval());
-            if (Conf['Verbose']) {
-              Updater.set('count', this.statusText);
-              Updater.count.className = 'warning';
-            }
-        }
-        return delete Updater.request;
-      },
-      update: function(posts) {
-        var count, id, lastPost, nodes, post, scroll, spoilerRange, _i, _len, _ref;
-        if (spoilerRange = posts[0].custom_spoiler) {
-          Build.spoilerRange[g.BOARD] = spoilerRange;
-        }
-        lastPost = Updater.thread.lastElementChild;
-        id = +lastPost.id.slice(2);
-        nodes = [];
-        _ref = posts.reverse();
-        for (_i = 0, _len = _ref.length; _i < _len; _i++) {
-          post = _ref[_i];
-          if (post.no <= id) {
-            break;
-          }
-          nodes.push(Build.postFromObject(post, g.BOARD));
-        }
-        count = nodes.length;
-        if (Conf['Verbose']) {
-          Updater.set('count', "+" + count);
-          Updater.count.className = count ? 'new' : null;
-        }
-        if (count) {
-          Updater.unsuccessfulFetchCount = 0;
-        } else {
-          Updater.unsuccessfulFetchCount++;
-          return;
-        }
-        scroll = Conf['Scrolling'] && Updater.scrollBG() && lastPost.getBoundingClientRect().bottom - d.documentElement.clientHeight < 25;
-        $.add(Updater.thread, nodes.reverse());
-        if (scroll) {
-          return nodes[0].scrollIntoView();
-        }
-      }
-    },
-    set: function(name, text) {
-      var el, node;
-      el = Updater[name];
-      if (node = el.firstChild) {
-        return node.data = text;
-      } else {
-        return el.textContent = text;
-      }
-    },
-    getInterval: function() {
-      var i, j;
-      i = +Conf['Interval'];
-      j = Math.min(this.unsuccessfulFetchCount, 9);
-      if (!(d.hidden || d.oHidden || d.mozHidden || d.webkitHidden)) {
-        j = Math.min(j, 6);
-      }
-      return Math.max(i, [5, 10, 15, 20, 30, 60, 90, 120, 240, 300][j]);
-    },
-    timeout: function() {
-      var n;
-      Updater.timeoutID = setTimeout(Updater.timeout, 1000);
-      n = 1 + Number(Updater.timer.firstChild.data);
-      if (n === 0) {
-        return Updater.update();
-      } else if (n >= Updater.getInterval()) {
-        Updater.unsuccessfulFetchCount++;
-        Updater.set('count', 'Retry');
-        Updater.count.className = null;
-        return Updater.update();
-      } else {
-        return Updater.set('timer', n);
-      }
-    },
-    update: function() {
-      var request, url;
-      Updater.set('timer', 0);
-      request = Updater.request;
-      if (request) {
-        request.onloadend = null;
-        request.abort();
-      }
-      url = "//api.4chan.org/" + g.BOARD + "/res/" + g.THREAD_ID + ".json";
-      return Updater.request = $.ajax(url, {
-        onloadend: Updater.cb.load
-      }, {
-        headers: {
-          'If-Modified-Since': Updater.lastModified
-        }
-      });
-    }
-  };
-
-  Watcher = {
-    init: function() {
-      var favicon, html, input, _i, _len, _ref;
-      html = '<div class=move>Thread Watcher</div>';
-      this.dialog = UI.dialog('watcher', 'top: 50px; left: 0px;', html);
-      $.add(d.body, this.dialog);
-      _ref = $$('.op input');
-      for (_i = 0, _len = _ref.length; _i < _len; _i++) {
-        input = _ref[_i];
-        favicon = $.el('img', {
-          className: 'favicon'
-        });
-        $.on(favicon, 'click', this.cb.toggle);
-        $.before(input, favicon);
-      }
-      if (g.THREAD_ID === $.get('autoWatch', 0)) {
-        this.watch(g.THREAD_ID);
-        $["delete"]('autoWatch');
-      } else {
-        this.refresh();
-      }
-      $.on(d, 'QRPostSuccessful', this.cb.post);
-      return $.sync('watched', this.refresh);
-    },
-    refresh: function(watched) {
-      var board, div, favicon, id, link, nodes, props, watchedBoard, x, _i, _j, _len, _len1, _ref, _ref1, _ref2;
-      watched || (watched = $.get('watched', {}));
-      nodes = [];
-      for (board in watched) {
-        _ref = watched[board];
-        for (id in _ref) {
-          props = _ref[id];
-          x = $.el('a', {
-            textContent: '×',
-            href: 'javascript:;'
-          });
-          $.on(x, 'click', Watcher.cb.x);
-          link = $.el('a', props);
-          link.title = link.textContent;
-          div = $.el('div');
-          $.add(div, [x, $.tn(' '), link]);
-          nodes.push(div);
-        }
-      }
-      _ref1 = $$('div:not(.move)', Watcher.dialog);
-      for (_i = 0, _len = _ref1.length; _i < _len; _i++) {
-        div = _ref1[_i];
-        $.rm(div);
-      }
-      $.add(Watcher.dialog, nodes);
-      watchedBoard = watched[g.BOARD] || {};
-      _ref2 = $$('.favicon');
-      for (_j = 0, _len1 = _ref2.length; _j < _len1; _j++) {
-        favicon = _ref2[_j];
-        id = favicon.nextSibling.name;
-        if (id in watchedBoard) {
-          favicon.src = Favicon["default"];
-        } else {
-          favicon.src = Favicon.empty;
-        }
-      }
-    },
-    cb: {
-      toggle: function() {
-        return Watcher.toggle(this.parentNode);
-      },
-      x: function() {
-        var thread;
-        thread = this.nextElementSibling.pathname.split('/');
-        return Watcher.unwatch(thread[3], thread[1]);
-      },
-      post: function(e) {
-        var postID, threadID, _ref;
-        _ref = e.detail, postID = _ref.postID, threadID = _ref.threadID;
-        if (threadID === '0') {
-          if (Conf['Auto Watch']) {
-            return $.set('autoWatch', postID);
-          }
-        } else if (Conf['Auto Watch Reply']) {
-          return Watcher.watch(threadID);
-        }
-      }
-    },
-    toggle: function(thread) {
-      var id;
-      id = $('.favicon + input', thread).name;
-      return Watcher.watch(id) || Watcher.unwatch(id, g.BOARD);
-    },
-    unwatch: function(id, board) {
-      var watched;
-      watched = $.get('watched', {});
-      delete watched[board][id];
-      $.set('watched', watched);
-      return Watcher.refresh();
-    },
-    watch: function(id) {
-      var thread, watched, _name;
-      thread = $.id("t" + id);
-      if ($('.favicon', thread).src === Favicon["default"]) {
-        return false;
-      }
-      watched = $.get('watched', {});
-      watched[_name = g.BOARD] || (watched[_name] = {});
-      watched[g.BOARD][id] = {
-        href: "/" + g.BOARD + "/res/" + id,
-        textContent: Get.title(thread)
-      };
-      $.set('watched', watched);
-      Watcher.refresh();
-      return true;
-    }
-  };
-
-  Anonymize = {
-    init: function() {
-      return Main.callbacks.push(this.node);
-    },
-    node: function(post) {
-      var name, parent, trip;
-      if (post.isInlined && !post.isCrosspost) {
-        return;
-      }
-      name = $('.postInfo .name', post.el);
-      name.textContent = 'Anonymous';
-      if ((trip = name.nextElementSibling) && trip.className === 'postertrip') {
-        $.rm(trip);
-      }
-      if ((parent = name.parentNode).className === 'useremail' && !/^mailto:sage$/i.test(parent.href)) {
-        return $.replace(parent, name);
-      }
-    }
-  };
-
-  Sauce = {
-    init: function() {
-      var link, _i, _len, _ref;
-      if (g.BOARD === 'f') {
-        return;
-      }
-      this.links = [];
-      _ref = Conf['sauces'].split('\n');
-      for (_i = 0, _len = _ref.length; _i < _len; _i++) {
-        link = _ref[_i];
-        if (link[0] === '#') {
-          continue;
-        }
-        this.links.push(this.createSauceLink(link.trim()));
-      }
-      if (!this.links.length) {
-        return;
-      }
-      return Main.callbacks.push(this.node);
-    },
-    createSauceLink: function(link) {
-      var domain, el, href, m;
-      link = link.replace(/(\$\d)/g, function(parameter) {
-        switch (parameter) {
-          case '$1':
-            return "' + (isArchived ? img.firstChild.src : 'http://thumbs.4chan.org' + img.pathname.replace(/src(\\/\\d+).+$/, 'thumb$1s.jpg')) + '";
-          case '$2':
-            return "' + img.href + '";
-          case '$3':
-            return "' + encodeURIComponent(img.firstChild.dataset.md5) + '";
-          case '$4':
-            return g.BOARD;
-          default:
-            return parameter;
-        }
-      });
-      domain = (m = link.match(/;text:(.+)$/)) ? m[1] : link.match(/(\w+)\.\w+\//)[1];
-      href = link.replace(/;text:.+$/, '');
-      href = Function('img', 'isArchived', "return '" + href + "'");
-      el = $.el('a', {
-        target: '_blank',
-        textContent: domain
-      });
-      return function(img, isArchived) {
-        var a;
-        a = el.cloneNode(true);
-        a.href = href(img, isArchived);
-        return a;
-      };
-    },
-    node: function(post) {
-      var img, link, nodes, _i, _len, _ref;
-      img = post.img;
-      if (post.isInlined && !post.isCrosspost || !img) {
-        return;
-      }
-      img = img.parentNode;
-      nodes = [];
-      _ref = Sauce.links;
-      for (_i = 0, _len = _ref.length; _i < _len; _i++) {
-        link = _ref[_i];
-        nodes.push($.tn('\u00A0'), link(img, post.isArchived));
-      }
-      return $.add(post.fileInfo, nodes);
-    }
-  };
-
-  RevealSpoilers = {
-    init: function() {
-      return Main.callbacks.push(this.node);
-    },
-    node: function(post) {
-      var img, s;
-      img = post.img;
-      if (!(img && /^Spoiler/.test(img.alt)) || post.isInlined && !post.isCrosspost || post.isArchived) {
-        return;
-      }
-      img.removeAttribute('style');
-      s = img.style;
-      s.maxHeight = s.maxWidth = /\bop\b/.test(post["class"]) ? '250px' : '125px';
-      return img.src = "//thumbs.4chan.org" + (img.parentNode.pathname.replace(/src(\/\d+).+$/, 'thumb$1s.jpg'));
-    }
-  };
-
-  Time = {
-    init: function() {
-      Time.foo();
-      return Main.callbacks.push(this.node);
-    },
-    node: function(post) {
-      var node;
-      if (post.isInlined && !post.isCrosspost) {
-        return;
-      }
-      node = $('.postInfo > .dateTime', post.el);
-      Time.date = new Date(node.dataset.utc * 1000);
-      return node.textContent = Time.funk(Time);
-    },
-    foo: function() {
-      var code;
-      code = Conf['time'].replace(/%([A-Za-z])/g, function(s, c) {
-        if (c in Time.formatters) {
-          return "' + Time.formatters." + c + "() + '";
-        } else {
-          return s;
-        }
-      });
-      return Time.funk = Function('Time', "return '" + code + "'");
-    },
-    day: ['Sunday', 'Monday', 'Tuesday', 'Wednesday', 'Thursday', 'Friday', 'Saturday'],
-    month: ['January', 'February', 'March', 'April', 'May', 'June', 'July', 'August', 'September', 'October', 'November', 'December'],
-    zeroPad: function(n) {
-      if (n < 10) {
-        return '0' + n;
-      } else {
-        return n;
-      }
-    },
-    formatters: {
-      a: function() {
-        return Time.day[Time.date.getDay()].slice(0, 3);
-      },
-      A: function() {
-        return Time.day[Time.date.getDay()];
-      },
-      b: function() {
-        return Time.month[Time.date.getMonth()].slice(0, 3);
-      },
-      B: function() {
-        return Time.month[Time.date.getMonth()];
-      },
-      d: function() {
-        return Time.zeroPad(Time.date.getDate());
-      },
-      e: function() {
-        return Time.date.getDate();
-      },
-      H: function() {
-        return Time.zeroPad(Time.date.getHours());
-      },
-      I: function() {
-        return Time.zeroPad(Time.date.getHours() % 12 || 12);
-      },
-      k: function() {
-        return Time.date.getHours();
-      },
-      l: function() {
-        return Time.date.getHours() % 12 || 12;
-      },
-      m: function() {
-        return Time.zeroPad(Time.date.getMonth() + 1);
-      },
-      M: function() {
-        return Time.zeroPad(Time.date.getMinutes());
-      },
-      p: function() {
-        if (Time.date.getHours() < 12) {
-          return 'AM';
-        } else {
-          return 'PM';
-        }
-      },
-      P: function() {
-        if (Time.date.getHours() < 12) {
-          return 'am';
-        } else {
-          return 'pm';
-        }
-      },
-      S: function() {
-        return Time.zeroPad(Time.date.getSeconds());
-      },
-      y: function() {
-        return Time.date.getFullYear() - 2000;
-      }
-    }
-  };
-
-  FileInfo = {
-    init: function() {
-      if (g.BOARD === 'f') {
-        return;
-      }
-      this.setFormats();
-      return Main.callbacks.push(this.node);
-    },
-    node: function(post) {
-      var alt, filename, node, _ref;
-      if (post.isInlined && !post.isCrosspost || !post.fileInfo) {
-        return;
-      }
-      node = post.fileInfo.firstElementChild;
-      alt = post.img.alt;
-      filename = ((_ref = $('span', node)) != null ? _ref.title : void 0) || node.title;
-      FileInfo.data = {
-        link: post.img.parentNode.href,
-        spoiler: /^Spoiler/.test(alt),
-        size: alt.match(/\d+\.?\d*/)[0],
-        unit: alt.match(/\w+$/)[0],
-        resolution: node.textContent.match(/\d+x\d+|PDF/)[0],
-        fullname: filename,
-        shortname: Build.shortFilename(filename, post.ID === post.threadID)
-      };
-      node.setAttribute('data-filename', filename);
-      return node.innerHTML = FileInfo.funk(FileInfo);
-    },
-    setFormats: function() {
-      var code;
-      code = Conf['fileInfo'].replace(/%(.)/g, function(s, c) {
-        if (c in FileInfo.formatters) {
-          return "' + f.formatters." + c + "() + '";
-        } else {
-          return s;
-        }
-      });
-      return this.funk = Function('f', "return '" + code + "'");
-    },
-    convertUnit: function(unitT) {
-      var i, size, unitF, units;
-      size = this.data.size;
-      unitF = this.data.unit;
-      if (unitF !== unitT) {
-        units = ['B', 'KB', 'MB'];
-        i = units.indexOf(unitF) - units.indexOf(unitT);
-        if (unitT === 'B') {
-          unitT = 'Bytes';
-        }
-        if (i > 0) {
-          while (i-- > 0) {
-            size *= 1024;
-          }
-        } else if (i < 0) {
-          while (i++ < 0) {
-            size /= 1024;
-          }
-        }
-        if (size < 1 && size.toString().length > size.toFixed(2).length) {
-          size = size.toFixed(2);
-        }
-      }
-      return "" + size + " " + unitT;
-    },
-    formatters: {
-      t: function() {
-        return FileInfo.data.link.match(/\d+\..+$/)[0];
-      },
-      T: function() {
-        return "<a href=" + FileInfo.data.link + " target=_blank>" + (this.t()) + "</a>";
-      },
-      l: function() {
-        return "<a href=" + FileInfo.data.link + " target=_blank>" + (this.n()) + "</a>";
-      },
-      L: function() {
-        return "<a href=" + FileInfo.data.link + " target=_blank>" + (this.N()) + "</a>";
-      },
-      n: function() {
-        if (FileInfo.data.fullname === FileInfo.data.shortname) {
-          return FileInfo.data.fullname;
-        } else {
-          return "<span class=fntrunc>" + FileInfo.data.shortname + "</span><span class=fnfull>" + FileInfo.data.fullname + "</span>";
-        }
-      },
-      N: function() {
-        return FileInfo.data.fullname;
-      },
-      p: function() {
-        if (FileInfo.data.spoiler) {
-          return 'Spoiler, ';
-        } else {
-          return '';
-        }
-      },
-      s: function() {
-        return "" + FileInfo.data.size + " " + FileInfo.data.unit;
-      },
-      B: function() {
-        return FileInfo.convertUnit('B');
-      },
-      K: function() {
-        return FileInfo.convertUnit('KB');
-      },
-      M: function() {
-        return FileInfo.convertUnit('MB');
-      },
-      r: function() {
-        return FileInfo.data.resolution;
-      }
-    }
-  };
-
-  Get = {
-    post: function(board, threadID, postID, root, cb) {
-      var post, url;
-      if (board === g.BOARD && (post = $.id("pc" + postID))) {
-        $.add(root, Get.cleanPost(post.cloneNode(true)));
-        return;
-      }
-      root.textContent = "Loading post No." + postID + "...";
-      if (threadID) {
-        return $.cache("//api.4chan.org/" + board + "/res/" + threadID + ".json", function() {
-          return Get.parsePost(this, board, threadID, postID, root, cb);
-        });
-      } else if (url = Redirect.post(board, postID)) {
-        return $.cache(url, function() {
-          return Get.parseArchivedPost(this, board, postID, root, cb);
-        });
-      }
-    },
-    parsePost: function(req, board, threadID, postID, root, cb) {
-      var post, posts, spoilerRange, status, url, _i, _len;
-      status = req.status;
-      if (status !== 200) {
-        if (url = Redirect.post(board, postID)) {
-          $.cache(url, function() {
-            return Get.parseArchivedPost(this, board, postID, root, cb);
-          });
-        } else {
-          $.addClass(root, 'warning');
-          root.textContent = status === 404 ? "Thread No." + threadID + " 404'd." : "Error " + req.status + ": " + req.statusText + ".";
-        }
-        return;
-      }
-      posts = JSON.parse(req.response).posts;
-      if (spoilerRange = posts[0].custom_spoiler) {
-        Build.spoilerRange[board] = spoilerRange;
-      }
-      postID = +postID;
-      for (_i = 0, _len = posts.length; _i < _len; _i++) {
-        post = posts[_i];
-        if (post.no === postID) {
->>>>>>> 2443d837
+          url = Redirect.path('//fuuka.warosu.org', 'fuuka', data);
           break;
         case 'diy':
-        case 'g':
         case 'sci':
-          url = "//archive.installgentoo.net/" + path;
-          if (threadID && postID) {
-            url += "#p" + postID;
-          }
+          url = Redirect.path('//archive.installgentoo.net', 'fuuka', data);
           break;
         case 'cgl':
+        case 'g':
         case 'mu':
         case 'soc':
         case 'w':
-          url = "//archive.rebeccablacktech.com/" + path;
-          if (threadID && postID) {
-            url += "#p" + postID;
-          }
+          url = Redirect.path('//rbt.asia', 'fuuka', data);
           break;
         case 'an':
         case 'fit':
@@ -3841,23 +779,38 @@
         case 'r9k':
         case 'toy':
         case 'x':
-          url = "http://archive.heinessen.com/" + path;
-          if (threadID && postID) {
-            url += "#p" + postID;
-          }
-          break;
-        case 'e':
-          url = "https://www.cliché.net/4chan/cgi-board.pl/" + path;
-          if (threadID && postID) {
-            url += "#p" + postID;
-          }
+          url = Redirect.path('http://archive.heinessen.com', 'fuuka', data);
           break;
         default:
-          if (threadID) {
+          if (data.threadID) {
             url = "//boards.4chan.org/" + board + "/";
           }
       }
       return url || '';
+    },
+    path: function(base, archiver, data) {
+      var board, path, postID, threadID, type, value;
+      if (data.isSearch) {
+        board = data.board, type = data.type, value = data.value;
+        type = type === 'name' ? 'username' : type === 'md5' ? 'image' : type;
+        value = encodeURIComponent(value);
+        if (archiver === 'foolfuuka') {
+          return "" + base + "/" + board + "/search/" + type + "/" + value;
+        } else if (type === 'image') {
+          return "" + base + "/" + board + "/?task=search2&search_media_hash=" + value;
+        } else {
+          return "" + base + "/" + board + "/?task=search2&search_" + type + "=" + value;
+        }
+      }
+      board = data.board, threadID = data.threadID, postID = data.postID;
+      if (postID) {
+        postID = postID.match(/\d+/)[0];
+      }
+      path = threadID ? "" + board + "/thread/" + threadID : "" + board + "/post/" + postID;
+      if (threadID && postID) {
+        path += archiver === 'foolfuuka' ? "#" + postID : "#p" + postID;
+      }
+      return "" + base + "/" + path;
     }
   };
 
@@ -4242,7 +1195,11 @@
           if (post = g.posts[quoteID]) {
             if (post.isDead) {
               a = $.el('a', {
-                href: Redirect.thread(board, 0, ID),
+                href: Redirect.to({
+                  board: board,
+                  threadID: 0,
+                  postID: ID
+                }),
                 className: 'quotelink deadlink',
                 textContent: "" + quote + "\u00A0(Dead)",
                 target: '_blank'
@@ -4259,7 +1216,11 @@
             }
           } else {
             a = $.el('a', {
-              href: Redirect.thread(board, 0, ID),
+              href: Redirect.to({
+                board: board,
+                threadID: 0,
+                postID: ID
+              }),
               className: 'deadlink',
               target: '_blank',
               textContent: "" + quote + "\u00A0(Dead)"
@@ -4596,41 +1557,8 @@
         if (!data.threadID) {
           continue;
         }
-<<<<<<< HEAD
         if (this.isClone) {
           quote.textContent = quote.textContent.replace(QuoteCT.text, '');
-=======
-        nodes = [];
-        for (_j = 0, _len = quotes.length; _j < _len; _j++) {
-          quote = quotes[_j];
-          index = data.indexOf(quote);
-          if (text = data.slice(0, index)) {
-            nodes.push($.tn(text));
-          }
-          id = quote.match(/\d+$/)[0];
-          board = (m = quote.match(/^>>>\/([a-z\d]+)/)) ? m[1] : $('a[title="Highlight this post"]', post.el).pathname.split('/')[1];
-          nodes.push(a = $.el('a', {
-            textContent: "" + quote + "\u00A0(Dead)"
-          }));
-          if (board === g.BOARD && $.id("p" + id)) {
-            a.href = "#p" + id;
-            a.className = 'quotelink';
-          } else {
-            a.href = Redirect.to({
-              board: board,
-              threadID: 0,
-              postID: id
-            });
-            a.className = 'deadlink';
-            a.target = '_blank';
-            if (Redirect.post(board, id)) {
-              $.addClass(a, 'quotelink');
-              a.setAttribute('data-board', board);
-              a.setAttribute('data-id', id);
-            }
-          }
-          data = data.slice(index + quote.length);
->>>>>>> 2443d837
         }
         if (data.board === this.board.ID && data.threadID !== thread.ID) {
           $.add(quote, $.tn(QuoteCT.text));
@@ -4776,12 +1704,11 @@
       if (!this.file || this.isClone) {
         return;
       }
-<<<<<<< HEAD
       return this.file.text.innerHTML = FileInfo.funk(FileInfo, this);
     },
     createFunc: function(format) {
       var code;
-      code = format.replace(/%([BKlLMnNprs])/g, function(s, c) {
+      code = format.replace(/%(.)/g, function(s, c) {
         if (c in FileInfo.formatters) {
           return "' + FileInfo.formatters." + c + ".call(post) + '";
         } else {
@@ -4789,114 +1716,6 @@
         }
       });
       return Function('FileInfo', 'post', "return '" + code + "'");
-=======
-      a = $.el('a', {
-        className: 'download_link',
-        textContent: 'Download file'
-      });
-      return Menu.addEntry({
-        el: a,
-        open: function(post) {
-          var fileText;
-          if (!post.img) {
-            return false;
-          }
-          a.href = post.img.parentNode.href;
-          fileText = post.fileInfo.firstElementChild;
-          a.download = Conf['File Info Formatting'] ? fileText.dataset.filename : $('span', fileText).title;
-          return true;
-        }
-      });
-    }
-  };
-
-  ArchiveLink = {
-    init: function() {
-      var div, entry, type, _i, _len, _ref;
-      div = $.el('div', {
-        textContent: 'Archive'
-      });
-      entry = {
-        el: div,
-        open: function(post) {
-          var path;
-          path = $('a[title="Highlight this post"]', post.el).pathname.split('/');
-          if ((Redirect.to({
-            board: path[1],
-            threadID: path[3],
-            postID: post.ID
-          })) === ("//boards.4chan.org/" + path[1] + "/")) {
-            return false;
-          }
-          post.info = [path[1], path[3]];
-          return true;
-        },
-        children: []
-      };
-      _ref = [['Post', 'apost'], ['Name', 'name'], ['Tripcode', 'tripcode'], ['E-mail', 'email'], ['Subject', 'subject'], ['Filename', 'filename'], ['Image MD5', 'md5']];
-      for (_i = 0, _len = _ref.length; _i < _len; _i++) {
-        type = _ref[_i];
-        entry.children.push(this.createSubEntry(type[0], type[1]));
-      }
-      return Menu.addEntry(entry);
-    },
-    createSubEntry: function(text, type) {
-      var el, open;
-      el = $.el('a', {
-        textContent: text,
-        target: '_blank'
-      });
-      open = function(post) {
-        var value;
-        if (type === 'apost') {
-          el.href = Redirect.to({
-            board: post.info[0],
-            threadID: post.info[1],
-            postID: post.ID
-          });
-          return true;
-        }
-        value = Filter[type](post);
-        if (!value) {
-          return false;
-        }
-        return el.href = Redirect.to({
-          board: post.info[0],
-          type: type,
-          value: value,
-          isSearch: true
-        });
-      };
-      return {
-        el: el,
-        open: open
-      };
-    }
-  };
-
-  ThreadStats = {
-    init: function() {
-      var dialog;
-      dialog = UI.dialog('stats', 'bottom: 0; left: 0;', '<div class=move><span id=postcount>0</span> / <span id=imagecount>0</span></div>');
-      dialog.className = 'dialog';
-      $.add(d.body, dialog);
-      this.posts = this.images = 0;
-      this.imgLimit = (function() {
-        switch (g.BOARD) {
-          case 'a':
-          case 'b':
-          case 'v':
-          case 'co':
-          case 'mlp':
-            return 251;
-          case 'vg':
-            return 376;
-          default:
-            return 151;
-        }
-      })();
-      return Main.callbacks.push(this.node);
->>>>>>> 2443d837
     },
     convertUnit: function(size, unit) {
       var i;
@@ -4916,6 +1735,12 @@
       });
     },
     formatters: {
+      t: function() {
+        return this.file.URL.match(/\d+\..+$/)[0];
+      },
+      T: function() {
+        return "<a href=" + FileInfo.data.link + " target=_blank>" + (FileInfo.formatters.t.call(this)) + "</a>";
+      },
       l: function() {
         return "<a href=" + this.file.URL + " target=_blank>" + (FileInfo.formatters.n.call(this)) + "</a>";
       },
@@ -5041,40 +1866,11 @@
     }
   };
 
-<<<<<<< HEAD
   AutoGIF = {
     init: function() {
       var _ref;
       if ((_ref = g.BOARD.ID) === 'gif' || _ref === 'wsg') {
         return;
-=======
-  Redirect = {
-    image: function(board, filename) {
-      switch (board) {
-        case 'a':
-        case 'jp':
-        case 'm':
-        case 'q':
-        case 'sp':
-        case 'tg':
-        case 'vg':
-        case 'wsg':
-          return "//archive.foolz.us/" + board + "/full_image/" + filename;
-        case 'u':
-          return "//nsfw.foolz.us/" + board + "/full_image/" + filename;
-        case 'ck':
-        case 'lit':
-          return "//fuuka.warosu.org/" + board + "/full_image/" + filename;
-        case 'cgl':
-        case 'g':
-        case 'w':
-          return "//rbt.asia/" + board + "/full_image/" + filename;
-        case 'an':
-        case 'k':
-        case 'toy':
-        case 'x':
-          return "http://archive.heinessen.com/" + board + "/full_image/" + filename;
->>>>>>> 2443d837
       }
       return Post.prototype.callbacks.push({
         name: 'Auto-GIF',
@@ -5086,7 +1882,6 @@
       if (this.isClone || !((_ref = this.file) != null ? _ref.isImage : void 0)) {
         return;
       }
-<<<<<<< HEAD
       _ref1 = this.file, thumb = _ref1.thumb, URL = _ref1.URL;
       if (!(/gif$/.test(URL) && !/spoiler/.test(thumb.src))) {
         return;
@@ -5100,89 +1895,6 @@
         return thumb.src = URL;
       });
       return gif.src = URL;
-=======
-    },
-    to: function(data) {
-      var board, threadID, url;
-      if (!data.isSearch) {
-        threadID = data.threadID;
-      }
-      board = data.board;
-      switch (board) {
-        case 'a':
-        case 'co':
-        case 'jp':
-        case 'm':
-        case 'q':
-        case 'sp':
-        case 'tg':
-        case 'tv':
-        case 'v':
-        case 'vg':
-        case 'wsg':
-        case 'dev':
-        case 'foolz':
-          url = Redirect.path('//archive.foolz.us', 'foolfuuka', data);
-          break;
-        case 'u':
-        case 'kuku':
-          url = Redirect.path("//nsfw.foolz.us", 'foolfuuka', data);
-          break;
-        case 'ck':
-        case 'lit':
-          url = Redirect.path("//fuuka.warosu.org", 'fuuka', data);
-          break;
-        case 'diy':
-        case 'sci':
-          url = Redirect.path("//archive.installgentoo.net", 'fuuka', data);
-          break;
-        case 'cgl':
-        case 'g':
-        case 'mu':
-        case 'soc':
-        case 'w':
-          url = Redirect.path("//rbt.asia", 'fuuka', data);
-          break;
-        case 'an':
-        case 'fit':
-        case 'k':
-        case 'mlp':
-        case 'r9k':
-        case 'toy':
-        case 'x':
-          url = Redirect.path("http://archive.heinessen.com", 'fuuka', data);
-          break;
-        default:
-          if (threadID) {
-            url = "//boards.4chan.org/" + board + "/";
-          }
-      }
-      return url || null;
-    },
-    path: function(base, archiver, data) {
-      var board, path, postID, threadID, type, value;
-      if (data.isSearch) {
-        board = data.board, type = data.type, value = data.value;
-        type = type === 'name' ? 'username' : type === 'md5' ? 'image' : type;
-        value = encodeURIComponent(value);
-        if (archiver === 'foolfuuka') {
-          return "" + base + "/" + board + "/search/" + type + "/" + value;
-        } else if (type === 'image') {
-          return "" + base + "/" + board + "/?task=search2&search_media_hash=" + value;
-        } else {
-          return "" + base + "/" + board + "/?task=search2&search_" + type + "=" + value;
-        }
-      }
-      board = data.board, threadID = data.threadID, postID = data.postID;
-      if (postID) {
-        postID = postID.match(/\d+/)[0];
-      }
-      path = threadID ? "" + board + "/thread/" + threadID : "" + board + "/post/" + postID;
-      if (threadID && postID) {
-        path += archiver === 'foolfuuka' ? "#" + postID : "#p" + postID;
-      }
-      return "" + base + "/" + path;
->>>>>>> 2443d837
     }
   };
 
@@ -6071,23 +2783,15 @@
       }
       return $.ready(Main.initFeaturesReady);
     },
-<<<<<<< HEAD
     initFeaturesReady: function() {
       var boardChild, posts, thread, threadChild, threads, _i, _j, _len, _len1, _ref, _ref1;
       if (d.title === '4chan - 404 Not Found') {
         if (Conf['404 Redirect'] && g.REPLY) {
-          location.href = Redirect.thread(g.BOARD, g.THREAD, location.hash);
-=======
-    ready: function() {
-      var MutationObserver, a, board, nav, node, nodes, observer, _i, _j, _len, _len1, _ref, _ref1;
-      if (/^4chan - 404/.test(d.title)) {
-        if (Conf['404 Redirect'] && /^\d+$/.test(g.THREAD_ID)) {
           location.href = Redirect.to({
             board: g.BOARD,
-            threadID: g.THREAD_ID,
+            threadID: g.THREAD,
             postID: location.hash
           });
->>>>>>> 2443d837
         }
         return;
       }
@@ -6138,511 +2842,7 @@
     settings: function() {
       return alert('Here be settings');
     },
-<<<<<<< HEAD
     css: "/* general */\n.dialog.reply {\n  display: block;\n  border: 1px solid rgba(0, 0, 0, .25);\n  padding: 0;\n}\n.move {\n  cursor: move;\n}\nlabel {\n  cursor: pointer;\n}\na[href=\"javascript:;\"] {\n  text-decoration: none;\n}\n.warning {\n  color: red;\n}\n\n/* 4chan style fixes */\n.opContainer, .op {\n  display: block !important;\n}\n.post {\n  overflow: visible !important;\n}\n\n/* fixed, z-index */\n#qp, #ihover,\n#updater, #stats,\n#boardNavDesktop.reply,\n#qr, #watcher {\n  position: fixed;\n}\n#qp, #ihover {\n  z-index: 100;\n}\n#updater, #stats {\n  z-index: 90;\n}\n#boardNavDesktop.reply:hover {\n  z-index: 80;\n}\n#qr {\n  z-index: 50;\n}\n#watcher {\n  z-index: 30;\n}\n#boardNavDesktop.reply {\n  z-index: 10;\n}\n\n\n/* header */\nbody.fourchan_x {\n  margin-top: 2.5em;\n}\n#boardNavDesktop.reply {\n  border-width: 0 0 1px;\n  padding: 4px;\n  top: 0;\n  right: 0;\n  left: 0;\n  transition: opacity .1s ease-in-out;\n  -o-transition: opacity .1s ease-in-out;\n  -moz-transition: opacity .1s ease-in-out;\n  -webkit-transition: opacity .1s ease-in-out;\n}\n#boardNavDesktop.reply:not(:hover) {\n  opacity: .4;\n  transition: opacity 1.5s .5s ease-in-out;\n  -o-transition: opacity 1.5s .5s ease-in-out;\n  -moz-transition: opacity 1.5s .5s ease-in-out;\n  -webkit-transition: opacity 1.5s .5s ease-in-out;\n}\n#boardNavDesktop.reply a {\n  margin: -1px;\n}\n#settings {\n  float: right;\n}\n\n/* thread updater */\n#updater {\n  text-align: right;\n}\n#updater:not(:hover) {\n  background: none;\n  border: none;\n}\n#updater input[type=number] {\n  width: 4em;\n}\n#updater:not(:hover) > div:not(.move) {\n  display: none;\n}\n.new {\n  color: limegreen;\n}\n\n/* quote */\n.quotelink.deadlink {\n  text-decoration: underline !important;\n}\n.deadlink:not(.quotelink) {\n  text-decoration: none !important;\n}\n.inlined {\n  opacity: .5;\n}\n#qp input, .forwarded {\n  display: none;\n}\n.quotelink.forwardlink,\n.backlink.forwardlink {\n  text-decoration: none;\n  border-bottom: 1px dashed;\n}\n.inline {\n  border: 1px solid rgba(128, 128, 128, .5);\n  display: table;\n  margin: 2px 0;\n}\n.inline .post {\n  border: 0 !important;\n  display: table !important;\n  margin: 0 !important;\n  padding: 1px 2px !important;\n}\n#qp {\n  padding: 2px 2px 5px;\n}\n#qp .post {\n  border: none;\n  margin: 0;\n  padding: 0;\n}\n#qp img {\n  max-height: 300px;\n  max-width: 500px;\n}\n.qphl {\n  box-shadow: 0 0 0 2px rgba(216, 94, 49, .7);\n}\n\n/* file */\n.fileText:hover .fntrunc,\n.fileText:not(:hover) .fnfull {\n  display: none;\n}\n#ihover {\n  box-sizing: border-box;\n  -moz-box-sizing: border-box;\n  max-height: 100%;\n  max-width: 75%;\n  padding-bottom: 16px;\n}"
-=======
-    namespace: '4chan_x.',
-    version: '2.36.1',
-    callbacks: [],
-    css: '\
-/* dialog styling */\
-.dialog.reply {\
-  display: block;\
-  border: 1px solid rgba(0,0,0,.25);\
-  padding: 0;\
-}\
-.move {\
-  cursor: move;\
-}\
-label, .favicon {\
-  cursor: pointer;\
-}\
-a[href="javascript:;"] {\
-  text-decoration: none;\
-}\
-.warning {\
-  color: red;\
-}\
-\
-.hide_thread_button:not(.hidden_thread) {\
-  float: left;\
-}\
-\
-.thread > .hidden_thread ~ *,\
-[hidden],\
-#content > [name=tab]:not(:checked) + div,\
-#updater:not(:hover) > :not(.move),\
-.autohide:not(:hover) > form,\
-#qp input, .forwarded {\
-  display: none !important;\
-}\
-\
-.menu_button {\
-  display: inline-block;\
-}\
-.menu_button > span {\
-  border-top:   .5em solid;\
-  border-right: .3em solid transparent;\
-  border-left:  .3em solid transparent;\
-  display: inline-block;\
-  margin: 2px;\
-  vertical-align: middle;\
-}\
-#menu {\
-  position: absolute;\
-  outline: none;\
-}\
-.entry {\
-  border-bottom: 1px solid rgba(0, 0, 0, .25);\
-  cursor: pointer;\
-  display: block;\
-  outline: none;\
-  padding: 3px 7px;\
-  position: relative;\
-  text-decoration: none;\
-  white-space: nowrap;\
-}\
-.entry:last-child {\
-  border: none;\
-}\
-.focused.entry {\
-  background: rgba(255, 255, 255, .33);\
-}\
-.entry.hasSubMenu {\
-  padding-right: 1.5em;\
-}\
-.hasSubMenu::after {\
-  content: "";\
-  border-left:   .5em solid;\
-  border-top:    .3em solid transparent;\
-  border-bottom: .3em solid transparent;\
-  display: inline-block;\
-  margin: .3em;\
-  position: absolute;\
-  right: 3px;\
-}\
-.hasSubMenu:not(.focused) > .subMenu {\
-  display: none;\
-}\
-.subMenu {\
-  position: absolute;\
-  left: 100%;\
-  top: 0;\
-  margin-top: -1px;\
-}\
-\
-h1 {\
-  text-align: center;\
-}\
-#qr > .move {\
-  min-width: 300px;\
-  overflow: hidden;\
-  box-sizing: border-box;\
-  -moz-box-sizing: border-box;\
-  padding: 0 2px;\
-}\
-#qr > .move > span {\
-  float: right;\
-}\
-#autohide, .close, #qr select, #dump, .remove, .captchaimg, #qr div.warning {\
-  cursor: pointer;\
-}\
-#qr select,\
-#qr > form {\
-  margin: 0;\
-}\
-#dump {\
-  background: -webkit-linear-gradient(#EEE, #CCC);\
-  background: -moz-linear-gradient(#EEE, #CCC);\
-  background: -o-linear-gradient(#EEE, #CCC);\
-  background: linear-gradient(#EEE, #CCC);\
-  width: 10%;\
-}\
-.gecko #dump {\
-  padding: 1px 0 2px;\
-}\
-#dump:hover, #dump:focus {\
-  background: -webkit-linear-gradient(#FFF, #DDD);\
-  background: -moz-linear-gradient(#FFF, #DDD);\
-  background: -o-linear-gradient(#FFF, #DDD);\
-  background: linear-gradient(#FFF, #DDD);\
-}\
-#dump:active, .dump #dump:not(:hover):not(:focus) {\
-  background: -webkit-linear-gradient(#CCC, #DDD);\
-  background: -moz-linear-gradient(#CCC, #DDD);\
-  background: -o-linear-gradient(#CCC, #DDD);\
-  background: linear-gradient(#CCC, #DDD);\
-}\
-#qr:not(.dump) #replies, .dump > form > label {\
-  display: none;\
-}\
-#replies {\
-  display: block;\
-  height: 100px;\
-  position: relative;\
-  -webkit-user-select: none;\
-  -moz-user-select: none;\
-  -o-user-select: none;\
-  user-select: none;\
-}\
-#replies > div {\
-  counter-reset: thumbnails;\
-  top: 0; right: 0; bottom: 0; left: 0;\
-  margin: 0; padding: 0;\
-  overflow: hidden;\
-  position: absolute;\
-  white-space: pre;\
-}\
-#replies > div:hover {\
-  bottom: -10px;\
-  overflow-x: auto;\
-  z-index: 1;\
-}\
-.thumbnail {\
-  background-color: rgba(0,0,0,.2) !important;\
-  background-position: 50% 20% !important;\
-  background-size: cover !important;\
-  border: 1px solid #666;\
-  box-sizing: border-box;\
-  -moz-box-sizing: border-box;\
-  cursor: move;\
-  display: inline-block;\
-  height: 90px; width: 90px;\
-  margin: 5px; padding: 2px;\
-  opacity: .5;\
-  outline: none;\
-  overflow: hidden;\
-  position: relative;\
-  text-shadow: 0 1px 1px #000;\
-  -webkit-transition: opacity .25s ease-in-out;\
-  -moz-transition: opacity .25s ease-in-out;\
-  -o-transition: opacity .25s ease-in-out;\
-  transition: opacity .25s ease-in-out;\
-  vertical-align: top;\
-}\
-.thumbnail:hover, .thumbnail:focus {\
-  opacity: .9;\
-}\
-.thumbnail#selected {\
-  opacity: 1;\
-}\
-.thumbnail::before {\
-  counter-increment: thumbnails;\
-  content: counter(thumbnails);\
-  color: #FFF;\
-  font-weight: 700;\
-  padding: 3px;\
-  position: absolute;\
-  top: 0;\
-  right: 0;\
-  text-shadow: 0 0 3px #000, 0 0 8px #000;\
-}\
-.thumbnail.drag {\
-  box-shadow: 0 0 10px rgba(0,0,0,.5);\
-}\
-.thumbnail.over {\
-  border-color: #FFF;\
-}\
-.thumbnail > span {\
-  color: #FFF;\
-}\
-.remove {\
-  background: none;\
-  color: #E00;\
-  font-weight: 700;\
-  padding: 3px;\
-}\
-.remove:hover::after {\
-  content: " Remove";\
-}\
-.thumbnail > label {\
-  background: rgba(0,0,0,.5);\
-  color: #FFF;\
-  right: 0; bottom: 0; left: 0;\
-  position: absolute;\
-  text-align: center;\
-}\
-.thumbnail > label > input {\
-  margin: 0;\
-}\
-#addReply {\
-  color: #333;\
-  font-size: 3.5em;\
-  line-height: 100px;\
-}\
-#addReply:hover, #addReply:focus {\
-  color: #000;\
-}\
-.field {\
-  border: 1px solid #CCC;\
-  box-sizing: border-box;\
-  -moz-box-sizing: border-box;\
-  color: #333;\
-  font: 13px sans-serif;\
-  margin: 0;\
-  padding: 2px 4px 3px;\
-  -webkit-transition: color .25s, border .25s;\
-  -moz-transition: color .25s, border .25s;\
-  -o-transition: color .25s, border .25s;\
-  transition: color .25s, border .25s;\
-}\
-.field:-moz-placeholder,\
-.field:hover:-moz-placeholder {\
-  color: #AAA;\
-}\
-.field:hover, .field:focus {\
-  border-color: #999;\
-  color: #000;\
-  outline: none;\
-}\
-#qr > form > div:first-child > .field:not(#dump) {\
-  width: 30%;\
-}\
-#qr textarea.field {\
-  display: -webkit-box;\
-  min-height: 160px;\
-  min-width: 100%;\
-}\
-#qr.captcha textarea.field {\
-  min-height: 120px;\
-}\
-.textarea {\
-  position: relative;\
-}\
-#charCount {\
-  color: #000;\
-  background: hsla(0, 0%, 100%, .5);\
-  font-size: 8pt;\
-  margin: 1px;\
-  position: absolute;\
-  bottom: 0;\
-  right: 0;\
-  pointer-events: none;\
-}\
-#charCount.warning {\
-  color: red;\
-}\
-.captchainput > .field {\
-  min-width: 100%;\
-}\
-.captchaimg {\
-  background: #FFF;\
-  outline: 1px solid #CCC;\
-  outline-offset: -1px;\
-  text-align: center;\
-}\
-.captchaimg > img {\
-  display: block;\
-  height: 57px;\
-  width: 300px;\
-}\
-#qr [type=file] {\
-  margin: 1px 0;\
-  width: 70%;\
-}\
-#qr [type=submit] {\
-  margin: 1px 0;\
-  padding: 1px; /* not Gecko */\
-  width: 30%;\
-}\
-.gecko #qr [type=submit] {\
-  padding: 0 1px; /* Gecko does not respect box-sizing: border-box */\
-}\
-\
-.fileText:hover .fntrunc,\
-.fileText:not(:hover) .fnfull {\
-  display: none;\
-}\
-.fitwidth img[data-md5] + img {\
-  max-width: 100%;\
-}\
-.gecko  .fitwidth img[data-md5] + img,\
-.presto .fitwidth img[data-md5] + img {\
-  width: 100%;\
-}\
-\
-#qr, #qp, #updater, #stats, #ihover, #overlay, #navlinks {\
-  position: fixed;\
-}\
-\
-#ihover {\
-  max-height: 97%;\
-  max-width: 75%;\
-  padding-bottom: 18px;\
-}\
-\
-#navlinks {\
-  font-size: 16px;\
-  top: 25px;\
-  right: 5px;\
-}\
-\
-body {\
-  box-sizing: border-box;\
-  -moz-box-sizing: border-box;\
-}\
-body.unscroll {\
-  overflow: hidden;\
-}\
-#overlay {\
-  top: 0;\
-  left: 0;\
-  width: 100%;\
-  height: 100%;\
-  text-align: center;\
-  background: rgba(0,0,0,.5);\
-  z-index: 1;\
-}\
-#overlay::after {\
-  content: "";\
-  display: inline-block;\
-  height: 100%;\
-  vertical-align: middle;\
-}\
-#options {\
-  box-sizing: border-box;\
-  -moz-box-sizing: border-box;\
-  display: inline-block;\
-  padding: 5px;\
-  position: relative;\
-  text-align: left;\
-  vertical-align: middle;\
-  width: 600px;\
-  max-width: 100%;\
-  height: 500px;\
-  max-height: 100%;\
-}\
-#credits {\
-  float: right;\
-}\
-#options ul {\
-  padding: 0;\
-}\
-#options article li {\
-  margin: 10px 0 10px 2em;\
-}\
-#options code {\
-  background: hsla(0, 0%, 100%, .5);\
-  color: #000;\
-  padding: 0 1px;\
-}\
-#options label {\
-  text-decoration: underline;\
-}\
-#content {\
-  overflow: auto;\
-  position: absolute;\
-  top: 2.5em;\
-  right: 5px;\
-  bottom: 5px;\
-  left: 5px;\
-}\
-#content textarea {\
-  font-family: monospace;\
-  min-height: 350px;\
-  resize: vertical;\
-  width: 100%;\
-}\
-\
-#updater {\
-  text-align: right;\
-}\
-#updater:not(:hover) {\
-  border: none;\
-  background: transparent;\
-}\
-#updater input[type=number] {\
-  width: 4em;\
-}\
-.new {\
-  background: lime;\
-}\
-\
-#watcher {\
-  padding-bottom: 5px;\
-  position: absolute;\
-  overflow: hidden;\
-  white-space: nowrap;\
-}\
-#watcher:not(:hover) {\
-  max-height: 220px;\
-}\
-#watcher > div {\
-  max-width: 200px;\
-  overflow: hidden;\
-  padding-left: 5px;\
-  padding-right: 5px;\
-  text-overflow: ellipsis;\
-}\
-#watcher > .move {\
-  padding-top: 5px;\
-  text-decoration: underline;\
-}\
-\
-#qp {\
-  padding: 2px 2px 5px;\
-}\
-#qp .post {\
-  border: none;\
-  margin: 0;\
-  padding: 0;\
-}\
-#qp img {\
-  max-height: 300px;\
-  max-width: 500px;\
-}\
-.qphl {\
-  box-shadow: 0 0 0 2px rgba(216, 94, 49, .7);\
-}\
-.quotelink.deadlink {\
-  text-decoration: underline !important;\
-}\
-.deadlink:not(.quotelink) {\
-  text-decoration: none !important;\
-}\
-.inlined {\
-  opacity: .5;\
-}\
-.inline {\
-  background-color: rgba(255, 255, 255, 0.15);\
-  border: 1px solid rgba(128, 128, 128, 0.5);\
-  display: table;\
-  margin: 2px;\
-  padding: 2px;\
-}\
-.inline .post {\
-  background: none;\
-  border: none;\
-  margin: 0;\
-  padding: 0;\
-}\
-div.opContainer {\
-  display: block !important;\
-}\
-.opContainer.filter_highlight {\
-  box-shadow: inset 5px 0 rgba(255, 0, 0, .5);\
-}\
-.opContainer.filter_highlight.qphl {\
-  box-shadow: inset 5px 0 rgba(255, 0, 0, .5),\
-              0 0 0 2px rgba(216, 94, 49, .7);\
-}\
-.filter_highlight > .reply {\
-  box-shadow: -5px 0 rgba(255, 0, 0, .5);\
-}\
-.filter_highlight > .reply.qphl {\
-  box-shadow: -5px 0 rgba(255, 0, 0, .5),\
-              0 0 0 2px rgba(216, 94, 49, .7)\
-}\
-.filtered {\
-  text-decoration: underline line-through;\
-}\
-.quotelink.forwardlink,\
-.backlink.forwardlink {\
-  text-decoration: none;\
-  border-bottom: 1px dashed;\
-}\
-'
->>>>>>> 2443d837
   };
 
   Main.init();
