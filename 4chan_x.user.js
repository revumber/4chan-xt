--- conflicted
+++ resolved
@@ -1,5 +1,4 @@
 // ==UserScript==
-<<<<<<< HEAD
 // @name         4chan X alpha
 // @version      3.0.0
 // @description  Adds various features.
@@ -9,34 +8,16 @@
 // @match        *://boards.4chan.org/*
 // @match        *://images.4chan.org/*
 // @match        *://sys.4chan.org/*
+// @match        *://api.4chan.org/*
 // @match        *://*.foolz.us/api/*
+// @grant        GM_getValue
+// @grant        GM_setValue
+// @grant        GM_deleteValue
+// @grant        GM_openInTab
 // @run-at       document-start
 // @updateURL    https://github.com/MayhemYDG/4chan-x/raw/stable/4chan_x.user.js
 // @downloadURL  https://github.com/MayhemYDG/4chan-x/raw/stable/4chan_x.user.js
-// @icon         http://mayhemydg.github.com/4chan-x/favicon.gif
-=======
-// @name           4chan x
-// @version        2.34.10
-// @namespace      aeosynth
-// @description    Adds various features.
-// @copyright      2009-2011 James Campos <james.r.campos@gmail.com>
-// @copyright      2012 Nicolas Stepien <stepien.nicolas@gmail.com>
-// @license        MIT; http://en.wikipedia.org/wiki/Mit_license
-// @include        http://boards.4chan.org/*
-// @include        https://boards.4chan.org/*
-// @include        http://images.4chan.org/*
-// @include        https://images.4chan.org/*
-// @include        http://sys.4chan.org/*
-// @include        https://sys.4chan.org/*
-// @grant          GM_getValue
-// @grant          GM_setValue
-// @grant          GM_deleteValue
-// @grant          GM_openInTab
-// @run-at         document-start
-// @updateURL      https://github.com/MayhemYDG/4chan-x/raw/stable/4chan_x.user.js
-// @downloadURL    https://github.com/MayhemYDG/4chan-x/raw/stable/4chan_x.user.js
-// @icon           data:image/gif;base64,R0lGODlhEAAQAKECAAAAAGbMM////////yH5BAEKAAIALAAAAAAQABAAAAIxlI+pq+D9DAgUoFkPDlbs7lGiI2bSVnKglnJMOL6omczxVZK3dH/41AG6Lh7i6qUoAAA7
->>>>>>> 4e768000
+// @icon         data:image/gif;base64,R0lGODlhEAAQAKECAAAAAGbMM////////yH5BAEKAAIALAAAAAAQABAAAAIxlI+pq+D9DAgUoFkPDlbs7lGiI2bSVnKglnJMOL6omczxVZK3dH/41AG6Lh7i6qUoAAA7
 // ==/UserScript==
 
 /* LICENSE
@@ -44,11 +25,7 @@
  * Copyright (c) 2009-2011 James Campos <james.r.campos@gmail.com>
  * Copyright (c) 2012 Nicolas Stepien <stepien.nicolas@gmail.com>
  * http://mayhemydg.github.com/4chan-x/
-<<<<<<< HEAD
  * 4chan X 3.0.0
-=======
- * 4chan X 2.34.10
->>>>>>> 4e768000
  *
  * Permission is hereby granted, free of charge, to any person
  * obtaining a copy of this software and associated documentation
@@ -102,18 +79,14 @@
  */
 
 (function() {
-<<<<<<< HEAD
   var $, $$, AutoGIF, Board, Build, Clone, Conf, Config, FileInfo, Get, ImageHover, Main, Post, QuoteBacklink, QuoteCT, QuoteInline, QuoteOP, QuotePreview, Quotify, Redirect, RevealSpoilers, Sauce, Thread, Time, UI, d, g,
     __hasProp = {}.hasOwnProperty,
     __extends = function(child, parent) { for (var key in parent) { if (__hasProp.call(parent, key)) child[key] = parent[key]; } function ctor() { this.constructor = child; } ctor.prototype = parent.prototype; child.prototype = new ctor(); child.__super__ = parent.prototype; return child; };
-=======
-  var $, $$, Anonymize, ArchiveLink, AutoGif, Build, Conf, Config, DeleteLink, DownloadLink, ExpandComment, ExpandThread, Favicon, FileInfo, Filter, Get, ImageExpand, ImageHover, Keybinds, Main, Menu, Nav, Options, QR, QuoteBacklink, QuoteCT, QuoteInline, QuoteOP, QuotePreview, Quotify, Redirect, ReplyHiding, ReportLink, RevealSpoilers, Sauce, StrikethroughQuotes, ThreadHiding, ThreadStats, Time, TitlePost, UI, Unread, Updater, Watcher, d, g, _base;
->>>>>>> 4e768000
 
   Config = {
     main: {
       Enhancing: {
-<<<<<<< HEAD
+        'Disable 4chan\'s extension': [true, 'Avoid conflicts between 4chan X and 4chan\'s inline extension.'],
         '404 Redirect': [true, 'Redirect dead threads and images.'],
         'Keybinds': [true, 'Bind actions to keyboard shortcuts.'],
         'Time Formatting': [true, 'Localize and format timestamps arbitrarily.'],
@@ -123,18 +96,6 @@
         'Index Navigation': [false, 'Navigate to previous / next thread.'],
         'Reply Navigation': [false, 'Navigate to top / bottom of thread.'],
         'Check for Updates': [true, 'Check for updated versions of 4chan X.']
-=======
-        'Disable 4chan\'s extension': [true, 'Avoid conflicts between 4chan X and 4chan\'s inline extension.'],
-        '404 Redirect': [true, 'Redirect dead threads and images'],
-        'Keybinds': [true, 'Binds actions to keys'],
-        'Time Formatting': [true, 'Arbitrarily formatted timestamps, using your local time'],
-        'File Info Formatting': [true, 'Reformats the file information'],
-        'Comment Expansion': [true, 'Expand too long comments'],
-        'Thread Expansion': [true, 'View all replies'],
-        'Index Navigation': [true, 'Navigate to previous / next thread'],
-        'Reply Navigation': [false, 'Navigate to top / bottom of thread'],
-        'Check for Updates': [true, 'Check for updated versions of 4chan X']
->>>>>>> 4e768000
       },
       Filtering: {
         'Anonymize': [false, 'Turn everyone Anonymous.'],
@@ -573,15 +534,12 @@
       $.add(d.head, script);
       return $.rm(script);
     },
-<<<<<<< HEAD
     unsafeWindow: window.opera ? window : unsafeWindow !== window ? unsafeWindow : (function() {
       var p;
       p = d.createElement('p');
       p.setAttribute('onclick', 'return window');
       return p.onclick();
     })(),
-=======
->>>>>>> 4e768000
     bytesToString: function(size) {
       var unit;
       unit = 0;
@@ -734,27 +692,9 @@
         this.nodes.capcode = capcode;
         this.info.capcode = capcode.textContent;
       }
-<<<<<<< HEAD
       if (flag = $('.countryFlag', info)) {
         this.nodes.flag = flag;
         this.info.flag = flag.title;
-=======
-      return false;
-    },
-    subject: function(post) {
-      var subject;
-      if (subject = $('.postInfo .subject', post.el)) {
-        return subject.textContent;
-      }
-      return false;
-    },
-    comment: function(post) {
-      var data, i, nodes, text, _i, _ref;
-      text = [];
-      nodes = d.evaluate('.//br|.//text()', post.blockquote, null, 7, null);
-      for (i = _i = 0, _ref = nodes.snapshotLength; 0 <= _ref ? _i < _ref : _i > _ref; i = 0 <= _ref ? ++_i : --_i) {
-        text.push((data = nodes.snapshotItem(i).data) ? data : '\n');
->>>>>>> 4e768000
       }
       if (date = $('.dateTime', info)) {
         this.nodes.date = date;
@@ -842,7 +782,6 @@
       this.context = context;
       _ref = ['ID', 'board', 'thread', 'info', 'quotes', 'isReply'];
       for (_i = 0, _len = _ref.length; _i < _len; _i++) {
-<<<<<<< HEAD
         key = _ref[_i];
         this[key] = origin[key];
       }
@@ -857,60 +796,6 @@
         comment: $('.postMessage', post),
         quotelinks: [],
         backlinks: info.getElementsByClassName('backlink')
-=======
-        a = _ref[_i];
-        $.on(a.firstElementChild, 'click', ExpandComment.expand);
-      }
-    },
-    expand: function(e) {
-      var a, replyID, threadID, _, _ref;
-      e.preventDefault();
-      _ref = this.href.match(/(\d+)#p(\d+)/), _ = _ref[0], threadID = _ref[1], replyID = _ref[2];
-      this.textContent = "Loading No." + replyID + "...";
-      a = this;
-      return $.cache("//api.4chan.org" + this.pathname + ".json", function() {
-        return ExpandComment.parse(this, a, threadID, replyID);
-      });
-    },
-    parse: function(req, a, threadID, replyID) {
-      var bq, clone, href, post, posts, quote, quotes, spoilerRange, _i, _j, _len, _len1;
-      if (req.status !== 200) {
-        a.textContent = "" + req.status + " " + req.statusText;
-        return;
-      }
-      posts = JSON.parse(req.response).posts;
-      if (spoilerRange = posts[0].custom_spoiler) {
-        Build.spoilerRange[g.BOARD] = spoilerRange;
-      }
-      replyID = +replyID;
-      for (_i = 0, _len = posts.length; _i < _len; _i++) {
-        post = posts[_i];
-        if (post.no === replyID) {
-          break;
-        }
-      }
-      if (post.no !== replyID) {
-        a.textContent = 'No.#{replyID} not found.';
-        return;
-      }
-      bq = $.id("m" + replyID);
-      clone = bq.cloneNode(false);
-      clone.innerHTML = post.com;
-      quotes = clone.getElementsByClassName('quotelink');
-      for (_j = 0, _len1 = quotes.length; _j < _len1; _j++) {
-        quote = quotes[_j];
-        href = quote.getAttribute('href');
-        if (href[0] === '/') {
-          continue;
-        }
-        quote.href = "res/" + href;
-      }
-      post = {
-        blockquote: clone,
-        threadID: threadID,
-        quotes: quotes,
-        backlinks: []
->>>>>>> 4e768000
       };
       _ref1 = $$('.inline', post);
       for (_j = 0, _len1 = _ref1.length; _j < _len1; _j++) {
@@ -932,7 +817,6 @@
       if (nodes.email) {
         this.nodes.email = $('.useremail', info);
       }
-<<<<<<< HEAD
       if (nodes.tripcode) {
         this.nodes.tripcode = $('.postertrip', info);
       }
@@ -953,103 +837,6 @@
         quotelink = _ref3[_l];
         if (quotelink.hash || $.hasClass(quotelink, 'deadlink')) {
           this.nodes.quotelinks.push(quotelink);
-=======
-      $.replace(bq, clone);
-      return Main.prettify(clone);
-    }
-  };
-
-  ExpandThread = {
-    init: function() {
-      var a, span, _i, _len, _ref, _results;
-      _ref = $$('.summary');
-      _results = [];
-      for (_i = 0, _len = _ref.length; _i < _len; _i++) {
-        span = _ref[_i];
-        a = $.el('a', {
-          textContent: "+ " + span.textContent,
-          className: 'summary desktop',
-          href: 'javascript:;'
-        });
-        $.on(a, 'click', function() {
-          return ExpandThread.toggle(this.parentNode);
-        });
-        _results.push($.replace(span, a));
-      }
-      return _results;
-    },
-    toggle: function(thread) {
-      var a, num, replies, reply, url, _i, _len;
-      url = "//api.4chan.org/" + g.BOARD + "/res/" + thread.id.slice(1) + ".json";
-      a = $('.summary', thread);
-      switch (a.textContent[0]) {
-        case '+':
-          a.textContent = a.textContent.replace('+', '× Loading...');
-          $.cache(url, function() {
-            return ExpandThread.parse(this, thread, a);
-          });
-          break;
-        case '×':
-          a.textContent = a.textContent.replace('× Loading...', '+');
-          $.cache.requests[url].abort();
-          break;
-        case '-':
-          a.textContent = a.textContent.replace('-', '+');
-          num = (function() {
-            switch (g.BOARD) {
-              case 'b':
-              case 'vg':
-              case 'q':
-                return 3;
-              case 't':
-                return 1;
-              default:
-                return 5;
-            }
-          })();
-          replies = $$('.replyContainer', thread);
-          replies.splice(replies.length - num, num);
-          for (_i = 0, _len = replies.length; _i < _len; _i++) {
-            reply = replies[_i];
-            $.rm(reply);
-          }
-      }
-    },
-    parse: function(req, thread, a) {
-      var backlink, id, link, nodes, post, posts, replies, reply, spoilerRange, threadID, _i, _j, _k, _len, _len1, _len2, _ref, _ref1;
-      if (req.status !== 200) {
-        a.textContent = "" + req.status + " " + req.statusText;
-        $.off(a, 'click', ExpandThread.cb.toggle);
-        return;
-      }
-      a.textContent = a.textContent.replace('× Loading...', '-');
-      posts = JSON.parse(req.response).posts;
-      if (spoilerRange = posts[0].custom_spoiler) {
-        Build.spoilerRange[g.BOARD] = spoilerRange;
-      }
-      replies = posts.slice(1);
-      threadID = thread.id.slice(1);
-      nodes = [];
-      for (_i = 0, _len = replies.length; _i < _len; _i++) {
-        reply = replies[_i];
-        post = Build.postFromObject(reply, g.BOARD);
-        id = reply.no;
-        link = $('a[title="Highlight this post"]', post);
-        link.href = "res/" + threadID + "#p" + id;
-        link.nextSibling.href = "res/" + threadID + "#q" + id;
-        nodes.push(post);
-      }
-      _ref = $$('.summary ~ .replyContainer', a.parentNode);
-      for (_j = 0, _len1 = _ref.length; _j < _len1; _j++) {
-        post = _ref[_j];
-        $.rm(post);
-      }
-      _ref1 = $$('.backlink', a.previousElementSibling);
-      for (_k = 0, _len2 = _ref1.length; _k < _len2; _k++) {
-        backlink = _ref1[_k];
-        if (!$.id(backlink.hash.slice(1))) {
-          $.rm(backlink);
->>>>>>> 4e768000
         }
       }
       if (origin.file) {
@@ -1156,6 +943,9 @@
       return (_ref2 = $.id('boardNavDesktopFoot')) != null ? _ref2.hidden = true : void 0;
     },
     initFeatures: function() {
+      if (Conf['Disable 4chan\'s extension']) {
+        localStorage.setItem('4chan-settings', '{"disableAll":true}');
+      }
       if (Conf['Resurrect Quotes']) {
         try {
           Quotify.init();
@@ -1305,7 +1095,7 @@
         return $.on(d, 'DOMNodeInserted', Main.addStyle);
       }
     },
-    css: "/* general */\n.dialog.reply {\n  display: block;\n  border: 1px solid rgba(0, 0, 0, .25);\n  padding: 0;\n}\n.move {\n  cursor: move;\n}\nlabel {\n  cursor: pointer;\n}\na[href=\"javascript:;\"] {\n  text-decoration: none;\n}\n.warning {\n  color: red;\n}\n\n/* 4chan style fixes */\n.opContainer, .op {\n  display: block !important;\n}\n.post {\n  overflow: visible !important;\n}\n\n/* header */\nbody.fourchan_x {\n  margin-top: 2.5em;\n}\n#boardNavDesktop.reply {\n  border-width: 0 0 1px;\n  padding: 4px;\n  position: fixed;\n  top: 0;\n  right: 0;\n  left: 0;\n  transition: opacity .1s ease-in-out;\n  -o-transition: opacity .1s ease-in-out;\n  -moz-transition: opacity .1s ease-in-out;\n  -webkit-transition: opacity .1s ease-in-out;\n  z-index: 1;\n}\n#boardNavDesktop.reply:not(:hover) {\n  opacity: .4;\n  transition: opacity 1.5s .5s ease-in-out;\n  -o-transition: opacity 1.5s .5s ease-in-out;\n  -moz-transition: opacity 1.5s .5s ease-in-out;\n  -webkit-transition: opacity 1.5s .5s ease-in-out;\n}\n#boardNavDesktop.reply a {\n  margin: -1px;\n}\n#settings {\n  float: right;\n}\n\n/* quote */\n.inlined {\n  opacity: .5;\n}\n#qp input, .forwarded {\n  display: none;\n}\n.quotelink.forwardlink,\n.backlink.forwardlink {\n  text-decoration: none;\n  border-bottom: 1px dashed;\n}\n.inline {\n  border: 1px solid rgba(128, 128, 128, .5);\n  display: table;\n  margin: 2px 0;\n}\n.inline .post {\n  border: 0 !important;\n  display: table !important;\n  margin: 0 !important;\n  padding: 1px 2px !important;\n}\n#qp {\n  position: fixed;\n  padding: 2px 2px 5px;\n}\n#qp .post {\n  border: none;\n  margin: 0;\n  padding: 0;\n}\n#qp img {\n  max-height: 300px;\n  max-width: 500px;\n}\n.qphl {\n  outline: 2px solid rgba(216, 94, 49, .7);\n}\n\n/* file */\n.fileText:hover .fntrunc,\n.fileText:not(:hover) .fnfull {\n  display: none;\n}\n#ihover {\n  box-sizing: border-box;\n  -moz-box-sizing: border-box;\n  max-height: 100%;\n  max-width: 75%;\n  position: fixed;\n  padding-bottom: 16px;\n}"
+    css: "/* general */\n.dialog.reply {\n  display: block;\n  border: 1px solid rgba(0, 0, 0, .25);\n  padding: 0;\n}\n.move {\n  cursor: move;\n}\nlabel {\n  cursor: pointer;\n}\na[href=\"javascript:;\"] {\n  text-decoration: none;\n}\n.warning {\n  color: red;\n}\n\n/* 4chan style fixes */\n.opContainer, .op {\n  display: block !important;\n}\n.post {\n  overflow: visible !important;\n}\n\n/* header */\nbody.fourchan_x {\n  margin-top: 2.5em;\n}\n#boardNavDesktop.reply {\n  border-width: 0 0 1px;\n  padding: 4px;\n  position: fixed;\n  top: 0;\n  right: 0;\n  left: 0;\n  transition: opacity .1s ease-in-out;\n  -o-transition: opacity .1s ease-in-out;\n  -moz-transition: opacity .1s ease-in-out;\n  -webkit-transition: opacity .1s ease-in-out;\n  z-index: 1;\n}\n#boardNavDesktop.reply:not(:hover) {\n  opacity: .4;\n  transition: opacity 1.5s .5s ease-in-out;\n  -o-transition: opacity 1.5s .5s ease-in-out;\n  -moz-transition: opacity 1.5s .5s ease-in-out;\n  -webkit-transition: opacity 1.5s .5s ease-in-out;\n}\n#boardNavDesktop.reply a {\n  margin: -1px;\n}\n#settings {\n  float: right;\n}\n\n/* quote */\n.quotelink.deadlink {\n  text-decoration: underline !important;\n}\n.inlined {\n  opacity: .5;\n}\n#qp input, .forwarded {\n  display: none;\n}\n.quotelink.forwardlink,\n.backlink.forwardlink {\n  text-decoration: none;\n  border-bottom: 1px dashed;\n}\n.inline {\n  border: 1px solid rgba(128, 128, 128, .5);\n  display: table;\n  margin: 2px 0;\n}\n.inline .post {\n  border: 0 !important;\n  display: table !important;\n  margin: 0 !important;\n  padding: 1px 2px !important;\n}\n#qp {\n  position: fixed;\n  padding: 2px 2px 5px;\n}\n#qp .post {\n  border: none;\n  margin: 0;\n  padding: 0;\n}\n#qp img {\n  max-height: 300px;\n  max-width: 500px;\n}\n.qphl {\n  outline: 2px solid rgba(216, 94, 49, .7);\n}\n\n/* file */\n.fileText:hover .fntrunc,\n.fileText:not(:hover) .fnfull {\n  display: none;\n}\n#ihover {\n  box-sizing: border-box;\n  -moz-box-sizing: border-box;\n  max-height: 100%;\n  max-width: 75%;\n  position: fixed;\n  padding-bottom: 16px;\n}"
   };
 
   Redirect = {
@@ -1449,1365 +1239,10 @@
   };
 
   Build = {
+    spoilerRange: {},
     shortFilename: function(filename, isReply) {
       var threshold;
       threshold = isReply ? 30 : 40;
-      if (filename.length - 4 > threshold) {
-        return "" + filename.slice(0, threshold - 5) + "(...)." + filename.slice(-3);
-      } else {
-        return filename;
-      }
-    },
-    post: function(o) {
-      var board, bq, capcode, comment, container, date, dateUTC, email, file, fl, flag, flagTitle, html, isOP, name, pi, post, postID, subject, threadID, tripcode, uniqueID;
-      postID = o.postID, threadID = o.threadID, board = o.board, name = o.name, capcode = o.capcode, tripcode = o.tripcode, uniqueID = o.uniqueID, email = o.email, subject = o.subject, flag = o.flag, flagTitle = o.flagTitle, date = o.date, dateUTC = o.dateUTC, comment = o.comment, file = o.file;
-      isOP = postID === threadID;
-      html = [];
-      html.push("<input type=checkbox name=" + postID + " value=delete> ");
-      html.push("<span class=subject>" + subject + "</span> ");
-      html.push("<span class='nameBlock");
-      html.push((function() {
-        switch (capcode) {
-          case 'M':
-            return ' capcodeMod';
-          case 'A':
-            return ' capcodeAdmin';
-          case 'D':
-            return ' capcodeDeveloper';
-          default:
-            return '';
-        }
-      })());
-      html.push("'>");
-      if (email) {
-        html.push("<a href=mailto:" + email + " class=useremail>");
-      }
-      html.push("<span class=name>" + name + "</span>");
-      if (tripcode) {
-        html.push(" <span class=postertrip>" + tripcode + "</span>");
-      }
-      if (uniqueID) {
-        html.push(" <span class='posteruid id_" + uniqueID + "'>(ID: <span class=hand title='Highlight posts by this ID'>" + uniqueID + "</span>)</span>");
-      }
-      switch (capcode) {
-        case 'M':
-          html.push(' <strong class="capcode hand id_mod" title="Highlight posts by Moderators">## Mod</strong>');
-          html.push(' <img src=//static.4chan.org/image/modicon.gif alt="This user is a 4chan Moderator." title="This user is a 4chan Moderator." class=identityIcon>');
-          break;
-        case 'A':
-          html.push(' <strong class="capcode hand id_admin" title="Highlight posts by the Administrator">## Admin</strong>');
-          html.push(' <img src=//static.4chan.org/image/adminicon.gif alt="This user is the 4chan Administrator." title="This user is the 4chan Administrator." class=identityIcon>');
-          break;
-        case 'D':
-          html.push(' <strong class="capcode hand id_mod" title="Highlight posts by Moderators">## Mod</strong>');
-          html.push(' <img src=//static.4chan.org/image/developericon.gif alt="This user is a 4chan Developer." title="This user is a 4chan Developer." class=identityIcon>');
-      }
-      if (email) {
-        html.push('</a>');
-      }
-      if (flag) {
-        html.push(" <img src=//static.4chan.org/image/country/" + (flag.toLowerCase()) + ".gif alt=" + flag + " title='" + flagTitle + "' class=countryFlag>");
-      }
-      html.push('</span> ');
-      html.push("<span class=dateTime data-utc=" + dateUTC + ">" + date + "</span> ");
-      html.push('<span class="postNum desktop">');
-      html.push("<a href=/" + board + "/res/" + threadID + "#p" + postID + " title='Highlight this post'>No.</a>");
-      html.push("<a href=\"" + (g.REPLY ? "javascript:quote('" + postID + "');" : "/" + board + "/res/" + threadID + "#q" + postID) + "\" title='Quote this post'>" + postID + "</a>");
-      html.push('</span>');
-      pi = $.el('div', {
-        id: "pi" + postID,
-        className: 'postInfo desktop',
-        innerHTML: html.join('')
-      });
-      bq = $.el('blockquote', {
-        id: "m" + postID,
-        className: 'postMessage',
-        innerHTML: comment
-      });
-      if (file.name) {
-        html = [];
-        html.push('<div class=fileInfo>');
-        html.push("<span id=fT" + postID + " class=fileText" + (file.isSpoiler ? " title='file.name'" : '') + ">File: ");
-        html.push("<a href=" + file.url + " target=_blank>" + file.origin + "</a>");
-        html.push('-(');
-        if (file.isSpoiler) {
-          html.push('Spoiler Image, ');
-        }
-        html.push("" + ($.bytesToString(file.size)) + ", ");
-        html.push(/\.pdf$/i.test(file.name) ? "PDF" : "" + file.width + "x" + file.height);
-        if (!file.isSpoiler) {
-          html.push(", <span title='" + file.name + "'>" + (Build.shortFilename(file.name)) + "</span>");
-        }
-        html.push(")</span></div>");
-        html.push("<a class='fileThumb" + (file.isSpoiler ? ' imgspoiler' : '') + "' href=" + file.url + " target=_blank>");
-        html.push("<img src=" + file.turl + " alt='" + (file.isSpoiler ? 'Spoiler Image, ' : '') + ($.bytesToString(file.size)) + "' data-md5='" + file.MD5 + "' style='height:" + file.theight + "px;width:" + file.twidth + "px'>");
-        html.push('</a>');
-        fl = $.el('div', {
-          id: "f" + postID,
-          className: 'file',
-          innerHTML: html.join('')
-        });
-      }
-      post = $.el('div', {
-        id: "p" + postID,
-        className: "post " + (isOP ? 'op' : 'reply')
-      });
-      if (fl && isOP) {
-        $.add(post, fl);
-      }
-      $.add(post, pi);
-      if (fl && !isOP) {
-        $.add(post, fl);
-      }
-      $.add(post, bq);
-      container = $.el('div', {
-        id: "pc" + postID,
-        className: "postContainer " + (isOP ? 'op' : 'reply') + "Container"
-      });
-      if (!isOP) {
-        $.add(container, $.el('div', {
-          id: "sa" + postID,
-          className: 'sideArrows',
-          textContent: '>>'
-        }));
-      }
-      $.add(container, post);
-      return container;
-    }
-  };
-
-  Get = {
-    postFromRoot: function(root) {
-      var board, index, link, post, postID;
-      link = $('a[title="Highlight this post"]', root);
-      board = link.pathname.split('/')[1];
-      postID = link.hash.slice(2);
-      index = root.dataset.clone;
-      post = g.posts["" + board + "." + postID];
-      if (index) {
-        return post.clones[index];
-      } else {
-        return post;
-      }
-    },
-    postDataFromLink: function(link) {
-      var board, path, postID, threadID;
-      if (link.host === 'boards.4chan.org') {
-        path = link.pathname.split('/');
-        board = path[1];
-        threadID = path[3];
-        postID = link.hash.slice(2);
-      } else {
-        board = link.dataset.board;
-        threadID = '';
-        postID = link.dataset.postid;
-      }
-      return {
-        board: board,
-        threadID: threadID,
-        postID: postID
-      };
-    },
-    postClone: function(board, threadID, postID, root, context) {
-      var post, url;
-      if (post = g.posts["" + board + "." + postID]) {
-        Get.insert(post, root, context);
-        return;
-      }
-      root.textContent = "Loading post No." + postID + "...";
-      if (threadID) {
-        return $.cache("/" + board + "/res/" + threadID, function() {
-          return Get.fetchedPost(this, board, threadID, postID, root, context);
-        });
-      } else if (url = Redirect.post(board, postID)) {
-        return $.cache(url, function() {
-          return Get.archivedPost(this, board, postID, root, context);
-        });
-      }
-    },
-    insert: function(post, root, context) {
-      var clone, nodes;
-      if (!root.parentNode) {
-        return;
-      }
-      clone = post.addClone(context);
-      Main.callbackNodes(Post, [clone]);
-      nodes = clone.nodes;
-      nodes.root.innerHTML = null;
-      $.add(nodes.root, nodes.post);
-      root.innerHTML = null;
-      return $.add(root, nodes.root);
-    },
-    fetchedPost: function(req, board, threadID, postID, root, context) {
-      var doc, href, link, pc, post, quote, status, thread, url, _i, _len, _ref;
-      if (post = g.posts["" + board + "." + postID]) {
-        Get.insert(post, root, context);
-        return;
-      }
-      status = req.status;
-      if (status !== 200) {
-        if (url = Redirect.post(board, postID)) {
-          $.cache(url, function() {
-            return Get.archivedPost(this, board, postID, root);
-          });
-        } else {
-          $.addClass(root, 'warning');
-          root.textContent = status === 404 ? "Thread No." + threadID + " has not been found." : "Error " + req.status + ": " + req.statusText + ".";
-        }
-        return;
-      }
-      doc = d.implementation.createHTMLDocument('');
-      doc.documentElement.innerHTML = req.response;
-      if (!(pc = doc.getElementById("pc" + postID))) {
-        if (url = Redirect.post(board, postID)) {
-          $.cache(url, function() {
-            return Get.archivedPost(this, board, postID, root);
-          });
-        } else {
-          $.addClass(root, 'warning');
-          root.textContent = "Post No." + postID + " has not been found.";
-        }
-        return;
-      }
-      pc = d.importNode(pc, true);
-      _ref = $$('.quotelink', pc);
-      for (_i = 0, _len = _ref.length; _i < _len; _i++) {
-        quote = _ref[_i];
-        href = quote.getAttribute('href');
-        if (href[0] === '/') {
-          continue;
-        }
-        quote.href = "/" + board + "/res/" + href;
-      }
-      link = $('a[title="Highlight this post"]', pc);
-      link.href = "/" + board + "/res/" + threadID + "#p" + postID;
-      link.nextSibling.href = "/" + board + "/res/" + threadID + "#q" + postID;
-      board = g.boards[board] || new Board(board);
-      thread = g.threads["" + board + "." + threadID] || new Thread(threadID, board);
-      post = new Post(pc, thread, board);
-      Main.callbackNodes(Post, [post]);
-      return Get.insert(post, root, context);
-    },
-    archivedPost: function(req, board, postID, root, context) {
-      var bq, comment, data, post, postContainer, thread, threadID;
-      if (post = g.posts["" + board + "." + postID]) {
-        Get.insert(post, root, context);
-        return;
-      }
-      data = JSON.parse(req.response);
-      if (data.error) {
-        $.addClass(root, 'warning');
-        root.textContent = data.error;
-        return;
-      }
-      bq = $.el('blockquote', {
-        textContent: data.comment
-      });
-      bq.innerHTML = bq.innerHTML.replace(/\n|\[\/?b\]|\[\/?spoiler\]|\[\/?code\]|\[\/?moot\]|\[\/?banned\]/g, function(text) {
-        switch (text) {
-          case '\n':
-            return '<br>';
-          case '[b]':
-            return '<b>';
-          case '[/b]':
-            return '</b>';
-          case '[spoiler]':
-            return '<span class=spoiler>';
-          case '[/spoiler]':
-            return '</span>';
-          case '[code]':
-            return '<pre class=prettyprint>';
-          case '[/code]':
-            return '</pre>';
-          case '[moot]':
-            return '<div style="padding:5px;margin-left:.5em;border-color:#faa;border:2px dashed rgba(255,0,0,.1);border-radius:2px">';
-          case '[/moot]':
-            return '</div>';
-          case '[banned]':
-            return '<b style="color: red;">';
-          case '[/banned]':
-            return '</b>';
-        }
-      });
-      comment = bq.innerHTML.replace(/(^|>)(&gt;[^<$]+)(<|$)/g, '$1<span class=quote>$2</span>$3');
-      threadID = data.thread_num;
-      postContainer = Build.post({
-        postID: postID,
-        threadID: threadID,
-        board: board,
-        name: data.name,
-        capcode: data.capcode,
-        tripcode: data.trip,
-        uniqueID: data.poster_hash,
-        email: data.email,
-        subject: data.title,
-        flag: data.poster_country,
-        date: data.fourchan_date,
-        dateUTC: data.timestamp,
-        comment: comment,
-        file: {
-          name: data.media_filename,
-          origin: data.media_orig,
-          url: data.media_link || data.remote_media_link,
-          height: data.media_h,
-          width: data.media_w,
-          isSpoiler: data.spoiler === '1',
-          MD5: data.media_hash,
-          size: data.media_size,
-          turl: data.thumb_link || ("//thumbs.4chan.org/" + board + "/thumb/" + data.preview_orig),
-          theight: data.preview_h,
-          twidth: data.preview_w
-        }
-      });
-      board = g.boards[board] || new Board(board);
-      thread = g.threads["" + board + "." + threadID] || new Thread(threadID, board);
-      post = new Post(postContainer, thread, board, {
-        isArchived: true
-      });
-      Main.callbackNodes(Post, [post]);
-      return Get.insert(post, root, context);
-    }
-  };
-
-  Quotify = {
-    init: function() {
-      return Post.prototype.callbacks.push({
-        name: 'Resurrect Quotes',
-        cb: this.node
-      });
-    },
-    node: function() {
-      var ID, a, board, data, i, index, m, node, nodes, post, quote, quoteID, quotes, snapshot, text, _i, _j, _len, _ref;
-      if (this.isClone) {
-        return;
-      }
-      snapshot = d.evaluate('.//text()[not(parent::a)]', this.nodes.comment, null, 6, null);
-      for (i = _i = 0, _ref = snapshot.snapshotLength; 0 <= _ref ? _i < _ref : _i > _ref; i = 0 <= _ref ? ++_i : --_i) {
-        node = snapshot.snapshotItem(i);
-        data = node.data;
-        if (!(quotes = data.match(/>>(>\/[a-z\d]+\/)?\d+/g))) {
-          continue;
-        }
-        nodes = [];
-        for (_j = 0, _len = quotes.length; _j < _len; _j++) {
-          quote = quotes[_j];
-          index = data.indexOf(quote);
-          if (text = data.slice(0, index)) {
-            nodes.push($.tn(text));
-          }
-          ID = quote.match(/\d+$/)[0];
-          board = (m = quote.match(/^>>>\/([a-z\d]+)/)) ? m[1] : this.board.ID;
-          quoteID = "" + board + "." + ID;
-          if (post = g.posts[quoteID]) {
-            if (post.isDead) {
-              a = $.el('a', {
-                href: Redirect.thread(board, 0, ID),
-                className: 'quotelink deadlink',
-                textContent: "" + quote + "\u00A0(Dead)",
-                target: '_blank'
-              });
-            } else {
-              a = $.el('a', {
-                href: "/" + board + "/" + post.thread + "/res/#p" + ID,
-                className: 'quotelink',
-                textContent: quote
-              });
-            }
-          } else {
-            a = $.el('a', {
-              href: Redirect.thread(board, 0, ID),
-              className: 'deadlink',
-              target: '_blank',
-              textContent: this.isDead ? quote : "" + quote + "\u00A0(Dead)"
-            });
-            if (Redirect.post(board, ID)) {
-              $.addClass(a, 'quotelink');
-              a.setAttribute('data-board', board);
-              a.setAttribute('data-postid', ID);
-            }
-          }
-          if (this.quotes.indexOf(quoteID) === -1) {
-            this.quotes.push(quoteID);
-          }
-          this.nodes.quotelinks.push(a);
-          nodes.push(a);
-          data = data.slice(index + quote.length);
-        }
-        if (data) {
-          nodes.push($.tn(data));
-        }
-        $.replace(node, nodes);
-      }
-    }
-  };
-
-  QuoteInline = {
-    init: function() {
-      return Post.prototype.callbacks.push({
-        name: 'Quote Inline',
-        cb: this.node
-      });
-    },
-    node: function() {
-      var link, _i, _j, _len, _len1, _ref, _ref1;
-      _ref = this.nodes.quotelinks;
-      for (_i = 0, _len = _ref.length; _i < _len; _i++) {
-        link = _ref[_i];
-        $.on(link, 'click', QuoteInline.toggle);
-      }
-      _ref1 = this.nodes.backlinks;
-      for (_j = 0, _len1 = _ref1.length; _j < _len1; _j++) {
-        link = _ref1[_j];
-        $.on(link, 'click', QuoteInline.toggle);
-      }
-    },
-    toggle: function(e) {
-      var board, postID, threadID, _ref;
-      if (e.shiftKey || e.altKey || e.ctrlKey || e.metaKey || e.button !== 0) {
-        return;
-      }
-      e.preventDefault();
-      _ref = Get.postDataFromLink(this), board = _ref.board, threadID = _ref.threadID, postID = _ref.postID;
-      if ($.hasClass(this, 'inlined')) {
-        QuoteInline.rm(this, board, threadID, postID);
-      } else {
-        if ($.x("ancestor::div[@id='p" + postID + "']", this)) {
-          return;
-        }
-        QuoteInline.add(this, board, threadID, postID);
-      }
-      return this.classList.toggle('inlined');
-    },
-<<<<<<< HEAD
-    add: function(quotelink, board, threadID, postID) {
-      var context, inline, isBacklink, post, root;
-      inline = $.el('div', {
-        id: "i" + postID,
-        className: 'inline'
-      });
-      root = (isBacklink = $.hasClass(quotelink, 'backlink')) ? quotelink.parentNode.parentNode : $.x('ancestor-or-self::*[parent::blockquote][1]', quotelink);
-      context = Get.postFromRoot($.x('ancestor::div[parent::div[@class="thread"]][1]', quotelink));
-      $.after(root, inline);
-      Get.postClone(board, threadID, postID, inline, context);
-      if (!(board === g.BOARD.ID && $.x("ancestor::div[@id='t" + threadID + "']", quotelink))) {
-=======
-    response: function(html) {
-      var bs, doc, err, msg, persona, postID, reply, threadID, _, _ref, _ref1;
-      doc = d.implementation.createHTMLDocument('');
-      doc.documentElement.innerHTML = html;
-      if (doc.title === '4chan - Banned') {
-        bs = $$('b', doc);
-        err = $.el('span', {
-          innerHTML: /^You were issued a warning/.test($('.boxcontent', doc).textContent.trim()) ? "You were issued a warning on " + bs[0].innerHTML + " as " + bs[3].innerHTML + ".<br>Warning reason: " + bs[1].innerHTML : "You are banned! ;_;<br>Please click <a href=//www.4chan.org/banned target=_blank>HERE</a> to see the reason."
-        });
-      } else if (err = doc.getElementById('errmsg')) {
-        if ((_ref = $('a', err)) != null) {
-          _ref.target = '_blank';
-        }
-      } else if (!(msg = $('b', doc))) {
-        err = 'Connection error with sys.4chan.org.';
-      }
-      if (err) {
-        if (/captcha|verification/i.test(err.textContent) || err === 'Connection error with sys.4chan.org.') {
-          QR.cooldown.auto = !!$.get('captchas', []).length;
-          QR.cooldown.set(2);
-        } else {
-          QR.cooldown.auto = false;
-        }
-        QR.status();
-        QR.error(err);
->>>>>>> 4e768000
-        return;
-      }
-      post = g.posts["" + board + "." + postID];
-      if (isBacklink && Conf['Forward Hiding']) {
-        $.addClass(post.nodes.root, 'forwarded');
-        return post.forwarded++ || (post.forwarded = 1);
-      }
-    },
-    rm: function(quotelink, board, threadID, postID) {
-      var el, inThreadID, inline, inlines, post, root, _i, _len, _ref;
-      root = $.hasClass(quotelink, 'backlink') ? quotelink.parentNode.parentNode : $.x('ancestor-or-self::*[parent::blockquote][1]', quotelink);
-      root = $.x("following-sibling::div[@id='i" + postID + "'][1]", root);
-      $.rm(root);
-      if (!(el = root.firstElementChild)) {
-        return;
-      }
-      post = g.posts["" + board + "." + postID];
-      post.rmClone(el.dataset.clone);
-      inThreadID = $.x('ancestor::div[@class="thread"]', quotelink).id.slice(1);
-      if (Conf['Forward Hiding'] && board === g.BOARD.ID && threadID === inThreadID && $.hasClass(quotelink, 'backlink')) {
-        if (!--post.forwarded) {
-          delete post.forwarded;
-          $.rmClass(post.nodes.root, 'forwarded');
-        }
-      }
-      inlines = $$('.inlined', el);
-      for (_i = 0, _len = inlines.length; _i < _len; _i++) {
-        inline = inlines[_i];
-        _ref = Get.postDataFromLink(inline), board = _ref.board, threadID = _ref.threadID, postID = _ref.postID;
-        root = $.hasClass(inline, 'backlink') ? inline.parentNode.parentNode : $.x('ancestor-or-self::*[parent::blockquote][1]', inline);
-        root = $.x("following-sibling::div[@id='i" + postID + "'][1]", root);
-        if (!(el = root.firstElementChild)) {
-          continue;
-        }
-        post = g.posts["" + board + "." + postID];
-        post.rmClone(el.dataset.clone);
-        if (Conf['Forward Hiding'] && board === g.BOARD.ID && threadID === inThreadID && $.hasClass(inline, 'backlink')) {
-          if (!--post.forwarded) {
-            delete post.forwarded;
-            $.rmClass(post.nodes.root, 'forwarded');
-          }
-        }
-      }
-    }
-  };
-
-  QuotePreview = {
-    init: function() {
-<<<<<<< HEAD
-      return Post.prototype.callbacks.push({
-        name: 'Quote Preview',
-        cb: this.node
-      });
-    },
-    node: function() {
-      var link, _i, _j, _len, _len1, _ref, _ref1;
-      _ref = this.nodes.quotelinks;
-      for (_i = 0, _len = _ref.length; _i < _len; _i++) {
-        link = _ref[_i];
-        $.on(link, 'mouseover', QuotePreview.mouseover);
-      }
-      _ref1 = this.nodes.backlinks;
-      for (_j = 0, _len1 = _ref1.length; _j < _len1; _j++) {
-        link = _ref1[_j];
-        $.on(link, 'mouseover', QuotePreview.mouseover);
-=======
-      return $.ready(Options.initReady);
-    },
-    initReady: function() {
-      var a, settings, _i, _len, _ref;
-      _ref = ['navtopright', 'navbotright'];
-      for (_i = 0, _len = _ref.length; _i < _len; _i++) {
-        settings = _ref[_i];
-        a = $.el('a', {
-          href: 'javascript:;',
-          className: 'settingsWindowLink',
-          textContent: '4chan X Settings'
-        });
-        $.on(a, 'click', Options.dialog);
-        $.prepend($.id(settings), [$.tn('['), a, $.tn('] ')]);
-      }
-      if (!$.get('firstrun')) {
-        $.set('firstrun', true);
-        if (!Favicon.el) {
-          Favicon.init();
-        }
-        return Options.dialog();
->>>>>>> 4e768000
-      }
-    },
-    mouseover: function(e) {
-      var board, clone, context, origin, post, postID, posts, qp, quote, quoterID, threadID, _i, _j, _k, _len, _len1, _len2, _ref, _ref1, _ref2;
-      if ($.hasClass(this, 'inlined')) {
-        return;
-      }
-      if (UI.el) {
-        return;
-      }
-      _ref = Get.postDataFromLink(this), board = _ref.board, threadID = _ref.threadID, postID = _ref.postID;
-      qp = UI.el = $.el('div', {
-        id: 'qp',
-        className: 'reply dialog'
-      });
-      UI.hover(e);
-      context = Get.postFromRoot($.x('ancestor::div[parent::div[@class="thread"]][1]', this));
-      $.add(d.body, qp);
-      Get.postClone(board, threadID, postID, qp, context);
-      $.on(this, 'mousemove', UI.hover);
-      $.on(this, 'mouseout click', QuotePreview.mouseout);
-      if (!(origin = g.posts["" + board + "." + postID])) {
-        return;
-      }
-      if (Conf['Quote Highlighting']) {
-        posts = [origin].concat(origin.clones);
-        posts.pop();
-        for (_i = 0, _len = posts.length; _i < _len; _i++) {
-          post = posts[_i];
-          $.addClass(post.nodes.post, 'qphl');
-        }
-      }
-      quoterID = $.x('ancestor::*[@id][1]', this).id.match(/\d+$/)[0];
-      clone = Get.postFromRoot(qp.firstChild);
-      _ref1 = clone.nodes.quotelinks;
-      for (_j = 0, _len1 = _ref1.length; _j < _len1; _j++) {
-        quote = _ref1[_j];
-        if (quote.hash.slice(2) === quoterID) {
-          $.addClass(quote, 'forwardlink');
-        }
-      }
-      _ref2 = clone.nodes.backlinks;
-      for (_k = 0, _len2 = _ref2.length; _k < _len2; _k++) {
-        quote = _ref2[_k];
-        if (quote.hash.slice(2) === quoterID) {
-          $.addClass(quote, 'forwardlink');
-        }
-      }
-    },
-    mouseout: function(e) {
-      var clone, post, root, _i, _len, _ref;
-      root = UI.el.firstElementChild;
-      UI.hoverend();
-      $.off(this, 'mousemove', UI.hover);
-      $.off(this, 'mouseout click', QuotePreview.mouseout);
-      if (!root) {
-        return;
-      }
-      clone = Get.postFromRoot(root);
-      post = clone.origin;
-      post.rmClone(root.dataset.clone);
-      if (!Conf['Quote Highlighting']) {
-        return;
-      }
-      _ref = [post].concat(post.clones);
-      for (_i = 0, _len = _ref.length; _i < _len; _i++) {
-        post = _ref[_i];
-        $.rmClass(post.nodes.post, 'qphl');
-      }
-    }
-  };
-
-  QuoteBacklink = {
-    init: function() {
-      var format;
-      format = Conf['backlink'].replace(/%id/g, "' + id + '");
-      this.funk = Function('id', "return '" + format + "'");
-      this.containers = {};
-      Post.prototype.callbacks.push({
-        name: 'Quote Backlinking Part 1',
-        cb: this.firstNode
-      });
-      return Post.prototype.callbacks.push({
-        name: 'Quote Backlinking Part 2',
-        cb: this.secondNode
-      });
-    },
-<<<<<<< HEAD
-    firstNode: function() {
-      var a, clone, container, containers, link, post, quote, _i, _j, _k, _len, _len1, _len2, _ref, _ref1;
-      if (this.isClone || !this.quotes.length) {
-        return;
-      }
-      a = $.el('a', {
-        href: "/" + this.board + "/res/" + this.thread + "#p" + this,
-        className: 'backlink',
-        textContent: QuoteBacklink.funk(this.ID)
-      });
-      _ref = this.quotes;
-      for (_i = 0, _len = _ref.length; _i < _len; _i++) {
-        quote = _ref[_i];
-        containers = [QuoteBacklink.getContainer(quote)];
-        if (post = g.posts[quote]) {
-          _ref1 = post.clones;
-          for (_j = 0, _len1 = _ref1.length; _j < _len1; _j++) {
-            clone = _ref1[_j];
-            containers.push(clone.nodes.backlinkContainer);
-          }
-        }
-        for (_k = 0, _len2 = containers.length; _k < _len2; _k++) {
-          container = containers[_k];
-          link = a.cloneNode(true);
-          if (Conf['Quote Preview']) {
-            $.on(link, 'mouseover', QuotePreview.mouseover);
-          }
-          if (Conf['Quote Inline']) {
-            $.on(link, 'click', QuoteInline.toggle);
-          }
-          $.add(container, [$.tn(' '), link]);
-=======
-    cb: {
-      post: function() {
-        if (!Conf['Auto Update This']) {
-          return;
-        }
-        Updater.unsuccessfulFetchCount = 0;
-        return setTimeout(Updater.update, 500);
-      },
-      visibility: function() {
-        var state;
-        state = d.visibilityState || d.oVisibilityState || d.mozVisibilityState || d.webkitVisibilityState;
-        if (state !== 'visible') {
-          return;
-        }
-        Updater.unsuccessfulFetchCount = 0;
-        if (Updater.timer.textContent < -Conf['Interval']) {
-          return Updater.set('timer', -Updater.getInterval());
-        }
-      },
-      interval: function() {
-        var val;
-        val = parseInt(this.value, 10);
-        this.value = val > 5 ? val : 5;
-        $.cb.value.call(this);
-        return Updater.set('timer', -Updater.getInterval());
-      },
-      verbose: function() {
-        if (Conf['Verbose']) {
-          Updater.set('count', '+0');
-          return Updater.timer.hidden = false;
-        } else {
-          Updater.set('count', 'Thread Updater');
-          Updater.count.className = '';
-          return Updater.timer.hidden = true;
-        }
-      },
-      autoUpdate: function() {
-        if (Conf['Auto Update This'] = this.checked) {
-          return Updater.timeoutID = setTimeout(Updater.timeout, 1000);
-        } else {
-          return clearTimeout(Updater.timeoutID);
-        }
-      },
-      scrollBG: function() {
-        return Updater.scrollBG = this.checked ? function() {
-          return true;
-        } : function() {
-          return !(d.hidden || d.oHidden || d.mozHidden || d.webkitHidden);
-        };
-      },
-      load: function() {
-        switch (this.status) {
-          case 404:
-            Updater.set('timer', '');
-            Updater.set('count', 404);
-            Updater.count.className = 'warning';
-            clearTimeout(Updater.timeoutID);
-            g.dead = true;
-            if (Conf['Unread Count']) {
-              Unread.title = Unread.title.match(/^.+-/)[0] + ' 404';
-            } else {
-              d.title = d.title.match(/^.+-/)[0] + ' 404';
-            }
-            Unread.update(true);
-            QR.abort();
-            break;
-          case 0:
-          case 304:
-            /*
-                      Status Code 304: Not modified
-                      By sending the `If-Modified-Since` header we get a proper status code, and no response.
-                      This saves bandwidth for both the user and the servers and avoid unnecessary computation.
-            */
-
-            Updater.unsuccessfulFetchCount++;
-            Updater.set('timer', -Updater.getInterval());
-            if (Conf['Verbose']) {
-              Updater.set('count', '+0');
-              Updater.count.className = null;
-            }
-            break;
-          case 200:
-            Updater.lastModified = this.getResponseHeader('Last-Modified');
-            Updater.cb.update(JSON.parse(this.response).posts);
-            Updater.set('timer', -Updater.getInterval());
-            break;
-          default:
-            Updater.unsuccessfulFetchCount++;
-            Updater.set('timer', -Updater.getInterval());
-            if (Conf['Verbose']) {
-              Updater.set('count', this.statusText);
-              Updater.count.className = 'warning';
-            }
-        }
-        return delete Updater.request;
-      },
-      update: function(posts) {
-        var count, id, lastPost, nodes, post, scroll, spoilerRange, _i, _len, _ref;
-        if (spoilerRange = posts[0].custom_spoiler) {
-          Build.spoilerRange[g.BOARD] = spoilerRange;
-        }
-        lastPost = Updater.thread.lastElementChild;
-        id = +lastPost.id.slice(2);
-        nodes = [];
-        _ref = posts.reverse();
-        for (_i = 0, _len = _ref.length; _i < _len; _i++) {
-          post = _ref[_i];
-          if (post.no <= id) {
-            break;
-          }
-          nodes.push(Build.postFromObject(post, g.BOARD));
-        }
-        count = nodes.length;
-        if (Conf['Verbose']) {
-          Updater.set('count', "+" + count);
-          Updater.count.className = count ? 'new' : null;
-        }
-        if (count) {
-          Updater.unsuccessfulFetchCount = 0;
-        } else {
-          Updater.unsuccessfulFetchCount++;
-          return;
-        }
-        scroll = Conf['Scrolling'] && Updater.scrollBG() && lastPost.getBoundingClientRect().bottom - d.documentElement.clientHeight < 25;
-        $.add(Updater.thread, nodes.reverse());
-        if (scroll) {
-          return nodes[0].scrollIntoView();
->>>>>>> 4e768000
-        }
-      }
-    },
-    secondNode: function() {
-      var container;
-      if (this.isClone && this.origin.nodes.backlinkContainer) {
-        this.nodes.backlinkContainer = $('.container', this.nodes.info);
-        return;
-      }
-      if (!(Conf['OP Backlinks'] || this.isReply)) {
-        return;
-      }
-      container = QuoteBacklink.getContainer("" + this.board + "." + this);
-      this.nodes.backlinkContainer = container;
-      return $.add(this.nodes.info, container);
-    },
-<<<<<<< HEAD
-    getContainer: function(id) {
-      var _base;
-      return (_base = this.containers)[id] || (_base[id] = $.el('span', {
-        className: 'container'
-      }));
-=======
-    update: function() {
-      var url, _ref;
-      Updater.set('timer', 0);
-      if ((_ref = Updater.request) != null) {
-        _ref.abort();
-      }
-      url = "//api.4chan.org/" + g.BOARD + "/res/" + g.THREAD_ID + ".json";
-      return Updater.request = $.ajax(url, {
-        onload: Updater.cb.load
-      }, {
-        headers: {
-          'If-Modified-Since': Updater.lastModified
-        }
-      });
->>>>>>> 4e768000
-    }
-  };
-
-  QuoteOP = {
-    init: function() {
-      this.text = '\u00A0(OP)';
-      return Post.prototype.callbacks.push({
-        name: 'Indicate OP Quotes',
-        cb: this.node
-      });
-    },
-    node: function() {
-      var board, op, quote, quotelinks, quotes, thread, _i, _j, _len, _len1, _ref;
-      if (this.isClone && this.thread === this.context.thread) {
-        return;
-      }
-      if (!(quotes = this.quotes).length) {
-        return;
-      }
-      quotelinks = this.nodes.quotelinks;
-      if (this.isClone && -1 < quotes.indexOf("" + this.board + "." + this.thread)) {
-        for (_i = 0, _len = quotelinks.length; _i < _len; _i++) {
-          quote = quotelinks[_i];
-          quote.textContent = quote.textContent.replace(QuoteOP.text, '');
-        }
-      }
-      _ref = this.isClone ? this.context : this, board = _ref.board, thread = _ref.thread;
-      op = "" + board + "." + thread;
-      if (!(-1 < quotes.indexOf(op))) {
-        return;
-      }
-      for (_j = 0, _len1 = quotelinks.length; _j < _len1; _j++) {
-        quote = quotelinks[_j];
-        if (("" + (quote.pathname.split('/')[1]) + "." + quote.hash.slice(2)) === op) {
-          $.add(quote, $.tn(QuoteOP.text));
-        }
-      }
-    }
-  };
-
-  QuoteCT = {
-    init: function() {
-      this.text = '\u00A0(Cross-thread)';
-      return Post.prototype.callbacks.push({
-        name: 'Indicate Cross-thread Quotes',
-        cb: this.node
-      });
-    },
-    node: function() {
-      var board, path, qBoard, qThread, quote, quotelinks, quotes, thread, _i, _len, _ref;
-      if (this.isClone && this.thread === this.context.thread) {
-        return;
-      }
-      if (!(quotes = this.quotes).length) {
-        return;
-      }
-      quotelinks = this.nodes.quotelinks;
-      _ref = this.isClone ? this.context : this, board = _ref.board, thread = _ref.thread;
-      for (_i = 0, _len = quotelinks.length; _i < _len; _i++) {
-        quote = quotelinks[_i];
-        if ($.hasClass(quote, 'deadlink')) {
-          continue;
-        }
-        path = quote.pathname.split('/');
-        qBoard = path[1];
-        qThread = path[3];
-        if (this.isClone && qBoard === this.board.ID && +qThread !== this.thread.ID) {
-          quote.textContent = quote.textContent.replace(QuoteCT.text, '');
-        }
-        if (qBoard === board.ID && +qThread !== thread.ID) {
-          $.add(quote, $.tn(QuoteCT.text));
-        }
-      }
-    }
-  };
-
-  Time = {
-    init: function() {
-      this.funk = this.createFunc(Conf['time']);
-      return Post.prototype.callbacks.push({
-        name: 'Time Formatting',
-        cb: this.node
-      });
-    },
-    node: function() {
-      if (this.isClone) {
-        return;
-      }
-      return this.nodes.date.textContent = Time.funk(Time, this.info.date);
-    },
-    createFunc: function(format) {
-      var code;
-      code = format.replace(/%([A-Za-z])/g, function(s, c) {
-        if (c in Time.formatters) {
-          return "' + Time.formatters." + c + ".call(date) + '";
-        } else {
-          return s;
-        }
-      });
-      return Function('Time', 'date', "return '" + code + "'");
-    },
-    day: ['Sunday', 'Monday', 'Tuesday', 'Wednesday', 'Thursday', 'Friday', 'Saturday'],
-    month: ['January', 'February', 'March', 'April', 'May', 'June', 'July', 'August', 'September', 'October', 'November', 'December'],
-    zeroPad: function(n) {
-      if (n < 10) {
-        return "0" + n;
-      } else {
-        return n;
-      }
-    },
-    formatters: {
-      a: function() {
-        return Time.day[this.getDay()].slice(0, 3);
-      },
-      A: function() {
-        return Time.day[this.getDay()];
-      },
-      b: function() {
-        return Time.month[this.getMonth()].slice(0, 3);
-      },
-      B: function() {
-        return Time.month[this.getMonth()];
-      },
-      d: function() {
-        return Time.zeroPad(this.getDate());
-      },
-      e: function() {
-        return this.getDate();
-      },
-      H: function() {
-        return Time.zeroPad(this.getHours());
-      },
-      I: function() {
-        return Time.zeroPad(this.getHours() % 12 || 12);
-      },
-      k: function() {
-        return this.getHours();
-      },
-      l: function() {
-        return this.getHours() % 12 || 12;
-      },
-      m: function() {
-        return Time.zeroPad(this.getMonth() + 1);
-      },
-      M: function() {
-        return Time.zeroPad(this.getMinutes());
-      },
-      p: function() {
-        if (this.getHours() < 12) {
-          return 'AM';
-        } else {
-          return 'PM';
-        }
-      },
-      P: function() {
-        if (this.getHours() < 12) {
-          return 'am';
-        } else {
-          return 'pm';
-        }
-      },
-      S: function() {
-        return Time.zeroPad(this.getSeconds());
-      },
-      y: function() {
-        return this.getFullYear() - 2000;
-      }
-    }
-  };
-
-  FileInfo = {
-    init: function() {
-      this.funk = this.createFunc(Conf['fileInfo']);
-      return Post.prototype.callbacks.push({
-        name: 'File Info Formatting',
-        cb: this.node
-      });
-    },
-    node: function() {
-      if (!this.file || this.isClone) {
-        return;
-      }
-<<<<<<< HEAD
-      return this.file.text.innerHTML = FileInfo.funk(FileInfo, this);
-=======
-      node = post.fileInfo.firstElementChild;
-      alt = post.img.alt;
-      filename = ((_ref = $('span', node)) != null ? _ref.title : void 0) || node.title;
-      FileInfo.data = {
-        link: post.img.parentNode.href,
-        spoiler: /^Spoiler/.test(alt),
-        size: alt.match(/\d+\.?\d*/)[0],
-        unit: alt.match(/\w+$/)[0],
-        resolution: node.textContent.match(/\d+x\d+|PDF/)[0],
-        fullname: filename,
-        shortname: Build.shortFilename(filename, post.ID === post.threadID)
-      };
-      node.setAttribute('data-filename', filename);
-      return node.innerHTML = FileInfo.funk(FileInfo);
->>>>>>> 4e768000
-    },
-    createFunc: function(format) {
-      var code;
-      code = format.replace(/%([BKlLMnNprs])/g, function(s, c) {
-        if (c in FileInfo.formatters) {
-          return "' + FileInfo.formatters." + c + ".call(post) + '";
-        } else {
-          return s;
-        }
-      });
-      return Function('FileInfo', 'post', "return '" + code + "'");
-    },
-    convertUnit: function(size, unit) {
-      var i;
-      if (unit === 'B') {
-        return "" + (size.toFixed()) + " Bytes";
-      }
-      i = 1 + ['KB', 'MB'].indexOf(unit);
-      while (i--) {
-        size /= 1024;
-      }
-      size = unit === 'MB' ? Math.round(size * 100) / 100 : size.toFixed();
-      return "" + size + " " + unit;
-    },
-    escape: function(name) {
-      return name.replace(/<|>/g, function(c) {
-        return c === '<' && '&lt;' || '&gt;';
-      });
-    },
-    formatters: {
-      l: function() {
-        return "<a href=" + this.file.URL + " target=_blank>" + (FileInfo.formatters.n.call(this)) + "</a>";
-      },
-      L: function() {
-        return "<a href=" + this.file.URL + " target=_blank>" + (FileInfo.formatters.N.call(this)) + "</a>";
-      },
-      n: function() {
-        var fullname, shortname;
-        fullname = this.file.name;
-        shortname = Build.shortFilename(this.file.name, this.isReply);
-        if (fullname === shortname) {
-          return FileInfo.escape(fullname);
-        } else {
-          return "<span class=fntrunc>" + (FileInfo.escape(shortname)) + "</span><span class=fnfull>" + (FileInfo.escape(fullname)) + "</span>";
-        }
-      },
-      N: function() {
-        return FileInfo.escape(this.file.name);
-      },
-      p: function() {
-        if (this.file.isSpoiler) {
-          return 'Spoiler, ';
-        } else {
-          return '';
-        }
-      },
-      s: function() {
-        return $.bytesToString(this.file.size);
-      },
-      B: function() {
-        return FileInfo.convertUnit(this.file.size, 'B');
-      },
-      K: function() {
-        return FileInfo.convertUnit(this.file.size, 'KB');
-      },
-      M: function() {
-        return FileInfo.convertUnit(this.file.size, 'MB');
-      },
-      r: function() {
-        if (this.file.isImage) {
-          return this.file.dimensions;
-        } else {
-          return 'PDF';
-        }
-      }
-    }
-  };
-
-<<<<<<< HEAD
-  Sauce = {
-    init: function() {
-      var link, links, _i, _len, _ref;
-      links = [];
-      _ref = Conf['sauces'].split('\n');
-      for (_i = 0, _len = _ref.length; _i < _len; _i++) {
-        link = _ref[_i];
-        if (link[0] === '#') {
-          continue;
-        }
-        links.push(this.createSauceLink(link.trim()));
-      }
-      if (!links.length) {
-        return;
-      }
-      this.links = links;
-      return Post.prototype.callbacks.push({
-        name: 'Sauce',
-        cb: this.node
-      });
-=======
-  Get = {
-    post: function(board, threadID, postID, root, cb) {
-      var post, url;
-      if (board === g.BOARD && (post = $.id("pc" + postID))) {
-        $.add(root, Get.cleanPost(post.cloneNode(true)));
-        return;
-      }
-      root.textContent = "Loading post No." + postID + "...";
-      if (threadID) {
-        return $.cache("//api.4chan.org/" + board + "/res/" + threadID + ".json", function() {
-          return Get.parsePost(this, board, threadID, postID, root, cb);
-        });
-      } else if (url = Redirect.post(board, postID)) {
-        return $.cache(url, function() {
-          return Get.parseArchivedPost(this, board, postID, root, cb);
-        });
-      }
-    },
-    parsePost: function(req, board, threadID, postID, root, cb) {
-      var post, posts, spoilerRange, status, url, _i, _len;
-      status = req.status;
-      if (status !== 200) {
-        if (url = Redirect.post(board, postID)) {
-          $.cache(url, function() {
-            return Get.parseArchivedPost(this, board, postID, root, cb);
-          });
-        } else {
-          $.addClass(root, 'warning');
-          root.textContent = status === 404 ? "Thread No." + threadID + " 404'd." : "Error " + req.status + ": " + req.statusText + ".";
-        }
-        return;
-      }
-      posts = JSON.parse(req.response).posts;
-      if (spoilerRange = posts[0].custom_spoiler) {
-        Build.spoilerRange[g.BOARD] = spoilerRange;
-      }
-      postID = +postID;
-      for (_i = 0, _len = posts.length; _i < _len; _i++) {
-        post = posts[_i];
-        if (post.no === postID) {
-          break;
-        }
-        if (post.no > postID) {
-          if (url = Redirect.post(board, postID)) {
-            $.cache(url, function() {
-              return Get.parseArchivedPost(this, board, postID, root, cb);
-            });
-          } else {
-            $.addClass(root, 'warning');
-            root.textContent = "Post No." + postID + " was not found.";
-          }
-          return;
-        }
-      }
-      $.replace(root.firstChild, Get.cleanPost(Build.postFromObject(post, board)));
-      if (cb) {
-        return cb();
-      }
-    },
-    parseArchivedPost: function(req, board, postID, root, cb) {
-      var bq, comment, data, o;
-      data = JSON.parse(req.response);
-      if (data.error) {
-        $.addClass(root, 'warning');
-        root.textContent = data.error;
-        return;
-      }
-      bq = $.el('blockquote', {
-        textContent: data.comment
-      });
-      bq.innerHTML = bq.innerHTML.replace(/\n|\[\/?b\]|\[\/?spoiler\]|\[\/?code\]|\[\/?moot\]|\[\/?banned\]/g, function(text) {
-        switch (text) {
-          case '\n':
-            return '<br>';
-          case '[b]':
-            return '<b>';
-          case '[/b]':
-            return '</b>';
-          case '[spoiler]':
-            return '<span class=spoiler>';
-          case '[/spoiler]':
-            return '</span>';
-          case '[code]':
-            return '<pre class=prettyprint>';
-          case '[/code]':
-            return '</pre>';
-          case '[moot]':
-            return '<div style="padding:5px;margin-left:.5em;border-color:#faa;border:2px dashed rgba(255,0,0,.1);border-radius:2px">';
-          case '[/moot]':
-            return '</div>';
-          case '[banned]':
-            return '<b style="color: red;">';
-          case '[/banned]':
-            return '</b>';
-        }
-      });
-      comment = bq.innerHTML.replace(/(^|>)(&gt;[^<$]+)(<|$)/g, '$1<span class=quote>$2</span>$3');
-      o = {
-        postID: postID,
-        threadID: data.thread_num,
-        board: board,
-        name: data.name_processed,
-        capcode: (function() {
-          switch (data.capcode) {
-            case 'M':
-              return 'mod';
-            case 'A':
-              return 'admin';
-            case 'D':
-              return 'developer';
-          }
-        })(),
-        tripcode: data.trip,
-        uniqueID: data.poster_hash,
-        email: encodeURIComponent(data.email),
-        subject: data.title_processed,
-        flagCode: data.poster_country,
-        flagName: data.poster_country_name_processed,
-        date: data.fourchan_date,
-        dateUTC: data.timestamp,
-        comment: comment
-      };
-      if (data.media_filename) {
-        o.file = {
-          name: data.media_filename_processed,
-          timestamp: data.media_orig,
-          url: data.media_link || data.remote_media_link,
-          height: data.media_h,
-          width: data.media_w,
-          MD5: data.media_hash,
-          size: data.media_size,
-          turl: data.thumb_link || ("//thumbs.4chan.org/" + board + "/thumb/" + data.preview_orig),
-          theight: data.preview_h,
-          twidth: data.preview_w,
-          isSpoiler: data.spoiler === '1'
-        };
-      }
-      $.replace(root.firstChild, Get.cleanPost(Build.post(o, true)));
-      if (cb) {
-        return cb();
-      }
-    },
-    cleanPost: function(root) {
-      var child, el, els, inline, inlined, now, post, _i, _j, _k, _l, _len, _len1, _len2, _len3, _ref, _ref1, _ref2;
-      post = $('.post', root);
-      _ref = Array.prototype.slice.call(root.childNodes);
-      for (_i = 0, _len = _ref.length; _i < _len; _i++) {
-        child = _ref[_i];
-        if (child !== post) {
-          $.rm(child);
-        }
-      }
-      _ref1 = $$('.inline', post);
-      for (_j = 0, _len1 = _ref1.length; _j < _len1; _j++) {
-        inline = _ref1[_j];
-        $.rm(inline);
-      }
-      _ref2 = $$('.inlined', post);
-      for (_k = 0, _len2 = _ref2.length; _k < _len2; _k++) {
-        inlined = _ref2[_k];
-        $.rmClass(inlined, 'inlined');
-      }
-      now = Date.now();
-      els = $$('[id]', root);
-      els.push(root);
-      for (_l = 0, _len3 = els.length; _l < _len3; _l++) {
-        el = els[_l];
-        el.id = "" + now + "_" + el.id;
-      }
-      $.rmClass(root, 'forwarded');
-      $.rmClass(root, 'qphl');
-      $.rmClass(post, 'highlight');
-      $.rmClass(post, 'qphl');
-      root.hidden = post.hidden = false;
-      return root;
->>>>>>> 4e768000
-    },
-    createSauceLink: function(link) {
-      var el, href, m, text;
-      link = link.replace(/\$(turl|url|md5|board)/g, function(parameter) {
-        switch (parameter) {
-          case '$turl':
-            return "' + post.file.thumbURL + '";
-          case '$url':
-            return "' + post.file.URL + '";
-          case '$md5':
-            return "' + encodeURIComponent(post.file.MD5) + '";
-          case '$board':
-            return "' + post.board + '";
-          default:
-            return parameter;
-        }
-      });
-<<<<<<< HEAD
-      text = (m = link.match(/;text:(.+)$/)) ? m[1] : link.match(/(\w+)\.\w+\//)[1];
-      link = link.replace(/;text:.+$/, '');
-      href = Function('post', "return '" + link + "'");
-      el = $.el('a', {
-        target: '_blank',
-        textContent: text
-      });
-      return function(post) {
-        var a;
-        a = el.cloneNode(true);
-        a.href = href(post);
-        return a;
-      };
-=======
-      return "/" + g.BOARD + "/ - " + (span.textContent.trim());
-    }
-  };
-
-  Build = {
-    spoilerRange: {},
-    shortFilename: function(filename, isOP) {
-      var threshold;
-      threshold = isOP ? 40 : 30;
       if (filename.length - 4 > threshold) {
         return "" + filename.slice(0, threshold - 5) + "(...)." + filename.slice(-3);
       } else {
@@ -2951,9 +1386,460 @@
     }
   };
 
-  TitlePost = {
+  Get = {
+    postFromRoot: function(root) {
+      var board, index, link, post, postID;
+      link = $('a[title="Highlight this post"]', root);
+      board = link.pathname.split('/')[1];
+      postID = link.hash.slice(2);
+      index = root.dataset.clone;
+      post = g.posts["" + board + "." + postID];
+      if (index) {
+        return post.clones[index];
+      } else {
+        return post;
+      }
+    },
+    postDataFromLink: function(link) {
+      var board, path, postID, threadID;
+      if (link.host === 'boards.4chan.org') {
+        path = link.pathname.split('/');
+        board = path[1];
+        threadID = path[3];
+        postID = link.hash.slice(2);
+      } else {
+        board = link.dataset.board;
+        threadID = '';
+        postID = link.dataset.postid;
+      }
+      return {
+        board: board,
+        threadID: threadID,
+        postID: postID
+      };
+    },
+    postClone: function(board, threadID, postID, root, context) {
+      var post, url;
+      if (post = g.posts["" + board + "." + postID]) {
+        Get.insert(post, root, context);
+        return;
+      }
+      root.textContent = "Loading post No." + postID + "...";
+      if (threadID) {
+        return $.cache("//api.4chan.org/" + board + "/res/" + threadID + ".json", function() {
+          return Get.fetchedPost(this, board, threadID, postID, root, context);
+        });
+      } else if (url = Redirect.post(board, postID)) {
+        return $.cache(url, function() {
+          return Get.archivedPost(this, board, postID, root, context);
+        });
+      }
+    },
+    insert: function(post, root, context) {
+      var clone, nodes;
+      if (!root.parentNode) {
+        return;
+      }
+      clone = post.addClone(context);
+      Main.callbackNodes(Post, [clone]);
+      nodes = clone.nodes;
+      nodes.root.innerHTML = null;
+      $.add(nodes.root, nodes.post);
+      root.innerHTML = null;
+      return $.add(root, nodes.root);
+    },
+    fetchedPost: function(req, board, threadID, postID, root, context) {
+      var post, posts, spoilerRange, status, thread, url, _i, _len;
+      if (post = g.posts["" + board + "." + postID]) {
+        Get.insert(post, root, context);
+        return;
+      }
+      status = req.status;
+      if (status !== 200) {
+        if (url = Redirect.post(board, postID)) {
+          $.cache(url, function() {
+            return Get.archivedPost(this, board, postID, root, context);
+          });
+        } else {
+          $.addClass(root, 'warning');
+          root.textContent = status === 404 ? "Thread No." + threadID + " 404'd." : "Error " + req.status + ": " + req.statusText + ".";
+        }
+        return;
+      }
+      posts = JSON.parse(req.response).posts;
+      if (spoilerRange = posts[0].custom_spoiler) {
+        Build.spoilerRange[board] = spoilerRange;
+      }
+      postID = +postID;
+      for (_i = 0, _len = posts.length; _i < _len; _i++) {
+        post = posts[_i];
+        if (post.no === postID) {
+          break;
+        }
+        if (post.no > postID) {
+          if (url = Redirect.post(board, postID)) {
+            $.cache(url, function() {
+              return Get.parseArchivedPost(this, board, postID, root, context);
+            });
+          } else {
+            $.addClass(root, 'warning');
+            root.textContent = "Post No." + postID + " was not found.";
+          }
+          return;
+        }
+      }
+      board = g.boards[board] || new Board(board);
+      thread = g.threads["" + board + "." + threadID] || new Thread(threadID, board);
+      post = new Post(Build.postFromObject(post, board), thread, board);
+      Main.callbackNodes(Post, [post]);
+      return Get.insert(post, root, context);
+    },
+    archivedPost: function(req, board, postID, root, context) {
+      var bq, comment, data, o, post, thread, threadID;
+      if (post = g.posts["" + board + "." + postID]) {
+        Get.insert(post, root, context);
+        return;
+      }
+      data = JSON.parse(req.response);
+      if (data.error) {
+        $.addClass(root, 'warning');
+        root.textContent = data.error;
+        return;
+      }
+      bq = $.el('blockquote', {
+        textContent: data.comment
+      });
+      bq.innerHTML = bq.innerHTML.replace(/\n|\[\/?b\]|\[\/?spoiler\]|\[\/?code\]|\[\/?moot\]|\[\/?banned\]/g, function(text) {
+        switch (text) {
+          case '\n':
+            return '<br>';
+          case '[b]':
+            return '<b>';
+          case '[/b]':
+            return '</b>';
+          case '[spoiler]':
+            return '<span class=spoiler>';
+          case '[/spoiler]':
+            return '</span>';
+          case '[code]':
+            return '<pre class=prettyprint>';
+          case '[/code]':
+            return '</pre>';
+          case '[moot]':
+            return '<div style="padding:5px;margin-left:.5em;border-color:#faa;border:2px dashed rgba(255,0,0,.1);border-radius:2px">';
+          case '[/moot]':
+            return '</div>';
+          case '[banned]':
+            return '<b style="color: red;">';
+          case '[/banned]':
+            return '</b>';
+        }
+      });
+      comment = bq.innerHTML.replace(/(^|>)(&gt;[^<$]+)(<|$)/g, '$1<span class=quote>$2</span>$3');
+      threadID = data.thread_num;
+      o = {
+        postID: postID,
+        threadID: threadID,
+        board: board,
+        name: data.name_processed,
+        capcode: (function() {
+          switch (data.capcode) {
+            case 'M':
+              return 'mod';
+            case 'A':
+              return 'admin';
+            case 'D':
+              return 'developer';
+          }
+        })(),
+        tripcode: data.trip,
+        uniqueID: data.poster_hash,
+        email: encodeURIComponent(data.email),
+        subject: data.title_processed,
+        flagCode: data.poster_country,
+        flagName: data.poster_country_name_processed,
+        date: data.fourchan_date,
+        dateUTC: data.timestamp,
+        comment: comment
+      };
+      if (data.media_filename) {
+        o.file = {
+          name: data.media_filename_processed,
+          timestamp: data.media_orig,
+          url: data.media_link || data.remote_media_link,
+          height: data.media_h,
+          width: data.media_w,
+          MD5: data.media_hash,
+          size: data.media_size,
+          turl: data.thumb_link || ("//thumbs.4chan.org/" + board + "/thumb/" + data.preview_orig),
+          theight: data.preview_h,
+          twidth: data.preview_w,
+          isSpoiler: data.spoiler === '1'
+        };
+      }
+      board = g.boards[board] || new Board(board);
+      thread = g.threads["" + board + "." + threadID] || new Thread(threadID, board);
+      post = new Post(Build.post(o, true), thread, board, {
+        isArchived: true
+      });
+      Main.callbackNodes(Post, [post]);
+      return Get.insert(post, root, context);
+    }
+  };
+
+  Quotify = {
     init: function() {
-      return d.title = Get.title();
+      return Post.prototype.callbacks.push({
+        name: 'Resurrect Quotes',
+        cb: this.node
+      });
+    },
+    node: function() {
+      var ID, a, board, data, i, index, m, node, nodes, post, quote, quoteID, quotes, snapshot, text, _i, _j, _len, _ref;
+      if (this.isClone) {
+        return;
+      }
+      snapshot = d.evaluate('.//text()[not(parent::a)]', this.nodes.comment, null, 6, null);
+      for (i = _i = 0, _ref = snapshot.snapshotLength; 0 <= _ref ? _i < _ref : _i > _ref; i = 0 <= _ref ? ++_i : --_i) {
+        node = snapshot.snapshotItem(i);
+        data = node.data;
+        if (!(quotes = data.match(/>>(>\/[a-z\d]+\/)?\d+/g))) {
+          continue;
+        }
+        nodes = [];
+        for (_j = 0, _len = quotes.length; _j < _len; _j++) {
+          quote = quotes[_j];
+          index = data.indexOf(quote);
+          if (text = data.slice(0, index)) {
+            nodes.push($.tn(text));
+          }
+          ID = quote.match(/\d+$/)[0];
+          board = (m = quote.match(/^>>>\/([a-z\d]+)/)) ? m[1] : this.board.ID;
+          quoteID = "" + board + "." + ID;
+          if (post = g.posts[quoteID]) {
+            if (post.isDead) {
+              a = $.el('a', {
+                href: Redirect.thread(board, 0, ID),
+                className: 'quotelink deadlink',
+                textContent: "" + quote + "\u00A0(Dead)",
+                target: '_blank'
+              });
+            } else {
+              a = $.el('a', {
+                href: "/" + board + "/" + post.thread + "/res/#p" + ID,
+                className: 'quotelink',
+                textContent: quote
+              });
+            }
+          } else {
+            a = $.el('a', {
+              href: Redirect.thread(board, 0, ID),
+              className: 'deadlink',
+              target: '_blank',
+              textContent: this.isDead ? quote : "" + quote + "\u00A0(Dead)"
+            });
+            if (Redirect.post(board, ID)) {
+              $.addClass(a, 'quotelink');
+              a.setAttribute('data-board', board);
+              a.setAttribute('data-postid', ID);
+            }
+          }
+          if (this.quotes.indexOf(quoteID) === -1) {
+            this.quotes.push(quoteID);
+          }
+          this.nodes.quotelinks.push(a);
+          nodes.push(a);
+          data = data.slice(index + quote.length);
+        }
+        if (data) {
+          nodes.push($.tn(data));
+        }
+        $.replace(node, nodes);
+      }
+    }
+  };
+
+  QuoteInline = {
+    init: function() {
+      return Post.prototype.callbacks.push({
+        name: 'Quote Inline',
+        cb: this.node
+      });
+    },
+    node: function() {
+      var link, _i, _j, _len, _len1, _ref, _ref1;
+      _ref = this.nodes.quotelinks;
+      for (_i = 0, _len = _ref.length; _i < _len; _i++) {
+        link = _ref[_i];
+        $.on(link, 'click', QuoteInline.toggle);
+      }
+      _ref1 = this.nodes.backlinks;
+      for (_j = 0, _len1 = _ref1.length; _j < _len1; _j++) {
+        link = _ref1[_j];
+        $.on(link, 'click', QuoteInline.toggle);
+      }
+    },
+    toggle: function(e) {
+      var board, postID, threadID, _ref;
+      if (e.shiftKey || e.altKey || e.ctrlKey || e.metaKey || e.button !== 0) {
+        return;
+      }
+      e.preventDefault();
+      _ref = Get.postDataFromLink(this), board = _ref.board, threadID = _ref.threadID, postID = _ref.postID;
+      if ($.hasClass(this, 'inlined')) {
+        QuoteInline.rm(this, board, threadID, postID);
+      } else {
+        if ($.x("ancestor::div[@id='p" + postID + "']", this)) {
+          return;
+        }
+        QuoteInline.add(this, board, threadID, postID);
+      }
+      return this.classList.toggle('inlined');
+    },
+    add: function(quotelink, board, threadID, postID) {
+      var context, inline, isBacklink, post, root;
+      inline = $.el('div', {
+        id: "i" + postID,
+        className: 'inline'
+      });
+      root = (isBacklink = $.hasClass(quotelink, 'backlink')) ? quotelink.parentNode.parentNode : $.x('ancestor-or-self::*[parent::blockquote][1]', quotelink);
+      context = Get.postFromRoot($.x('ancestor::div[parent::div[@class="thread"]][1]', quotelink));
+      $.after(root, inline);
+      Get.postClone(board, threadID, postID, inline, context);
+      if (!(board === g.BOARD.ID && $.x("ancestor::div[@id='t" + threadID + "']", quotelink))) {
+        return;
+      }
+      post = g.posts["" + board + "." + postID];
+      if (isBacklink && Conf['Forward Hiding']) {
+        $.addClass(post.nodes.root, 'forwarded');
+        return post.forwarded++ || (post.forwarded = 1);
+      }
+    },
+    rm: function(quotelink, board, threadID, postID) {
+      var el, inThreadID, inline, inlines, post, root, _i, _len, _ref;
+      root = $.hasClass(quotelink, 'backlink') ? quotelink.parentNode.parentNode : $.x('ancestor-or-self::*[parent::blockquote][1]', quotelink);
+      root = $.x("following-sibling::div[@id='i" + postID + "'][1]", root);
+      $.rm(root);
+      if (!(el = root.firstElementChild)) {
+        return;
+      }
+      post = g.posts["" + board + "." + postID];
+      post.rmClone(el.dataset.clone);
+      inThreadID = $.x('ancestor::div[@class="thread"]', quotelink).id.slice(1);
+      if (Conf['Forward Hiding'] && board === g.BOARD.ID && threadID === inThreadID && $.hasClass(quotelink, 'backlink')) {
+        if (!--post.forwarded) {
+          delete post.forwarded;
+          $.rmClass(post.nodes.root, 'forwarded');
+        }
+      }
+      inlines = $$('.inlined', el);
+      for (_i = 0, _len = inlines.length; _i < _len; _i++) {
+        inline = inlines[_i];
+        _ref = Get.postDataFromLink(inline), board = _ref.board, threadID = _ref.threadID, postID = _ref.postID;
+        root = $.hasClass(inline, 'backlink') ? inline.parentNode.parentNode : $.x('ancestor-or-self::*[parent::blockquote][1]', inline);
+        root = $.x("following-sibling::div[@id='i" + postID + "'][1]", root);
+        if (!(el = root.firstElementChild)) {
+          continue;
+        }
+        post = g.posts["" + board + "." + postID];
+        post.rmClone(el.dataset.clone);
+        if (Conf['Forward Hiding'] && board === g.BOARD.ID && threadID === inThreadID && $.hasClass(inline, 'backlink')) {
+          if (!--post.forwarded) {
+            delete post.forwarded;
+            $.rmClass(post.nodes.root, 'forwarded');
+          }
+        }
+      }
+    }
+  };
+
+  QuotePreview = {
+    init: function() {
+      return Post.prototype.callbacks.push({
+        name: 'Quote Preview',
+        cb: this.node
+      });
+    },
+    node: function() {
+      var link, _i, _j, _len, _len1, _ref, _ref1;
+      _ref = this.nodes.quotelinks;
+      for (_i = 0, _len = _ref.length; _i < _len; _i++) {
+        link = _ref[_i];
+        $.on(link, 'mouseover', QuotePreview.mouseover);
+      }
+      _ref1 = this.nodes.backlinks;
+      for (_j = 0, _len1 = _ref1.length; _j < _len1; _j++) {
+        link = _ref1[_j];
+        $.on(link, 'mouseover', QuotePreview.mouseover);
+      }
+    },
+    mouseover: function(e) {
+      var board, clone, context, origin, post, postID, posts, qp, quote, quoterID, threadID, _i, _j, _k, _len, _len1, _len2, _ref, _ref1, _ref2;
+      if ($.hasClass(this, 'inlined')) {
+        return;
+      }
+      if (UI.el) {
+        return;
+      }
+      _ref = Get.postDataFromLink(this), board = _ref.board, threadID = _ref.threadID, postID = _ref.postID;
+      qp = UI.el = $.el('div', {
+        id: 'qp',
+        className: 'reply dialog'
+      });
+      UI.hover(e);
+      context = Get.postFromRoot($.x('ancestor::div[parent::div[@class="thread"]][1]', this));
+      $.add(d.body, qp);
+      Get.postClone(board, threadID, postID, qp, context);
+      $.on(this, 'mousemove', UI.hover);
+      $.on(this, 'mouseout click', QuotePreview.mouseout);
+      if (!(origin = g.posts["" + board + "." + postID])) {
+        return;
+      }
+      if (Conf['Quote Highlighting']) {
+        posts = [origin].concat(origin.clones);
+        posts.pop();
+        for (_i = 0, _len = posts.length; _i < _len; _i++) {
+          post = posts[_i];
+          $.addClass(post.nodes.post, 'qphl');
+        }
+      }
+      quoterID = $.x('ancestor::*[@id][1]', this).id.match(/\d+$/)[0];
+      clone = Get.postFromRoot(qp.firstChild);
+      _ref1 = clone.nodes.quotelinks;
+      for (_j = 0, _len1 = _ref1.length; _j < _len1; _j++) {
+        quote = _ref1[_j];
+        if (quote.hash.slice(2) === quoterID) {
+          $.addClass(quote, 'forwardlink');
+        }
+      }
+      _ref2 = clone.nodes.backlinks;
+      for (_k = 0, _len2 = _ref2.length; _k < _len2; _k++) {
+        quote = _ref2[_k];
+        if (quote.hash.slice(2) === quoterID) {
+          $.addClass(quote, 'forwardlink');
+        }
+      }
+    },
+    mouseout: function(e) {
+      var clone, post, root, _i, _len, _ref;
+      root = UI.el.firstElementChild;
+      UI.hoverend();
+      $.off(this, 'mousemove', UI.hover);
+      $.off(this, 'mouseout click', QuotePreview.mouseout);
+      if (!root) {
+        return;
+      }
+      clone = Get.postFromRoot(root);
+      post = clone.origin;
+      post.rmClone(root.dataset.clone);
+      if (!Conf['Quote Highlighting']) {
+        return;
+      }
+      _ref = [post].concat(post.clones);
+      for (_i = 0, _len = _ref.length; _i < _len; _i++) {
+        post = _ref[_i];
+        $.rmClass(post.nodes.post, 'qphl');
+      }
     }
   };
 
@@ -2962,8 +1848,379 @@
       var format;
       format = Conf['backlink'].replace(/%id/g, "' + id + '");
       this.funk = Function('id', "return '" + format + "'");
-      return Main.callbacks.push(this.node);
->>>>>>> 4e768000
+      this.containers = {};
+      Post.prototype.callbacks.push({
+        name: 'Quote Backlinking Part 1',
+        cb: this.firstNode
+      });
+      return Post.prototype.callbacks.push({
+        name: 'Quote Backlinking Part 2',
+        cb: this.secondNode
+      });
+    },
+    firstNode: function() {
+      var a, clone, container, containers, link, post, quote, _i, _j, _k, _len, _len1, _len2, _ref, _ref1;
+      if (this.isClone || !this.quotes.length) {
+        return;
+      }
+      a = $.el('a', {
+        href: "/" + this.board + "/res/" + this.thread + "#p" + this,
+        className: 'backlink',
+        textContent: QuoteBacklink.funk(this.ID)
+      });
+      _ref = this.quotes;
+      for (_i = 0, _len = _ref.length; _i < _len; _i++) {
+        quote = _ref[_i];
+        containers = [QuoteBacklink.getContainer(quote)];
+        if (post = g.posts[quote]) {
+          _ref1 = post.clones;
+          for (_j = 0, _len1 = _ref1.length; _j < _len1; _j++) {
+            clone = _ref1[_j];
+            containers.push(clone.nodes.backlinkContainer);
+          }
+        }
+        for (_k = 0, _len2 = containers.length; _k < _len2; _k++) {
+          container = containers[_k];
+          link = a.cloneNode(true);
+          if (Conf['Quote Preview']) {
+            $.on(link, 'mouseover', QuotePreview.mouseover);
+          }
+          if (Conf['Quote Inline']) {
+            $.on(link, 'click', QuoteInline.toggle);
+          }
+          $.add(container, [$.tn(' '), link]);
+        }
+      }
+    },
+    secondNode: function() {
+      var container;
+      if (this.isClone && this.origin.nodes.backlinkContainer) {
+        this.nodes.backlinkContainer = $('.container', this.nodes.info);
+        return;
+      }
+      if (!(Conf['OP Backlinks'] || this.isReply)) {
+        return;
+      }
+      container = QuoteBacklink.getContainer("" + this.board + "." + this);
+      this.nodes.backlinkContainer = container;
+      return $.add(this.nodes.info, container);
+    },
+    getContainer: function(id) {
+      var _base;
+      return (_base = this.containers)[id] || (_base[id] = $.el('span', {
+        className: 'container'
+      }));
+    }
+  };
+
+  QuoteOP = {
+    init: function() {
+      this.text = '\u00A0(OP)';
+      return Post.prototype.callbacks.push({
+        name: 'Indicate OP Quotes',
+        cb: this.node
+      });
+    },
+    node: function() {
+      var board, op, quote, quotelinks, quotes, thread, _i, _j, _len, _len1, _ref;
+      if (this.isClone && this.thread === this.context.thread) {
+        return;
+      }
+      if (!(quotes = this.quotes).length) {
+        return;
+      }
+      quotelinks = this.nodes.quotelinks;
+      if (this.isClone && -1 < quotes.indexOf("" + this.board + "." + this.thread)) {
+        for (_i = 0, _len = quotelinks.length; _i < _len; _i++) {
+          quote = quotelinks[_i];
+          quote.textContent = quote.textContent.replace(QuoteOP.text, '');
+        }
+      }
+      _ref = this.isClone ? this.context : this, board = _ref.board, thread = _ref.thread;
+      op = "" + board + "." + thread;
+      if (!(-1 < quotes.indexOf(op))) {
+        return;
+      }
+      for (_j = 0, _len1 = quotelinks.length; _j < _len1; _j++) {
+        quote = quotelinks[_j];
+        if (("" + (quote.pathname.split('/')[1]) + "." + quote.hash.slice(2)) === op) {
+          $.add(quote, $.tn(QuoteOP.text));
+        }
+      }
+    }
+  };
+
+  QuoteCT = {
+    init: function() {
+      this.text = '\u00A0(Cross-thread)';
+      return Post.prototype.callbacks.push({
+        name: 'Indicate Cross-thread Quotes',
+        cb: this.node
+      });
+    },
+    node: function() {
+      var board, path, qBoard, qThread, quote, quotelinks, quotes, thread, _i, _len, _ref;
+      if (this.isClone && this.thread === this.context.thread) {
+        return;
+      }
+      if (!(quotes = this.quotes).length) {
+        return;
+      }
+      quotelinks = this.nodes.quotelinks;
+      _ref = this.isClone ? this.context : this, board = _ref.board, thread = _ref.thread;
+      for (_i = 0, _len = quotelinks.length; _i < _len; _i++) {
+        quote = quotelinks[_i];
+        if ($.hasClass(quote, 'deadlink')) {
+          continue;
+        }
+        path = quote.pathname.split('/');
+        qBoard = path[1];
+        qThread = path[3];
+        if (this.isClone && qBoard === this.board.ID && +qThread !== this.thread.ID) {
+          quote.textContent = quote.textContent.replace(QuoteCT.text, '');
+        }
+        if (qBoard === board.ID && +qThread !== thread.ID) {
+          $.add(quote, $.tn(QuoteCT.text));
+        }
+      }
+    }
+  };
+
+  Time = {
+    init: function() {
+      this.funk = this.createFunc(Conf['time']);
+      return Post.prototype.callbacks.push({
+        name: 'Time Formatting',
+        cb: this.node
+      });
+    },
+    node: function() {
+      if (this.isClone) {
+        return;
+      }
+      return this.nodes.date.textContent = Time.funk(Time, this.info.date);
+    },
+    createFunc: function(format) {
+      var code;
+      code = format.replace(/%([A-Za-z])/g, function(s, c) {
+        if (c in Time.formatters) {
+          return "' + Time.formatters." + c + ".call(date) + '";
+        } else {
+          return s;
+        }
+      });
+      return Function('Time', 'date', "return '" + code + "'");
+    },
+    day: ['Sunday', 'Monday', 'Tuesday', 'Wednesday', 'Thursday', 'Friday', 'Saturday'],
+    month: ['January', 'February', 'March', 'April', 'May', 'June', 'July', 'August', 'September', 'October', 'November', 'December'],
+    zeroPad: function(n) {
+      if (n < 10) {
+        return "0" + n;
+      } else {
+        return n;
+      }
+    },
+    formatters: {
+      a: function() {
+        return Time.day[this.getDay()].slice(0, 3);
+      },
+      A: function() {
+        return Time.day[this.getDay()];
+      },
+      b: function() {
+        return Time.month[this.getMonth()].slice(0, 3);
+      },
+      B: function() {
+        return Time.month[this.getMonth()];
+      },
+      d: function() {
+        return Time.zeroPad(this.getDate());
+      },
+      e: function() {
+        return this.getDate();
+      },
+      H: function() {
+        return Time.zeroPad(this.getHours());
+      },
+      I: function() {
+        return Time.zeroPad(this.getHours() % 12 || 12);
+      },
+      k: function() {
+        return this.getHours();
+      },
+      l: function() {
+        return this.getHours() % 12 || 12;
+      },
+      m: function() {
+        return Time.zeroPad(this.getMonth() + 1);
+      },
+      M: function() {
+        return Time.zeroPad(this.getMinutes());
+      },
+      p: function() {
+        if (this.getHours() < 12) {
+          return 'AM';
+        } else {
+          return 'PM';
+        }
+      },
+      P: function() {
+        if (this.getHours() < 12) {
+          return 'am';
+        } else {
+          return 'pm';
+        }
+      },
+      S: function() {
+        return Time.zeroPad(this.getSeconds());
+      },
+      y: function() {
+        return this.getFullYear() - 2000;
+      }
+    }
+  };
+
+  FileInfo = {
+    init: function() {
+      this.funk = this.createFunc(Conf['fileInfo']);
+      return Post.prototype.callbacks.push({
+        name: 'File Info Formatting',
+        cb: this.node
+      });
+    },
+    node: function() {
+      if (!this.file || this.isClone) {
+        return;
+      }
+      return this.file.text.innerHTML = FileInfo.funk(FileInfo, this);
+    },
+    createFunc: function(format) {
+      var code;
+      code = format.replace(/%([BKlLMnNprs])/g, function(s, c) {
+        if (c in FileInfo.formatters) {
+          return "' + FileInfo.formatters." + c + ".call(post) + '";
+        } else {
+          return s;
+        }
+      });
+      return Function('FileInfo', 'post', "return '" + code + "'");
+    },
+    convertUnit: function(size, unit) {
+      var i;
+      if (unit === 'B') {
+        return "" + (size.toFixed()) + " Bytes";
+      }
+      i = 1 + ['KB', 'MB'].indexOf(unit);
+      while (i--) {
+        size /= 1024;
+      }
+      size = unit === 'MB' ? Math.round(size * 100) / 100 : size.toFixed();
+      return "" + size + " " + unit;
+    },
+    escape: function(name) {
+      return name.replace(/<|>/g, function(c) {
+        return c === '<' && '&lt;' || '&gt;';
+      });
+    },
+    formatters: {
+      l: function() {
+        return "<a href=" + this.file.URL + " target=_blank>" + (FileInfo.formatters.n.call(this)) + "</a>";
+      },
+      L: function() {
+        return "<a href=" + this.file.URL + " target=_blank>" + (FileInfo.formatters.N.call(this)) + "</a>";
+      },
+      n: function() {
+        var fullname, shortname;
+        fullname = this.file.name;
+        shortname = Build.shortFilename(this.file.name, this.isReply);
+        if (fullname === shortname) {
+          return FileInfo.escape(fullname);
+        } else {
+          return "<span class=fntrunc>" + (FileInfo.escape(shortname)) + "</span><span class=fnfull>" + (FileInfo.escape(fullname)) + "</span>";
+        }
+      },
+      N: function() {
+        return FileInfo.escape(this.file.name);
+      },
+      p: function() {
+        if (this.file.isSpoiler) {
+          return 'Spoiler, ';
+        } else {
+          return '';
+        }
+      },
+      s: function() {
+        return $.bytesToString(this.file.size);
+      },
+      B: function() {
+        return FileInfo.convertUnit(this.file.size, 'B');
+      },
+      K: function() {
+        return FileInfo.convertUnit(this.file.size, 'KB');
+      },
+      M: function() {
+        return FileInfo.convertUnit(this.file.size, 'MB');
+      },
+      r: function() {
+        if (this.file.isImage) {
+          return this.file.dimensions;
+        } else {
+          return 'PDF';
+        }
+      }
+    }
+  };
+
+  Sauce = {
+    init: function() {
+      var link, links, _i, _len, _ref;
+      links = [];
+      _ref = Conf['sauces'].split('\n');
+      for (_i = 0, _len = _ref.length; _i < _len; _i++) {
+        link = _ref[_i];
+        if (link[0] === '#') {
+          continue;
+        }
+        links.push(this.createSauceLink(link.trim()));
+      }
+      if (!links.length) {
+        return;
+      }
+      this.links = links;
+      return Post.prototype.callbacks.push({
+        name: 'Sauce',
+        cb: this.node
+      });
+    },
+    createSauceLink: function(link) {
+      var el, href, m, text;
+      link = link.replace(/\$(turl|url|md5|board)/g, function(parameter) {
+        switch (parameter) {
+          case '$turl':
+            return "' + post.file.thumbURL + '";
+          case '$url':
+            return "' + post.file.URL + '";
+          case '$md5':
+            return "' + encodeURIComponent(post.file.MD5) + '";
+          case '$board':
+            return "' + post.board + '";
+          default:
+            return parameter;
+        }
+      });
+      text = (m = link.match(/;text:(.+)$/)) ? m[1] : link.match(/(\w+)\.\w+\//)[1];
+      link = link.replace(/;text:.+$/, '');
+      href = Function('post', "return '" + link + "'");
+      el = $.el('a', {
+        target: '_blank',
+        textContent: text
+      });
+      return function(post) {
+        var a;
+        a = el.cloneNode(true);
+        a.href = href(post);
+        return a;
+      };
     },
     node: function() {
       var link, nodes, _i, _len, _ref;
@@ -3113,1059 +2370,6 @@
     }
   };
 
-<<<<<<< HEAD
-=======
-  AutoGif = {
-    init: function() {
-      var _ref;
-      if ((_ref = g.BOARD) === 'gif' || _ref === 'wsg') {
-        return;
-      }
-      return Main.callbacks.push(this.node);
-    },
-    node: function(post) {
-      var gif, img, src;
-      img = post.img;
-      if (post.el.hidden || !img) {
-        return;
-      }
-      src = img.parentNode.href;
-      if (/gif$/.test(src) && !/spoiler/.test(img.src)) {
-        gif = $.el('img');
-        $.on(gif, 'load', function() {
-          return img.src = src;
-        });
-        return gif.src = src;
-      }
-    }
-  };
-
-  ImageExpand = {
-    init: function() {
-      Main.callbacks.push(this.node);
-      return this.dialog();
-    },
-    node: function(post) {
-      var a;
-      if (!post.img) {
-        return;
-      }
-      a = post.img.parentNode;
-      $.on(a, 'click', ImageExpand.cb.toggle);
-      if (ImageExpand.on && !post.el.hidden) {
-        return ImageExpand.expand(post.img);
-      }
-    },
-    cb: {
-      toggle: function(e) {
-        if (e.shiftKey || e.altKey || e.ctrlKey || e.metaKey || e.button !== 0) {
-          return;
-        }
-        e.preventDefault();
-        return ImageExpand.toggle(this);
-      },
-      all: function() {
-        var i, thumb, thumbs, _i, _j, _k, _len, _len1, _len2, _ref;
-        ImageExpand.on = this.checked;
-        if (ImageExpand.on) {
-          thumbs = $$('img[data-md5]');
-          if (Conf['Expand From Current']) {
-            for (i = _i = 0, _len = thumbs.length; _i < _len; i = ++_i) {
-              thumb = thumbs[i];
-              if (thumb.getBoundingClientRect().top > 0) {
-                break;
-              }
-            }
-            thumbs = thumbs.slice(i);
-          }
-          for (_j = 0, _len1 = thumbs.length; _j < _len1; _j++) {
-            thumb = thumbs[_j];
-            ImageExpand.expand(thumb);
-          }
-        } else {
-          _ref = $$('img[data-md5][hidden]');
-          for (_k = 0, _len2 = _ref.length; _k < _len2; _k++) {
-            thumb = _ref[_k];
-            ImageExpand.contract(thumb);
-          }
-        }
-      },
-      typeChange: function() {
-        var klass;
-        switch (this.value) {
-          case 'full':
-            klass = '';
-            break;
-          case 'fit width':
-            klass = 'fitwidth';
-            break;
-          case 'fit height':
-            klass = 'fitheight';
-            break;
-          case 'fit screen':
-            klass = 'fitwidth fitheight';
-        }
-        $.id('delform').className = klass;
-        if (/\bfitheight\b/.test(klass)) {
-          $.on(window, 'resize', ImageExpand.resize);
-          if (!ImageExpand.style) {
-            ImageExpand.style = $.addStyle('');
-          }
-          return ImageExpand.resize();
-        } else if (ImageExpand.style) {
-          return $.off(window, 'resize', ImageExpand.resize);
-        }
-      }
-    },
-    toggle: function(a) {
-      var rect, thumb;
-      thumb = a.firstChild;
-      if (thumb.hidden) {
-        rect = a.getBoundingClientRect();
-        if ($.engine === 'webkit') {
-          if (rect.top < 0) {
-            d.body.scrollTop += rect.top - 42;
-          }
-          if (rect.left < 0) {
-            d.body.scrollLeft += rect.left;
-          }
-        } else {
-          if (rect.top < 0) {
-            d.documentElement.scrollTop += rect.top - 42;
-          }
-          if (rect.left < 0) {
-            d.documentElement.scrollLeft += rect.left;
-          }
-        }
-        return ImageExpand.contract(thumb);
-      } else {
-        return ImageExpand.expand(thumb);
-      }
-    },
-    contract: function(thumb) {
-      thumb.hidden = false;
-      thumb.nextSibling.hidden = true;
-      return $.rmClass(thumb.parentNode.parentNode.parentNode, 'image_expanded');
-    },
-    expand: function(thumb, url) {
-      var a, img;
-      if ($.x('ancestor-or-self::*[@hidden]', thumb)) {
-        return;
-      }
-      thumb.hidden = true;
-      $.addClass(thumb.parentNode.parentNode.parentNode, 'image_expanded');
-      if (img = thumb.nextSibling) {
-        img.hidden = false;
-        return;
-      }
-      a = thumb.parentNode;
-      img = $.el('img', {
-        src: url || a.href
-      });
-      $.on(img, 'error', ImageExpand.error);
-      return $.add(a, img);
-    },
-    error: function() {
-      var src, thumb, timeoutID, url;
-      thumb = this.previousSibling;
-      ImageExpand.contract(thumb);
-      $.rm(this);
-      src = this.src.split('/');
-      if (!(src[2] === 'images.4chan.org' && (url = Redirect.image(src[3], src[5])))) {
-        if (g.dead) {
-          return;
-        }
-        url = "//images.4chan.org/" + src[3] + "/src/" + src[5];
-      }
-      if ($.engine !== 'webkit' && url.split('/')[2] === 'images.4chan.org') {
-        return;
-      }
-      timeoutID = setTimeout(ImageExpand.expand, 10000, thumb, url);
-      if ($.engine !== 'webkit' || url.split('/')[2] !== 'images.4chan.org') {
-        return;
-      }
-      return $.ajax(url, {
-        onreadystatechange: (function() {
-          if (this.status === 404) {
-            return clearTimeout(timeoutID);
-          }
-        })
-      }, {
-        type: 'head'
-      });
-    },
-    dialog: function() {
-      var controls, imageType, select;
-      controls = $.el('div', {
-        id: 'imgControls',
-        innerHTML: "<select id=imageType name=imageType><option value=full>Full</option><option value='fit width'>Fit Width</option><option value='fit height'>Fit Height</option value='fit screen'><option value='fit screen'>Fit Screen</option></select><label>Expand Images<input type=checkbox id=imageExpand></label>"
-      });
-      imageType = $.get('imageType', 'full');
-      select = $('select', controls);
-      select.value = imageType;
-      ImageExpand.cb.typeChange.call(select);
-      $.on(select, 'change', $.cb.value);
-      $.on(select, 'change', ImageExpand.cb.typeChange);
-      $.on($('input', controls), 'click', ImageExpand.cb.all);
-      return $.prepend($.id('delform'), controls);
-    },
-    resize: function() {
-      return ImageExpand.style.textContent = ".fitheight img[data-md5] + img {max-height:" + d.documentElement.clientHeight + "px;}";
-    }
-  };
-
-  Main = {
-    init: function() {
-      var cutoff, hiddenThreads, id, key, now, path, pathname, temp, timestamp, val, _ref;
-      Main.flatten(null, Config);
-      path = location.pathname;
-      pathname = path.slice(1).split('/');
-      g.BOARD = pathname[0], temp = pathname[1];
-      if (temp === 'res') {
-        g.REPLY = true;
-        g.THREAD_ID = pathname[2];
-      }
-      for (key in Conf) {
-        val = Conf[key];
-        Conf[key] = $.get(key, val);
-      }
-      switch (location.hostname) {
-        case 'sys.4chan.org':
-          if (/report/.test(location.search)) {
-            $.ready(function() {
-              var field, form;
-              form = $('form');
-              field = $.id('recaptcha_response_field');
-              $.on(field, 'keydown', function(e) {
-                if (e.keyCode === 8 && !e.target.value) {
-                  return window.location = 'javascript:Recaptcha.reload()';
-                }
-              });
-              return $.on(form, 'submit', function(e) {
-                var response;
-                e.preventDefault();
-                response = field.value.trim();
-                if (!/\s/.test(response)) {
-                  field.value = "" + response + " " + response;
-                }
-                return form.submit();
-              });
-            });
-          }
-          return;
-        case 'images.4chan.org':
-          $.ready(function() {
-            var url;
-            if (/^4chan - 404/.test(d.title) && Conf['404 Redirect']) {
-              path = location.pathname.split('/');
-              url = Redirect.image(path[1], path[3]);
-              if (url) {
-                return location.href = url;
-              }
-            }
-          });
-          return;
-      }
-      if (Conf['Disable 4chan\'s extension']) {
-        localStorage.setItem('4chan-settings', '{"disableAll":true}');
-      }
-      Options.init();
-      if (Conf['Quick Reply'] && Conf['Hide Original Post Form']) {
-        Main.css += '#postForm { display: none; }';
-      }
-      Main.addStyle();
-      now = Date.now();
-      if (Conf['Check for Updates'] && $.get('lastUpdate', 0) < now - 6 * $.HOUR) {
-        $.ready(function() {
-          $.on(window, 'message', Main.message);
-          $.set('lastUpdate', now);
-          return $.add(d.head, $.el('script', {
-            src: 'https://github.com/MayhemYDG/4chan-x/raw/master/latest.js'
-          }));
-        });
-      }
-      g.hiddenReplies = $.get("hiddenReplies/" + g.BOARD + "/", {});
-      if ($.get('lastChecked', 0) < now - 1 * $.DAY) {
-        $.set('lastChecked', now);
-        cutoff = now - 7 * $.DAY;
-        hiddenThreads = $.get("hiddenThreads/" + g.BOARD + "/", {});
-        for (id in hiddenThreads) {
-          timestamp = hiddenThreads[id];
-          if (timestamp < cutoff) {
-            delete hiddenThreads[id];
-          }
-        }
-        _ref = g.hiddenReplies;
-        for (id in _ref) {
-          timestamp = _ref[id];
-          if (timestamp < cutoff) {
-            delete g.hiddenReplies[id];
-          }
-        }
-        $.set("hiddenThreads/" + g.BOARD + "/", hiddenThreads);
-        $.set("hiddenReplies/" + g.BOARD + "/", g.hiddenReplies);
-      }
-      if (Conf['Filter']) {
-        Filter.init();
-      }
-      if (Conf['Reply Hiding']) {
-        ReplyHiding.init();
-      }
-      if (Conf['Filter'] || Conf['Reply Hiding']) {
-        StrikethroughQuotes.init();
-      }
-      if (Conf['Anonymize']) {
-        Anonymize.init();
-      }
-      if (Conf['Time Formatting']) {
-        Time.init();
-      }
-      if (Conf['File Info Formatting']) {
-        FileInfo.init();
-      }
-      if (Conf['Sauce']) {
-        Sauce.init();
-      }
-      if (Conf['Reveal Spoilers']) {
-        RevealSpoilers.init();
-      }
-      if (Conf['Image Auto-Gif']) {
-        AutoGif.init();
-      }
-      if (Conf['Image Hover']) {
-        ImageHover.init();
-      }
-      if (Conf['Menu']) {
-        Menu.init();
-        if (Conf['Report Link']) {
-          ReportLink.init();
-        }
-        if (Conf['Delete Link']) {
-          DeleteLink.init();
-        }
-        if (Conf['Filter']) {
-          Filter.menuInit();
-        }
-        if (Conf['Download Link']) {
-          DownloadLink.init();
-        }
-        if (Conf['Archive Link']) {
-          ArchiveLink.init();
-        }
-      }
-      if (Conf['Resurrect Quotes']) {
-        Quotify.init();
-      }
-      if (Conf['Quote Inline']) {
-        QuoteInline.init();
-      }
-      if (Conf['Quote Preview']) {
-        QuotePreview.init();
-      }
-      if (Conf['Quote Backlinks']) {
-        QuoteBacklink.init();
-      }
-      if (Conf['Indicate OP quote']) {
-        QuoteOP.init();
-      }
-      if (Conf['Indicate Cross-thread Quotes']) {
-        QuoteCT.init();
-      }
-      return $.ready(Main.ready);
-    },
-    ready: function() {
-      var MutationObserver, a, board, nav, node, nodes, observer, _i, _j, _len, _len1, _ref, _ref1;
-      if (/^4chan - 404/.test(d.title)) {
-        if (Conf['404 Redirect'] && /^\d+$/.test(g.THREAD_ID)) {
-          location.href = Redirect.thread(g.BOARD, g.THREAD_ID, location.hash);
-        }
-        return;
-      }
-      if (!$.id('navtopright')) {
-        return;
-      }
-      $.addClass(d.body, $.engine);
-      $.addClass(d.body, 'fourchan_x');
-      _ref = ['boardNavDesktop', 'boardNavDesktopFoot'];
-      for (_i = 0, _len = _ref.length; _i < _len; _i++) {
-        nav = _ref[_i];
-        if (a = $("a[href$='/" + g.BOARD + "/']", $.id(nav))) {
-          $.addClass(a, 'current');
-        }
-      }
-      Favicon.init();
-      if (Conf['Quick Reply']) {
-        QR.init();
-      }
-      if (Conf['Image Expansion']) {
-        ImageExpand.init();
-      }
-      if (Conf['Thread Watcher']) {
-        setTimeout(function() {
-          return Watcher.init();
-        });
-      }
-      if (Conf['Keybinds']) {
-        setTimeout(function() {
-          return Keybinds.init();
-        });
-      }
-      if (g.REPLY) {
-        if (Conf['Thread Updater']) {
-          setTimeout(function() {
-            return Updater.init();
-          });
-        }
-        if (Conf['Thread Stats']) {
-          ThreadStats.init();
-        }
-        if (Conf['Reply Navigation']) {
-          setTimeout(function() {
-            return Nav.init();
-          });
-        }
-        if (Conf['Post in Title']) {
-          TitlePost.init();
-        }
-        if (Conf['Unread Count'] || Conf['Unread Favicon']) {
-          Unread.init();
-        }
-      } else {
-        if (Conf['Thread Hiding']) {
-          ThreadHiding.init();
-        }
-        if (Conf['Thread Expansion']) {
-          setTimeout(function() {
-            return ExpandThread.init();
-          });
-        }
-        if (Conf['Comment Expansion']) {
-          setTimeout(function() {
-            return ExpandComment.init();
-          });
-        }
-        if (Conf['Index Navigation']) {
-          setTimeout(function() {
-            return Nav.init();
-          });
-        }
-      }
-      board = $('.board');
-      nodes = [];
-      _ref1 = $$('.postContainer', board);
-      for (_j = 0, _len1 = _ref1.length; _j < _len1; _j++) {
-        node = _ref1[_j];
-        nodes.push(Main.preParse(node));
-      }
-      Main.node(nodes, true);
-      Main.hasCodeTags = !!$('script[src="//static.4chan.org/js/prettify/prettify.js"]');
-      if (MutationObserver = window.MutationObserver || window.WebKitMutationObserver || window.OMutationObserver) {
-        observer = new MutationObserver(Main.observer);
-        observer.observe(board, {
-          childList: true,
-          subtree: true
-        });
-      } else {
-        $.on(board, 'DOMNodeInserted', Main.listener);
-      }
-    },
-    flatten: function(parent, obj) {
-      var key, val;
-      if (obj instanceof Array) {
-        Conf[parent] = obj[0];
-      } else if (typeof obj === 'object') {
-        for (key in obj) {
-          val = obj[key];
-          Main.flatten(key, val);
-        }
-      } else {
-        Conf[parent] = obj;
-      }
-    },
-    addStyle: function() {
-      $.off(d, 'DOMNodeInserted', Main.addStyle);
-      if (d.head) {
-        return $.addStyle(Main.css);
-      } else {
-        return $.on(d, 'DOMNodeInserted', Main.addStyle);
-      }
-    },
-    message: function(e) {
-      var version;
-      version = e.data.version;
-      if (version && version !== Main.version && confirm('An updated version of 4chan X is available, would you like to install it now?')) {
-        return window.location = "https://raw.github.com/mayhemydg/4chan-x/" + version + "/4chan_x.user.js";
-      }
-    },
-    preParse: function(node) {
-      var el, img, parentClass, post;
-      parentClass = node.parentNode.className;
-      el = $('.post', node);
-      post = {
-        root: node,
-        el: el,
-        "class": el.className,
-        ID: el.id.match(/\d+$/)[0],
-        threadID: g.THREAD_ID || $.x('ancestor::div[parent::div[@class="board"]]', node).id.match(/\d+$/)[0],
-        isArchived: /\barchivedPost\b/.test(parentClass),
-        isInlined: /\binline\b/.test(parentClass),
-        isCrosspost: /\bcrosspost\b/.test(parentClass),
-        blockquote: el.lastElementChild,
-        quotes: el.getElementsByClassName('quotelink'),
-        backlinks: el.getElementsByClassName('backlink'),
-        fileInfo: false,
-        img: false
-      };
-      if (img = $('img[data-md5]', el)) {
-        post.fileInfo = img.parentNode.previousElementSibling;
-        post.img = img;
-      }
-      Main.prettify(post.blockquote);
-      return post;
-    },
-    node: function(nodes, notify) {
-      var callback, node, _i, _j, _len, _len1, _ref;
-      _ref = Main.callbacks;
-      for (_i = 0, _len = _ref.length; _i < _len; _i++) {
-        callback = _ref[_i];
-        try {
-          for (_j = 0, _len1 = nodes.length; _j < _len1; _j++) {
-            node = nodes[_j];
-            callback(node);
-          }
-        } catch (err) {
-          if (notify) {
-            alert("4chan X (" + Main.version + ") error: " + err.message + "\nReport the bug at mayhemydg.github.com/4chan-x/#bug-report\n\nURL: " + window.location + "\n" + err.stack);
-          }
-        }
-      }
-    },
-    observer: function(mutations) {
-      var addedNode, mutation, nodes, _i, _j, _len, _len1, _ref;
-      nodes = [];
-      for (_i = 0, _len = mutations.length; _i < _len; _i++) {
-        mutation = mutations[_i];
-        _ref = mutation.addedNodes;
-        for (_j = 0, _len1 = _ref.length; _j < _len1; _j++) {
-          addedNode = _ref[_j];
-          if (/\bpostContainer\b/.test(addedNode.className)) {
-            nodes.push(Main.preParse(addedNode));
-          }
-        }
-      }
-      if (nodes.length) {
-        return Main.node(nodes);
-      }
-    },
-    listener: function(e) {
-      var target;
-      target = e.target;
-      if (/\bpostContainer\b/.test(target.className)) {
-        return Main.node([Main.preParse(target)]);
-      }
-    },
-    prettify: function(bq) {
-      var code;
-      if (!Main.hasCodeTags) {
-        return;
-      }
-      code = function() {
-        var pre, _i, _len, _ref;
-        _ref = document.getElementById('_id_').getElementsByClassName('prettyprint');
-        for (_i = 0, _len = _ref.length; _i < _len; _i++) {
-          pre = _ref[_i];
-          pre.innerHTML = prettyPrintOne(pre.innerHTML.replace(/\s/g, '&nbsp;'));
-        }
-      };
-      return $.globalEval(("(" + code + ")()").replace('_id_', bq.id));
-    },
-    namespace: '4chan_x.',
-    version: '2.34.10',
-    callbacks: [],
-    css: '\
-/* dialog styling */\
-.dialog.reply {\
-  display: block;\
-  border: 1px solid rgba(0,0,0,.25);\
-  padding: 0;\
-}\
-.move {\
-  cursor: move;\
-}\
-label, .favicon {\
-  cursor: pointer;\
-}\
-a[href="javascript:;"] {\
-  text-decoration: none;\
-}\
-.warning {\
-  color: red;\
-}\
-\
-.hide_thread_button:not(.hidden_thread) {\
-  float: left;\
-}\
-\
-.thread > .hidden_thread ~ *,\
-[hidden],\
-#content > [name=tab]:not(:checked) + div,\
-#updater:not(:hover) > :not(.move),\
-.autohide:not(:hover) > form,\
-#qp input, .forwarded {\
-  display: none !important;\
-}\
-\
-.menu_button {\
-  display: inline-block;\
-}\
-.menu_button > span {\
-  border-top:   .5em solid;\
-  border-right: .3em solid transparent;\
-  border-left:  .3em solid transparent;\
-  display: inline-block;\
-  margin: 2px;\
-  vertical-align: middle;\
-}\
-#menu {\
-  position: absolute;\
-  outline: none;\
-}\
-.entry {\
-  border-bottom: 1px solid rgba(0, 0, 0, .25);\
-  cursor: pointer;\
-  display: block;\
-  outline: none;\
-  padding: 3px 7px;\
-  position: relative;\
-  text-decoration: none;\
-  white-space: nowrap;\
-}\
-.entry:last-child {\
-  border: none;\
-}\
-.focused.entry {\
-  background: rgba(255, 255, 255, .33);\
-}\
-.entry.hasSubMenu {\
-  padding-right: 1.5em;\
-}\
-.hasSubMenu::after {\
-  content: "";\
-  border-left:   .5em solid;\
-  border-top:    .3em solid transparent;\
-  border-bottom: .3em solid transparent;\
-  display: inline-block;\
-  margin: .3em;\
-  position: absolute;\
-  right: 3px;\
-}\
-.hasSubMenu:not(.focused) > .subMenu {\
-  display: none;\
-}\
-.subMenu {\
-  position: absolute;\
-  left: 100%;\
-  top: 0;\
-  margin-top: -1px;\
-}\
-\
-h1 {\
-  text-align: center;\
-}\
-#qr > .move {\
-  min-width: 300px;\
-  overflow: hidden;\
-  box-sizing: border-box;\
-  -moz-box-sizing: border-box;\
-  padding: 0 2px;\
-}\
-#qr > .move > span {\
-  float: right;\
-}\
-#autohide, .close, #qr select, #dump, .remove, .captchaimg, #qr div.warning {\
-  cursor: pointer;\
-}\
-#qr select,\
-#qr > form {\
-  margin: 0;\
-}\
-#dump {\
-  background: -webkit-linear-gradient(#EEE, #CCC);\
-  background: -moz-linear-gradient(#EEE, #CCC);\
-  background: -o-linear-gradient(#EEE, #CCC);\
-  background: linear-gradient(#EEE, #CCC);\
-  width: 10%;\
-}\
-.gecko #dump {\
-  padding: 1px 0 2px;\
-}\
-#dump:hover, #dump:focus {\
-  background: -webkit-linear-gradient(#FFF, #DDD);\
-  background: -moz-linear-gradient(#FFF, #DDD);\
-  background: -o-linear-gradient(#FFF, #DDD);\
-  background: linear-gradient(#FFF, #DDD);\
-}\
-#dump:active, .dump #dump:not(:hover):not(:focus) {\
-  background: -webkit-linear-gradient(#CCC, #DDD);\
-  background: -moz-linear-gradient(#CCC, #DDD);\
-  background: -o-linear-gradient(#CCC, #DDD);\
-  background: linear-gradient(#CCC, #DDD);\
-}\
-#qr:not(.dump) #replies, .dump > form > label {\
-  display: none;\
-}\
-#replies {\
-  display: block;\
-  height: 100px;\
-  position: relative;\
-  -webkit-user-select: none;\
-  -moz-user-select: none;\
-  -o-user-select: none;\
-  user-select: none;\
-}\
-#replies > div {\
-  counter-reset: thumbnails;\
-  top: 0; right: 0; bottom: 0; left: 0;\
-  margin: 0; padding: 0;\
-  overflow: hidden;\
-  position: absolute;\
-  white-space: pre;\
-}\
-#replies > div:hover {\
-  bottom: -10px;\
-  overflow-x: auto;\
-  z-index: 1;\
-}\
-.thumbnail {\
-  background-color: rgba(0,0,0,.2) !important;\
-  background-position: 50% 20% !important;\
-  background-size: cover !important;\
-  border: 1px solid #666;\
-  box-sizing: border-box;\
-  -moz-box-sizing: border-box;\
-  cursor: move;\
-  display: inline-block;\
-  height: 90px; width: 90px;\
-  margin: 5px; padding: 2px;\
-  opacity: .5;\
-  outline: none;\
-  overflow: hidden;\
-  position: relative;\
-  text-shadow: 0 1px 1px #000;\
-  -webkit-transition: opacity .25s ease-in-out;\
-  -moz-transition: opacity .25s ease-in-out;\
-  -o-transition: opacity .25s ease-in-out;\
-  transition: opacity .25s ease-in-out;\
-  vertical-align: top;\
-}\
-.thumbnail:hover, .thumbnail:focus {\
-  opacity: .9;\
-}\
-.thumbnail#selected {\
-  opacity: 1;\
-}\
-.thumbnail::before {\
-  counter-increment: thumbnails;\
-  content: counter(thumbnails);\
-  color: #FFF;\
-  font-weight: 700;\
-  padding: 3px;\
-  position: absolute;\
-  top: 0;\
-  right: 0;\
-  text-shadow: 0 0 3px #000, 0 0 8px #000;\
-}\
-.thumbnail.drag {\
-  box-shadow: 0 0 10px rgba(0,0,0,.5);\
-}\
-.thumbnail.over {\
-  border-color: #FFF;\
-}\
-.thumbnail > span {\
-  color: #FFF;\
-}\
-.remove {\
-  background: none;\
-  color: #E00;\
-  font-weight: 700;\
-  padding: 3px;\
-}\
-.remove:hover::after {\
-  content: " Remove";\
-}\
-.thumbnail > label {\
-  background: rgba(0,0,0,.5);\
-  color: #FFF;\
-  right: 0; bottom: 0; left: 0;\
-  position: absolute;\
-  text-align: center;\
-}\
-.thumbnail > label > input {\
-  margin: 0;\
-}\
-#addReply {\
-  color: #333;\
-  font-size: 3.5em;\
-  line-height: 100px;\
-}\
-#addReply:hover, #addReply:focus {\
-  color: #000;\
-}\
-.field {\
-  border: 1px solid #CCC;\
-  box-sizing: border-box;\
-  -moz-box-sizing: border-box;\
-  color: #333;\
-  font: 13px sans-serif;\
-  margin: 0;\
-  padding: 2px 4px 3px;\
-  -webkit-transition: color .25s, border .25s;\
-  -moz-transition: color .25s, border .25s;\
-  -o-transition: color .25s, border .25s;\
-  transition: color .25s, border .25s;\
-}\
-.field:-moz-placeholder,\
-.field:hover:-moz-placeholder {\
-  color: #AAA;\
-}\
-.field:hover, .field:focus {\
-  border-color: #999;\
-  color: #000;\
-  outline: none;\
-}\
-#qr > form > div:first-child > .field:not(#dump) {\
-  width: 30%;\
-}\
-#qr textarea.field {\
-  display: -webkit-box;\
-  min-height: 120px;\
-  min-width: 100%;\
-}\
-.textarea {\
-  position: relative;\
-}\
-#charCount {\
-  color: #000;\
-  background: hsla(0, 0%, 100%, .5);\
-  position: absolute;\
-  top: 100%;\
-  right: 0;\
-}\
-#charCount.warning {\
-  color: red;\
-}\
-.captchainput > .field {\
-  min-width: 100%;\
-}\
-.captchaimg {\
-  background: #FFF;\
-  outline: 1px solid #CCC;\
-  outline-offset: -1px;\
-  text-align: center;\
-}\
-.captchaimg > img {\
-  display: block;\
-  height: 57px;\
-  width: 300px;\
-}\
-#qr [type=file] {\
-  margin: 1px 0;\
-  width: 70%;\
-}\
-#qr [type=submit] {\
-  margin: 1px 0;\
-  padding: 1px; /* not Gecko */\
-  width: 30%;\
-}\
-.gecko #qr [type=submit] {\
-  padding: 0 1px; /* Gecko does not respect box-sizing: border-box */\
-}\
-\
-.fileText:hover .fntrunc,\
-.fileText:not(:hover) .fnfull {\
-  display: none;\
-}\
-.fitwidth img[data-md5] + img {\
-  max-width: 100%;\
-}\
-.gecko  .fitwidth img[data-md5] + img,\
-.presto .fitwidth img[data-md5] + img {\
-  width: 100%;\
-}\
-\
-#qr, #qp, #updater, #stats, #ihover, #overlay, #navlinks {\
-  position: fixed;\
-}\
-\
-#ihover {\
-  max-height: 97%;\
-  max-width: 75%;\
-  padding-bottom: 18px;\
-}\
-\
-#navlinks {\
-  font-size: 16px;\
-  top: 25px;\
-  right: 5px;\
-}\
-\
-body {\
-  box-sizing: border-box;\
-  -moz-box-sizing: border-box;\
-}\
-body.unscroll {\
-  overflow: hidden;\
-}\
-#overlay {\
-  top: 0;\
-  left: 0;\
-  width: 100%;\
-  height: 100%;\
-  text-align: center;\
-  background: rgba(0,0,0,.5);\
-  z-index: 1;\
-}\
-#overlay::after {\
-  content: "";\
-  display: inline-block;\
-  height: 100%;\
-  vertical-align: middle;\
-}\
-#options {\
-  box-sizing: border-box;\
-  -moz-box-sizing: border-box;\
-  display: inline-block;\
-  padding: 5px;\
-  position: relative;\
-  text-align: left;\
-  vertical-align: middle;\
-  width: 600px;\
-  max-width: 100%;\
-  height: 500px;\
-  max-height: 100%;\
-}\
-#credits {\
-  float: right;\
-}\
-#options ul {\
-  padding: 0;\
-}\
-#options article li {\
-  margin: 10px 0 10px 2em;\
-}\
-#options code {\
-  background: hsla(0, 0%, 100%, .5);\
-  color: #000;\
-  padding: 0 1px;\
-}\
-#options label {\
-  text-decoration: underline;\
-}\
-#content {\
-  overflow: auto;\
-  position: absolute;\
-  top: 2.5em;\
-  right: 5px;\
-  bottom: 5px;\
-  left: 5px;\
-}\
-#content textarea {\
-  font-family: monospace;\
-  min-height: 350px;\
-  resize: vertical;\
-  width: 100%;\
-}\
-\
-#updater {\
-  text-align: right;\
-}\
-#updater:not(:hover) {\
-  border: none;\
-  background: transparent;\
-}\
-#updater input[type=number] {\
-  width: 4em;\
-}\
-.new {\
-  background: lime;\
-}\
-\
-#watcher {\
-  padding-bottom: 5px;\
-  position: absolute;\
-  overflow: hidden;\
-  white-space: nowrap;\
-}\
-#watcher:not(:hover) {\
-  max-height: 220px;\
-}\
-#watcher > div {\
-  max-width: 200px;\
-  overflow: hidden;\
-  padding-left: 5px;\
-  padding-right: 5px;\
-  text-overflow: ellipsis;\
-}\
-#watcher > .move {\
-  padding-top: 5px;\
-  text-decoration: underline;\
-}\
-\
-#qp {\
-  padding: 2px 2px 5px;\
-}\
-#qp .post {\
-  border: none;\
-  margin: 0;\
-  padding: 0;\
-}\
-#qp img {\
-  max-height: 300px;\
-  max-width: 500px;\
-}\
-.qphl {\
-  outline: 2px solid rgba(216, 94, 49, .7);\
-}\
-.quotelink.deadlink {\
-  text-decoration: underline !important;\
-}\
-.inlined {\
-  opacity: .5;\
-}\
-.inline {\
-  background-color: rgba(255, 255, 255, 0.15);\
-  border: 1px solid rgba(128, 128, 128, 0.5);\
-  display: table;\
-  margin: 2px;\
-  padding: 2px;\
-}\
-.inline .post {\
-  background: none;\
-  border: none;\
-  margin: 0;\
-  padding: 0;\
-}\
-div.opContainer {\
-  display: block !important;\
-}\
-.opContainer.filter_highlight {\
-  box-shadow: inset 5px 0 rgba(255,0,0,0.5);\
-}\
-.filter_highlight > .reply {\
-  box-shadow: -5px 0 rgba(255,0,0,0.5);\
-}\
-.filtered {\
-  text-decoration: underline line-through;\
-}\
-.quotelink.forwardlink,\
-.backlink.forwardlink {\
-  text-decoration: none;\
-  border-bottom: 1px dashed;\
-}\
-'
-  };
-
->>>>>>> 4e768000
   Main.init();
 
 }).call(this);