--- conflicted
+++ resolved
@@ -1932,22 +1932,6 @@
   updater = {
     init: function() {
       var checkbox, checked, dialog, html, input, name, title, _i, _len, _ref;
-<<<<<<< HEAD
-      if (!$('form[name=post]')) return;
-=======
-      if (conf['Scrolling']) {
-        if (conf['Scroll BG']) {
-          updater.focus = true;
-        } else {
-          $.on(window, 'focus', (function() {
-            return updater.focus = true;
-          }));
-          $.on(window, 'blur', (function() {
-            return updater.focus = false;
-          }));
-        }
-      }
->>>>>>> 8313c051
       html = "<div class=move><span id=count></span> <span id=timer>-" + conf['Interval'] + "</span></div>";
       checkbox = config.updater.checkbox;
       for (name in checkbox) {
