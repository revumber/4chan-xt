// ==UserScript==
// @name         4chan X Beta
// @version      3.0.0
// @namespace    4chan-X
// @description  Cross-browser userscript for maximum lurking on 4chan.
// @copyright    2009-2011 James Campos <james.r.campos@gmail.com>
// @copyright    2012-2013 Nicolas Stepien <stepien.nicolas@gmail.com>
// @license      MIT; http://en.wikipedia.org/wiki/Mit_license
// @match        *://boards.4chan.org/*
// @match        *://images.4chan.org/*
// @match        *://sys.4chan.org/*
// @match        *://api.4chan.org/*
// @grant        GM_getValue
// @grant        GM_setValue
// @grant        GM_deleteValue
// @grant        GM_openInTab
// @run-at       document-start
// @updateURL    https://github.com/MayhemYDG/4chan-x/raw/v3/4chan_x.meta.js
// @downloadURL  https://github.com/MayhemYDG/4chan-x/raw/v3/4chan_x.user.js
// @icon         data:image/gif;base64,R0lGODlhEAAQAKECAAAAAGbMM////////yH5BAEKAAIALAAAAAAQABAAAAIxlI+pq+D9DAgUoFkPDlbs7lGiI2bSVnKglnJMOL6omczxVZK3dH/41AG6Lh7i6qUoAAA7
// ==/UserScript==

/* 4chan X Beta - Version 3.0.0 - 2013-03-15
 * http://mayhemydg.github.com/4chan-x/
 *
 * Copyright (c) 2009-2011 James Campos <james.r.campos@gmail.com>
 * Copyright (c) 2012-2013 Nicolas Stepien <stepien.nicolas@gmail.com>
 * Licensed under the MIT license.
 * https://github.com/MayhemYDG/4chan-x/blob/master/LICENSE
 *
 * Contributors:
 * https://github.com/MayhemYDG/4chan-x/graphs/contributors
 * Non-GitHub contributors:
 * ferongr, xat-, Ongpot, thisisanon and Anonymous - favicon contributions
 * e000 - cooldown sanity check
 * Seiba - chrome quick reply focusing
 * herpaderpderp - recaptcha fixes
 * WakiMiko - recaptcha tab order http://userscripts.org/scripts/show/82657
 *
 * All the people who've taken the time to write bug reports.
 *
 * Thank you.
 */

(function() {
  var $, $$, Anonymize, ArchiveLink, AutoGIF, Board, Build, Clone, Conf, Config, CustomCSS, DeleteLink, DownloadLink, ExpandComment, ExpandThread, Favicon, FileInfo, Filter, Fourchan, Get, Header, ImageExpand, ImageHover, Keybinds, Main, Menu, Misc, Nav, Notification, Polyfill, Post, QR, QuoteBacklink, QuoteCT, QuoteInline, QuoteOP, QuotePreview, QuoteStrikeThrough, QuoteYou, Quotify, Recursive, Redirect, RelativeDates, ReplyHiding, Report, ReportLink, RevealSpoilers, Sauce, Settings, Thread, ThreadExcerpt, ThreadHiding, ThreadStats, ThreadUpdater, ThreadWatcher, Time, UI, Unread, c, d, doc, g,
    __slice = [].slice,
    __indexOf = [].indexOf || function(item) { for (var i = 0, l = this.length; i < l; i++) { if (i in this && this[i] === item) return i; } return -1; },
    __hasProp = {}.hasOwnProperty,
    __extends = function(child, parent) { for (var key in parent) { if (__hasProp.call(parent, key)) child[key] = parent[key]; } function ctor() { this.constructor = child; } ctor.prototype = parent.prototype; child.prototype = new ctor(); child.__super__ = parent.prototype; return child; };

  Config = {
    main: {
      'Miscellaneous': {
        'Enable 4chan\'s Extension': [false, 'Compatibility between 4chan X Beta and 4chan\'s inline extension is NOT guaranteed.'],
        'Custom Board Navigation': [true, 'Disable this to always display the full board list.'],
        '404 Redirect': [true, 'Redirect dead threads and images.'],
        'Keybinds': [true, 'Bind actions to keyboard shortcuts.'],
        'Time Formatting': [true, 'Localize and format timestamps arbitrarily.'],
        'Relative Post Dates': [false, 'Display dates like "3 minutes ago". Tooltip shows the timestamp.'],
        'File Info Formatting': [true, 'Reformat the file information.'],
        'Comment Expansion': [true, 'Can expand too long comments.'],
        'Thread Expansion': [true, 'Can expand threads to view all replies.'],
        'Index Navigation': [false, 'Navigate to previous / next thread.'],
        'Custom CSS': [false, 'Apply custom CSS to 4chan.'],
        'Check for Updates': [true, 'Check for updated versions of 4chan X Beta.']
      },
      'Filtering': {
        'Anonymize': [false, 'Turn everyone Anonymous.'],
        'Filter': [true, 'Self-moderation placebo.'],
        'Recursive Hiding': [true, 'Hide replies of hidden posts, recursively.'],
        'Thread Hiding': [true, 'Hide entire threads.'],
        'Reply Hiding': [true, 'Hide single replies.'],
        'Hiding Buttons': [true, 'Make buttons to hide threads / replies, in addition to menu links.'],
        'Stubs': [true, 'Make stubs of hidden threads / replies.']
      },
      'Images': {
        'Auto-GIF': [false, 'Animate GIF thumbnails.'],
        'Image Expansion': [true, 'Expand images.'],
        'Image Hover': [false, 'Show full image on mouseover.'],
        'Sauce': [true, 'Add sauce links to images.'],
        'Reveal Spoilers': [false, 'Reveal spoiler thumbnails.']
      },
      'Menu': {
        'Menu': [true, 'Add a drop-down menu in posts.'],
        'Report Link': [true, 'Add a report link to the menu.'],
        'Delete Link': [true, 'Add post and image deletion links to the menu.'],
        'Download Link': [true, 'Add a download with original filename link to the menu. Chrome-only currently.'],
        'Archive Link': [true, 'Add an archive link to the menu.']
      },
      'Monitoring': {
        'Thread Updater': [true, 'Fetch and insert new replies. Has more options in its own dialog.'],
        'Unread Count': [true, 'Show the unread posts count in the tab title.'],
        'Unread Tab Icon': [true, 'Show a different favicon when there are unread posts.'],
        'Unread Line': [true, 'Show a line to distinguish read posts from unread ones.'],
        'Thread Excerpt': [true, 'Show an excerpt of the thread in the tab title.'],
        'Thread Stats': [true, 'Display reply and image count.'],
        'Thread Watcher': [true, 'Bookmark threads.'],
        'Auto Watch': [true, 'Automatically watch threads you start.'],
        'Auto Watch Reply': [false, 'Automatically watch threads you reply to.']
      },
      'Posting': {
        'Quick Reply': [true, 'All-in-one form to reply, create threads, automate dumping and more.'],
        'Persistent QR': [false, 'The Quick reply won\'t disappear after posting.'],
        'Auto-Hide QR': [false, 'Automatically hide the quick reply when posting.'],
        'Open Post in New Tab': [true, 'Open new threads or replies to a thread from the index in a new tab.'],
        'Remember Subject': [false, 'Remember the subject field, instead of resetting after posting.'],
        'Remember Spoiler': [false, 'Remember the spoiler state, instead of resetting after posting.'],
        'Hide Original Post Form': [true, 'Hide the normal post form.']
      },
      'Quote links': {
        'Quote Backlinks': [true, 'Add quote backlinks.'],
        'OP Backlinks': [false, 'Add backlinks to the OP.'],
        'Quote Inlining': [true, 'Inline quoted post on click.'],
        'Forward Hiding': [true, 'Hide original posts of inlined backlinks.'],
        'Quote Previewing': [true, 'Show quoted post on hover.'],
        'Quote Highlighting': [true, 'Highlight the previewed post.'],
        'Resurrect Quotes': [true, 'Link dead quotes to the archives.'],
        'Mark Quotes of You': [true, 'Add \'(You)\' to quotes linking to your posts.'],
        'Mark OP Quotes': [true, 'Add \'(OP)\' to OP quotes.'],
        'Mark Cross-thread Quotes': [true, 'Add \'(Cross-thread)\' to cross-threads quotes.']
      }
    },
    imageExpansion: {
      'Fit width': [true, ''],
      'Fit height': [false, ''],
      'Expand spoilers': [true, 'Expand all images along with spoilers.'],
      'Expand from here': [true, 'Expand all images only from current position to thread end.']
    },
    filter: {
<<<<<<< HEAD
      name: "# Filter any namefags:\n#/^(?!Anonymous$)/",
      uniqueID: "# Filter a specific ID:\n#/Txhvk1Tl/",
      tripcode: "# Filter any tripfag\n#/^!/",
      capcode: "# Set a custom class for mods:\n#/Mod$/;highlight:mod;op:yes\n# Set a custom class for moot:\n#/Admin$/;highlight:moot;op:yes",
      email: "# Filter any e-mails that are not `sage` on /a/ and /jp/:\n#/^(?!sage$)/;boards:a,jp",
      subject: "# Filter Generals on /v/:\n#/general/i;boards:v;op:only",
      comment: "# Filter Stallman copypasta on /g/:\n#/what you\'re refer+ing to as linux/i;boards:g",
      flag: '',
      filename: '',
      dimensions: "# Highlight potential wallpapers:\n#/1920x1080/;op:yes;highlight;top:no;boards:w,wg",
      filesize: '',
      MD5: ''
    },
    sauces: "http://iqdb.org/?url=%turl\nhttp://www.google.com/searchbyimage?image_url=%turl\n#http://tineye.com/search?url=%turl\n#http://saucenao.com/search.php?db=999&url=%turl\n#http://3d.iqdb.org/?url=%turl\n#http://regex.info/exif.cgi?imgurl=%url\n# uploaders:\n#http://imgur.com/upload?url=%url;text:Upload to imgur\n#http://omploader.org/upload?url1=%url;text:Upload to omploader\n# \"View Same\" in archives:\n#//archive.foolz.us/_/search/image/%MD5/;text:View same on foolz\n#//archive.foolz.us/%board/search/image/%MD5/;text:View same on foolz /%board/\n#//archive.installgentoo.net/%board/image/%MD5;text:View same on installgentoo /%board/",
=======
      name: ['# Filter any namefags:', '#/^(?!Anonymous$)/'].join('\n'),
      uniqueID: ['# Filter a specific ID:', '#/Txhvk1Tl/'].join('\n'),
      tripcode: ['# Filter any tripfag', '#/^!/'].join('\n'),
      capcode: ['# Set a custom class for mods:', '#/Mod$/;highlight:mod;op:yes', '# Set a custom class for moot:', '#/Admin$/;highlight:moot;op:yes'].join('\n'),
      email: ['# Filter any e-mails that are not `sage` on /a/ and /jp/:', '#/^(?!sage$)/;boards:a,jp'].join('\n'),
      subject: ['# Filter Generals on /v/:', '#/general/i;boards:v;op:only'].join('\n'),
      comment: ['# Filter Stallman copypasta on /g/:', '#/what you\'re refer+ing to as linux/i;boards:g'].join('\n'),
      flag: [''].join('\n'),
      filename: [''].join('\n'),
      dimensions: ['# Highlight potential wallpapers:', '#/1920x1080/;op:yes;highlight;top:no;boards:w,wg'].join('\n'),
      filesize: [''].join('\n'),
      MD5: [''].join('\n')
    },
    sauces: ['http://iqdb.org/?url=%TURL', 'https://www.google.com/searchbyimage?image_url=%TURL', '#//tineye.com/search?url=%TURL', '#http://saucenao.com/search.php?url=%TURL', '#http://3d.iqdb.org/?url=%TURL', '#http://regex.info/exif.cgi?imgurl=%URL', '# uploaders:', '#http://imgur.com/upload?url=%URL;text:Upload to imgur', '#http://ompldr.org/upload?url1=%URL;text:Upload to ompldr', '# "View Same" in archives:', '#//archive.foolz.us/_/search/image/%MD5/;text:View same on foolz', '#//archive.foolz.us/%board/search/image/%MD5/;text:View same on foolz /%board/', '#//archive.installgentoo.net/%board/image/%MD5;text:View same on installgentoo /%board/'].join('\n'),
    'Header auto-hide': false,
    'Header catalog links': false,
    boardnav: '[current-title / toggle-all]',
>>>>>>> f4c248f1
    time: '%m/%d/%y(%a)%H:%M:%S',
    backlink: '>>%id',
    fileInfo: '%l (%p%s, %r)',
    favicon: 'ferongr',
    usercss: '',
    hotkeys: {
      'Toggle board list': ['Ctrl+b', 'Toggle the full board list.'],
      'Open empty QR': ['q', 'Open QR without post number inserted.'],
      'Open QR': ['Shift+q', 'Open QR with post number inserted.'],
      'Open settings': ['Alt+o', 'Open Settings.'],
      'Close': ['Esc', 'Close Settings, Notifications or QR.'],
      'Spoiler tags': ['Ctrl+s', 'Insert spoiler tags.'],
      'Code tags': ['Alt+c', 'Insert code tags.'],
      'Eqn tags': ['Alt+e', 'Insert eqn tags.'],
      'Math tags': ['Alt+m', 'Insert math tags.'],
      'Submit QR': ['Alt+s', 'Submit post.'],
      'Watch': ['w', 'Watch thread.'],
      'Update': ['r', 'Update the thread.'],
      'Expand image': ['Shift+e', 'Expand selected image.'],
      'Expand images': ['e', 'Expand all images.'],
      'Front page': ['0', 'Jump to page 0.'],
      'Open front page': ['Shift+0', 'Open page 0 in a new tab.'],
      'Next page': ['Right', 'Jump to the next page.'],
      'Previous page': ['Left', 'Jump to the previous page.'],
      'Next thread': ['Down', 'See next thread.'],
      'Previous thread': ['Up', 'See previous thread.'],
      'Expand thread': ['Ctrl+e', 'Expand thread.'],
      'Open thread': ['o', 'Open thread in current tab.'],
      'Open thread tab': ['Shift+o', 'Open thread in new tab.'],
      'Next reply': ['j', 'Select next reply.'],
      'Previous reply': ['k', 'Select previous reply.'],
      'Hide': ['x', 'Hide thread.']
    },
    updater: {
      checkbox: {
        'Beep': [false, 'Beep on new post to completely read thread.'],
        'Auto Scroll': [false, 'Scroll updated posts into view. Only enabled at bottom of page.'],
        'Bottom Scroll': [false, 'Always scroll to the bottom, not the first new post. Useful for event threads.'],
        'Scroll BG': [false, 'Auto-scroll background tabs.'],
        'Auto Update': [true, 'Automatically fetch new posts.']
      },
      'Interval': 30
    }
  };

  if (!/^(boards|images|sys)\.4chan\.org$/.test(location.hostname)) {
    return;
  }

  Conf = {};

  c = console;

  d = document;

  doc = null;

  g = {
    VERSION: '3.0.0',
    NAMESPACE: "4chan X Beta.",
    boards: {},
    threads: {},
    posts: {}
  };

  UI = (function() {
    var Menu, dialog, drag, dragend, dragstart, hover, hoverend, hoverstart, touchend, touchmove;
    dialog = function(id, position, html) {
      var el, move;
      el = d.createElement('div');
      el.className = 'dialog';
      el.innerHTML = html;
      el.id = id;
      el.style.cssText = localStorage.getItem("" + g.NAMESPACE + id + ".position") || position;
      move = el.querySelector('.move');
      move.addEventListener('touchstart', dragstart, false);
      move.addEventListener('mousedown', dragstart, false);
      return el;
    };
    Menu = (function() {
      var close, currentMenu, lastToggledButton;

      currentMenu = null;

      lastToggledButton = null;

      function Menu(type) {
        this.type = type;
        $.on(d, 'AddMenuEntry', this.addEntry.bind(this));
        this.close = close.bind(this);
        this.entries = [];
      }

      Menu.prototype.makeMenu = function() {
        var menu;
        menu = $.el('div', {
          className: 'dialog',
          id: 'menu',
          tabIndex: 0
        });
        $.on(menu, 'click', function(e) {
          return e.stopPropagation();
        });
        $.on(menu, 'keydown', this.keybinds.bind(this));
        return menu;
      };

      Menu.prototype.toggle = function(e, button, data) {
        var previousButton;
        e.preventDefault();
        e.stopPropagation();
        if (currentMenu) {
          previousButton = lastToggledButton;
          this.close();
          if (previousButton === button) {
            return;
          }
        }
        if (!this.entries.length) {
          return;
        }
        return this.open(button, data);
      };

      Menu.prototype.open = function(button, data) {
        var bLeft, bRect, bTop, bottom, cHeight, cWidth, entry, left, mRect, menu, prevEntry, right, style, top, _i, _len, _ref, _ref1, _ref2;
        menu = this.makeMenu();
        currentMenu = menu;
        lastToggledButton = button;
        _ref = this.entries;
        for (_i = 0, _len = _ref.length; _i < _len; _i++) {
          entry = _ref[_i];
          this.insertEntry(entry, menu, data);
        }
        entry = $('.entry', menu);
        while (prevEntry = this.findNextEntry(entry, -1)) {
          entry = prevEntry;
        }
        this.focus(entry);
        $.on(d, 'click', this.close);
        $.on(d, 'CloseMenu', this.close);
        $.add(button, menu);
        mRect = menu.getBoundingClientRect();
        bRect = button.getBoundingClientRect();
        bTop = doc.scrollTop + d.body.scrollTop + bRect.top;
        bLeft = doc.scrollLeft + d.body.scrollLeft + bRect.left;
        cHeight = doc.clientHeight;
        cWidth = doc.clientWidth;
        _ref1 = bRect.top + bRect.height + mRect.height < cHeight ? ['100%', null] : [null, '100%'], top = _ref1[0], bottom = _ref1[1];
        _ref2 = bRect.left + mRect.width < cWidth ? ['0px', null] : [null, '0px'], left = _ref2[0], right = _ref2[1];
        style = menu.style;
        style.top = top;
        style.right = right;
        style.bottom = bottom;
        style.left = left;
        return menu.focus();
      };

      Menu.prototype.insertEntry = function(entry, parent, data) {
        var subEntry, submenu, _i, _len, _ref;
        if (typeof entry.open === 'function') {
          if (!entry.open(data)) {
            return;
          }
        }
        $.add(parent, entry.el);
        if (!entry.subEntries) {
          return;
        }
        if (submenu = $('.submenu', entry.el)) {
          $.rm(submenu);
        }
        submenu = $.el('div', {
          className: 'dialog submenu'
        });
        _ref = entry.subEntries;
        for (_i = 0, _len = _ref.length; _i < _len; _i++) {
          subEntry = _ref[_i];
          this.insertEntry(subEntry, submenu, data);
        }
        $.add(entry.el, submenu);
      };

      close = function() {
        $.rm(currentMenu);
        currentMenu = null;
        lastToggledButton = null;
        $.off(d, 'click', this.close);
        return $.off(d, 'CloseMenu', this.close);
      };

      Menu.prototype.findNextEntry = function(entry, direction) {
        var entries;
        entries = __slice.call(entry.parentNode.children);
        entries.sort(function(first, second) {
          return +(first.style.order || first.style.webkitOrder) - +(second.style.order || second.style.webkitOrder);
        });
        return entries[entries.indexOf(entry) + direction];
      };

      Menu.prototype.keybinds = function(e) {
        var entry, next, nextPrev, subEntry, submenu;
        entry = $('.focused', currentMenu);
        while (subEntry = $('.focused', entry)) {
          entry = subEntry;
        }
        switch (e.keyCode) {
          case 27:
            lastToggledButton.focus();
            this.close();
            break;
          case 13:
          case 32:
            entry.click();
            break;
          case 38:
            if (next = this.findNextEntry(entry, -1)) {
              this.focus(next);
            }
            break;
          case 40:
            if (next = this.findNextEntry(entry, +1)) {
              this.focus(next);
            }
            break;
          case 39:
            if ((submenu = $('.submenu', entry)) && (next = submenu.firstElementChild)) {
              while (nextPrev = this.findNextEntry(next, -1)) {
                next = nextPrev;
              }
              this.focus(next);
            }
            break;
          case 37:
            if (next = $.x('parent::*[contains(@class,"submenu")]/parent::*', entry)) {
              this.focus(next);
            }
            break;
          default:
            return;
        }
        e.preventDefault();
        return e.stopPropagation();
      };

      Menu.prototype.focus = function(entry) {
        var bottom, cHeight, cWidth, eRect, focused, left, right, sRect, style, submenu, top, _i, _len, _ref;
        while (focused = $.x('parent::*/child::*[contains(@class,"focused")]', entry)) {
          $.rmClass(focused, 'focused');
        }
        _ref = $$('.focused', entry);
        for (_i = 0, _len = _ref.length; _i < _len; _i++) {
          focused = _ref[_i];
          $.rmClass(focused, 'focused');
        }
        $.addClass(entry, 'focused');
        if (!(submenu = $('.submenu', entry))) {
          return;
        }
        sRect = submenu.getBoundingClientRect();
        eRect = entry.getBoundingClientRect();
        cHeight = doc.clientHeight;
        cWidth = doc.clientWidth;
        if (eRect.top + sRect.height < cHeight) {
          top = '0px';
          bottom = 'auto';
        } else {
          top = 'auto';
          bottom = '0px';
        }
        if (eRect.right + sRect.width < cWidth) {
          left = '100%';
          right = 'auto';
        } else {
          left = 'auto';
          right = '100%';
        }
        style = submenu.style;
        style.top = top;
        style.bottom = bottom;
        style.left = left;
        return style.right = right;
      };

      Menu.prototype.addEntry = function(e) {
        var entry;
        entry = e.detail;
        if (entry.type !== this.type) {
          return;
        }
        this.parseEntry(entry);
        return this.entries.push(entry);
      };

      Menu.prototype.parseEntry = function(entry) {
        var el, style, subEntries, subEntry, _i, _len;
        el = entry.el, subEntries = entry.subEntries;
        $.addClass(el, 'entry');
        $.on(el, 'focus mouseover', (function(e) {
          e.stopPropagation();
          return this.focus(el);
        }).bind(this));
        style = el.style;
        style.webkitOrder = style.order = entry.order || 100;
        if (!subEntries) {
          return;
        }
        $.addClass(el, 'has-submenu');
        for (_i = 0, _len = subEntries.length; _i < _len; _i++) {
          subEntry = subEntries[_i];
          this.parseEntry(subEntry);
        }
      };

      return Menu;

    })();
    dragstart = function(e) {
      var el, isTouching, o, rect, screenHeight, screenWidth;
      if (e.type === 'mousedown' && e.button !== 0) {
        return;
      }
      e.preventDefault();
      el = $.x('ancestor::div[contains(@class,"dialog")][1]', this);
      if (isTouching = e.type === 'touchstart') {
        e = e.changedTouches[e.changedTouches.length - 1];
      }
      rect = el.getBoundingClientRect();
      screenHeight = doc.clientHeight;
      screenWidth = doc.clientWidth;
      o = {
        id: el.id,
        style: el.style,
        dx: e.clientX - rect.left,
        dy: e.clientY - rect.top,
        height: screenHeight - rect.height,
        width: screenWidth - rect.width,
        screenHeight: screenHeight,
        screenWidth: screenWidth,
        isTouching: isTouching
      };
      if (isTouching) {
        o.identifier = e.identifier;
        o.move = touchmove.bind(o);
        o.up = touchend.bind(o);
        d.addEventListener('touchmove', o.move, false);
        d.addEventListener('touchend', o.up, false);
        return d.addEventListener('touchcancel', o.up, false);
      } else {
        o.move = drag.bind(o);
        o.up = dragend.bind(o);
        d.addEventListener('mousemove', o.move, false);
        return d.addEventListener('mouseup', o.up, false);
      }
    };
    touchmove = function(e) {
      var touch, _i, _len, _ref;
      _ref = e.changedTouches;
      for (_i = 0, _len = _ref.length; _i < _len; _i++) {
        touch = _ref[_i];
        if (touch.identifier === this.identifier) {
          drag.call(this, touch);
          return;
        }
      }
    };
    drag = function(e) {
      var bottom, clientX, clientY, left, right, style, top;
      clientX = e.clientX, clientY = e.clientY;
      left = clientX - this.dx;
      left = left < 10 ? 0 : this.width - left < 10 ? null : left / this.screenWidth * 100 + '%';
      top = clientY - this.dy;
      top = top < 10 ? 0 : this.height - top < 10 ? null : top / this.screenHeight * 100 + '%';
      right = left === null ? 0 : null;
      bottom = top === null ? 0 : null;
      style = this.style;
      style.left = left;
      style.right = right;
      style.top = top;
      return style.bottom = bottom;
    };
    touchend = function(e) {
      var touch, _i, _len, _ref;
      _ref = e.changedTouches;
      for (_i = 0, _len = _ref.length; _i < _len; _i++) {
        touch = _ref[_i];
        if (touch.identifier === this.identifier) {
          dragend.call(this);
          return;
        }
      }
    };
    dragend = function() {
      if (this.isTouching) {
        d.removeEventListener('touchmove', this.move, false);
        d.removeEventListener('touchend', this.up, false);
        d.removeEventListener('touchcancel', this.up, false);
      } else {
        d.removeEventListener('mousemove', this.move, false);
        d.removeEventListener('mouseup', this.up, false);
      }
      return localStorage.setItem("" + g.NAMESPACE + this.id + ".position", this.style.cssText);
    };
    hoverstart = function(_arg) {
      var asap, asapTest, cb, el, endEvents, event, latestEvent, o, root, _i, _len, _ref;
      root = _arg.root, el = _arg.el, latestEvent = _arg.latestEvent, endEvents = _arg.endEvents, asapTest = _arg.asapTest, cb = _arg.cb;
      o = {
        root: root,
        el: el,
        style: el.style,
        cb: cb,
        endEvents: endEvents.split(' '),
        latestEvent: latestEvent,
        clientHeight: doc.clientHeight,
        clientWidth: doc.clientWidth
      };
      o.hover = hover.bind(o);
      o.hoverend = hoverend.bind(o);
      asap = function() {
        if (asapTest()) {
          return o.hover(o.latestEvent);
        } else {
          return o.timeout = setTimeout(asap, 25);
        }
      };
      asap();
      _ref = o.endEvents;
      for (_i = 0, _len = _ref.length; _i < _len; _i++) {
        event = _ref[_i];
        root.addEventListener(event, o.hoverend, false);
      }
      return root.addEventListener('mousemove', o.hover, false);
    };
    hover = function(e) {
      var clientX, clientY, height, left, right, style, top;
      this.latestEvent = e;
      height = this.el.offsetHeight;
      clientX = e.clientX, clientY = e.clientY;
      top = clientY - 120;
      top = this.clientHeight <= height || top <= 0 ? 0 : top + height >= this.clientHeight ? this.clientHeight - height : top;
      if (clientX <= this.clientWidth - 400) {
        left = clientX + 45 + 'px';
        right = null;
      } else {
        left = null;
        right = this.clientWidth - clientX + 45 + 'px';
      }
      style = this.style;
      style.top = top + 'px';
      style.left = left;
      return style.right = right;
    };
    hoverend = function() {
      var event, _i, _len, _ref;
      this.el.parentNode.removeChild(this.el);
      _ref = this.endEvents;
      for (_i = 0, _len = _ref.length; _i < _len; _i++) {
        event = _ref[_i];
        this.root.removeEventListener(event, this.hoverend, false);
      }
      this.root.removeEventListener('mousemove', this.hover, false);
      clearTimeout(this.timeout);
      if (this.cb) {
        return this.cb.call(this);
      }
    };
    return {
      dialog: dialog,
      Menu: Menu,
      hover: hoverstart
    };
  })();

  $ = function(selector, root) {
    if (root == null) {
      root = d.body;
    }
    return root.querySelector(selector);
  };

  $$ = function(selector, root) {
    if (root == null) {
      root = d.body;
    }
    return __slice.call(root.querySelectorAll(selector));
  };

  $.extend = function(object, properties) {
    var key, val;
    for (key in properties) {
      val = properties[key];
      object[key] = val;
    }
  };

  $.extend($, {
    SECOND: 1000,
    MINUTE: 1000 * 60,
    HOUR: 1000 * 60 * 60,
    DAY: 1000 * 60 * 60 * 24,
    engine: /WebKit|Presto|Gecko/.exec(navigator.userAgent)[0].toLowerCase(),
    id: function(id) {
      return d.getElementById(id);
    },
    ready: function(fc) {
      var cb, _ref;
      if ((_ref = d.readyState) === 'interactive' || _ref === 'complete') {
        $.queueTask(fc);
        return;
      }
      cb = function() {
        $.off(d, 'DOMContentLoaded', cb);
        return fc();
      };
      return $.on(d, 'DOMContentLoaded', cb);
    },
    sync: function(key, cb) {
      key = "" + g.NAMESPACE + key;
      return $.on(window, 'storage', function(e) {
        if (e.key === key) {
          return cb(JSON.parse(e.newValue));
        }
      });
    },
    formData: function(form) {
      var fd, key, val;
      if (form instanceof HTMLFormElement) {
        return new FormData(form);
      }
      fd = new FormData();
      for (key in form) {
        val = form[key];
        if (!val) {
          continue;
        }
        if (val.size && val.name) {
          fd.append(key, val, val.name);
        } else {
          fd.append(key, val);
        }
      }
      return fd;
    },
    ajax: function(url, callbacks, opts) {
      var form, headers, key, r, type, upCallbacks, val;
      if (opts == null) {
        opts = {};
      }
      type = opts.type, headers = opts.headers, upCallbacks = opts.upCallbacks, form = opts.form;
      r = new XMLHttpRequest();
      type || (type = form && 'post' || 'get');
      r.open(type, url, true);
      for (key in headers) {
        val = headers[key];
        r.setRequestHeader(key, val);
      }
      $.extend(r, callbacks);
      $.extend(r.upload, upCallbacks);
      r.withCredentials = type === 'post';
      r.send(form);
      return r;
    },
    cache: (function() {
      var reqs;
      reqs = {};
      return function(url, cb) {
        var req;
        if (req = reqs[url]) {
          if (req.readyState === 4) {
            cb.call(req);
          } else {
            req.callbacks.push(cb);
          }
          return;
        }
        req = $.ajax(url, {
          onload: function() {
            var _i, _len, _ref;
            _ref = this.callbacks;
            for (_i = 0, _len = _ref.length; _i < _len; _i++) {
              cb = _ref[_i];
              cb.call(this);
            }
            return delete this.callbacks;
          },
          onabort: function() {
            return delete reqs[url];
          },
          onerror: function() {
            return delete reqs[url];
          }
        });
        req.callbacks = [cb];
        return reqs[url] = req;
      };
    })(),
    cb: {
      checked: function() {
        $.set(this.name, this.checked);
        return Conf[this.name] = this.checked;
      },
      value: function() {
        $.set(this.name, this.value.trim());
        return Conf[this.name] = this.value;
      }
    },
    asap: function(test, cb) {
      if (test()) {
        return cb();
      } else {
        return setTimeout($.asap, 25, test, cb);
      }
    },
    addStyle: function(css) {
      var style;
      style = $.el('style', {
        textContent: css
      });
      $.asap((function() {
        return d.head;
      }), function() {
        return $.add(d.head, style);
      });
      return style;
    },
    x: function(path, root) {
      if (root == null) {
        root = d.body;
      }
      return d.evaluate(path, root, null, 8, null).singleNodeValue;
    },
    addClass: function(el, className) {
      return el.classList.add(className);
    },
    rmClass: function(el, className) {
      return el.classList.remove(className);
    },
    hasClass: function(el, className) {
      return el.classList.contains(className);
    },
    rm: function(el) {
      return el.parentNode.removeChild(el);
    },
    tn: function(s) {
      return d.createTextNode(s);
    },
    nodes: function(nodes) {
      var frag, node, _i, _len;
      if (!(nodes instanceof Array)) {
        return nodes;
      }
      frag = d.createDocumentFragment();
      for (_i = 0, _len = nodes.length; _i < _len; _i++) {
        node = nodes[_i];
        frag.appendChild(node);
      }
      return frag;
    },
    add: function(parent, el) {
      return parent.appendChild($.nodes(el));
    },
    prepend: function(parent, el) {
      return parent.insertBefore($.nodes(el), parent.firstChild);
    },
    after: function(root, el) {
      return root.parentNode.insertBefore($.nodes(el), root.nextSibling);
    },
    before: function(root, el) {
      return root.parentNode.insertBefore($.nodes(el), root);
    },
    replace: function(root, el) {
      return root.parentNode.replaceChild($.nodes(el), root);
    },
    el: function(tag, properties) {
      var el;
      el = d.createElement(tag);
      if (properties) {
        $.extend(el, properties);
      }
      return el;
    },
    on: function(el, events, handler) {
      var event, _i, _len, _ref;
      _ref = events.split(' ');
      for (_i = 0, _len = _ref.length; _i < _len; _i++) {
        event = _ref[_i];
        el.addEventListener(event, handler, false);
      }
    },
    off: function(el, events, handler) {
      var event, _i, _len, _ref;
      _ref = events.split(' ');
      for (_i = 0, _len = _ref.length; _i < _len; _i++) {
        event = _ref[_i];
        el.removeEventListener(event, handler, false);
      }
    },
    event: function(event, detail, root) {
      if (root == null) {
        root = d;
      }
      return root.dispatchEvent(new CustomEvent(event, {
        bubbles: true,
        detail: detail
      }));
    },
    open: (function() {
      if (typeof GM_openInTab !== "undefined" && GM_openInTab !== null) {
        return function(URL) {
          var a;
          a = $.el('a', {
            href: URL
          });
          return GM_openInTab(a.href);
        };
      } else {
        return function(URL) {
          return window.open(URL, '_blank');
        };
      }
    })(),
    debounce: function(wait, fn) {
      var args, exec, that, timeout;
      timeout = null;
      that = null;
      args = null;
      exec = function() {
        fn.apply(that, args);
        return timeout = null;
      };
      return function() {
        args = arguments;
        that = this;
        if (timeout) {
          clearTimeout(timeout);
        } else {
          exec();
        }
        return timeout = setTimeout(exec, wait);
      };
    },
    queueTask: (function() {
      var execTask, taskChannel, taskQueue;
      taskQueue = [];
      execTask = function() {
        var args, func, task;
        task = taskQueue.shift();
        func = task[0];
        args = Array.prototype.slice.call(task, 1);
        return func.apply(func, args);
      };
      if (window.MessageChannel) {
        taskChannel = new MessageChannel();
        taskChannel.port1.onmessage = execTask;
        return function() {
          taskQueue.push(arguments);
          return taskChannel.port2.postMessage(null);
        };
      } else {
        return function() {
          taskQueue.push(arguments);
          return setTimeout(execTask, 0);
        };
      }
    })(),
    globalEval: function(code) {
      var script;
      script = $.el('script', {
        textContent: code
      });
      $.add(d.head, script);
      return $.rm(script);
    },
    unsafeWindow: window.opera ? window : unsafeWindow !== window ? unsafeWindow : (function() {
      var p;
      p = d.createElement('p');
      p.setAttribute('onclick', 'return window');
      return p.onclick();
    })(),
    bytesToString: function(size) {
      var unit;
      unit = 0;
      while (size >= 1024) {
        size /= 1024;
        unit++;
      }
      size = unit > 1 ? Math.round(size * 100) / 100 : Math.round(size);
      return "" + size + " " + ['B', 'KB', 'MB', 'GB'][unit];
    }
  });

  if (typeof GM_deleteValue !== "undefined" && GM_deleteValue !== null) {
    $["delete"] = function(name) {
      return GM_deleteValue(g.NAMESPACE + name);
    };
    $.get = function(name, defaultValue) {
      var value;
      if (value = GM_getValue(g.NAMESPACE + name)) {
        return JSON.parse(value);
      } else {
        return defaultValue;
      }
    };
    $.set = function(name, value) {
      name = g.NAMESPACE + name;
      value = JSON.stringify(value);
      localStorage.setItem(name, value);
      return GM_setValue(name, value);
    };
  } else if (window.opera) {
    (function() {
      var scriptStorage;
      scriptStorage = opera.scriptStorage;
      $["delete"] = function(name) {
        return delete scriptStorage[g.NAMESPACE + name];
      };
      $.get = function(name, defaultValue) {
        var value;
        if (value = scriptStorage[g.NAMESPACE + name]) {
          return JSON.parse(value);
        } else {
          return defaultValue;
        }
      };
      return $.set = function(name, value) {
        name = g.NAMESPACE + name;
        value = JSON.stringify(value);
        localStorage.setItem(name, value);
        return scriptStorage[name] = value;
      };
    })();
  } else {
    $["delete"] = function(name) {
      return localStorage.removeItem(g.NAMESPACE + name);
    };
    $.get = function(name, defaultValue) {
      var value;
      if (value = localStorage.getItem(g.NAMESPACE + name)) {
        return JSON.parse(value);
      } else {
        return defaultValue;
      }
    };
    $.set = function(name, value) {
      return localStorage.setItem(g.NAMESPACE + name, JSON.stringify(value));
    };
  }

  Polyfill = {
    init: function() {
      return Polyfill.visibility();
    },
    visibility: function() {
      var event, prefix, property;
      if ('visibilityState' in document) {
        return;
      }
      if ('webkitVisibilityState' in document) {
        prefix = 'webkit';
      } else if ('mozVisibilityState' in document) {
        prefix = 'moz';
      } else {
        return;
      }
      property = prefix + 'VisibilityState';
      event = prefix + 'visibilitychange';
      d.visibilityState = d[property];
      d.hidden = d.visibilityState === 'hidden';
      return $.on(d, event, function() {
        d.visibilityState = d[property];
        d.hidden = d.visibilityState === 'hidden';
        return $.event('visibilitychange');
      });
    }
  };

  Header = {
    init: function() {
      var catalogToggler, headerEl;
      headerEl = $.el('div', {
        id: 'header',
        innerHTML: "<div id=header-bar class=dialog>\n  <span class='menu-button brackets-wrap'><a href=javascript:;><i></i></a></span>\n  <span id=shortcuts class=brackets-wrap></span>\n  <span id=board-list>\n    <span id=custom-board-list></span>\n    <span id=full-board-list hidden></span>\n  </span>\n  <div id=toggle-header-bar title=\"Toggle the header auto-hiding.\"></div>\n</div>\n<div id=notifications></div>".replace(/>\s+</g, '><')
      });
      this.bar = $('#header-bar', headerEl);
      this.setBarVisibility(Conf['Header auto-hide']);
      $.sync('Header auto-hide', this.setBarVisibility);
      this.menu = new UI.Menu('header');
      $.on($('.menu-button', this.bar), 'click', this.menuToggle);
      $.on($('#toggle-header-bar', this.bar), 'click', this.toggleBarVisibility);
      catalogToggler = $.el('label', {
        innerHTML: "<input type=checkbox " + (Conf['Header catalog links'] ? 'checked' : '') + "> Use catalog board links"
      });
      $.on(catalogToggler.firstElementChild, 'change', this.toggleCatalogLinks);
      $.sync('Header catalog links', this.setCatalogLinks);
      $.event('AddMenuEntry', {
        type: 'header',
        el: catalogToggler,
        order: 50
      });
      return $.asap((function() {
        return d.body;
      }), function() {
        if (!Main.isThisPageLegit()) {
          return;
        }
        $.asap((function() {
          return $.id('boardNavMobile');
        }), Header.setBoardList);
        return $.prepend(d.body, headerEl);
      });
    },
    setBoardList: function() {
      var a, btn, fullBoardList, nav;
      nav = $.id('boardNavDesktop');
      if (a = $("a[href*='/" + g.BOARD + "/']", nav)) {
        a.className = 'current';
      }
      fullBoardList = $('#full-board-list', Header.bar);
      $.add(fullBoardList, __slice.call(nav.childNodes));
      if (Conf['Custom Board Navigation']) {
        Header.generateBoardList(Conf['boardnav']);
        $.sync('boardnav', Header.generateBoardList);
        btn = $.el('span', {
          className: 'hide-board-list-button brackets-wrap',
          innerHTML: '<a href=javascript:;> - </a>'
        });
        $.on(btn, 'click', Header.toggleBoardList);
        $.prepend(fullBoardList, btn);
      } else {
        $.rm($('#custom-board-list', Header.bar));
        fullBoardList.hidden = false;
      }
      return Header.setCatalogLinks(Conf['Header catalog links']);
    },
    generateBoardList: function(text) {
      var as, list, nodes;
      list = $('#custom-board-list', Header.bar);
      list.innerHTML = null;
      if (!text) {
        return;
      }
      as = $$('#full-board-list a', Header.bar).slice(0, -2);
      nodes = text.match(/[\w@]+(-(all|title|full|text:"[^"]+"))?|[^\w@]+/g).map(function(t) {
        var a, board, m, _i, _len;
        if (/^[^\w@]/.test(t)) {
          return $.tn(t);
        }
        if (t === 'toggle-all') {
          a = $.el('a', {
            className: 'show-board-list-button',
            textContent: '+',
            href: 'javascript:;'
          });
          $.on(a, 'click', Header.toggleBoardList);
          return a;
        }
        board = /^current/.test(t) ? g.BOARD.ID : t.match(/^[^-]+/)[0];
        for (_i = 0, _len = as.length; _i < _len; _i++) {
          a = as[_i];
          if (a.textContent === board) {
            a = a.cloneNode(true);
            if (/-title$/.test(t)) {
              a.textContent = a.title;
            } else if (/-full$/.test(t)) {
              a.textContent = "/" + board + "/ - " + a.title;
            } else if (m = t.match(/-text:"(.+)"$/)) {
              a.textContent = m[1];
            } else if (board === '@') {
              $.addClass(a, 'navSmall');
            }
            return a;
          }
        }
        return $.tn(t);
      });
      return $.add(list, nodes);
    },
    toggleBoardList: function() {
      var bar, custom, full, showBoardList;
      bar = Header.bar;
      custom = $('#custom-board-list', bar);
      full = $('#full-board-list', bar);
      showBoardList = !full.hidden;
      custom.hidden = !showBoardList;
      return full.hidden = showBoardList;
    },
    setCatalogLinks: function(useCatalog) {
      var a, as, str, _i, _len;
      as = $$('#board-list a[href*="boards.4chan.org"]', Header.bar);
      str = useCatalog ? 'catalog' : '';
      for (_i = 0, _len = as.length; _i < _len; _i++) {
        a = as[_i];
        a.pathname = "/" + (a.pathname.split('/')[1]) + "/" + str;
      }
    },
    toggleCatalogLinks: function() {
      Header.setCatalogLinks(this.checked);
      return $.set('Header catalog links', this.checked);
    },
    setBarVisibility: function(hide) {
      return (hide ? $.addClass : $.rmClass)(Header.bar, 'autohide');
    },
    toggleBarVisibility: function() {
      var hide, message;
      hide = !$.hasClass(Header.bar, 'autohide');
      Header.setBarVisibility(hide);
      message = hide ? 'The header bar will automatically hide itself.' : 'The header bar will remain visible.';
      new Notification('info', message, 2);
      return $.set('Header auto-hide', hide);
    },
    addShortcut: function(el) {
      var shortcut;
      shortcut = $.el('span', {
        className: 'shortcut'
      });
      $.add(shortcut, el);
      return $.prepend($('#shortcuts', Header.bar), shortcut);
    },
    menuToggle: function(e) {
      return Header.menu.toggle(e, this, g);
    }
  };

  Notification = (function() {
    var add, close;

    function Notification(type, content, timeout) {
      this.timeout = timeout;
      this.add = add.bind(this);
      this.close = close.bind(this);
      this.el = $.el('div', {
        innerHTML: '<a href=javascript:; class=close title=Close>×</a><div class=message></div>'
      });
      this.el.style.opacity = 0;
      this.setType(type);
      $.on(this.el.firstElementChild, 'click', this.close);
      if (typeof content === 'string') {
        content = $.tn(content);
      }
      $.add(this.el.lastElementChild, content);
      $.ready(this.add);
    }

    Notification.prototype.setType = function(type) {
      return this.el.className = "notification " + type;
    };

    add = function() {
      if (d.hidden) {
        $.on(d, 'visibilitychange', this.add);
        return;
      }
      $.off(d, 'visibilitychange', this.add);
      $.add($.id('notifications'), this.el);
      this.el.clientHeight;
      this.el.style.opacity = 1;
      if (this.timeout) {
        return setTimeout(this.close, this.timeout * $.SECOND);
      }
    };

    close = function() {
      if (this.el.parentNode) {
        return $.rm(this.el);
      }
    };

    return Notification;

  })();

  Settings = {
    init: function() {
      var link, settings;
      link = $.el('a', {
        className: 'settings-link',
        textContent: '4chan X Beta Settings',
        href: 'javascript:;'
      });
      $.on(link, 'click', Settings.open);
      $.event('AddMenuEntry', {
        type: 'header',
        el: link,
        order: 111
      });
      link = $.el('a', {
        className: 'fourchan-settings-link',
        textContent: '4chan Settings',
        href: 'javascript:;'
      });
      $.on(link, 'click', function() {
        return $.id('settingsWindowLink').click();
      });
      $.event('AddMenuEntry', {
        type: 'header',
        el: link,
        order: 110,
        open: function() {
          return Conf['Enable 4chan\'s Extension'];
        }
      });
      if (!$.get('previousversion')) {
        $.set('previousversion', g.VERSION);
        $.on(d, '4chanXInitFinished', Settings.open);
      }
      Settings.addSection('Main', Settings.main);
      Settings.addSection('Filter', Settings.filter);
      Settings.addSection('Sauce', Settings.sauce);
      Settings.addSection('Rice', Settings.rice);
      Settings.addSection('Keybinds', Settings.keybinds);
      $.on(d, 'AddSettingsSection', Settings.addSection);
      $.on(d, 'OpenSettings', function(e) {
        return Settings.open(e.detail);
      });
      if (Conf['Enable 4chan\'s Extension']) {
        return;
      }
      settings = JSON.parse(localStorage.getItem('4chan-settings')) || {};
      if (settings.disableAll) {
        return;
      }
      settings.disableAll = true;
      return localStorage.setItem('4chan-settings', JSON.stringify(settings));
    },
    open: function(openSection) {
      var html, link, links, overlay, section, sectionToOpen, _i, _len, _ref;
      if (Settings.dialog) {
        return;
      }
      $.event('CloseMenu');
      html = "<div id=fourchanx-settings class=dialog>\n  <nav>\n    <div class=sections-list></div>\n    <div class=credits>\n      <a href='http://mayhemydg.github.com/4chan-x/' target=_blank>4chan X Beta</a> |\n      <a href='https://github.com/MayhemYDG/4chan-x/blob/v3/CHANGELOG.md#" + (g.VERSION.replace(/\./g, '')) + "' target=_blank>" + g.VERSION + "</a> |\n      <a href='https://github.com/MayhemYDG/4chan-x/blob/v3/CONTRIBUTING.md#reporting-bugs' target=_blank>Issues</a> |\n      <a href=javascript:; class=close title=Close>×</a>\n    </div>\n  </nav>\n  <hr>\n  <div class=section-container><section></section></div>\n</div>";
      Settings.dialog = overlay = $.el('div', {
        id: 'overlay',
        innerHTML: html
      });
      links = [];
      _ref = Settings.sections;
      for (_i = 0, _len = _ref.length; _i < _len; _i++) {
        section = _ref[_i];
        link = $.el('a', {
          textContent: section.title,
          href: 'javascript:;'
        });
        $.on(link, 'click', Settings.openSection.bind(section));
        links.push(link, $.tn(' | '));
        if (section.title === openSection) {
          sectionToOpen = link;
        }
      }
      links.pop();
      if (sectionToOpen) {
        sectionToOpen.click();
      } else {
        links[0].click();
      }
      $.add($('.sections-list', overlay), links);
      $.on($('.close', overlay), 'click', Settings.close);
      $.on(overlay, 'click', Settings.close);
      $.on(overlay.firstElementChild, 'click', function(e) {
        return e.stopPropagation();
      });
      d.body.style.width = "" + d.body.clientWidth + "px";
      $.addClass(d.body, 'unscroll');
      return $.add(d.body, overlay);
    },
    close: function() {
      if (!Settings.dialog) {
        return;
      }
      d.body.style.removeProperty('width');
      $.rmClass(d.body, 'unscroll');
      $.rm(Settings.dialog);
      return delete Settings.dialog;
    },
    sections: [],
    addSection: function(title, open) {
      var _ref;
      if (typeof title !== 'string') {
        _ref = title.detail, title = _ref.title, open = _ref.open;
      }
      return Settings.sections.push({
        title: title,
        open: open
      });
    },
    openSection: function() {
      var section;
      section = $('section', Settings.dialog);
      section.innerHTML = null;
      section.className = "section-" + (this.title.toLowerCase().replace(/\s+/g, '-'));
      this.open(section, g);
      return section.scrollTop = 0;
    },
    main: function(section) {
      var ID, arr, checked, description, div, fs, hiddenNum, key, obj, post, thread, _ref, _ref1, _ref2;
      section.innerHTML = "<div class=imp-exp>\n  <button class=export>Export Settings</button>\n  <button class=import>Import Settings</button>\n  <input type=file style='visibility:hidden'>\n</div>\n<p class=imp-exp-result></p>";
      $.on($('.export', section), 'click', Settings["export"]);
      $.on($('.import', section), 'click', Settings["import"]);
      $.on($('input', section), 'change', Settings.onImport);
      _ref = Config.main;
      for (key in _ref) {
        obj = _ref[key];
        fs = $.el('fieldset', {
          innerHTML: "<legend>" + key + "</legend>"
        });
        for (key in obj) {
          arr = obj[key];
          checked = $.get(key, Conf[key]) ? 'checked' : '';
          description = arr[1];
          div = $.el('div', {
            innerHTML: "<label><input type=checkbox name=\"" + key + "\" " + checked + ">" + key + "</label><span class=description>: " + description + "</span>"
          });
          $.on($('input', div), 'click', $.cb.checked);
          $.add(fs, div);
        }
        $.add(section, fs);
      }
      hiddenNum = 0;
      _ref1 = ThreadHiding.getHiddenThreads().threads;
      for (ID in _ref1) {
        thread = _ref1[ID];
        hiddenNum++;
      }
      _ref2 = ReplyHiding.getHiddenPosts().threads;
      for (ID in _ref2) {
        thread = _ref2[ID];
        for (ID in thread) {
          post = thread[ID];
          hiddenNum++;
        }
      }
      div = $.el('div', {
        innerHTML: "<button>Hidden: " + hiddenNum + "</button><span class=description>: Clear manually hidden threads and posts on /" + g.BOARD + "/."
      });
      $.on($('button', div), 'click', function() {
        this.textContent = 'Hidden: 0';
        $["delete"]("hiddenThreads." + g.BOARD);
        return $["delete"]("hiddenPosts." + g.BOARD);
      });
      return $.after($('input[name="Stubs"]', section).parentNode.parentNode, div);
    },
    "export": function() {
      var a, data, now, output;
      now = Date.now();
      data = {
        version: g.VERSION,
        date: now,
        Conf: Conf,
        WatchedThreads: $.get('WatchedThreads', {})
      };
      a = $.el('a', {
        className: 'warning',
        textContent: 'Save me!',
        download: "4chan X Beta v" + g.VERSION + "-" + now + ".json",
        href: "data:application/json;base64," + (btoa(unescape(encodeURIComponent(JSON.stringify(data))))),
        target: '_blank'
      });
      if ($.engine !== 'gecko') {
        a.click();
        return;
      }
      output = this.parentNode.nextElementSibling;
      output.innerHTML = null;
      return $.add(output, a);
    },
    "import": function() {
      return this.nextElementSibling.click();
    },
    onImport: function() {
      var file, output, reader;
      if (!(file = this.files[0])) {
        return;
      }
      output = this.parentNode.nextElementSibling;
      if (!confirm('Your current settings will be entirely overwritten, are you sure?')) {
        output.textContent = 'Import aborted.';
        return;
      }
      reader = new FileReader();
      reader.onload = function(e) {
        var data;
        try {
          data = JSON.parse(decodeURIComponent(escape(e.target.result)));
          Settings.loadSettings(data);
          if (confirm('Import successful. Refresh now?')) {
            return window.location.reload();
          }
        } catch (err) {
          output.textContent = 'Import failed due to an error.';
          return c.log(err.stack);
        }
      };
      return reader.readAsText(file);
    },
    loadSettings: function(data) {
      var key, val, version, _ref, _ref1;
      version = data.version.split('.');
      if (version[0] === '2') {
        data = Settings.convertSettings(data, {
          'Disable 4chan\'s extension': '',
          'Catalog Links': '',
          'Reply Navigation': '',
          'Show Stubs': 'Stubs',
          'Image Auto-Gif': 'Auto-GIF',
          'Expand From Current': '',
          'Unread Favicon': 'Unread Tab Icon',
          'Post in Title': 'Thread Excerpt',
          'Auto Hide QR': '',
          'Open Reply in New Tab': '',
          'Remember QR size': '',
          'Quote Inline': 'Quote Inlining',
          'Quote Preview': 'Quote Previewing',
          'Indicate OP quote': 'Mark OP Quotes',
          'Indicate Cross-thread Quotes': 'Mark Cross-thread Quotes',
          'uniqueid': 'uniqueID',
          'mod': 'capcode',
          'country': 'flag',
          'md5': 'MD5',
          'openEmptyQR': 'Open empty QR',
          'openQR': 'Open QR',
          'openOptions': 'Open settings',
          'close': 'Close',
          'spoiler': 'Spoiler tags',
          'code': 'Code tags',
          'submit': 'Submit QR',
          'watch': 'Watch',
          'update': 'Update',
          'unreadCountTo0': '',
          'expandAllImages': 'Expand images',
          'expandImage': 'Expand image',
          'zero': 'Front page',
          'nextPage': 'Next page',
          'previousPage': 'Previous page',
          'nextThread': 'Next thread',
          'previousThread': 'Previous thread',
          'expandThread': 'Expand thread',
          'openThreadTab': 'Open thread',
          'openThread': 'Open thread tab',
          'nextReply': 'Next reply',
          'previousReply': 'Previous reply',
          'hide': 'Hide',
          'Scrolling': 'Auto Scroll',
          'Verbose': ''
        });
        data.Conf.sauces = data.Conf.sauces.replace(/\$\d/g, function(c) {
          switch (c) {
            case '$1':
              return '%TURL';
            case '$2':
              return '%URL';
            case '$3':
              return '%MD5';
            case '$4':
              return '%board';
            default:
              return c;
          }
        });
        _ref = Config.hotkeys;
        for (key in _ref) {
          val = _ref[key];
          if (!(key in data.Conf)) {
            continue;
          }
          data.Conf[key] = data.Conf[key].replace(/ctrl|alt|meta/g, function(s) {
            return "" + (s[0].toUpperCase()) + s.slice(1);
          }).replace(/(^|.+\+)[A-Z]$/g, function(s) {
            return "Shift+" + s.slice(0, -1) + (s.slice(-1).toLowerCase());
          });
        }
      }
      _ref1 = data.Conf;
      for (key in _ref1) {
        val = _ref1[key];
        $.set(key, val);
      }
      return $.set('WatchedThreads', data.WatchedThreads);
    },
    convertSettings: function(data, map) {
      var newKey, prevKey;
      for (prevKey in map) {
        newKey = map[prevKey];
        if (newKey) {
          data.Conf[newKey] = data.Conf[prevKey];
        }
        delete data.Conf[prevKey];
      }
      return data;
    },
    filter: function(section) {
      var select;
      section.innerHTML = "<select name=filter>\n  <option value=guide>Guide</option>\n  <option value=name>Name</option>\n  <option value=uniqueID>Unique ID</option>\n  <option value=tripcode>Tripcode</option>\n  <option value=capcode>Capcode</option>\n  <option value=email>E-mail</option>\n  <option value=subject>Subject</option>\n  <option value=comment>Comment</option>\n  <option value=flag>Flag</option>\n  <option value=filename>Filename</option>\n  <option value=dimensions>Image dimensions</option>\n  <option value=filesize>Filesize</option>\n  <option value=MD5>Image MD5</option>\n</select>\n<div></div>";
      select = $('select', section);
      $.on(select, 'change', Settings.selectFilter);
      return Settings.selectFilter.call(select);
    },
    selectFilter: function() {
      var div, name, ta;
      div = this.nextElementSibling;
      if ((name = this.value) !== 'guide') {
        div.innerHTML = null;
        ta = $.el('textarea', {
          name: name,
          className: 'field',
          value: $.get(name, Conf[name]),
          spellcheck: false
        });
        $.on(ta, 'change', $.cb.value);
        $.add(div, ta);
        return;
      }
      return div.innerHTML = "<div class=warning " + (Conf['Sauce'] ? 'hidden' : '') + "><code>Filter</code> is disabled.</div>\n<p>\n  Use <a href=https://developer.mozilla.org/en/JavaScript/Guide/Regular_Expressions>regular expressions</a>, one per line.<br>\n  Lines starting with a <code>#</code> will be ignored.<br>\n  For example, <code>/weeaboo/i</code> will filter posts containing the string `<code>weeaboo</code>`, case-insensitive.<br>\n  MD5 filtering uses exact string matching, not regular expressions.\n</p>\n<ul>You can use these settings with each regular expression, separate them with semicolons:\n  <li>\n    Per boards, separate them with commas. It is global if not specified.<br>\n    For example: <code>boards:a,jp;</code>.\n  </li>\n  <li>\n    Filter OPs only along with their threads (`only`), replies only (`no`), or both (`yes`, this is default).<br>\n    For example: <code>op:only;</code>, <code>op:no;</code> or <code>op:yes;</code>.\n  </li>\n  <li>\n    Overrule the `Show Stubs` setting if specified: create a stub (`yes`) or not (`no`).<br>\n    For example: <code>stub:yes;</code> or <code>stub:no;</code>.\n  </li>\n  <li>\n    Highlight instead of hiding. You can specify a class name to use with a userstyle.<br>\n    For example: <code>highlight;</code> or <code>highlight:wallpaper;</code>.\n  </li>\n  <li>\n    Highlighted OPs will have their threads put on top of board pages by default.<br>\n    For example: <code>top:yes;</code> or <code>top:no;</code>.\n  </li>\n</ul>";
    },
    sauce: function(section) {
      var sauce;
      section.innerHTML = "<div class=warning " + (Conf['Sauce'] ? 'hidden' : '') + "><code>Sauce</code> is disabled.</div>\n<div>Lines starting with a <code>#</code> will be ignored.</div>\n<div>You can specify a display text by appending <code>;text:[text]</code> to the URL.</div>\n<ul>These parameters will be replaced by their corresponding values:\n  <li><code>%TURL</code>: Thumbnail URL.</li>\n  <li><code>%URL</code>: Full image URL.</li>\n  <li><code>%MD5</code>: MD5 hash.</li>\n  <li><code>%board</code>: Current board.</li>\n</ul>\n<textarea name=sauces class=field spellcheck=false></textarea>";
      sauce = $('textarea', section);
      sauce.value = $.get('sauces', Conf['sauces']);
      return $.on(sauce, 'change', $.cb.value);
    },
    rice: function(section) {
      var event, input, name, _i, _len, _ref;
      section.innerHTML = "<fieldset>\n  <legend>Custom Board Navigation <span class=warning " + (Conf['Custom Board Navigation'] ? 'hidden' : '') + ">is disabled.</span></legend>\n  <div><input name=boardnav class=field spellcheck=false></div>\n  <div>In the following, <code>board</code> can translate to a board ID (<code>a</code>, <code>b</code>, etc...), the current board (<code>current</code>), or the Status/Twitter link (<code>status</code>, <code>@</code>).</div>\n  <div>Board link: <code>board</code></div>\n  <div>Title link: <code>board-title</code></div>\n  <div>Full text link: <code>board-full</code></div>\n  <div>Custom text link: <code>board-text:\"VIP Board\"</code></div>\n  <div>Full board list toggle: <code>toggle-all</code></div>\n</fieldset>\n\n<fieldset>\n  <legend>Time Formatting <span class=warning " + (Conf['Time Formatting'] ? 'hidden' : '') + ">is disabled.</span></legend>\n  <div><input name=time class=field spellcheck=false>: <span class=time-preview></span></div>\n  <div>Supported <a href=//en.wikipedia.org/wiki/Date_%28Unix%29#Formatting>format specifiers</a>:</div>\n  <div>Day: <code>%a</code>, <code>%A</code>, <code>%d</code>, <code>%e</code></div>\n  <div>Month: <code>%m</code>, <code>%b</code>, <code>%B</code></div>\n  <div>Year: <code>%y</code></div>\n  <div>Hour: <code>%k</code>, <code>%H</code>, <code>%l</code>, <code>%I</code>, <code>%p</code>, <code>%P</code></div>\n  <div>Minute: <code>%M</code></div>\n  <div>Second: <code>%S</code></div>\n</fieldset>\n\n<fieldset>\n  <legend>Quote Backlinks formatting <span class=warning " + (Conf['Quote Backlinks'] ? 'hidden' : '') + ">is disabled.</span></legend>\n  <div><input name=backlink class=field spellcheck=false>: <span class=backlink-preview></span></div>\n</fieldset>\n\n<fieldset>\n  <legend>File Info Formatting <span class=warning " + (Conf['File Info Formatting'] ? 'hidden' : '') + ">is disabled.</span></legend>\n  <div><input name=fileInfo class=field spellcheck=false>: <span class='fileText file-info-preview'></span></div>\n  <div>Link: <code>%l</code> (truncated), <code>%L</code> (untruncated), <code>%T</code> (Unix timestamp)</div>\n  <div>Original file name: <code>%n</code> (truncated), <code>%N</code> (untruncated), <code>%t</code> (Unix timestamp)</div>\n  <div>Spoiler indicator: <code>%p</code></div>\n  <div>Size: <code>%B</code> (Bytes), <code>%K</code> (KB), <code>%M</code> (MB), <code>%s</code> (4chan default)</div>\n  <div>Resolution: <code>%r</code> (Displays 'PDF' for PDF files)</div>\n</fieldset>\n\n<fieldset>\n  <legend>Unread Tab Icon <span class=warning " + (Conf['Unread Tab Icon'] ? 'hidden' : '') + ">is disabled.</span></legend>\n  <select name=favicon>\n    <option value=ferongr>ferongr</option>\n    <option value=xat->xat-</option>\n    <option value=Mayhem>Mayhem</option>\n    <option value=Original>Original</option>\n  </select>\n  <span class=favicon-preview></span>\n</fieldset>\n\n<fieldset>\n  <legend>Custom CSS <span class=warning " + (Conf['Custom CSS'] ? 'hidden' : '') + ">is disabled.</span></legend>\n  <button id=apply-css>Apply CSS</button>\n  <textarea name=usercss class=field spellcheck=false></textarea>\n</fieldset>";
      _ref = ['boardnav', 'time', 'backlink', 'fileInfo', 'favicon', 'usercss'];
      for (_i = 0, _len = _ref.length; _i < _len; _i++) {
        name = _ref[_i];
        input = $("[name=" + name + "]", section);
        input.value = $.get(name, Conf[name]);
        event = name === 'favicon' || name === 'usercss' ? 'change' : 'input';
        $.on(input, event, $.cb.value);
        if (name !== 'usercss') {
          $.on(input, event, Settings[name]);
          Settings[name].call(input);
        }
      }
      return $.on($.id('apply-css'), 'click', Settings.usercss);
    },
    boardnav: function() {
      return Header.generateBoardList(this.value);
    },
    time: function() {
      var funk;
      funk = Time.createFunc(this.value);
      return this.nextElementSibling.textContent = funk(Time, new Date());
    },
    backlink: function() {
      return this.nextElementSibling.textContent = Conf['backlink'].replace(/%id/, '123456789');
    },
    fileInfo: function() {
      var data, funk;
      data = {
        isReply: true,
        file: {
          URL: '//images.4chan.org/g/src/1334437723720.jpg',
          name: 'd9bb2efc98dd0df141a94399ff5880b7.jpg',
          size: '276 KB',
          sizeInBytes: 276 * 1024,
          dimensions: '1280x720',
          isImage: true,
          isSpoiler: true
        }
      };
      funk = FileInfo.createFunc(this.value);
      return this.nextElementSibling.innerHTML = funk(FileInfo, data);
    },
    favicon: function() {
      Favicon["switch"]();
      if (g.VIEW === 'thread' && Conf['Unread Tab Icon']) {
        Unread.update();
      }
      return this.nextElementSibling.innerHTML = "<img src=" + Favicon.unreadSFW + "> <img src=" + Favicon.unreadNSFW + "> <img src=" + Favicon.unreadDead + ">";
    },
    usercss: function() {
      if (Conf['Custom CSS']) {
        return CustomCSS.update();
      } else {
        return CustomCSS.rmStyle();
      }
    },
    keybinds: function(section) {
      var arr, input, key, tbody, tr, _ref;
      section.innerHTML = "<div class=warning " + (Conf['Keybinds'] ? 'hidden' : '') + "><code>Keybinds</code> are disabled.</div>\n<div>Allowed keys: <kbd>a-z</kbd>, <kbd>0-9</kbd>, <kbd>Ctrl</kbd>, <kbd>Shift</kbd>, <kbd>Alt</kbd>, <kbd>Meta</kbd>, <kbd>Enter</kbd>, <kbd>Esc</kbd>, <kbd>Up</kbd>, <kbd>Down</kbd>, <kbd>Right</kbd>, <kbd>Left</kbd>.</div>\n<div>Press <kbd>Backspace</kbd> to disable a keybind.</div>\n<table><tbody>\n  <tr><th>Actions</th><th>Keybinds</th></tr>\n</tbody></table>";
      tbody = $('tbody', section);
      _ref = Config.hotkeys;
      for (key in _ref) {
        arr = _ref[key];
        tr = $.el('tr', {
          innerHTML: "<td>" + arr[1] + "</td><td><input class=field></td>"
        });
        input = $('input', tr);
        input.name = key;
        input.value = $.get(key, Conf[key]);
        input.spellcheck = false;
        $.on(input, 'keydown', Settings.keybind);
        $.add(tbody, tr);
      }
    },
    keybind: function(e) {
      var key;
      if (e.keyCode === 9) {
        return;
      }
      e.preventDefault();
      e.stopPropagation();
      if ((key = Keybinds.keyCode(e)) == null) {
        return;
      }
      this.value = key;
      return $.cb.value.call(this);
    }
  };

  Fourchan = {
    init: function() {
      var board;
      if (g.VIEW === 'catalog') {
        return;
      }
      board = g.BOARD.ID;
      if (board === 'g') {
        Post.prototype.callbacks.push({
          name: 'Parse /g/ code',
          cb: this.code
        });
      }
      if (board === 'sci') {
        return Post.prototype.callbacks.push({
          name: 'Parse /sci/ math',
          cb: this.math
        });
      }
    },
    code: function() {
      var pre, _i, _len, _ref;
      if (this.isClone) {
        return;
      }
      _ref = $$('.prettyprint', this.nodes.comment);
      for (_i = 0, _len = _ref.length; _i < _len; _i++) {
        pre = _ref[_i];
        pre.innerHTML = $.unsafeWindow.prettyPrintOne(pre.innerHTML);
      }
    },
    math: function() {
      var jsMath;
      if (this.isClone || !$('.math', this.nodes.comment)) {
        return;
      }
      jsMath = $.unsafeWindow.jsMath;
      if (jsMath) {
        if (jsMath.loaded) {
          return jsMath.ProcessBeforeShowing(this.nodes.post);
        } else {
          return $.globalEval("jsMath.Autoload.Script.Push('ProcessBeforeShowing', [null]);\njsMath.Autoload.LoadJsMath();");
        }
      }
    },
    parseThread: function(threadID, offset, limit) {
      return $.event('4chanParsingDone', {
        threadId: threadID,
        offset: offset,
        limit: limit
      });
    }
  };

  CustomCSS = {
    init: function() {
      if (!Conf['Custom CSS']) {
        return;
      }
      return this.addStyle();
    },
    addStyle: function() {
      return this.style = $.addStyle(Conf['usercss']);
    },
    rmStyle: function() {
      if (this.style) {
        $.rm(this.style);
        return delete this.style;
      }
    },
    update: function() {
      if (!this.style) {
        this.addStyle();
      }
      return this.style.textContent = Conf['usercss'];
    }
  };

  Filter = {
    filters: {},
    init: function() {
      var boards, filter, hl, key, op, regexp, stub, top, _i, _len, _ref, _ref1, _ref2, _ref3, _ref4, _ref5;
      if (g.VIEW === 'catalog' || !Conf['Filter']) {
        return;
      }
      for (key in Config.filter) {
        this.filters[key] = [];
        _ref = Conf[key].split('\n');
        for (_i = 0, _len = _ref.length; _i < _len; _i++) {
          filter = _ref[_i];
          if (filter[0] === '#') {
            continue;
          }
          if (!(regexp = filter.match(/\/(.+)\/(\w*)/))) {
            continue;
          }
          filter = filter.replace(regexp[0], '');
          boards = ((_ref1 = filter.match(/boards:([^;]+)/)) != null ? _ref1[1].toLowerCase() : void 0) || 'global';
          if (boards !== 'global' && !(_ref2 = g.BOARD.ID, __indexOf.call(boards.split(','), _ref2) >= 0)) {
            continue;
          }
          if (key === 'uniqueID' || key === 'MD5') {
            regexp = regexp[1];
          } else {
            try {
              regexp = RegExp(regexp[1], regexp[2]);
            } catch (err) {
              new Notification('warning', err.message, 60);
              continue;
            }
          }
          op = ((_ref3 = filter.match(/[^t]op:(yes|no|only)/)) != null ? _ref3[1] : void 0) || 'yes';
          stub = (function() {
            var _ref4;
            switch ((_ref4 = filter.match(/stub:(yes|no)/)) != null ? _ref4[1] : void 0) {
              case 'yes':
                return true;
              case 'no':
                return false;
              default:
                return Conf['Stubs'];
            }
          })();
          if (hl = /highlight/.test(filter)) {
            hl = ((_ref4 = filter.match(/highlight:(\w+)/)) != null ? _ref4[1] : void 0) || 'filter-highlight';
            top = ((_ref5 = filter.match(/top:(yes|no)/)) != null ? _ref5[1] : void 0) || 'yes';
            top = top === 'yes';
          }
          this.filters[key].push(this.createFilter(regexp, op, stub, hl, top));
        }
        if (!this.filters[key].length) {
          delete this.filters[key];
        }
      }
      if (!Object.keys(this.filters).length) {
        return;
      }
      return Post.prototype.callbacks.push({
        name: 'Filter',
        cb: this.node
      });
    },
    createFilter: function(regexp, op, stub, hl, top) {
      var settings, test;
      test = typeof regexp === 'string' ? function(value) {
        return regexp === value;
      } : function(value) {
        return regexp.test(value);
      };
      settings = {
        hide: !hl,
        stub: stub,
        "class": hl,
        top: top
      };
      return function(value, isReply) {
        if (isReply && op === 'only' || !isReply && op === 'no') {
          return false;
        }
        if (!test(value)) {
          return false;
        }
        return settings;
      };
    },
    node: function() {
      var filter, firstThread, key, result, thisThread, value, _i, _len, _ref;
      if (this.isClone) {
        return;
      }
      for (key in Filter.filters) {
        value = Filter[key](this);
        if (value === false) {
          continue;
        }
        _ref = Filter.filters[key];
        for (_i = 0, _len = _ref.length; _i < _len; _i++) {
          filter = _ref[_i];
          if (!(result = filter(value, this.isReply))) {
            continue;
          }
          if (result.hide) {
            if (this.isReply) {
              ReplyHiding.hide(this, result.stub);
            } else if (g.VIEW === 'index') {
              ThreadHiding.hide(this.thread, result.stub);
            } else {
              continue;
            }
            return;
          }
          $.addClass(this.nodes.root, result["class"]);
          if (!this.isReply && result.top && g.VIEW === 'index') {
            thisThread = this.nodes.root.parentNode;
            if (firstThread = $('div[class="postContainer opContainer"]')) {
              if (firstThread !== this.nodes.root) {
                $.before(firstThread.parentNode, [thisThread, thisThread.nextElementSibling]);
              }
            }
          }
        }
      }
    },
    name: function(post) {
      if ('name' in post.info) {
        return post.info.name;
      }
      return false;
    },
    uniqueID: function(post) {
      if ('uniqueID' in post.info) {
        return post.info.uniqueID;
      }
      return false;
    },
    tripcode: function(post) {
      if ('tripcode' in post.info) {
        return post.info.tripcode;
      }
      return false;
    },
    capcode: function(post) {
      if ('capcode' in post.info) {
        return post.info.capcode;
      }
      return false;
    },
    email: function(post) {
      if ('email' in post.info) {
        return post.info.email;
      }
      return false;
    },
    subject: function(post) {
      if ('subject' in post.info) {
        return post.info.subject || false;
      }
      return false;
    },
    comment: function(post) {
      if ('comment' in post.info) {
        return post.info.comment;
      }
      return false;
    },
    flag: function(post) {
      if ('flag' in post.info) {
        return post.info.flag;
      }
      return false;
    },
    filename: function(post) {
      if (post.file) {
        return post.file.name;
      }
      return false;
    },
    dimensions: function(post) {
      if (post.file && post.file.isImage) {
        return post.file.dimensions;
      }
      return false;
    },
    filesize: function(post) {
      if (post.file) {
        return post.file.size;
      }
      return false;
    },
    MD5: function(post) {
      if (post.file) {
        return post.file.MD5;
      }
      return false;
    },
    menu: {
      init: function() {
        var div, entry, type, _i, _len, _ref;
        if (g.VIEW === 'catalog' || !Conf['Menu'] || !Conf['Filter']) {
          return;
        }
        div = $.el('div', {
          textContent: 'Filter'
        });
        entry = {
          type: 'post',
          el: div,
          order: 50,
          open: function(post) {
            Filter.menu.post = post;
            return true;
          },
          subEntries: []
        };
        _ref = [['Name', 'name'], ['Unique ID', 'uniqueID'], ['Tripcode', 'tripcode'], ['Capcode', 'capcode'], ['E-mail', 'email'], ['Subject', 'subject'], ['Comment', 'comment'], ['Flag', 'flag'], ['Filename', 'filename'], ['Image dimensions', 'dimensions'], ['Filesize', 'filesize'], ['Image MD5', 'MD5']];
        for (_i = 0, _len = _ref.length; _i < _len; _i++) {
          type = _ref[_i];
          entry.subEntries.push(Filter.menu.createSubEntry(type[0], type[1]));
        }
        return $.event('AddMenuEntry', entry);
      },
      createSubEntry: function(text, type) {
        var el;
        el = $.el('a', {
          href: 'javascript:;',
          textContent: text
        });
        el.setAttribute('data-type', type);
        $.on(el, 'click', Filter.menu.makeFilter);
        return {
          el: el,
          open: function(post) {
            var value;
            value = Filter[type](post);
            return value !== false;
          }
        };
      },
      makeFilter: function() {
        var re, save, section, select, ta, tl, type, value;
        type = this.dataset.type;
        value = Filter[type](Filter.menu.post);
        re = type === 'uniqueID' || type === 'MD5' ? value : value.replace(/\/|\\|\^|\$|\n|\.|\(|\)|\{|\}|\[|\]|\?|\*|\+|\|/g, function(c) {
          if (c === '\n') {
            return '\\n';
          } else if (c === '\\') {
            return '\\\\';
          } else {
            return "\\" + c;
          }
        });
        re = type === 'uniqueID' || type === 'MD5' ? "/" + re + "/" : "/^" + re + "$/";
        if (!Filter.menu.post.isReply) {
          re += ';op:yes';
        }
        save = $.get(type, '');
        save = save ? "" + save + "\n" + re : re;
        $.set(type, save);
        Settings.open('Filter');
        section = $('.section-container');
        select = $('select[name=filter]', section);
        select.value = type;
        Settings.selectFilter.call(select);
        ta = $('textarea', section);
        tl = ta.textLength;
        ta.setSelectionRange(tl, tl);
        return ta.focus();
      }
    }
  };

  ThreadHiding = {
    init: function() {
      if (g.VIEW !== 'index' || !Conf['Thread Hiding']) {
        return;
      }
      Misc.clearThreads("hiddenThreads." + g.BOARD);
      this.getHiddenThreads();
      this.syncFromCatalog();
      return Thread.prototype.callbacks.push({
        name: 'Thread Hiding',
        cb: this.node
      });
    },
    node: function() {
      var data;
      if (data = ThreadHiding.hiddenThreads.threads[this]) {
        ThreadHiding.hide(this, data.makeStub);
      }
      if (!Conf['Hiding Buttons']) {
        return;
      }
      return $.prepend(this.OP.nodes.root, ThreadHiding.makeButton(this, 'hide'));
    },
    getHiddenThreads: function() {
      return ThreadHiding.hiddenThreads = $.get("hiddenThreads." + g.BOARD, {
        threads: {}
      });
    },
    syncFromCatalog: function() {
      var hiddenThreadsOnCatalog, threadID, threads;
      hiddenThreadsOnCatalog = JSON.parse(localStorage.getItem("4chan-hide-t-" + g.BOARD)) || {};
      threads = ThreadHiding.hiddenThreads.threads;
      for (threadID in hiddenThreadsOnCatalog) {
        if (threadID in threads) {
          continue;
        }
        threads[threadID] = {};
      }
      for (threadID in threads) {
        if (threadID in threads) {
          continue;
        }
        delete threads[threadID];
      }
      if (Object.keys(threads).length) {
        return $.set("hiddenThreads." + g.BOARD, ThreadHiding.hiddenThreads);
      } else {
        return $["delete"]("hiddenThreads." + g.BOARD);
      }
    },
    menu: {
      init: function() {
        var apply, div, makeStub;
        if (g.VIEW !== 'index' || !Conf['Menu'] || !Conf['Thread Hiding']) {
          return;
        }
        div = $.el('div', {
          className: 'hide-thread-link',
          textContent: 'Hide thread'
        });
        apply = $.el('a', {
          textContent: 'Apply',
          href: 'javascript:;'
        });
        $.on(apply, 'click', ThreadHiding.menu.hide);
        makeStub = $.el('label', {
          innerHTML: "<input type=checkbox checked=" + Conf['Stubs'] + "> Make stub"
        });
        return $.event('AddMenuEntry', {
          type: 'post',
          el: div,
          order: 20,
          open: function(_arg) {
            var isReply, thread;
            thread = _arg.thread, isReply = _arg.isReply;
            if (isReply || thread.isHidden) {
              return false;
            }
            ThreadHiding.menu.thread = thread;
            return true;
          },
          subEntries: [
            {
              el: apply
            }, {
              el: makeStub
            }
          ]
        });
      },
      hide: function() {
        var makeStub, thread;
        makeStub = $('input', this.parentNode).checked;
        thread = ThreadHiding.menu.thread;
        ThreadHiding.hide(thread, makeStub);
        ThreadHiding.saveHiddenState(thread, makeStub);
        return $.event('CloseMenu');
      }
    },
    makeButton: function(thread, type) {
      var a;
      a = $.el('a', {
        className: "" + type + "-thread-button",
        innerHTML: "<span>[&nbsp;" + (type === 'hide' ? '-' : '+') + "&nbsp;]</span>",
        href: 'javascript:;'
      });
      a.setAttribute('data-fullid', thread.fullID);
      $.on(a, 'click', ThreadHiding.toggle);
      return a;
    },
    saveHiddenState: function(thread, makeStub) {
      var hiddenThreads, hiddenThreadsCatalog;
      hiddenThreads = ThreadHiding.getHiddenThreads();
      hiddenThreadsCatalog = JSON.parse(localStorage.getItem("4chan-hide-t-" + g.BOARD)) || {};
      if (thread.isHidden) {
        hiddenThreads.threads[thread] = {
          makeStub: makeStub
        };
        hiddenThreadsCatalog[thread] = true;
      } else {
        delete hiddenThreads.threads[thread];
        delete hiddenThreadsCatalog[thread];
      }
      $.set("hiddenThreads." + g.BOARD, hiddenThreads);
      return localStorage.setItem("4chan-hide-t-" + g.BOARD, JSON.stringify(hiddenThreadsCatalog));
    },
    toggle: function(thread) {
      if (!(thread instanceof Thread)) {
        thread = g.threads[this.dataset.fullid];
      }
      if (thread.isHidden) {
        ThreadHiding.show(thread);
      } else {
        ThreadHiding.hide(thread);
      }
      return ThreadHiding.saveHiddenState(thread);
    },
    hide: function(thread, makeStub) {
      var OP, a, numReplies, opInfo, span, threadRoot;
      if (makeStub == null) {
        makeStub = Conf['Stubs'];
      }
      if (thread.hidden) {
        return;
      }
      OP = thread.OP;
      threadRoot = OP.nodes.root.parentNode;
      threadRoot.hidden = thread.isHidden = true;
      if (!makeStub) {
        threadRoot.nextElementSibling.hidden = true;
        return;
      }
      numReplies = 0;
      if (span = $('.summary', threadRoot)) {
        numReplies = +span.textContent.match(/\d+/);
      }
      numReplies += $$('.opContainer ~ .replyContainer', threadRoot).length;
      numReplies = numReplies === 1 ? '1 reply' : "" + numReplies + " replies";
      opInfo = Conf['Anonymize'] ? 'Anonymous' : $('.nameBlock', OP.nodes.info).textContent;
      a = ThreadHiding.makeButton(thread, 'show');
      $.add(a, $.tn(" " + opInfo + " (" + numReplies + ")"));
      thread.stub = $.el('div', {
        className: 'stub'
      });
      $.add(thread.stub, a);
      if (Conf['Menu']) {
        $.add(thread.stub, [$.tn(' '), Menu.makeButton(OP)]);
      }
      return $.before(threadRoot, thread.stub);
    },
    show: function(thread) {
      var threadRoot;
      if (thread.stub) {
        $.rm(thread.stub);
        delete thread.stub;
      }
      threadRoot = thread.OP.nodes.root.parentNode;
      return threadRoot.nextElementSibling.hidden = threadRoot.hidden = thread.isHidden = false;
    }
  };

  ReplyHiding = {
    init: function() {
      if (g.VIEW === 'catalog' || !Conf['Reply Hiding']) {
        return;
      }
      Misc.clearThreads("hiddenPosts." + g.BOARD);
      this.getHiddenPosts();
      return Post.prototype.callbacks.push({
        name: 'Reply Hiding',
        cb: this.node
      });
    },
    node: function() {
      var data, thread;
      if (!this.isReply || this.isClone) {
        return;
      }
      if (thread = ReplyHiding.hiddenPosts.threads[this.thread]) {
        if (data = thread[this]) {
          if (data.thisPost) {
            ReplyHiding.hide(this, data.makeStub, data.hideRecursively);
          } else {
            Recursive.apply(ReplyHiding.hide, this, data.makeStub, true);
            Recursive.add(ReplyHiding.hide, this, data.makeStub, true);
          }
        }
      }
      if (!Conf['Hiding Buttons']) {
        return;
      }
      return $.replace($('.sideArrows', this.nodes.root), ReplyHiding.makeButton(this, 'hide'));
    },
    getHiddenPosts: function() {
      return ReplyHiding.hiddenPosts = $.get("hiddenPosts." + g.BOARD, {
        threads: {}
      });
    },
    menu: {
      init: function() {
        var apply, div, makeStub, replies, thisPost;
        if (g.VIEW === 'catalog' || !Conf['Menu'] || !Conf['Reply Hiding']) {
          return;
        }
        div = $.el('div', {
          className: 'hide-reply-link',
          textContent: 'Hide reply'
        });
        apply = $.el('a', {
          textContent: 'Apply',
          href: 'javascript:;'
        });
        $.on(apply, 'click', ReplyHiding.menu.hide);
        thisPost = $.el('label', {
          innerHTML: '<input type=checkbox name=thisPost checked> This post'
        });
        replies = $.el('label', {
          innerHTML: "<input type=checkbox name=replies  checked=" + Conf['Recursive Hiding'] + "> Hide replies"
        });
        makeStub = $.el('label', {
          innerHTML: "<input type=checkbox name=makeStub checked=" + Conf['Stubs'] + "> Make stub"
        });
        $.event('AddMenuEntry', {
          type: 'post',
          el: div,
          order: 20,
          open: function(post) {
            if (!post.isReply || post.isClone || post.isHidden) {
              return false;
            }
            ReplyHiding.menu.post = post;
            return true;
          },
          subEntries: [
            {
              el: apply
            }, {
              el: thisPost
            }, {
              el: replies
            }, {
              el: makeStub
            }
          ]
        });
        div = $.el('div', {
          className: 'show-reply-link',
          textContent: 'Show reply'
        });
        apply = $.el('a', {
          textContent: 'Apply',
          href: 'javascript:;'
        });
        $.on(apply, 'click', ReplyHiding.menu.show);
        thisPost = $.el('label', {
          innerHTML: '<input type=checkbox name=thisPost> This post'
        });
        replies = $.el('label', {
          innerHTML: "<input type=checkbox name=replies> Show replies"
        });
        return $.event('AddMenuEntry', {
          type: 'post',
          el: div,
          order: 20,
          open: function(post) {
            var data, thread;
            if (!post.isReply || post.isClone) {
              return false;
            }
            thread = ReplyHiding.getHiddenPosts().threads[post.thread];
            if (!(post.isHidden || (data = thread != null ? thread[post] : void 0))) {
              return false;
            }
            ReplyHiding.menu.post = post;
            thisPost.firstChild.checked = post.isHidden;
            replies.firstChild.checked = (data != null ? data.hideRecursively : void 0) != null ? data.hideRecursively : Conf['Recursive Hiding'];
            return true;
          },
          subEntries: [
            {
              el: apply
            }, {
              el: thisPost
            }, {
              el: replies
            }
          ]
        });
      },
      hide: function() {
        var makeStub, parent, post, replies, thisPost;
        parent = this.parentNode;
        thisPost = $('input[name=thisPost]', parent).checked;
        replies = $('input[name=replies]', parent).checked;
        makeStub = $('input[name=makeStub]', parent).checked;
        post = ReplyHiding.menu.post;
        if (thisPost) {
          ReplyHiding.hide(post, makeStub, replies);
        } else if (replies) {
          Recursive.apply(ReplyHiding.hide, post, makeStub, true);
          Recursive.add(ReplyHiding.hide, post, makeStub, true);
        } else {
          return;
        }
        ReplyHiding.saveHiddenState(post, true, thisPost, makeStub, replies);
        return $.event('CloseMenu');
      },
      show: function() {
        var data, parent, post, replies, thisPost, thread;
        parent = this.parentNode;
        thisPost = $('input[name=thisPost]', parent).checked;
        replies = $('input[name=replies]', parent).checked;
        post = ReplyHiding.menu.post;
        thread = ReplyHiding.getHiddenPosts().threads[post.thread];
        data = thread != null ? thread[post] : void 0;
        if (thisPost) {
          ReplyHiding.show(post, replies);
        } else if (replies) {
          Recursive.apply(ReplyHiding.show, post, true);
          Recursive.rm(ReplyHiding.hide, post, true);
        } else {
          return;
        }
        if (data) {
          ReplyHiding.saveHiddenState(post, !(thisPost && replies), !thisPost, data.makeStub, !replies);
        }
        return $.event('CloseMenu');
      }
    },
    makeButton: function(post, type) {
      var a;
      a = $.el('a', {
        className: "" + type + "-reply-button",
        innerHTML: "<span>[&nbsp;" + (type === 'hide' ? '-' : '+') + "&nbsp;]</span>",
        href: 'javascript:;'
      });
      $.on(a, 'click', ReplyHiding.toggle);
      return a;
    },
    saveHiddenState: function(post, isHiding, thisPost, makeStub, hideRecursively) {
      var hiddenPosts, thread;
      hiddenPosts = ReplyHiding.getHiddenPosts();
      if (isHiding) {
        if (!(thread = hiddenPosts.threads[post.thread])) {
          thread = hiddenPosts.threads[post.thread] = {};
        }
        thread[post] = {
          thisPost: thisPost !== false,
          makeStub: makeStub,
          hideRecursively: hideRecursively
        };
      } else {
        thread = hiddenPosts.threads[post.thread];
        delete thread[post];
        if (!Object.keys(thread).length) {
          delete hiddenPosts.threads[post.thread];
        }
      }
      return $.set("hiddenPosts." + g.BOARD, hiddenPosts);
    },
    toggle: function() {
      var post;
      post = Get.postFromNode(this);
      if (post.isHidden) {
        ReplyHiding.show(post);
      } else {
        ReplyHiding.hide(post);
      }
      return ReplyHiding.saveHiddenState(post, post.isHidden);
    },
    hide: function(post, makeStub, hideRecursively) {
      var a, postInfo, quotelink, _i, _len, _ref;
      if (makeStub == null) {
        makeStub = Conf['Stubs'];
      }
      if (hideRecursively == null) {
        hideRecursively = Conf['Recursive Hiding'];
      }
      if (post.isHidden) {
        return;
      }
      post.isHidden = true;
      if (hideRecursively) {
        Recursive.apply(ReplyHiding.hide, post, makeStub, true);
        Recursive.add(ReplyHiding.hide, post, makeStub, true);
      }
      _ref = Get.allQuotelinksLinkingTo(post);
      for (_i = 0, _len = _ref.length; _i < _len; _i++) {
        quotelink = _ref[_i];
        $.addClass(quotelink, 'filtered');
      }
      if (!makeStub) {
        post.nodes.root.hidden = true;
        return;
      }
      a = ReplyHiding.makeButton(post, 'show');
      postInfo = Conf['Anonymize'] ? 'Anonymous' : $('.nameBlock', post.nodes.info).textContent;
      $.add(a, $.tn(" " + postInfo));
      post.nodes.stub = $.el('div', {
        className: 'stub'
      });
      $.add(post.nodes.stub, a);
      if (Conf['Menu']) {
        $.add(post.nodes.stub, [$.tn(' '), Menu.makeButton(post)]);
      }
      return $.prepend(post.nodes.root, post.nodes.stub);
    },
    show: function(post, showRecursively) {
      var quotelink, _i, _len, _ref;
      if (showRecursively == null) {
        showRecursively = Conf['Recursive Hiding'];
      }
      if (post.nodes.stub) {
        $.rm(post.nodes.stub);
        delete post.nodes.stub;
      } else {
        post.nodes.root.hidden = false;
      }
      post.isHidden = false;
      if (showRecursively) {
        Recursive.apply(ReplyHiding.show, post, true);
        Recursive.rm(ReplyHiding.hide, post);
      }
      _ref = Get.allQuotelinksLinkingTo(post);
      for (_i = 0, _len = _ref.length; _i < _len; _i++) {
        quotelink = _ref[_i];
        $.rmClass(quotelink, 'filtered');
      }
    }
  };

  Recursive = {
    recursives: {},
    init: function() {
      if (g.VIEW === 'catalog') {
        return;
      }
      return Post.prototype.callbacks.push({
        name: 'Recursive',
        cb: this.node
      });
    },
    node: function() {
      var i, obj, quote, recursive, _i, _j, _len, _len1, _ref, _ref1;
      if (this.isClone) {
        return;
      }
      _ref = this.quotes;
      for (_i = 0, _len = _ref.length; _i < _len; _i++) {
        quote = _ref[_i];
        if (obj = Recursive.recursives[quote]) {
          _ref1 = obj.recursives;
          for (i = _j = 0, _len1 = _ref1.length; _j < _len1; i = ++_j) {
            recursive = _ref1[i];
            recursive.apply(null, [this].concat(__slice.call(obj.args[i])));
          }
        }
      }
    },
    add: function() {
      var args, obj, post, recursive, _base, _name;
      recursive = arguments[0], post = arguments[1], args = 3 <= arguments.length ? __slice.call(arguments, 2) : [];
      obj = (_base = Recursive.recursives)[_name = post.fullID] || (_base[_name] = {
        recursives: [],
        args: []
      });
      obj.recursives.push(recursive);
      return obj.args.push(args);
    },
    rm: function(recursive, post) {
      var i, obj, rec, _i, _len, _ref;
      if (!(obj = Recursive.recursives[post.fullID])) {
        return;
      }
      _ref = obj.recursives;
      for (i = _i = 0, _len = _ref.length; _i < _len; i = ++_i) {
        rec = _ref[i];
        if (rec === recursive) {
          obj.recursives.splice(i, 1);
          obj.args.splice(i, 1);
        }
      }
    },
    apply: function() {
      var ID, args, fullID, post, recursive, _ref;
      recursive = arguments[0], post = arguments[1], args = 3 <= arguments.length ? __slice.call(arguments, 2) : [];
      fullID = post.fullID;
      _ref = g.posts;
      for (ID in _ref) {
        post = _ref[ID];
        if (__indexOf.call(post.quotes, fullID) >= 0) {
          recursive.apply(null, [post].concat(__slice.call(args)));
        }
      }
    }
  };

  QuoteStrikeThrough = {
    init: function() {
      if (g.VIEW === 'catalog' || !Conf['Reply Hiding'] && !Conf['Filter']) {
        return;
      }
      return Post.prototype.callbacks.push({
        name: 'Strike-through Quotes',
        cb: this.node
      });
    },
    node: function() {
      var board, postID, quotelink, _i, _len, _ref, _ref1, _ref2;
      if (this.isClone) {
        return;
      }
      _ref = this.nodes.quotelinks;
      for (_i = 0, _len = _ref.length; _i < _len; _i++) {
        quotelink = _ref[_i];
        _ref1 = Get.postDataFromLink(quotelink), board = _ref1.board, postID = _ref1.postID;
        if ((_ref2 = g.posts["" + board + "." + postID]) != null ? _ref2.isHidden : void 0) {
          $.addClass(quotelink, 'filtered');
        }
      }
    }
  };

  Menu = {
    init: function() {
      if (g.VIEW === 'catalog' || !Conf['Menu']) {
        return;
      }
      this.menu = new UI.Menu('post');
      return Post.prototype.callbacks.push({
        name: 'Menu',
        cb: this.node
      });
    },
    node: function() {
      var button;
      button = Menu.makeButton(this);
      if (this.isClone) {
        $.replace($('.menu-button', this.nodes.info), button);
        return;
      }
      return $.add(this.nodes.info, [$.tn('\u00A0'), button]);
    },
    makeButton: (function() {
      var a;
      a = null;
      return function(post) {
        var clone;
        a || (a = $.el('a', {
          className: 'menu-button',
          innerHTML: '[<i></i>]',
          href: 'javascript:;'
        }));
        clone = a.cloneNode(true);
        clone.setAttribute('data-postid', post.fullID);
        if (post.isClone) {
          clone.setAttribute('data-clone', true);
        }
        $.on(clone, 'click', Menu.toggle);
        return clone;
      };
    })(),
    toggle: function(e) {
      var post;
      post = this.dataset.clone ? Get.postFromNode(this) : g.posts[this.dataset.postid];
      return Menu.menu.toggle(e, this, post);
    }
  };

  ReportLink = {
    init: function() {
      var a;
      if (g.VIEW === 'catalog' || !Conf['Menu'] || !Conf['Report Link']) {
        return;
      }
      a = $.el('a', {
        className: 'report-link',
        href: 'javascript:;',
        textContent: 'Report this post'
      });
      $.on(a, 'click', ReportLink.report);
      return $.event('AddMenuEntry', {
        type: 'post',
        el: a,
        order: 10,
        open: function(post) {
          ReportLink.post = post;
          return !post.isDead;
        }
      });
    },
    report: function() {
      var id, post, set, url;
      post = ReportLink.post;
      url = "//sys.4chan.org/" + post.board + "/imgboard.php?mode=report&no=" + post;
      id = Date.now();
      set = "toolbar=0,scrollbars=0,location=0,status=1,menubar=0,resizable=1,width=685,height=200";
      return window.open(url, id, set);
    }
  };

  DeleteLink = {
    init: function() {
      var div, fileEl, fileEntry, postEl, postEntry;
      if (g.VIEW === 'catalog' || !Conf['Menu'] || !Conf['Delete Link'] || !Conf['Quick Reply']) {
        return;
      }
      div = $.el('div', {
        className: 'delete-link',
        textContent: 'Delete'
      });
      postEl = $.el('a', {
        className: 'delete-post',
        href: 'javascript:;'
      });
      fileEl = $.el('a', {
        className: 'delete-file',
        href: 'javascript:;'
      });
      postEntry = {
        el: postEl,
        open: function() {
          postEl.textContent = 'Post';
          $.on(postEl, 'click', DeleteLink["delete"]);
          return true;
        }
      };
      fileEntry = {
        el: fileEl,
        open: function(_arg) {
          var file;
          file = _arg.file;
          if (!file || file.isDead) {
            return false;
          }
          fileEl.textContent = 'File';
          $.on(fileEl, 'click', DeleteLink["delete"]);
          return true;
        }
      };
      return $.event('AddMenuEntry', {
        type: 'post',
        el: div,
        order: 40,
        open: function(post) {
          var node, seconds, thread, _ref;
          if (post.isDead || !((thread = QR.yourPosts.threads[post.thread]) && (_ref = post.ID, __indexOf.call(thread, _ref) >= 0))) {
            return false;
          }
          DeleteLink.post = post;
          DeleteLink.cooldown.start(post);
          node = div.firstChild;
          if (seconds = DeleteLink.cooldown[post.fullID]) {
            node.textContent = "Delete (" + seconds + ")";
            DeleteLink.cooldown.el = node;
          } else {
            node.textContent = 'Delete';
            delete DeleteLink.cooldown.el;
          }
          return true;
        },
        subEntries: [postEntry, fileEntry]
      });
    },
    "delete": function() {
      var form, link, m, post, pwd;
      post = DeleteLink.post;
      if (DeleteLink.cooldown[post.fullID]) {
        return;
      }
      $.off(this, 'click', DeleteLink["delete"]);
      this.textContent = "Deleting " + this.textContent + "...";
      pwd = (m = d.cookie.match(/4chan_pass=([^;]+)/)) ? decodeURIComponent(m[1]) : $.id('delPassword').value;
      form = {
        mode: 'usrdel',
        onlyimgdel: $.hasClass(this, 'delete-file'),
        pwd: pwd
      };
      form[post.ID] = 'delete';
      link = this;
      return $.ajax($.id('delform').action.replace("/" + g.BOARD + "/", "/" + post.board + "/"), {
        onload: function() {
          return DeleteLink.load(link, this.response);
        },
        onerror: function() {
          return DeleteLink.error(link);
        }
      }, {
        form: $.formData(form)
      });
    },
    load: function(link, html) {
      var msg, s, tmpDoc;
      tmpDoc = d.implementation.createHTMLDocument('');
      tmpDoc.documentElement.innerHTML = html;
      if (tmpDoc.title === '4chan - Banned') {
        s = 'Banned!';
      } else if (msg = tmpDoc.getElementById('errmsg')) {
        s = msg.textContent;
        $.on(link, 'click', DeleteLink["delete"]);
      } else {
        s = 'Deleted';
      }
      return link.textContent = s;
    },
    error: function(link) {
      link.textContent = 'Connection error, please retry.';
      return $.on(link, 'click', DeleteLink["delete"]);
    },
    cooldown: {
      start: function(post) {
        var length, seconds;
        if (post.fullID in DeleteLink.cooldown) {
          return;
        }
        length = post.board.ID === 'q' ? 600 : 30;
        seconds = Math.ceil((length * $.SECOND - (Date.now() - post.info.date)) / $.SECOND);
        return DeleteLink.cooldown.count(post.fullID, seconds, length);
      },
      count: function(fullID, seconds, length) {
        var el;
        if (!((0 <= seconds && seconds <= length))) {
          return;
        }
        setTimeout(DeleteLink.cooldown.count, 1000, fullID, seconds - 1, length);
        el = DeleteLink.cooldown.el;
        if (seconds === 0) {
          if (el != null) {
            el.textContent = 'Delete';
          }
          delete DeleteLink.cooldown[fullID];
          delete DeleteLink.cooldown.el;
          return;
        }
        if (el != null) {
          el.textContent = "Delete (" + seconds + ")";
        }
        return DeleteLink.cooldown[fullID] = seconds;
      }
    }
  };

  DownloadLink = {
    init: function() {
      var a;
      if (g.VIEW === 'catalog' || !Conf['Menu'] || !Conf['Download Link']) {
        return;
      }
      if ($.engine === 'gecko' || $.el('a').download === void 0) {
        return;
      }
      a = $.el('a', {
        className: 'download-link',
        textContent: 'Download file'
      });
      return $.event('AddMenuEntry', {
        type: 'post',
        el: a,
        order: 70,
        open: function(_arg) {
          var file;
          file = _arg.file;
          if (!file) {
            return false;
          }
          a.href = file.URL;
          a.download = file.name;
          return true;
        }
      });
    }
  };

  ArchiveLink = {
    init: function() {
      var div, entry, type, _i, _len, _ref;
      if (g.VIEW === 'catalog' || !Conf['Menu'] || !Conf['Archive Link']) {
        return;
      }
      div = $.el('div', {
        textContent: 'Archive'
      });
      entry = {
        type: 'post',
        el: div,
        order: 90,
        open: function(_arg) {
          var board, postID, redirect, threadID;
          postID = _arg.ID, threadID = _arg.thread, board = _arg.board;
          redirect = Redirect.to({
            postID: postID,
            threadID: threadID,
            board: board
          });
          return redirect !== ("//boards.4chan.org/" + board + "/");
        },
        subEntries: []
      };
      _ref = [['Post', 'post'], ['Name', 'name'], ['Tripcode', 'tripcode'], ['E-mail', 'email'], ['Subject', 'subject'], ['Filename', 'filename'], ['Image MD5', 'MD5']];
      for (_i = 0, _len = _ref.length; _i < _len; _i++) {
        type = _ref[_i];
        entry.subEntries.push(this.createSubEntry(type[0], type[1]));
      }
      return $.event('AddMenuEntry', entry);
    },
    createSubEntry: function(text, type) {
      var el, open;
      el = $.el('a', {
        textContent: text,
        target: '_blank'
      });
      if (type === 'post') {
        open = function(_arg) {
          var board, postID, threadID;
          postID = _arg.ID, threadID = _arg.thread, board = _arg.board;
          el.href = Redirect.to({
            postID: postID,
            threadID: threadID,
            board: board
          });
          return true;
        };
      } else {
        open = function(post) {
          var value;
          value = Filter[type](post);
          if (!value) {
            return false;
          }
          el.href = Redirect.to({
            board: post.board,
            type: type,
            value: value,
            isSearch: true
          });
          return true;
        };
      }
      return {
        el: el,
        open: open
      };
    }
  };

  Keybinds = {
    init: function() {
      if (g.VIEW === 'catalog' || !Conf['Keybinds']) {
        return;
      }
      return $.on(d, '4chanXInitFinished', function() {
        var node, _i, _len, _ref;
        $.on(d, 'keydown', Keybinds.keydown);
        _ref = $$('[accesskey]');
        for (_i = 0, _len = _ref.length; _i < _len; _i++) {
          node = _ref[_i];
          node.removeAttribute('accesskey');
        }
      });
    },
    keydown: function(e) {
      var form, key, notification, notifications, target, thread, threadRoot, _i, _len, _ref;
      if (!(key = Keybinds.keyCode(e))) {
        return;
      }
      target = e.target;
      if ((_ref = target.nodeName) === 'INPUT' || _ref === 'TEXTAREA') {
        if (!/(Esc|Alt|Ctrl|Meta)/.test(key)) {
          return;
        }
      }
      threadRoot = Nav.getThread();
      thread = Get.postFromNode($('.op', threadRoot)).thread;
      switch (key) {
        case Conf['Toggle board list']:
          if (Conf['Custom Board Navigation']) {
            Header.toggleBoardList();
          }
          break;
        case Conf['Open empty QR']:
          Keybinds.qr(threadRoot);
          break;
        case Conf['Open QR']:
          Keybinds.qr(threadRoot, true);
          break;
        case Conf['Open settings']:
          Settings.open();
          break;
        case Conf['Close']:
          if ($.id('settings')) {
            Settings.close();
          } else if ((notifications = $$('.notification')).length) {
            for (_i = 0, _len = notifications.length; _i < _len; _i++) {
              notification = notifications[_i];
              $('.close', notification).click();
            }
          } else if (QR.nodes) {
            QR.close();
          }
          break;
        case Conf['Spoiler tags']:
          if (target.nodeName !== 'TEXTAREA') {
            return;
          }
          Keybinds.tags('spoiler', target);
          break;
        case Conf['Code tags']:
          if (target.nodeName !== 'TEXTAREA') {
            return;
          }
          Keybinds.tags('code', target);
          break;
        case Conf['Eqn tags']:
          if (target.nodeName !== 'TEXTAREA') {
            return;
          }
          Keybinds.tags('eqn', target);
          break;
        case Conf['Math tags']:
          if (target.nodeName !== 'TEXTAREA') {
            return;
          }
          Keybinds.tags('math', target);
          break;
        case Conf['Submit QR']:
          if (QR.nodes && !QR.status()) {
            QR.submit();
          }
          break;
        case Conf['Watch']:
          ThreadWatcher.toggle(thread);
          break;
        case Conf['Update']:
          ThreadUpdater.update();
          break;
        case Conf['Expand image']:
          Keybinds.img(threadRoot);
          break;
        case Conf['Expand images']:
          Keybinds.img(threadRoot, true);
          break;
        case Conf['Front page']:
          window.location = "/" + g.BOARD + "/0#delform";
          break;
        case Conf['Open front page']:
          $.open("/" + g.BOARD + "/#delform");
          break;
        case Conf['Next page']:
          if (form = $('.next form')) {
            window.location = form.action;
          }
          break;
        case Conf['Previous page']:
          if (form = $('.prev form')) {
            window.location = form.action;
          }
          break;
        case Conf['Next thread']:
          if (g.VIEW === 'thread') {
            return;
          }
          Nav.scroll(+1);
          break;
        case Conf['Previous thread']:
          if (g.VIEW === 'thread') {
            return;
          }
          Nav.scroll(-1);
          break;
        case Conf['Expand thread']:
          ExpandThread.toggle(thread);
          break;
        case Conf['Open thread']:
          Keybinds.open(thread);
          break;
        case Conf['Open thread tab']:
          Keybinds.open(thread, true);
          break;
        case Conf['Next reply']:
          Keybinds.hl(+1, threadRoot);
          break;
        case Conf['Previous reply']:
          Keybinds.hl(-1, threadRoot);
          break;
        case Conf['Hide']:
          if (g.VIEW === 'index') {
            ThreadHiding.toggle(thread);
          }
          break;
        default:
          return;
      }
      e.preventDefault();
      return e.stopPropagation();
    },
    keyCode: function(e) {
      var kc, key;
      key = (function() {
        switch (kc = e.keyCode) {
          case 8:
            return '';
          case 13:
            return 'Enter';
          case 27:
            return 'Esc';
          case 37:
            return 'Left';
          case 38:
            return 'Up';
          case 39:
            return 'Right';
          case 40:
            return 'Down';
          default:
            if ((48 <= kc && kc <= 57) || (65 <= kc && kc <= 90)) {
              return String.fromCharCode(kc).toLowerCase();
            } else {
              return null;
            }
        }
      })();
      if (key) {
        if (e.altKey) {
          key = 'Alt+' + key;
        }
        if (e.ctrlKey) {
          key = 'Ctrl+' + key;
        }
        if (e.metaKey) {
          key = 'Meta+' + key;
        }
        if (e.shiftKey) {
          key = 'Shift+' + key;
        }
      }
      return key;
    },
    qr: function(thread, quote) {
      if (!(Conf['Quick Reply'] && QR.postingIsEnabled)) {
        return;
      }
      QR.open();
      if (quote) {
        QR.quote.call($('input', $('.post.highlight', thread) || thread));
      }
      return QR.nodes.com.focus();
    },
    tags: function(tag, ta) {
      var range, selEnd, selStart, value;
      value = ta.value;
      selStart = ta.selectionStart;
      selEnd = ta.selectionEnd;
      ta.value = value.slice(0, selStart) + ("[" + tag + "]") + value.slice(selStart, selEnd) + ("[/" + tag + "]") + value.slice(selEnd);
      range = ("[" + tag + "]").length + selEnd;
      ta.setSelectionRange(range, range);
      return $.event('input', null, ta);
    },
    img: function(thread, all) {
      var post;
      if (all) {
        return ImageExpand.cb.toggleAll();
      } else {
        post = Get.postFromNode($('.post.highlight', thread) || $('.op', thread));
        return ImageExpand.toggle(post);
      }
    },
    open: function(thread, tab) {
      var url;
      if (g.VIEW !== 'index') {
        return;
      }
      url = "/" + thread.board + "/res/" + thread;
      if (tab) {
        return $.open(url);
      } else {
        return location.href = url;
      }
    },
    hl: function(delta, thread) {
      var headRect, next, postEl, rect, replies, reply, root, topMargin, _i, _len;
      headRect = Header.bar.getBoundingClientRect();
      topMargin = headRect.top + headRect.height;
      if (postEl = $('.reply.highlight', thread)) {
        $.rmClass(postEl, 'highlight');
        rect = postEl.getBoundingClientRect();
        if (rect.bottom >= topMargin && rect.top <= doc.clientHeight) {
          root = postEl.parentNode;
          next = $.x('child::div[contains(@class,"post reply")]', delta === +1 ? root.nextElementSibling : root.previousElementSibling);
          if (!next) {
            this.focus(postEl);
            return;
          }
          if (!(g.VIEW === 'thread' || $.x('ancestor::div[parent::div[@class="board"]]', next) === thread)) {
            return;
          }
          rect = next.getBoundingClientRect();
          if (rect.top < 0 || rect.bottom > doc.clientHeight) {
            if (delta === -1) {
              window.scrollBy(0, rect.top - topMargin);
            } else {
              next.scrollIntoView(false);
            }
          }
          this.focus(next);
          return;
        }
      }
      replies = $$('.reply', thread);
      if (delta === -1) {
        replies.reverse();
      }
      for (_i = 0, _len = replies.length; _i < _len; _i++) {
        reply = replies[_i];
        rect = reply.getBoundingClientRect();
        if (delta === +1 && rect.top >= topMargin || delta === -1 && rect.bottom <= doc.clientHeight) {
          this.focus(reply);
          return;
        }
      }
    },
    focus: function(post) {
      $.addClass(post, 'highlight');
      return $('a[title="Highlight this post"]', post).focus();
    }
  };

  Nav = {
    init: function() {
      var next, prev, span;
      if (g.VIEW !== 'index' || !Conf['Index Navigation']) {
        return;
      }
      span = $.el('span', {
        id: 'navlinks'
      });
      prev = $.el('a', {
        textContent: '▲',
        href: 'javascript:;'
      });
      next = $.el('a', {
        textContent: '▼',
        href: 'javascript:;'
      });
      $.on(prev, 'click', this.prev);
      $.on(next, 'click', this.next);
      $.add(span, [prev, $.tn(' '), next]);
      return $.on(d, '4chanXInitFinished', function() {
        return $.add(d.body, span);
      });
    },
    prev: function() {
      return Nav.scroll(-1);
    },
    next: function() {
      return Nav.scroll(+1);
    },
    getThread: function(full) {
      var headRect, i, rect, thread, threads, topMargin, _i, _len;
      headRect = Header.bar.getBoundingClientRect();
      topMargin = headRect.top + headRect.height;
      threads = $$('.thread:not([hidden])');
      for (i = _i = 0, _len = threads.length; _i < _len; i = ++_i) {
        thread = threads[i];
        rect = thread.getBoundingClientRect();
        if (rect.bottom > topMargin) {
          if (full) {
            return [threads, thread, i, rect, topMargin];
          } else {
            return thread;
          }
        }
      }
      return $('.board');
    },
    scroll: function(delta) {
      var i, rect, thread, threads, top, topMargin, _ref, _ref1;
      _ref = Nav.getThread(true), threads = _ref[0], thread = _ref[1], i = _ref[2], rect = _ref[3], topMargin = _ref[4];
      top = rect.top - topMargin;
      if (!((delta === -1 && Math.ceil(top) < 0) || (delta === +1 && top > 1))) {
        i += delta;
      }
      top = ((_ref1 = threads[i]) != null ? _ref1.getBoundingClientRect().top : void 0) - topMargin;
      return window.scrollBy(0, top);
    }
  };

  Redirect = {
    image: function(board, filename) {
      switch ("" + board) {
        case 'a':
        case 'jp':
        case 'm':
        case 'q':
        case 'tg':
        case 'vg':
        case 'wsg':
          return "//archive.foolz.us/" + board + "/full_image/" + filename;
        case 'u':
          return "//nsfw.foolz.us/" + board + "/full_image/" + filename;
        case 'po':
          return "//archive.thedarkcave.org/" + board + "/full_image/" + filename;
        case 'ck':
        case 'lit':
          return "//fuuka.warosu.org/" + board + "/full_image/" + filename;
        case 'cgl':
        case 'g':
        case 'mu':
        case 'w':
          return "//rbt.asia/" + board + "/full_image/" + filename;
        case 'an':
        case 'k':
        case 'toy':
        case 'x':
          return "http://archive.heinessen.com/" + board + "/full_image/" + filename;
        case 'c':
          return "//archive.nyafuu.org/" + board + "/full_image/" + filename;
      }
    },
    post: function(board, postID) {
      switch ("" + board) {
        case 'a':
        case 'co':
        case 'jp':
        case 'm':
        case 'q':
        case 'sp':
        case 'tg':
        case 'tv':
        case 'v':
        case 'vg':
        case 'wsg':
          return "//archive.foolz.us/_/api/chan/post/?board=" + board + "&num=" + postID;
        case 'u':
          return "//nsfw.foolz.us/_/api/chan/post/?board=" + board + "&num=" + postID;
        case 'c':
        case 'int':
        case 'po':
          return "//archive.thedarkcave.org/_/api/chan/post/?board=" + board + "&num=" + postID;
      }
    },
    to: function(data) {
      var board, url;
      board = data.board;
      switch ("" + board) {
        case 'a':
        case 'co':
        case 'jp':
        case 'm':
        case 'q':
        case 'sp':
        case 'tg':
        case 'tv':
        case 'v':
        case 'vg':
        case 'wsg':
          url = Redirect.path('//archive.foolz.us', 'foolfuuka', data);
          break;
        case 'u':
          url = Redirect.path('//nsfw.foolz.us', 'foolfuuka', data);
          break;
        case 'int':
        case 'po':
          url = Redirect.path('//archive.thedarkcave.org', 'foolfuuka', data);
          break;
        case 'ck':
        case 'lit':
          url = Redirect.path('//fuuka.warosu.org', 'fuuka', data);
          break;
        case 'diy':
        case 'sci':
          url = Redirect.path('//archive.installgentoo.net', 'fuuka', data);
          break;
        case 'cgl':
        case 'g':
        case 'mu':
        case 'w':
          url = Redirect.path('//rbt.asia', 'fuuka', data);
          break;
        case 'an':
        case 'fit':
        case 'k':
        case 'mlp':
        case 'r9k':
        case 'toy':
        case 'x':
          url = Redirect.path('http://archive.heinessen.com', 'fuuka', data);
          break;
        case 'c':
          url = Redirect.path('//archive.nyafuu.org', 'fuuka', data);
          break;
        default:
          if (data.threadID) {
            url = "//boards.4chan.org/" + board + "/";
          }
      }
      return url || '';
    },
    path: function(base, archiver, data) {
      var board, path, postID, threadID, type, value;
      if (data.isSearch) {
        board = data.board, type = data.type, value = data.value;
        type = type === 'name' ? 'username' : type === 'MD5' ? 'image' : type;
        value = encodeURIComponent(value);
        if (archiver === 'foolfuuka') {
          return "" + base + "/" + board + "/search/" + type + "/" + value;
        } else if (type === 'image') {
          return "" + base + "/" + board + "/?task=search2&search_media_hash=" + value;
        } else {
          return "" + base + "/" + board + "/?task=search2&search_" + type + "=" + value;
        }
      }
      board = data.board, threadID = data.threadID, postID = data.postID;
      if (postID && typeof postID === 'string') {
        postID = postID.match(/\d+/)[0];
      }
      path = threadID ? "" + board + "/thread/" + threadID : "" + board + "/post/" + postID;
      if (archiver === 'foolfuuka') {
        path += '/';
      }
      if (threadID && postID) {
        path += archiver === 'foolfuuka' ? "#" + postID : "#p" + postID;
      }
      return "" + base + "/" + path;
    }
  };

  Build = {
    spoilerRange: {},
    shortFilename: function(filename, isReply) {
      var threshold;
      threshold = isReply ? 30 : 40;
      if (filename.length - 4 > threshold) {
        return "" + filename.slice(0, threshold - 5) + "(...)." + filename.slice(-3);
      } else {
        return filename;
      }
    },
    postFromObject: function(data, board) {
      var o;
      o = {
        postID: data.no,
        threadID: data.resto || data.no,
        board: board,
        name: data.name,
        capcode: data.capcode,
        tripcode: data.trip,
        uniqueID: data.id,
        email: data.email ? encodeURI(data.email.replace(/&quot;/g, '"')) : '',
        subject: data.sub,
        flagCode: data.country,
        flagName: data.country_name,
        date: data.now,
        dateUTC: data.time,
        comment: data.com,
        isSticky: !!data.sticky,
        isClosed: !!data.closed
      };
      if (data.ext || data.filedeleted) {
        o.file = {
          name: data.filename + data.ext,
          timestamp: "" + data.tim + data.ext,
          url: "//images.4chan.org/" + board + "/src/" + data.tim + data.ext,
          height: data.h,
          width: data.w,
          MD5: data.md5,
          size: data.fsize,
          turl: "//thumbs.4chan.org/" + board + "/thumb/" + data.tim + "s.jpg",
          theight: data.tn_h,
          twidth: data.tn_w,
          isSpoiler: !!data.spoiler,
          isDeleted: !!data.filedeleted
        };
      }
      return Build.post(o);
    },
    post: function(o, isArchived) {
      /*
      This function contains code from 4chan-JS (https://github.com/4chan/4chan-JS).
      @license: https://github.com/4chan/4chan-JS/blob/master/LICENSE
      */

      var a, board, capcode, capcodeClass, capcodeStart, closed, comment, container, date, dateUTC, email, emailEnd, emailStart, ext, file, fileDims, fileHTML, fileInfo, fileSize, fileThumb, filename, flag, flagCode, flagName, href, imgSrc, isClosed, isOP, isSticky, name, postID, quote, shortFilename, spoilerRange, staticPath, sticky, subject, threadID, tripcode, uniqueID, userID, _i, _len, _ref;
      postID = o.postID, threadID = o.threadID, board = o.board, name = o.name, capcode = o.capcode, tripcode = o.tripcode, uniqueID = o.uniqueID, email = o.email, subject = o.subject, flagCode = o.flagCode, flagName = o.flagName, date = o.date, dateUTC = o.dateUTC, isSticky = o.isSticky, isClosed = o.isClosed, comment = o.comment, file = o.file;
      isOP = postID === threadID;
      staticPath = '//static.4chan.org';
      if (email) {
        emailStart = '<a href="mailto:' + email + '" class="useremail">';
        emailEnd = '</a>';
      } else {
        emailStart = '';
        emailEnd = '';
      }
      subject = "<span class=subject>" + (subject || '') + "</span>";
      userID = !capcode && uniqueID ? (" <span class='posteruid id_" + uniqueID + "'>(ID: ") + ("<span class=hand title='Highlight posts by this ID'>" + uniqueID + "</span>)</span> ") : '';
      switch (capcode) {
        case 'admin':
        case 'admin_highlight':
          capcodeClass = " capcodeAdmin";
          capcodeStart = " <strong class='capcode hand id_admin'" + "title='Highlight posts by the Administrator'>## Admin</strong>";
          capcode = (" <img src='" + staticPath + "/image/adminicon.gif' ") + "alt='This user is the 4chan Administrator.' " + "title='This user is the 4chan Administrator.' class=identityIcon>";
          break;
        case 'mod':
          capcodeClass = " capcodeMod";
          capcodeStart = " <strong class='capcode hand id_mod' " + "title='Highlight posts by Moderators'>## Mod</strong>";
          capcode = (" <img src='" + staticPath + "/image/modicon.gif' ") + "alt='This user is a 4chan Moderator.' " + "title='This user is a 4chan Moderator.' class=identityIcon>";
          break;
        case 'developer':
          capcodeClass = " capcodeDeveloper";
          capcodeStart = " <strong class='capcode hand id_developer' " + "title='Highlight posts by Developers'>## Developer</strong>";
          capcode = (" <img src='" + staticPath + "/image/developericon.gif' ") + "alt='This user is a 4chan Developer.' " + "title='This user is a 4chan Developer.' class=identityIcon>";
          break;
        default:
          capcodeClass = '';
          capcodeStart = '';
          capcode = '';
      }
      flag = flagCode ? (" <img src='" + staticPath + "/image/country/" + (board.ID === 'pol' ? 'troll/' : '')) + flagCode.toLowerCase() + (".gif' alt=" + flagCode + " title='" + flagName + "' class=countryFlag>") : '';
      if (file != null ? file.isDeleted : void 0) {
        fileHTML = isOP ? ("<div id=f" + postID + " class=file><div class=fileInfo></div><span class=fileThumb>") + ("<img src='" + staticPath + "/image/filedeleted.gif' alt='File deleted.' class='fileDeleted retina'>") + "</span></div>" : ("<div id=f" + postID + " class=file><span class=fileThumb>") + ("<img src='" + staticPath + "/image/filedeleted-res.gif' alt='File deleted.' class='fileDeletedRes retina'>") + "</span></div>";
      } else if (file) {
        ext = file.name.slice(-3);
        if (!file.twidth && !file.theight && ext === 'gif') {
          file.twidth = file.width;
          file.theight = file.height;
        }
        fileSize = $.bytesToString(file.size);
        fileThumb = file.turl;
        if (file.isSpoiler) {
          fileSize = "Spoiler Image, " + fileSize;
          if (!isArchived) {
            fileThumb = '//static.4chan.org/image/spoiler';
            if (spoilerRange = Build.spoilerRange[board]) {
              fileThumb += ("-" + board) + Math.floor(1 + spoilerRange * Math.random());
            }
            fileThumb += '.png';
            file.twidth = file.theight = 100;
          }
        }
        if (board.ID !== 'f') {
          imgSrc = ("<a class='fileThumb" + (file.isSpoiler ? ' imgspoiler' : '') + "' href='" + file.url + "' target=_blank>") + ("<img src='" + fileThumb + "' alt='" + fileSize + "' data-md5=" + file.MD5 + " style='height: " + file.theight + "px; width: " + file.twidth + "px;'></a>");
        }
        a = $.el('a', {
          innerHTML: file.name
        });
        filename = a.textContent.replace(/%22/g, '"');
        a.textContent = Build.shortFilename(filename);
        shortFilename = a.innerHTML;
        a.textContent = filename;
        filename = a.innerHTML.replace(/'/g, '&apos;');
        fileDims = ext === 'pdf' ? 'PDF' : "" + file.width + "x" + file.height;
        fileInfo = ("<span class=fileText id=fT" + postID + (file.isSpoiler ? " title='" + filename + "'" : '') + ">File: <a href='" + file.url + "' target=_blank>" + file.timestamp + "</a>") + ("-(" + fileSize + ", " + fileDims + (file.isSpoiler ? '' : ", <span title='" + filename + "'>" + shortFilename + "</span>")) + ")</span>";
        fileHTML = "<div id=f" + postID + " class=file><div class=fileInfo>" + fileInfo + "</div>" + imgSrc + "</div>";
      } else {
        fileHTML = '';
      }
      tripcode = tripcode ? " <span class=postertrip>" + tripcode + "</span>" : '';
      sticky = isSticky ? ' <img src=//static.4chan.org/image/sticky.gif alt=Sticky title=Sticky class=stickyIcon>' : '';
      closed = isClosed ? ' <img src=//static.4chan.org/image/closed.gif alt=Closed title=Closed class=closedIcon>' : '';
      container = $.el('div', {
        id: "pc" + postID,
        className: "postContainer " + (isOP ? 'op' : 'reply') + "Container",
        innerHTML: (isOP ? '' : "<div class=sideArrows id=sa" + postID + ">&gt;&gt;</div>") + ("<div id=p" + postID + " class='post " + (isOP ? 'op' : 'reply') + (capcode === 'admin_highlight' ? ' highlightPost' : '') + "'>") + ("<div class='postInfoM mobile' id=pim" + postID + ">") + ("<span class='nameBlock" + capcodeClass + "'>") + ("<span class=name>" + (name || '') + "</span>") + tripcode + capcodeStart + capcode + userID + flag + sticky + closed + ("<br>" + subject) + ("</span><span class='dateTime postNum' data-utc=" + dateUTC + ">" + date) + ("<a href=" + ("/" + board + "/res/" + threadID + "#p" + postID) + ">No.</a>") + ("<a href='" + (g.VIEW === 'thread' && g.THREAD === +threadID ? "javascript:quote(" + postID + ")" : "/" + board + "/res/" + threadID + "#q" + postID) + "'>" + postID + "</a>") + '</span>' + '</div>' + (isOP ? fileHTML : '') + ("<div class='postInfo desktop' id=pi" + postID + ">") + ("<input type=checkbox name=" + postID + " value=delete> ") + ("" + subject + " ") + ("<span class='nameBlock" + capcodeClass + "'>") + emailStart + ("<span class=name>" + (name || '') + "</span>") + tripcode + capcodeStart + emailEnd + capcode + userID + flag + sticky + closed + ' </span> ' + ("<span class=dateTime data-utc=" + dateUTC + ">" + date + "</span> ") + "<span class='postNum desktop'>" + ("<a href=" + ("/" + board + "/res/" + threadID + "#p" + postID) + " title='Highlight this post'>No.</a>") + ("<a href='" + (g.VIEW === 'thread' && g.THREAD === +threadID ? "javascript:quote(" + postID + ")" : "/" + board + "/res/" + threadID + "#q" + postID) + "' title='Quote this post'>" + postID + "</a>") + '</span>' + '</div>' + (isOP ? '' : fileHTML) + ("<blockquote class=postMessage id=m" + postID + ">" + (comment || '') + "</blockquote> ") + '</div>'
      });
      _ref = $$('.quotelink', container);
      for (_i = 0, _len = _ref.length; _i < _len; _i++) {
        quote = _ref[_i];
        href = quote.getAttribute('href');
        if (href[0] === '/') {
          continue;
        }
        quote.href = "/" + board + "/res/" + href;
      }
      return container;
    }
  };

  Get = {
    threadExcerpt: function(thread) {
      var OP, excerpt, _ref;
      OP = thread.OP;
      excerpt = ((_ref = OP.info.subject) != null ? _ref.trim() : void 0) || OP.info.comment.replace(/\n+/g, ' // ') || Conf['Anonymize'] && 'Anonymous' || $('.nameBlock', OP.nodes.info).textContent.trim();
      return "/" + thread.board + "/ - " + excerpt;
    },
    postFromRoot: function(root) {
      var board, index, link, post, postID;
      link = $('a[title="Highlight this post"]', root);
      board = link.pathname.split('/')[1];
      postID = link.hash.slice(2);
      index = root.dataset.clone;
      post = g.posts["" + board + "." + postID];
      if (index) {
        return post.clones[index];
      } else {
        return post;
      }
    },
    postFromNode: function(root) {
      return Get.postFromRoot($.x('ancestor::div[contains(@class,"postContainer")][1]', root));
    },
    contextFromLink: function(quotelink) {
      return Get.postFromRoot($.x('ancestor::div[parent::div[@class="thread"]][1]', quotelink));
    },
    postDataFromLink: function(link) {
      var board, path, postID, threadID;
      if (link.hostname === 'boards.4chan.org') {
        path = link.pathname.split('/');
        board = path[1];
        threadID = path[3];
        postID = link.hash.slice(2);
      } else {
        board = link.dataset.board;
        threadID = link.dataset.threadid || 0;
        postID = link.dataset.postid;
      }
      return {
        board: board,
        threadID: +threadID,
        postID: +postID
      };
    },
    allQuotelinksLinkingTo: function(post) {
      var ID, quote, quotedPost, quotelinks, quoterPost, _i, _j, _k, _len, _len1, _len2, _ref, _ref1, _ref2, _ref3, _ref4;
      quotelinks = [];
      _ref = g.posts;
      for (ID in _ref) {
        quoterPost = _ref[ID];
        if (_ref1 = post.fullID, __indexOf.call(quoterPost.quotes, _ref1) >= 0) {
          _ref2 = [quoterPost].concat(quoterPost.clones);
          for (_i = 0, _len = _ref2.length; _i < _len; _i++) {
            quoterPost = _ref2[_i];
            quotelinks.push.apply(quotelinks, quoterPost.nodes.quotelinks);
          }
        }
      }
      if (Conf['Quote Backlinks']) {
        _ref3 = post.quotes;
        for (_j = 0, _len1 = _ref3.length; _j < _len1; _j++) {
          quote = _ref3[_j];
          if (!(quotedPost = g.posts[quote])) {
            continue;
          }
          _ref4 = [quotedPost].concat(quotedPost.clones);
          for (_k = 0, _len2 = _ref4.length; _k < _len2; _k++) {
            quotedPost = _ref4[_k];
            quotelinks.push.apply(quotelinks, __slice.call(quotedPost.nodes.backlinks));
          }
        }
      }
      return quotelinks.filter(function(quotelink) {
        var board, postID, _ref5;
        _ref5 = Get.postDataFromLink(quotelink), board = _ref5.board, postID = _ref5.postID;
        return board === post.board.ID && postID === post.ID;
      });
    },
    postClone: function(board, threadID, postID, root, context) {
      var post, url;
      if (post = g.posts["" + board + "." + postID]) {
        Get.insert(post, root, context);
        return;
      }
      root.textContent = "Loading post No." + postID + "...";
      if (threadID) {
        return $.cache("//api.4chan.org/" + board + "/res/" + threadID + ".json", function() {
          return Get.fetchedPost(this, board, threadID, postID, root, context);
        });
      } else if (url = Redirect.post(board, postID)) {
        return $.cache(url, function() {
          return Get.archivedPost(this, board, postID, root, context);
        });
      }
    },
    insert: function(post, root, context) {
      var clone, nodes;
      if (!root.parentNode) {
        return;
      }
      clone = post.addClone(context);
      Main.callbackNodes(Post, [clone]);
      nodes = clone.nodes;
      nodes.root.innerHTML = null;
      $.add(nodes.root, nodes.post);
      root.innerHTML = null;
      return $.add(root, nodes.root);
    },
    fetchedPost: function(req, board, threadID, postID, root, context) {
      var post, posts, status, thread, url, _i, _len;
      if (post = g.posts["" + board + "." + postID]) {
        Get.insert(post, root, context);
        return;
      }
      status = req.status;
      if (status !== 200 && status !== 304) {
        if (url = Redirect.post(board, postID)) {
          $.cache(url, function() {
            return Get.archivedPost(this, board, postID, root, context);
          });
        } else {
          $.addClass(root, 'warning');
          root.textContent = status === 404 ? "Thread No." + threadID + " 404'd." : "Error " + req.statusText + " (" + req.status + ").";
        }
        return;
      }
      posts = JSON.parse(req.response).posts;
      Build.spoilerRange[board] = posts[0].custom_spoiler;
      for (_i = 0, _len = posts.length; _i < _len; _i++) {
        post = posts[_i];
        if (post.no === postID) {
          break;
        }
        if (post.no > postID) {
          if (url = Redirect.post(board, postID)) {
            $.cache(url, function() {
              return Get.archivedPost(this, board, postID, root, context);
            });
          } else {
            $.addClass(root, 'warning');
            root.textContent = "Post No." + postID + " was not found.";
          }
          return;
        }
      }
      board = g.boards[board] || new Board(board);
      thread = g.threads["" + board + "." + threadID] || new Thread(threadID, board);
      post = new Post(Build.postFromObject(post, board), thread, board);
      Main.callbackNodes(Post, [post]);
      return Get.insert(post, root, context);
    },
    archivedPost: function(req, board, postID, root, context) {
      var bq, comment, data, o, post, thread, threadID, _ref;
      if (post = g.posts["" + board + "." + postID]) {
        Get.insert(post, root, context);
        return;
      }
      data = JSON.parse(req.response);
      if (data.error) {
        $.addClass(root, 'warning');
        root.textContent = data.error;
        return;
      }
      bq = $.el('blockquote', {
        textContent: data.comment
      });
      bq.innerHTML = bq.innerHTML.replace(/\n|\[\/?b\]|\[\/?spoiler\]|\[\/?code\]|\[\/?moot\]|\[\/?banned\]/g, function(text) {
        switch (text) {
          case '\n':
            return '<br>';
          case '[b]':
            return '<b>';
          case '[/b]':
            return '</b>';
          case '[spoiler]':
            return '<span class=spoiler>';
          case '[/spoiler]':
            return '</span>';
          case '[code]':
            return '<pre class=prettyprint>';
          case '[/code]':
            return '</pre>';
          case '[moot]':
            return '<div style="padding:5px;margin-left:.5em;border-color:#faa;border:2px dashed rgba(255,0,0,.1);border-radius:2px">';
          case '[/moot]':
            return '</div>';
          case '[banned]':
            return '<b style="color: red;">';
          case '[/banned]':
            return '</b>';
        }
      });
      comment = bq.innerHTML.replace(/(^|>)(&gt;[^<$]*)(<|$)/g, '$1<span class=quote>$2</span>$3').replace(/((&gt;){2}(&gt;\/[a-z\d]+\/)?\d+)/g, '<span class=deadlink>$1</span>');
      threadID = data.thread_num;
      o = {
        postID: "" + postID,
        threadID: "" + threadID,
        board: board,
        name: data.name_processed,
        capcode: (function() {
          switch (data.capcode) {
            case 'M':
              return 'mod';
            case 'A':
              return 'admin';
            case 'D':
              return 'developer';
          }
        })(),
        tripcode: data.trip,
        uniqueID: data.poster_hash,
        email: data.email ? encodeURI(data.email) : '',
        subject: data.title_processed,
        flagCode: data.poster_country,
        flagName: data.poster_country_name_processed,
        date: data.fourchan_date,
        dateUTC: data.timestamp,
        comment: comment
      };
      if ((_ref = data.media) != null ? _ref.media_filename : void 0) {
        o.file = {
          name: data.media.media_filename_processed,
          timestamp: data.media.media_orig,
          url: data.media.media_link || data.media.remote_media_link,
          height: data.media.media_h,
          width: data.media.media_w,
          MD5: data.media.media_hash,
          size: data.media.media_size,
          turl: data.media.thumb_link || ("//thumbs.4chan.org/" + board + "/thumb/" + data.media.preview_orig),
          theight: data.media.preview_h,
          twidth: data.media.preview_w,
          isSpoiler: data.media.spoiler === '1'
        };
      }
      board = g.boards[board] || new Board(board);
      thread = g.threads["" + board + "." + threadID] || new Thread(threadID, board);
      post = new Post(Build.post(o, true), thread, board, {
        isArchived: true
      });
      Main.callbackNodes(Post, [post]);
      return Get.insert(post, root, context);
    }
  };

  Misc = {
    clearThreads: function(key) {
      var data;
      if (!(data = $.get(key))) {
        return;
      }
      if (!Object.keys(data.threads).length) {
        $["delete"](key);
        return;
      }
      if (data.lastChecked > Date.now() - 12 * $.HOUR) {
        return;
      }
      return $.ajax("//api.4chan.org/" + g.BOARD + "/catalog.json", {
        onload: function() {
          var obj, thread, threads, _i, _j, _len, _len1, _ref, _ref1;
          threads = {};
          _ref = JSON.parse(this.response);
          for (_i = 0, _len = _ref.length; _i < _len; _i++) {
            obj = _ref[_i];
            _ref1 = obj.threads;
            for (_j = 0, _len1 = _ref1.length; _j < _len1; _j++) {
              thread = _ref1[_j];
              if (thread.no in data.threads) {
                threads[thread.no] = data.threads[thread.no];
              }
            }
          }
          if (!Object.keys(threads).length) {
            $["delete"](key);
            return;
          }
          data.threads = threads;
          data.lastChecked = Date.now();
          return $.set(key, data);
        }
      });
    }
  };

  Quotify = {
    init: function() {
      if (g.VIEW === 'catalog' || !Conf['Resurrect Quotes']) {
        return;
      }
      return Post.prototype.callbacks.push({
        name: 'Resurrect Quotes',
        cb: this.node
      });
    },
    node: function() {
      var ID, a, board, deadlink, m, post, quote, quoteID, redirect, _i, _len, _ref, _ref1;
      if (this.isClone) {
        return;
      }
      _ref = $$('.deadlink', this.nodes.comment);
      for (_i = 0, _len = _ref.length; _i < _len; _i++) {
        deadlink = _ref[_i];
        if (deadlink.parentNode.className === 'prettyprint') {
          $.replace(deadlink, __slice.call(deadlink.childNodes));
          continue;
        }
        quote = deadlink.textContent;
        if (!(ID = (_ref1 = quote.match(/\d+$/)) != null ? _ref1[0] : void 0)) {
          continue;
        }
        board = (m = quote.match(/^>>>\/([a-z\d]+)/)) ? m[1] : this.board.ID;
        quoteID = "" + board + "." + ID;
        if (post = g.posts[quoteID]) {
          if (!post.isDead) {
            a = $.el('a', {
              href: "/" + board + "/" + post.thread + "/res/#p" + ID,
              className: 'quotelink',
              textContent: quote
            });
          } else {
            a = $.el('a', {
              href: "/" + board + "/" + post.thread + "/res/#p" + ID,
              className: 'quotelink deadlink',
              target: '_blank',
              textContent: "" + quote + "\u00A0(Dead)"
            });
            a.setAttribute('data-board', board);
            a.setAttribute('data-threadid', post.thread.ID);
            a.setAttribute('data-postid', ID);
          }
        } else if (redirect = Redirect.to({
          board: board,
          threadID: 0,
          postID: ID
        })) {
          a = $.el('a', {
            href: redirect,
            className: 'deadlink',
            target: '_blank',
            textContent: "" + quote + "\u00A0(Dead)"
          });
          if (Redirect.post(board, ID)) {
            $.addClass(a, 'quotelink');
            a.setAttribute('data-board', board);
            a.setAttribute('data-postid', ID);
          }
        }
        if (__indexOf.call(this.quotes, quoteID) < 0) {
          this.quotes.push(quoteID);
        }
        if (!a) {
          deadlink.textContent += "\u00A0(Dead)";
          continue;
        }
        $.replace(deadlink, a);
        if ($.hasClass(a, 'quotelink')) {
          this.nodes.quotelinks.push(a);
        }
      }
    }
  };

  QuoteInline = {
    init: function() {
      if (g.VIEW === 'catalog' || !Conf['Quote Inlining']) {
        return;
      }
      return Post.prototype.callbacks.push({
        name: 'Quote Inlining',
        cb: this.node
      });
    },
    node: function() {
      var link, _i, _j, _len, _len1, _ref, _ref1;
      _ref = this.nodes.quotelinks;
      for (_i = 0, _len = _ref.length; _i < _len; _i++) {
        link = _ref[_i];
        $.on(link, 'click', QuoteInline.toggle);
      }
      _ref1 = this.nodes.backlinks;
      for (_j = 0, _len1 = _ref1.length; _j < _len1; _j++) {
        link = _ref1[_j];
        $.on(link, 'click', QuoteInline.toggle);
      }
    },
    toggle: function(e) {
      var board, context, postID, threadID, _ref;
      if (e.shiftKey || e.altKey || e.ctrlKey || e.metaKey || e.button !== 0) {
        return;
      }
      e.preventDefault();
      _ref = Get.postDataFromLink(this), board = _ref.board, threadID = _ref.threadID, postID = _ref.postID;
      context = Get.contextFromLink(this);
      if ($.hasClass(this, 'inlined')) {
        QuoteInline.rm(this, board, threadID, postID, context);
      } else {
        if ($.x("ancestor::div[@id='p" + postID + "']", this)) {
          return;
        }
        QuoteInline.add(this, board, threadID, postID, context);
      }
      return this.classList.toggle('inlined');
    },
    findRoot: function(quotelink, isBacklink) {
      if (isBacklink) {
        return quotelink.parentNode.parentNode;
      } else {
        return $.x('ancestor-or-self::*[parent::blockquote][1]', quotelink);
      }
    },
    add: function(quotelink, board, threadID, postID, context) {
      var i, inline, isBacklink, post;
      isBacklink = $.hasClass(quotelink, 'backlink');
      inline = $.el('div', {
        id: "i" + postID,
        className: 'inline'
      });
      $.after(QuoteInline.findRoot(quotelink, isBacklink), inline);
      Get.postClone(board, threadID, postID, inline, context);
      if (!((post = g.posts["" + board + "." + postID]) && context.thread === post.thread)) {
        return;
      }
      if (isBacklink && Conf['Forward Hiding']) {
        $.addClass(post.nodes.root, 'forwarded');
        post.forwarded++ || (post.forwarded = 1);
      }
      if (Unread.posts && (i = Unread.posts.indexOf(post)) !== -1) {
        Unread.posts.splice(i, 1);
        return Unread.update();
      }
    },
    rm: function(quotelink, board, threadID, postID, context) {
      var el, inlined, isBacklink, post, root, _ref;
      isBacklink = $.hasClass(quotelink, 'backlink');
      root = QuoteInline.findRoot(quotelink, isBacklink);
      root = $.x("following-sibling::div[@id='i" + postID + "'][1]", root);
      $.rm(root);
      if (!(el = root.firstElementChild)) {
        return;
      }
      post = g.posts["" + board + "." + postID];
      post.rmClone(el.dataset.clone);
      if (Conf['Forward Hiding'] && isBacklink && context.thread === g.threads["" + board + "." + threadID] && !--post.forwarded) {
        delete post.forwarded;
        $.rmClass(post.nodes.root, 'forwarded');
      }
      while (inlined = $('.inlined', el)) {
        _ref = Get.postDataFromLink(inlined), board = _ref.board, threadID = _ref.threadID, postID = _ref.postID;
        QuoteInline.rm(inlined, board, threadID, postID, context);
        $.rmClass(inlined, 'inlined');
      }
    }
  };

  QuotePreview = {
    init: function() {
      if (g.VIEW === 'catalog' || !Conf['Quote Previewing']) {
        return;
      }
      return Post.prototype.callbacks.push({
        name: 'Quote Previewing',
        cb: this.node
      });
    },
    node: function() {
      var link, _i, _j, _len, _len1, _ref, _ref1;
      _ref = this.nodes.quotelinks;
      for (_i = 0, _len = _ref.length; _i < _len; _i++) {
        link = _ref[_i];
        $.on(link, 'mouseover', QuotePreview.mouseover);
      }
      _ref1 = this.nodes.backlinks;
      for (_j = 0, _len1 = _ref1.length; _j < _len1; _j++) {
        link = _ref1[_j];
        $.on(link, 'mouseover', QuotePreview.mouseover);
      }
    },
    mouseover: function(e) {
      var board, clone, origin, post, postID, posts, qp, quote, quoterID, threadID, _i, _j, _k, _len, _len1, _len2, _ref, _ref1, _ref2;
      if ($.hasClass(this, 'inlined')) {
        return;
      }
      _ref = Get.postDataFromLink(this), board = _ref.board, threadID = _ref.threadID, postID = _ref.postID;
      qp = $.el('div', {
        id: 'qp',
        className: 'dialog'
      });
      $.add(d.body, qp);
      Get.postClone(board, threadID, postID, qp, Get.contextFromLink(this));
      UI.hover({
        root: this,
        el: qp,
        latestEvent: e,
        endEvents: 'mouseout click',
        cb: QuotePreview.mouseout,
        asapTest: function() {
          return qp.firstElementChild;
        }
      });
      if (!(origin = g.posts["" + board + "." + postID])) {
        return;
      }
      if (Conf['Quote Highlighting']) {
        posts = [origin].concat(origin.clones);
        posts.pop();
        for (_i = 0, _len = posts.length; _i < _len; _i++) {
          post = posts[_i];
          $.addClass(post.nodes.post, 'qphl');
        }
      }
      quoterID = $.x('ancestor::*[@id][1]', this).id.match(/\d+$/)[0];
      clone = Get.postFromRoot(qp.firstChild);
      _ref1 = clone.nodes.quotelinks;
      for (_j = 0, _len1 = _ref1.length; _j < _len1; _j++) {
        quote = _ref1[_j];
        if (quote.hash.slice(2) === quoterID) {
          $.addClass(quote, 'forwardlink');
        }
      }
      _ref2 = clone.nodes.backlinks;
      for (_k = 0, _len2 = _ref2.length; _k < _len2; _k++) {
        quote = _ref2[_k];
        if (quote.hash.slice(2) === quoterID) {
          $.addClass(quote, 'forwardlink');
        }
      }
    },
    mouseout: function() {
      var clone, post, root, _i, _len, _ref;
      if (!(root = this.el.firstElementChild)) {
        return;
      }
      clone = Get.postFromRoot(root);
      post = clone.origin;
      post.rmClone(root.dataset.clone);
      if (!Conf['Quote Highlighting']) {
        return;
      }
      _ref = [post].concat(post.clones);
      for (_i = 0, _len = _ref.length; _i < _len; _i++) {
        post = _ref[_i];
        $.rmClass(post.nodes.post, 'qphl');
      }
    }
  };

  QuoteBacklink = {
    init: function() {
      var format;
      if (g.VIEW === 'catalog' || !Conf['Quote Backlinks']) {
        return;
      }
      format = Conf['backlink'].replace(/%id/g, "' + id + '");
      this.funk = Function('id', "return '" + format + "'");
      this.containers = {};
      Post.prototype.callbacks.push({
        name: 'Quote Backlinking Part 1',
        cb: this.firstNode
      });
      return Post.prototype.callbacks.push({
        name: 'Quote Backlinking Part 2',
        cb: this.secondNode
      });
    },
    firstNode: function() {
      var a, clone, container, containers, link, post, quote, _i, _j, _k, _len, _len1, _len2, _ref, _ref1;
      if (this.isClone || !this.quotes.length) {
        return;
      }
      a = $.el('a', {
        href: "/" + this.board + "/res/" + this.thread + "#p" + this,
        className: this.isHidden ? 'filtered backlink' : 'backlink',
        textContent: QuoteBacklink.funk(this.ID)
      });
      _ref = this.quotes;
      for (_i = 0, _len = _ref.length; _i < _len; _i++) {
        quote = _ref[_i];
        containers = [QuoteBacklink.getContainer(quote)];
        if ((post = g.posts[quote]) && post.nodes.backlinkContainer) {
          _ref1 = post.clones;
          for (_j = 0, _len1 = _ref1.length; _j < _len1; _j++) {
            clone = _ref1[_j];
            containers.push(clone.nodes.backlinkContainer);
          }
        }
        for (_k = 0, _len2 = containers.length; _k < _len2; _k++) {
          container = containers[_k];
          link = a.cloneNode(true);
          if (Conf['Quote Previewing']) {
            $.on(link, 'mouseover', QuotePreview.mouseover);
          }
          if (Conf['Quote Inlining']) {
            $.on(link, 'click', QuoteInline.toggle);
          }
          $.add(container, [$.tn(' '), link]);
        }
      }
    },
    secondNode: function() {
      var container;
      if (this.isClone && (this.origin.isReply || Conf['OP Backlinks'])) {
        this.nodes.backlinkContainer = $('.container', this.nodes.info);
        return;
      }
      if (!(this.isReply || Conf['OP Backlinks'])) {
        return;
      }
      container = QuoteBacklink.getContainer(this.fullID);
      this.nodes.backlinkContainer = container;
      return $.add(this.nodes.info, container);
    },
    getContainer: function(id) {
      var _base;
      return (_base = this.containers)[id] || (_base[id] = $.el('span', {
        className: 'container'
      }));
    }
  };

  QuoteYou = {
    init: function() {
      if (g.VIEW === 'catalog' || !Conf['Mark Quotes of You'] || !Conf['Quick Reply']) {
        return;
      }
      this.text = '\u00A0(You)';
      return Post.prototype.callbacks.push({
        name: 'Mark Quotes of You',
        cb: this.node
      });
    },
    node: function() {
      var postID, quotelink, quotelinks, quotes, thread, threadID, _i, _len, _ref;
      if (this.isClone) {
        return;
      }
      if (!(quotes = this.quotes).length) {
        return;
      }
      quotelinks = this.nodes.quotelinks;
      for (_i = 0, _len = quotelinks.length; _i < _len; _i++) {
        quotelink = quotelinks[_i];
        _ref = Get.postDataFromLink(quotelink), threadID = _ref.threadID, postID = _ref.postID;
        if ((thread = QR.yourPosts.threads[threadID]) && __indexOf.call(thread, postID) >= 0) {
          $.add(quotelink, $.tn(QuoteYou.text));
        }
      }
    }
  };

  QuoteOP = {
    init: function() {
      if (g.VIEW === 'catalog' || !Conf['Mark OP Quotes']) {
        return;
      }
      this.text = '\u00A0(OP)';
      return Post.prototype.callbacks.push({
        name: 'Mark OP Quotes',
        cb: this.node
      });
    },
    node: function() {
      var board, op, postID, quotelink, quotelinks, quotes, _i, _j, _len, _len1, _ref, _ref1;
      if (this.isClone && this.thread === this.context.thread) {
        return;
      }
      if (!(quotes = this.quotes).length) {
        return;
      }
      quotelinks = this.nodes.quotelinks;
      if (this.isClone && (_ref = this.thread.fullID, __indexOf.call(quotes, _ref) >= 0)) {
        for (_i = 0, _len = quotelinks.length; _i < _len; _i++) {
          quotelink = quotelinks[_i];
          quotelink.textContent = quotelink.textContent.replace(QuoteOP.text, '');
        }
      }
      op = (this.isClone ? this.context : this).thread.fullID;
      if (__indexOf.call(quotes, op) < 0) {
        return;
      }
      for (_j = 0, _len1 = quotelinks.length; _j < _len1; _j++) {
        quotelink = quotelinks[_j];
        _ref1 = Get.postDataFromLink(quotelink), board = _ref1.board, postID = _ref1.postID;
        if (("" + board + "." + postID) === op) {
          $.add(quotelink, $.tn(QuoteOP.text));
        }
      }
    }
  };

  QuoteCT = {
    init: function() {
      if (g.VIEW === 'catalog' || !Conf['Mark Cross-thread Quotes']) {
        return;
      }
      this.text = '\u00A0(Cross-thread)';
      return Post.prototype.callbacks.push({
        name: 'Mark Cross-thread Quotes',
        cb: this.node
      });
    },
    node: function() {
      var board, data, quotelink, quotelinks, quotes, thread, _i, _len, _ref;
      if (this.isClone && this.thread === this.context.thread) {
        return;
      }
      if (!(quotes = this.quotes).length) {
        return;
      }
      quotelinks = this.nodes.quotelinks;
      _ref = this.isClone ? this.context : this, board = _ref.board, thread = _ref.thread;
      for (_i = 0, _len = quotelinks.length; _i < _len; _i++) {
        quotelink = quotelinks[_i];
        data = Get.postDataFromLink(quotelink);
        if (!data.threadID) {
          continue;
        }
        if (this.isClone) {
          quotelink.textContent = quotelink.textContent.replace(QuoteCT.text, '');
        }
        if (data.board === this.board.ID && data.threadID !== thread.ID) {
          $.add(quotelink, $.tn(QuoteCT.text));
        }
      }
    }
  };

  Anonymize = {
    init: function() {
      if (g.VIEW === 'catalog' || !Conf['Anonymize']) {
        return;
      }
      return Post.prototype.callbacks.push({
        name: 'Anonymize',
        cb: this.node
      });
    },
    node: function() {
      var email, name, tripcode, _ref;
      if (this.info.capcode || this.isClone) {
        return;
      }
      _ref = this.nodes, name = _ref.name, tripcode = _ref.tripcode, email = _ref.email;
      if (this.info.name !== 'Anonymous') {
        name.textContent = 'Anonymous';
      }
      if (tripcode) {
        $.rm(tripcode);
        delete this.nodes.tripcode;
      }
      if (this.info.email) {
        if (/sage/i.test(this.info.email)) {
          return email.href = 'mailto:sage';
        } else {
          $.replace(email, name);
          return delete this.nodes.email;
        }
      }
    }
  };

  Time = {
    init: function() {
      if (g.VIEW === 'catalog' || !Conf['Time Formatting']) {
        return;
      }
      this.funk = this.createFunc(Conf['time']);
      return Post.prototype.callbacks.push({
        name: 'Time Formatting',
        cb: this.node
      });
    },
    node: function() {
      if (this.isClone) {
        return;
      }
      return this.nodes.date.textContent = Time.funk(Time, this.info.date);
    },
    createFunc: function(format) {
      var code;
      code = format.replace(/%([A-Za-z])/g, function(s, c) {
        if (c in Time.formatters) {
          return "' + Time.formatters." + c + ".call(date) + '";
        } else {
          return s;
        }
      });
      return Function('Time', 'date', "return '" + code + "'");
    },
    day: ['Sunday', 'Monday', 'Tuesday', 'Wednesday', 'Thursday', 'Friday', 'Saturday'],
    month: ['January', 'February', 'March', 'April', 'May', 'June', 'July', 'August', 'September', 'October', 'November', 'December'],
    zeroPad: function(n) {
      if (n < 10) {
        return "0" + n;
      } else {
        return n;
      }
    },
    formatters: {
      a: function() {
        return Time.day[this.getDay()].slice(0, 3);
      },
      A: function() {
        return Time.day[this.getDay()];
      },
      b: function() {
        return Time.month[this.getMonth()].slice(0, 3);
      },
      B: function() {
        return Time.month[this.getMonth()];
      },
      d: function() {
        return Time.zeroPad(this.getDate());
      },
      e: function() {
        return this.getDate();
      },
      H: function() {
        return Time.zeroPad(this.getHours());
      },
      I: function() {
        return Time.zeroPad(this.getHours() % 12 || 12);
      },
      k: function() {
        return this.getHours();
      },
      l: function() {
        return this.getHours() % 12 || 12;
      },
      m: function() {
        return Time.zeroPad(this.getMonth() + 1);
      },
      M: function() {
        return Time.zeroPad(this.getMinutes());
      },
      p: function() {
        if (this.getHours() < 12) {
          return 'AM';
        } else {
          return 'PM';
        }
      },
      P: function() {
        if (this.getHours() < 12) {
          return 'am';
        } else {
          return 'pm';
        }
      },
      S: function() {
        return Time.zeroPad(this.getSeconds());
      },
      y: function() {
        return this.getFullYear() - 2000;
      }
    }
  };

  RelativeDates = {
    INTERVAL: $.MINUTE / 2,
    init: function() {
      if (g.VIEW === 'catalog' || !Conf['Relative Post Dates']) {
        return;
      }
      $.on(d, 'visibilitychange ThreadUpdate', this.flush);
      this.flush();
      return Post.prototype.callbacks.push({
        name: 'Relative Post Dates',
        cb: this.node
      });
    },
    node: function() {
      var dateEl;
      if (this.isClone) {
        return;
      }
      dateEl = this.nodes.date;
      dateEl.title = dateEl.textContent;
      return RelativeDates.setUpdate(this);
    },
    relative: function(diff, now, date) {
      var days, months, number, rounded, unit, years;
      unit = (number = diff / $.DAY) >= 1 ? (years = now.getYear() - date.getYear(), months = now.getMonth() - date.getMonth(), days = now.getDate() - date.getDate(), years > 1 ? (number = years - (months < 0 || months === 0 && days < 0), 'year') : years === 1 && (months > 0 || months === 0 && days >= 0) ? (number = years, 'year') : (months = (months + 12) % 12) > 1 ? (number = months - (days < 0), 'month') : months === 1 && days >= 0 ? (number = months, 'month') : 'day') : (number = diff / $.HOUR) >= 1 ? 'hour' : (number = diff / $.MINUTE) >= 1 ? 'minute' : (number = Math.max(0, diff) / $.SECOND, 'second');
      rounded = Math.round(number);
      if (rounded !== 1) {
        unit += 's';
      }
      return "" + rounded + " " + unit + " ago";
    },
    stale: [],
    flush: function() {
      var now, update, _i, _len, _ref;
      if (d.hidden) {
        return;
      }
      now = new Date();
      _ref = RelativeDates.stale;
      for (_i = 0, _len = _ref.length; _i < _len; _i++) {
        update = _ref[_i];
        update(now);
      }
      RelativeDates.stale = [];
      clearTimeout(RelativeDates.timeout);
      return RelativeDates.timeout = setTimeout(RelativeDates.flush, RelativeDates.INTERVAL);
    },
    setUpdate: function(post) {
      var markStale, setOwnTimeout, update;
      setOwnTimeout = function(diff) {
        var delay;
        delay = diff < $.MINUTE ? $.SECOND - (diff + $.SECOND / 2) % $.SECOND : diff < $.HOUR ? $.MINUTE - (diff + $.MINUTE / 2) % $.MINUTE : diff < $.DAY ? $.HOUR - (diff + $.HOUR / 2) % $.HOUR : $.DAY - (diff + $.DAY / 2) % $.DAY;
        return setTimeout(markStale, delay);
      };
      update = function(now) {
        var date, diff, relative, singlePost, _i, _len, _ref;
        date = post.info.date;
        diff = now - date;
        relative = RelativeDates.relative(diff, now, date);
        _ref = [post].concat(post.clones);
        for (_i = 0, _len = _ref.length; _i < _len; _i++) {
          singlePost = _ref[_i];
          singlePost.nodes.date.textContent = relative;
        }
        return setOwnTimeout(diff);
      };
      markStale = function() {
        return RelativeDates.stale.push(update);
      };
      return update(new Date());
    }
  };

  FileInfo = {
    init: function() {
      if (g.VIEW === 'catalog' || !Conf['File Info Formatting']) {
        return;
      }
      this.funk = this.createFunc(Conf['fileInfo']);
      return Post.prototype.callbacks.push({
        name: 'File Info Formatting',
        cb: this.node
      });
    },
    node: function() {
      if (!this.file || this.isClone) {
        return;
      }
      return this.file.text.innerHTML = FileInfo.funk(FileInfo, this);
    },
    createFunc: function(format) {
      var code;
      code = format.replace(/%(.)/g, function(s, c) {
        if (c in FileInfo.formatters) {
          return "' + FileInfo.formatters." + c + ".call(post) + '";
        } else {
          return s;
        }
      });
      return Function('FileInfo', 'post', "return '" + code + "'");
    },
    convertUnit: function(size, unit) {
      var i;
      if (unit === 'B') {
        return "" + (size.toFixed()) + " Bytes";
      }
      i = 1 + ['KB', 'MB'].indexOf(unit);
      while (i--) {
        size /= 1024;
      }
      size = unit === 'MB' ? Math.round(size * 100) / 100 : size.toFixed();
      return "" + size + " " + unit;
    },
    escape: function(name) {
      return name.replace(/<|>/g, function(c) {
        return c === '<' && '&lt;' || '&gt;';
      });
    },
    formatters: {
      t: function() {
        return this.file.URL.match(/\d+\..+$/)[0];
      },
      T: function() {
        return "<a href=" + this.file.URL + " target=_blank>" + (FileInfo.formatters.t.call(this)) + "</a>";
      },
      l: function() {
        return "<a href=" + this.file.URL + " target=_blank>" + (FileInfo.formatters.n.call(this)) + "</a>";
      },
      L: function() {
        return "<a href=" + this.file.URL + " target=_blank>" + (FileInfo.formatters.N.call(this)) + "</a>";
      },
      n: function() {
        var fullname, shortname;
        fullname = this.file.name;
        shortname = Build.shortFilename(this.file.name, this.isReply);
        if (fullname === shortname) {
          return FileInfo.escape(fullname);
        } else {
          return "<span class=fntrunc>" + (FileInfo.escape(shortname)) + "</span><span class=fnfull>" + (FileInfo.escape(fullname)) + "</span>";
        }
      },
      N: function() {
        return FileInfo.escape(this.file.name);
      },
      p: function() {
        if (this.file.isSpoiler) {
          return 'Spoiler, ';
        } else {
          return '';
        }
      },
      s: function() {
        return this.file.size;
      },
      B: function() {
        return FileInfo.convertUnit(this.file.sizeInBytes, 'B');
      },
      K: function() {
        return FileInfo.convertUnit(this.file.sizeInBytes, 'KB');
      },
      M: function() {
        return FileInfo.convertUnit(this.file.sizeInBytes, 'MB');
      },
      r: function() {
        if (this.file.isImage) {
          return this.file.dimensions;
        } else {
          return 'PDF';
        }
      }
    }
  };

  Sauce = {
    init: function() {
      var link, links, _i, _len, _ref;
      if (g.VIEW === 'catalog' || !Conf['Sauce']) {
        return;
      }
      links = [];
      _ref = Conf['sauces'].split('\n');
      for (_i = 0, _len = _ref.length; _i < _len; _i++) {
        link = _ref[_i];
        if (link[0] === '#') {
          continue;
        }
        links.push(this.createSauceLink(link.trim()));
      }
      if (!links.length) {
        return;
      }
      this.links = links;
      this.link = $.el('a', {
        target: '_blank'
      });
      return Post.prototype.callbacks.push({
        name: 'Sauce',
        cb: this.node
      });
    },
    createSauceLink: function(link) {
      var m, text;
      link = link.replace(/%(T?URL|MD5|board)/g, function(parameter) {
        switch (parameter) {
          case '%TURL':
            return "' + post.file.thumbURL + '";
          case '%URL':
            return "' + post.file.URL + '";
          case '%MD5':
            return "' + encodeURIComponent(post.file.MD5) + '";
          case '%board':
            return "' + post.board + '";
          default:
            return parameter;
        }
      });
      text = (m = link.match(/;text:(.+)$/)) ? m[1] : link.match(/(\w+)\.\w+\//)[1];
      link = link.replace(/;text:.+$/, '');
      return Function('post', 'a', "a.href = '" + link + "';\na.textContent = '" + text + "';\nreturn a;");
    },
    node: function() {
      var link, nodes, _i, _len, _ref;
      if (this.isClone || !this.file) {
        return;
      }
      nodes = [];
      _ref = Sauce.links;
      for (_i = 0, _len = _ref.length; _i < _len; _i++) {
        link = _ref[_i];
        nodes.push($.tn('\u00A0'), link(this, Sauce.link.cloneNode(true)));
      }
      return $.add(this.file.info, nodes);
    }
  };

  ImageExpand = {
    init: function() {
      if (g.VIEW === 'catalog' || !Conf['Image Expansion']) {
        return;
      }
      this.EAI = $.el('a', {
        className: 'expand-all-shortcut',
        textContent: 'EAI',
        title: 'Expand All Images',
        href: 'javascript:;'
      });
      $.on(this.EAI, 'click', ImageExpand.cb.toggleAll);
      Header.addShortcut(this.EAI);
      return Post.prototype.callbacks.push({
        name: 'Image Expansion',
        cb: this.node
      });
    },
    node: function() {
      if (!(this.file && this.file.isImage)) {
        return;
      }
      $.on(this.file.thumb.parentNode, 'click', ImageExpand.cb.toggle);
      if (ImageExpand.on && !this.isHidden) {
        return ImageExpand.expand(this);
      }
    },
    cb: {
      toggle: function(e) {
        if (e.shiftKey || e.altKey || e.ctrlKey || e.metaKey || e.button !== 0) {
          return;
        }
        e.preventDefault();
        return ImageExpand.toggle(Get.postFromNode(this));
      },
      toggleAll: function() {
        var ID, file, func, post, _i, _len, _ref, _ref1;
        $.event('CloseMenu');
        if (ImageExpand.on = $.hasClass(ImageExpand.EAI, 'expand-all-shortcut')) {
          ImageExpand.EAI.className = 'contract-all-shortcut';
          ImageExpand.EAI.title = 'Contract All Images';
          func = ImageExpand.expand;
        } else {
          ImageExpand.EAI.className = 'expand-all-shortcut';
          ImageExpand.EAI.title = 'Expand All Images';
          func = ImageExpand.contract;
        }
        _ref = g.posts;
        for (ID in _ref) {
          post = _ref[ID];
          _ref1 = [post].concat(post.clones);
          for (_i = 0, _len = _ref1.length; _i < _len; _i++) {
            post = _ref1[_i];
            file = post.file;
            if (!(file && file.isImage && doc.contains(post.nodes.root))) {
              continue;
            }
            if (ImageExpand.on && (!Conf['Expand spoilers'] && file.isSpoiler || Conf['Expand from here'] && file.thumb.getBoundingClientRect().top < 0)) {
              continue;
            }
            $.queueTask(func, post);
          }
        }
      },
      setFitness: function() {
        var checked;
        checked = this.checked;
        (checked ? $.addClass : $.rmClass)(doc, this.name.toLowerCase().replace(/\s+/g, '-'));
        if (this.name !== 'Fit height') {
          return;
        }
        if (checked) {
          $.on(window, 'resize', ImageExpand.resize);
          if (!ImageExpand.style) {
            ImageExpand.style = $.addStyle(null);
          }
          return ImageExpand.resize();
        } else {
          return $.off(window, 'resize', ImageExpand.resize);
        }
      }
    },
    toggle: function(post) {
      var headRect, postRect, rect, root, thumb, top;
      thumb = post.file.thumb;
      if (!(post.file.isExpanded || $.hasClass(thumb, 'expanding'))) {
        ImageExpand.expand(post);
        return;
      }
      rect = thumb.parentNode.getBoundingClientRect();
      if (rect.bottom > 0) {
        postRect = post.nodes.root.getBoundingClientRect();
        headRect = Header.bar.getBoundingClientRect();
        top = postRect.top - headRect.top - headRect.height - 2;
        root = $.engine === 'webkit' ? d.body : doc;
        if (rect.top < 0) {
          root.scrollTop += top;
        }
        if (rect.left < 0) {
          root.scrollLeft = 0;
        }
      }
      return ImageExpand.contract(post);
    },
    contract: function(post) {
      $.rmClass(post.nodes.root, 'expanded-image');
      $.rmClass(post.file.thumb, 'expanding');
      return post.file.isExpanded = false;
    },
    expand: function(post, src) {
      var img, thumb;
      thumb = post.file.thumb;
      if (post.isHidden || post.file.isExpanded || $.hasClass(thumb, 'expanding')) {
        return;
      }
      $.addClass(thumb, 'expanding');
      if (post.file.fullImage) {
        $.asap((function() {
          return post.file.fullImage.naturalHeight;
        }), function() {
          return ImageExpand.completeExpand(post);
        });
        return;
      }
      post.file.fullImage = img = $.el('img', {
        className: 'full-image',
        src: src || post.file.URL
      });
      $.on(img, 'error', ImageExpand.error);
      $.asap((function() {
        return post.file.fullImage.naturalHeight;
      }), function() {
        return ImageExpand.completeExpand(post);
      });
      return $.after(thumb, img);
    },
    completeExpand: function(post) {
      var rect, root, thumb;
      thumb = post.file.thumb;
      if (!$.hasClass(thumb, 'expanding')) {
        return;
      }
      rect = post.nodes.root.getBoundingClientRect();
      $.addClass(post.nodes.root, 'expanded-image');
      $.rmClass(post.file.thumb, 'expanding');
      if (rect.top + rect.height <= 0) {
        root = $.engine === 'webkit' ? d.body : doc;
        root.scrollTop += post.nodes.root.clientHeight - rect.height;
      }
      return post.file.isExpanded = true;
    },
    error: function() {
      var URL, post, src, timeoutID;
      post = Get.postFromNode(this);
      $.rm(this);
      delete post.file.fullImage;
      if (!$.hasClass(post.file.thumb, 'expanding')) {
        return;
      }
      ImageExpand.contract(post);
      src = this.src.split('/');
      if (src[2] === 'images.4chan.org') {
        if (URL = Redirect.image(src[3], src[5])) {
          setTimeout(ImageExpand.expand, 10000, post, URL);
          return;
        }
        if (g.DEAD || post.isDead || post.file.isDead) {
          return;
        }
      }
      timeoutID = setTimeout(ImageExpand.expand, 10000, post);
      return $.ajax("//api.4chan.org/" + post.board + "/res/" + post.thread + ".json", {
        onload: function() {
          var postObj, _i, _len, _ref;
          if (this.status !== 200) {
            return;
          }
          _ref = JSON.parse(this.response).posts;
          for (_i = 0, _len = _ref.length; _i < _len; _i++) {
            postObj = _ref[_i];
            if (postObj.no === post.ID) {
              break;
            }
          }
          if (postObj.no !== post.ID) {
            clearTimeout(timeoutID);
            return post.kill();
          } else if (postObj.filedeleted) {
            clearTimeout(timeoutID);
            return post.kill(true);
          }
        }
      });
    },
    menu: {
      init: function() {
        var conf, createSubEntry, el, key, subEntries, _ref;
        if (g.VIEW === 'catalog' || !Conf['Image Expansion']) {
          return;
        }
        el = $.el('span', {
          textContent: 'Image Expansion',
          className: 'image-expansion-link'
        });
        createSubEntry = ImageExpand.menu.createSubEntry;
        subEntries = [];
        _ref = Config.imageExpansion;
        for (key in _ref) {
          conf = _ref[key];
          subEntries.push(createSubEntry(key, conf));
        }
        return $.event('AddMenuEntry', {
          type: 'header',
          el: el,
          order: 80,
          subEntries: subEntries
        });
      },
      createSubEntry: function(type, config) {
        var input, label;
        label = $.el('label', {
          innerHTML: "<input type=checkbox name='" + type + "'> " + type
        });
        input = label.firstElementChild;
        if (type === 'Fit width' || type === 'Fit height') {
          $.on(input, 'change', ImageExpand.cb.setFitness);
        }
        if (config) {
          label.title = config[1];
          input.checked = Conf[type];
          $.event('change', null, input);
          $.on(input, 'change', $.cb.checked);
        }
        return {
          el: label
        };
      }
    },
    resize: function() {
      return ImageExpand.style.textContent = ":root.fit-height .full-image {max-height:" + doc.clientHeight + "px}";
    }
  };

  RevealSpoilers = {
    init: function() {
      if (g.VIEW === 'catalog' || !Conf['Reveal Spoilers']) {
        return;
      }
      return Post.prototype.callbacks.push({
        name: 'Reveal Spoilers',
        cb: this.node
      });
    },
    node: function() {
      var thumb, _ref;
      if (this.isClone || !((_ref = this.file) != null ? _ref.isSpoiler : void 0)) {
        return;
      }
      thumb = this.file.thumb;
      thumb.removeAttribute('style');
      return thumb.src = this.file.thumbURL;
    }
  };

  AutoGIF = {
    init: function() {
      var _ref;
      if (g.VIEW === 'catalog' || !Conf['Auto-GIF'] || ((_ref = g.BOARD.ID) === 'gif' || _ref === 'wsg')) {
        return;
      }
      return Post.prototype.callbacks.push({
        name: 'Auto-GIF',
        cb: this.node
      });
    },
    node: function() {
      var URL, gif, style, thumb, _ref, _ref1;
      if (this.isClone || this.isHidden || this.thread.isHidden || !((_ref = this.file) != null ? _ref.isImage : void 0)) {
        return;
      }
      _ref1 = this.file, thumb = _ref1.thumb, URL = _ref1.URL;
      if (!(/gif$/.test(URL) && !/spoiler/.test(thumb.src))) {
        return;
      }
      if (this.file.isSpoiler) {
        style = thumb.style;
        style.maxHeight = style.maxWidth = this.isReply ? '125px' : '250px';
      }
      gif = $.el('img');
      $.on(gif, 'load', function() {
        return thumb.src = URL;
      });
      return gif.src = URL;
    }
  };

  ImageHover = {
    init: function() {
      if (g.VIEW === 'catalog' || !Conf['Image Hover']) {
        return;
      }
      return Post.prototype.callbacks.push({
        name: 'Image Hover',
        cb: this.node
      });
    },
    node: function() {
      var _ref;
      if (!((_ref = this.file) != null ? _ref.isImage : void 0)) {
        return;
      }
      return $.on(this.file.thumb, 'mouseover', ImageHover.mouseover);
    },
    mouseover: function(e) {
      var el, post;
      post = Get.postFromNode(this);
      el = $.el('img', {
        id: 'ihover',
        src: post.file.URL
      });
      el.setAttribute('data-fullid', post.fullID);
      $.add(d.body, el);
      UI.hover({
        root: this,
        el: el,
        latestEvent: e,
        endEvents: 'mouseout click',
        asapTest: function() {
          return el.naturalHeight;
        }
      });
      return $.on(el, 'error', ImageHover.error);
    },
    error: function() {
      var URL, post, src, timeoutID,
        _this = this;
      if (!doc.contains(this)) {
        return;
      }
      post = g.posts[this.dataset.fullid];
      src = this.src.split('/');
      if (src[2] === 'images.4chan.org') {
        if (URL = Redirect.image(src[3], src[5].replace(/\?.+$/, ''))) {
          this.src = URL;
          return;
        }
        if (g.DEAD || post.isDead || post.file.isDead) {
          return;
        }
      }
      timeoutID = setTimeout((function() {
        return _this.src = post.file.URL + '?' + Date.now();
      }), 3000);
      return $.ajax("//api.4chan.org/" + post.board + "/res/" + post.thread + ".json", {
        onload: function() {
          var postObj, _i, _len, _ref;
          if (this.status !== 200) {
            return;
          }
          _ref = JSON.parse(this.response).posts;
          for (_i = 0, _len = _ref.length; _i < _len; _i++) {
            postObj = _ref[_i];
            if (postObj.no === post.ID) {
              break;
            }
          }
          if (postObj.no !== post.ID) {
            clearTimeout(timeoutID);
            return post.kill();
          } else if (postObj.filedeleted) {
            clearTimeout(timeoutID);
            return post.kill(true);
          }
        }
      });
    }
  };

  ExpandComment = {
    init: function() {
      if (g.VIEW !== 'index' || !Conf['Comment Expansion']) {
        return;
      }
      return Post.prototype.callbacks.push({
        name: 'Comment Expansion',
        cb: this.node
      });
    },
    node: function() {
      var a;
      if (a = $('.abbr > a', this.nodes.comment)) {
        return $.on(a, 'click', ExpandComment.cb);
      }
    },
    cb: function(e) {
      var post;
      e.preventDefault();
      post = Get.postFromNode(this);
      return ExpandComment.expand(post);
    },
    expand: function(post) {
      var a;
      if (post.nodes.longComment) {
        $.replace(post.nodes.shortComment, post.nodes.longComment);
        post.nodes.comment = post.nodes.longComment;
        return;
      }
      if (!(a = $('.abbr > a', post.nodes.comment))) {
        return;
      }
      a.textContent = "Post No." + post + " Loading...";
      return $.cache("//api.4chan.org" + a.pathname + ".json", function() {
        return ExpandComment.parse(this, a, post);
      });
    },
    contract: function(post) {
      var a;
      if (!post.nodes.shortComment) {
        return;
      }
      a = $('.abbr > a', post.nodes.shortComment);
      a.textContent = 'here';
      $.replace(post.nodes.longComment, post.nodes.shortComment);
      return post.nodes.comment = post.nodes.shortComment;
    },
    parse: function(req, a, post) {
      var clone, comment, href, postObj, posts, quote, spoilerRange, status, _i, _j, _len, _len1, _ref;
      status = req.status;
      if (status !== 200 && status !== 304) {
        a.textContent = "Error " + req.statusText + " (" + status + ")";
        return;
      }
      posts = JSON.parse(req.response).posts;
      if (spoilerRange = posts[0].custom_spoiler) {
        Build.spoilerRange[g.BOARD] = spoilerRange;
      }
      for (_i = 0, _len = posts.length; _i < _len; _i++) {
        postObj = posts[_i];
        if (postObj.no === post.ID) {
          break;
        }
      }
      if (postObj.no !== post.ID) {
        a.textContent = "Post No." + post + " not found.";
        return;
      }
      comment = post.nodes.comment;
      clone = comment.cloneNode(false);
      clone.innerHTML = postObj.com;
      _ref = $$('.quotelink', clone);
      for (_j = 0, _len1 = _ref.length; _j < _len1; _j++) {
        quote = _ref[_j];
        href = quote.getAttribute('href');
        if (href[0] === '/') {
          continue;
        }
        quote.href = "/" + post.board + "/res/" + href;
      }
      post.nodes.shortComment = comment;
      $.replace(comment, clone);
      post.nodes.comment = post.nodes.longComment = clone;
      post.parseComment();
      post.parseQuotes();
      if (Conf['Resurrect Quotes']) {
        Quotify.node.call(post);
      }
      if (Conf['Quote Previewing']) {
        QuotePreview.node.call(post);
      }
      if (Conf['Quote Inlining']) {
        QuoteInline.node.call(post);
      }
      if (Conf['Mark OP Quotes']) {
        QuoteOP.node.call(post);
      }
      if (Conf['Mark Cross-thread Quotes']) {
        QuoteCT.node.call(post);
      }
      if (g.BOARD.ID === 'g') {
        Fourchan.code.call(post);
      }
      if (g.BOARD.ID === 'sci') {
        return Fourchan.math.call(post);
      }
    }
  };

  ExpandThread = {
    init: function() {
      if (g.VIEW !== 'index' || !Conf['Thread Expansion']) {
        return;
      }
      return Thread.prototype.callbacks.push({
        name: 'Thread Expansion',
        cb: this.node
      });
    },
    node: function() {
      var a, span;
      if (!(span = $('.summary', this.OP.nodes.root.parentNode))) {
        return;
      }
      a = $.el('a', {
        textContent: "+ " + span.textContent,
        className: 'summary',
        href: 'javascript:;'
      });
      $.on(a, 'click', ExpandThread.cbToggle);
      return $.replace(span, a);
    },
    cbToggle: function() {
      var op;
      op = Get.postFromRoot(this.previousElementSibling);
      return ExpandThread.toggle(op.thread);
    },
    toggle: function(thread) {
      var a, inlined, num, post, replies, reply, text, threadRoot, url, _i, _j, _k, _len, _len1, _len2, _ref, _ref1;
      threadRoot = thread.OP.nodes.root.parentNode;
      url = "//api.4chan.org/" + thread.board + "/res/" + thread + ".json";
      a = $('.summary', threadRoot);
      text = a.textContent;
      switch (text[0]) {
        case '+':
          a.textContent = text.replace('+', '× Loading...');
          $.cache(url, function() {
            return ExpandThread.parse(this, thread, a);
          });
          _ref = $$('.thread > .postContainer', threadRoot);
          for (_i = 0, _len = _ref.length; _i < _len; _i++) {
            post = _ref[_i];
            ExpandComment.expand(Get.postFromRoot(post));
          }
          break;
        case '×':
          a.textContent = text.replace('× Loading...', '+');
          break;
        case '-':
          a.textContent = text.replace('-', '+');
          num = (function() {
            if (thread.isSticky) {
              return 1;
            } else {
              switch (g.BOARD) {
                case 'b':
                case 'vg':
                case 'q':
                  return 3;
                case 't':
                  return 1;
                default:
                  return 5;
              }
            }
          })();
          replies = $$('.thread > .replyContainer', threadRoot).slice(0, -num);
          for (_j = 0, _len1 = replies.length; _j < _len1; _j++) {
            reply = replies[_j];
            if (Conf['Quote Inlining']) {
              while (inlined = $('.inlined', reply)) {
                inlined.click();
              }
            }
            $.rm(reply);
          }
          _ref1 = $$('.thread > .postContainer', threadRoot);
          for (_k = 0, _len2 = _ref1.length; _k < _len2; _k++) {
            post = _ref1[_k];
            ExpandComment.contract(Get.postFromRoot(post));
          }
      }
    },
    parse: function(req, thread, a) {
      var link, node, nodes, post, posts, replies, reply, spoilerRange, status, _i, _len;
      if (a.textContent[0] === '+') {
        return;
      }
      status = req.status;
      if (status !== 200 && status !== 304) {
        a.textContent = "Error " + req.statusText + " (" + status + ")";
        $.off(a, 'click', ExpandThread.cb.toggle);
        return;
      }
      a.textContent = a.textContent.replace('× Loading...', '-');
      posts = JSON.parse(req.response).posts;
      if (spoilerRange = posts[0].custom_spoiler) {
        Build.spoilerRange[g.BOARD] = spoilerRange;
      }
      replies = posts.slice(1);
      posts = [];
      nodes = [];
      for (_i = 0, _len = replies.length; _i < _len; _i++) {
        reply = replies[_i];
        if (post = thread.posts[reply.no]) {
          nodes.push(post.nodes.root);
          continue;
        }
        node = Build.postFromObject(reply, thread.board);
        post = new Post(node, thread, thread.board);
        link = $('a[title="Highlight this post"]', node);
        link.href = "res/" + thread + "#p" + post;
        link.nextSibling.href = "res/" + thread + "#q" + post;
        posts.push(post);
        nodes.push(node);
      }
      Main.callbackNodes(Post, posts);
      $.after(a, nodes);
      if (Conf['Enable 4chan\'s Extension']) {
        return $.unsafeWindow.Parser.parseThread(thread.ID, 1, nodes.length);
      } else {
        return Fourchan.parseThread(thread.ID, 1, nodes.length);
      }
    }
  };

  ThreadExcerpt = {
    init: function() {
      if (g.VIEW !== 'thread' || !Conf['Thread Excerpt']) {
        return;
      }
      return Thread.prototype.callbacks.push({
        name: 'Thread Excerpt',
        cb: this.node
      });
    },
    node: function() {
      return d.title = Get.threadExcerpt(this);
    }
  };

  Unread = {
    init: function() {
      if (g.VIEW !== 'thread' || !Conf['Unread Count'] && !Conf['Unread Tab Icon']) {
        return;
      }
      Unread.hr = $.el('hr', {
        id: 'unread-line'
      });
      Misc.clearThreads("lastReadPosts." + g.BOARD);
      return Thread.prototype.callbacks.push({
        name: 'Unread',
        cb: this.node
      });
    },
    node: function() {
      var ID, post, posts, _ref;
      Unread.thread = this;
      Unread.lastReadPost = $.get("lastReadPosts." + this.board, {
        threads: {}
      }).threads[this] || 0;
      Unread.posts = [];
      Unread.postsQuotingYou = [];
      Unread.title = d.title;
      posts = [];
      _ref = this.posts;
      for (ID in _ref) {
        post = _ref[ID];
        if (post.isReply) {
          posts.push(post);
        }
      }
      Unread.addPosts(posts);
      if (Unread.posts.length) {
        $.x('preceding-sibling::div[contains(@class,"postContainer")][1]', Unread.posts[0].nodes.root).scrollIntoView(false);
      } else if (posts.length) {
        posts[posts.length - 1].nodes.root.scrollIntoView();
      }
      $.on(d, 'ThreadUpdate', Unread.onUpdate);
      $.on(d, 'scroll visibilitychange', Unread.read);
      if (Conf['Unread Line']) {
        return $.on(d, 'visibilitychange', Unread.setLine);
      }
    },
    addPosts: function(newPosts) {
      var ID, post, youInThisThread, yourPosts, _i, _len, _ref;
      if (Conf['Quick Reply']) {
        yourPosts = QR.yourPosts;
        youInThisThread = yourPosts.threads[Unread.thread];
      }
      for (_i = 0, _len = newPosts.length; _i < _len; _i++) {
        post = newPosts[_i];
        ID = post.ID;
        if (ID <= Unread.lastReadPost || post.isHidden || youInThisThread && __indexOf.call(youInThisThread, ID) >= 0) {
          continue;
        }
        Unread.posts.push(post);
        if (yourPosts) {
          Unread.addPostQuotingYou(post, yourPosts);
        }
      }
      if (Conf['Unread Line']) {
        Unread.setLine((_ref = Unread.posts[0], __indexOf.call(newPosts, _ref) >= 0));
      }
      Unread.read();
      return Unread.update();
    },
    addPostQuotingYou: function(post, yourPosts) {
      var board, postIDs, quote, quoteID, thread, _i, _len, _ref, _ref1, _ref2;
      _ref = post.quotes;
      for (_i = 0, _len = _ref.length; _i < _len; _i++) {
        quote = _ref[_i];
        _ref1 = quote.split('.'), board = _ref1[0], quoteID = _ref1[1];
        if (board !== Unread.thread.board.ID) {
          continue;
        }
        _ref2 = yourPosts.threads;
        for (thread in _ref2) {
          postIDs = _ref2[thread];
          if (__indexOf.call(postIDs, +quoteID) >= 0) {
            Unread.postsQuotingYou.push(post);
            return;
          }
        }
      }
    },
    onUpdate: function(e) {
      if (e.detail[404]) {
        return Unread.update();
      } else {
        return Unread.addPosts(e.detail.newPosts);
      }
    },
    read: function(e) {
      var bottom, height, i, post, _i, _j, _len, _len1, _ref, _ref1;
      if (d.hidden || !Unread.posts.length) {
        return;
      }
      height = doc.clientHeight;
      _ref = Unread.posts;
      for (i = _i = 0, _len = _ref.length; _i < _len; i = ++_i) {
        post = _ref[i];
        bottom = post.nodes.root.getBoundingClientRect().bottom;
        if (bottom > height) {
          break;
        }
      }
      if (!i) {
        return;
      }
      Unread.lastReadPost = Unread.posts[i - 1].ID;
      Unread.saveLastReadPost();
      Unread.posts = Unread.posts.slice(i);
      _ref1 = Unread.postsQuotingYou;
      for (i = _j = 0, _len1 = _ref1.length; _j < _len1; i = ++_j) {
        post = _ref1[i];
        if (post.ID > Unread.lastReadPost) {
          break;
        }
      }
      Unread.postsQuotingYou = Unread.postsQuotingYou.slice(i);
      if (e) {
        return Unread.update();
      }
    },
    saveLastReadPost: $.debounce($.SECOND, function() {
      var lastReadPosts;
      lastReadPosts = $.get("lastReadPosts." + Unread.thread.board, {
        threads: {}
      });
      lastReadPosts.threads[Unread.thread] = Unread.lastReadPost;
      return $.set("lastReadPosts." + Unread.thread.board, lastReadPosts);
    }),
    setLine: function(force) {
      var post, root;
      if (!(d.hidden || force === true)) {
        return;
      }
      if (post = Unread.posts[0]) {
        root = post.nodes.root;
        if (root !== $('.thread > .replyContainer', root.parentNode)) {
          return $.before(root, Unread.hr);
        }
      } else if (Unread.hr.parentNode) {
        return $.rm(Unread.hr);
      }
    },
    update: function() {
      var count;
      count = Unread.posts.length;
      if (Conf['Unread Count']) {
        d.title = g.DEAD ? "(" + Unread.posts.length + ") /" + g.BOARD + "/ - 404" : "(" + Unread.posts.length + ") " + Unread.title;
      }
      if (!Conf['Unread Tab Icon']) {
        return;
      }
      Favicon.el.href = g.DEAD ? Unread.postsQuotingYou.length ? Favicon.unreadDeadY : count ? Favicon.unreadDead : Favicon.dead : Unread.postsQuotingYou.length ? Favicon.unreadY : count ? Favicon.unread : Favicon["default"];
      return $.add(d.head, Favicon.el);
    }
  };

  Favicon = {
    init: function() {
      return $.ready(function() {
        var href;
        Favicon.el = $('link[rel="shortcut icon"]', d.head);
        Favicon.el.type = 'image/x-icon';
        href = Favicon.el.href;
        Favicon.SFW = /ws\.ico$/.test(href);
        Favicon["default"] = href;
        return Favicon["switch"]();
      });
    },
    "switch": function() {
      switch (Conf['favicon']) {
        case 'ferongr':
          Favicon.unreadDead = 'data:image/gif;base64,R0lGODlhEAAQAOMHAOgLAnMFAL8AAOgLAukMA/+AgP+rq////////////////////////////////////yH5BAEKAAcALAAAAAAQABAAAARZ8MhJ6xwDWIBv+AM1fEEIBIVRlNKYrtpIECuGzuwpCLg974EYiXUYkUItjGbC6VQ4omXFiKROA6qSy0A8nAo9GS3YCswIWnOvLAi0be23Z1QtdSUaqXcviQAAOw==';
          Favicon.unreadDeadY = 'data:image/png;base64,iVBORw0KGgoAAAANSUhEUgAAABAAAAAQCAYAAAAf8/9hAAABEklEQVQ4y6VSu07DQBCcXftQhFNQpEC0UEQpLfEXNFTQ8g0WFY0lyuRPUqRJT8kf5BucCFFhiiAyFNZad+aOFJy0utXN7HMO+OcRc5pCaf55e5AYOcbJDZjvDwFxmCTJaQpl5UDWNblcknXNyoF+taMcI2zHGbfjLCD4wYZHg1/Q2ZA0TG48wyU2HwA8nmi/qGN434lvQwVWI2GpYKngaiRM6ppKUCpoB8CrvecpqXwpm0I5a4MRzqKVK4dfMtn7dDLpO7gSMOjAKi+eauwe7qOjFe9vvd96HapP2i2ek7u5zQWn0tnU+6PBDjYf31g74OYLgAsTrPfEJ7vOL1WQ3IF/+9hdBl4reCF/yGhBMRlT2A8kHPXzaYhj2AAAAABJRU5ErkJggg==';
          Favicon.unreadSFW = 'data:image/gif;base64,R0lGODlhEAAQAOMHAADX8QBwfgC2zADX8QDY8nnl8qLp8v///////////////////////////////////yH5BAEKAAcALAAAAAAQABAAAARZ8MhJ6xwDWIBv+AM1fEEIBIVRlNKYrtpIECuGzuwpCLg974EYiXUYkUItjGbC6VQ4omXFiKROA6qSy0A8nAo9GS3YCswIWnOvLAi0be23Z1QtdSUaqXcviQAAOw==';
          Favicon.unreadSFWY = 'data:image/png;base64,iVBORw0KGgoAAAANSUhEUgAAABAAAAAQCAYAAAAf8/9hAAABIUlEQVQ4y6WTv0rDUBTGf7d0aREUNwcHK1UEoQgFwQdwEZw617FrQB2yZHXqA3TNIyh0KN19hJQM2Tq4KEmhHY9Dktub9F47+MEll/N9554/H4F/QulblIq+Xx0qq9qiaWpiMq4K6484NVEqeIH4y0zCr0z8ZSZ4gVSq7dUUAhaZsKgJjOSSN5MburX7R0hiAN5Wu+PrWBLn2skYolSUdT6A0fN2mft4LTJPHeFU6PXzE07FbazrgV5fSgCfZbjptMq0MkqFu46pPLJX9oJdm4r48Xl328FZV6odFJX91xeGP/bJvg+Mopu17rBhtcqGhwGq1Ua12nB5jX0HSQyz99znOuYfyGad/0CdC5w7qHxNbvAk3NwKJ6d/2Fgm2Wx0cL8YR/0BY2szrwAAAABJRU5ErkJggg==';
          Favicon.unreadNSFW = 'data:image/gif;base64,R0lGODlhEAAQAOMHAFT+ACh5AEncAFT+AFX/Acz/su7/5v///////////////////////////////////yH5BAEKAAcALAAAAAAQABAAAARZ8MhJ6xwDWIBv+AM1fEEIBIVRlNKYrtpIECuGzuwpCLg974EYiXUYkUItjGbC6VQ4omXFiKROA6qSy0A8nAo9GS3YCswIWnOvLAi0be23Z1QtdSUaqXcviQAAOw==';
          Favicon.unreadNSFWY = 'data:image/png;base64,iVBORw0KGgoAAAANSUhEUgAAABAAAAAQCAYAAAAf8/9hAAABIUlEQVQ4y6VSPWvCUBQ9L2Qp0iLWLSB1Mkh3oYs/oUscxNGhvyF1rtD/0bGD5Be4dXGra6CLHTvYZKrkdAg3773kpQ698OBy7rlf71zgn6bEiQpQ/FdP46a5OL4E9iubWC/SyokKMIzBHRN+8ZM7Jgxj0Ox2liOEGRVnVBbBTJa4mezJaMMlkKVlwWfcN/YXLEuJ4RLYr8rGyrUfANw+6Y86F6/WMF99gukW7E3KN902441Cdbw3AcUAvAnut0llShkVYNK36nWdncMYDZkEvwmDaoLLkZ7QOqSXdYIHBM7Vjt1D5f986wk9l1QuG8wBv6PgdxSuxhq3CmQp8f7I6h5MO2yAU06cciL/aPl92dt1yoMFeH0HXgR/yChJLhnbYr91gPOcGoNvnQAAAABJRU5ErkJggg==';
          break;
        case 'xat-':
          Favicon.unreadDead = 'data:image/png;base64,iVBORw0KGgoAAAANSUhEUgAAABAAAAAQCAYAAAAf8/9hAAAA2ElEQVQ4y61TQQrCMBDMQ8WDIEV6LbT2A4og2Hq0veo7fIAH04dY9N4xmyYlpGmI2MCQTWYy3Wy2DAD7B2wWAzWgcTgVeZKlZRxHNYFi2jM18oBh0IcKtC6ixf22WT4IFLs0owxswXu9egm0Ls6bwfCFfNsJYJKfqoEkd3vgUgFVLWObtzNgVKyruC+ljSzr5OEnBzjvjcQecaQhbZgBb4CmGQw+PoMkTUtdbd8VSEPakcGxPOcsoIgUKy0LecY29BmdBrqRfjIwZ93KLs5loHvBnL3cLH/jF+C/+z5dgUysAAAAAElFTkSuQmCC';
          Favicon.unreadDeadY = 'data:image/png;base64,iVBORw0KGgoAAAANSUhEUgAAABAAAAAQCAYAAAAf8/9hAAABa0lEQVQ4y8WTv0vDUBDHv6/EoaQ/AsZYHJ06SpUiCP0L/AcsToXSoUPFQdo6iyIIVicpdPJfcIkIrXSwguA/4FpK0yHUhiKkOYfkhTR5Ogne8g7e3efuvvce8N/GAj5x5/K6dToeDTPzT1MGgHhSsbTMxujkqHYWzuUAotBNq3L4rMViCQAYO86sdndfoGhlttRBOGBaLpkAWKrdSYuSAUASJXNLrq2nQ2P6szLvEGoAAHR+AaiqG2IYYI26UD/eAarVSmfPmW/t29JmclVLQ1UZ8nk3bPCKbrFIx7q+mNDiK7ud6+n6E5YA4h0xf4B6t8veDEMCICmKssNDfEA8oViGac1S7Y7ijzAYuJDJBC/Doc+1bXslUuzq5rbpiUnk6kHUbDjUbBAAygLETZblsahhP5kDpuWS6a2SdgOAoOC/avAg2R+emzsAILPIRqMAFsD3Y/F3DngEYHmvhQlA4bdAP9z1vbPwZ7/xG/NNlMkOsFNNAAAAAElFTkSuQmCC';
          Favicon.unreadSFW = 'data:image/png;base64,iVBORw0KGgoAAAANSUhEUgAAABAAAAAQCAYAAAAf8/9hAAAA30lEQVQ4y2P4//8/AyWYgSoGQMF/GJ7Y11VVUVoyKTM9ey4Ig9ggMWQ1YA1IBvzXm34YjkH8mPyJB+Nqlp8FYRAbmxoMF6ArSNrw6T0Qf8Amh9cFMEWVR/7/A+L/uORxhgEIt5/+/3/2lf//5wAxiI0uj+4CBlBgxVUvOwtydgXQZpDmi2/+/7/0GmIQSAwkB1IDUkuUAZeABlx+g2zAZ9wGlAOjChba+LwAUgNSi2HA5Am9VciBhSsQQWyoWgZiovEDsdGI1QBYQiLJAGQalpSxyWEzAJYWkGm8clTJjQCZ1hkoVG0CygAAAABJRU5ErkJggg==';
          Favicon.unreadSFWY = 'data:image/png;base64,iVBORw0KGgoAAAANSUhEUgAAABAAAAAQCAYAAAAf8/9hAAABjklEQVQ4y8VTv0tCURT+rtkPU997w8sfFA1NLUWEtlROjQ3O0dQSEvLEIJJmkRoiIXBz6g9oaTECK4ckAwmCIFrzx3Monw9Nnt4G3xN9PpuCznLPPfc7H+d+5xzgv430+FRz4qcnR4VC2fVVrVsBgGUsstvtKArhg6g+VyOgi4n77stzYB3bQvzOZHfYAKAtlWsXccGnxwAgfRXoATuX1U8AJOlnWKNkADAZJWvm5O2sk7ez+riKpUM1AIDYIwVv6QDEOhDxEkP9zNotsLuXlPnVJbN3c87B21neArLiAggFsiVg6zxNU2fhVqta+fYszN9e36TQRzCsRZpK6cQhEd+ezADMHMd5NEyXgGEsslQTa0k/w2lfyBY7JJU68PHy0CVWFGV0gGBm2l08DglBTcyIlyCSoRQAia0RjDtne4tTBgiCof2ovhOlilRVXXZk0taNy7I8NUBgZEru6l11lznPBkxjEwMYkz6gDgkAwCpm8lYxkwcA6TWHdrOBdrPx625Qo5noiWXU0/dn2/gDsiiJvxnPWcEAAAAASUVORK5CYII=';
          Favicon.unreadNSFW = 'data:image/png;base64,iVBORw0KGgoAAAANSUhEUgAAABAAAAAQCAYAAAAf8/9hAAAA4ElEQVQ4y2P4//8/AyWYgSoGQMF/GJ7YNbGqrKRiUnp21lwQBrFBYshqwBqQDPifdsYYjkH8mInxB+OWx58FYRAbmxoMF6ArKPmU9B6IP2CTw+sCmKKe/5X/gPg/LnmcYQDCs/63/1/9fzYQzwGz0eXRXcAACqy4ZfFnQc7u+V/xD6T55v+LQHwJbBBIDCQHUgNSS5QBt4Cab/2/jDDgMx4DykrKJ8FCG58XQGpAajEMmNw7uQo5sHAFIogNVctATDR+IDYasRoAS0gkGYBMw5IyNjlsBsDSAjKNV44quREAx58Mr9vt5wQAAAAASUVORK5CYII=';
          Favicon.unreadNSFWY = 'data:image/png;base64,iVBORw0KGgoAAAANSUhEUgAAABAAAAAQCAYAAAAf8/9hAAABi0lEQVQ4y8WTzysEYRjHP7M/MI3dGVp2RXJwohysOIhyEGdnpRxWkTaRLGeU1mFzcyAl/4Gbg7QHisIdJSy7CsO0B7tel5mJ2eGkPJf3eZ/3+3zf5yf8t0hfdGEpqZXUwm02E3nJ6wqAKgeN+tq6+/hsfNHpaxGI2HHUflnvOGE4NXLgqaUS4CPL23Z8q9eJAaRvETgBM/roMyAlgxuqmzOAx83ZkkggrEYCYdVpN7HixxoArItlqggBEk/kiEkJ1/p5rdvYxHhj61SL6N+MykNLA+URGqQ2OgnTgM4Tob6AuDnPFP3+8nx3V8/e1cXlDoDv9xZJdpC7c/tS5iTnA3yapnVYGJtAlQOGkTPeksENzUrhjCMzhUeuD+9s4kKh4C/5bW11bd4spogdRwUgkiLxkRQJAQitqUJYoihKtiSCyenJRWcn7l8fdCvAskq7XBiGUVNC4CbZ3eKFqbY3D1bjl70lGI/TYA4JAHJaOZXTyinAzaHOe77Ie774624It5n4YkubZ++fbeMnwHeVVSmTml8AAAAASUVORK5CYII=';
          break;
        case 'Mayhem':
          Favicon.unreadDead = 'data:image/png;base64,iVBORw0KGgoAAAANSUhEUgAAABAAAAAQCAYAAAAf8/9hAAABIUlEQVQ4jZ2ScWuDMBDFgw4pIkU0WsoQkWAYIkXZH4N9/+/V3dmfXSrKYIFHwt17j8vdGWNMIkgFuaDgzgQnwRs4EQs5KdolUQtagRN0givEDBTEOjgtGs0Zq8F7cKqqusVxrMQLaDUWcjBSrXkn8gs51tpJSWLk9b3HUa0aNIL5gPBR1/V4kJvR7lTwl8GmAm1Gf9+c3S+89qBHa8502AsmSrtBaEBPbIbj0ah2madlNAPEccdgJDfAtWifBjqWKShRBT6KoiH8QlEUn/qt0CCjnNdmPUwmFWzj9Oe6LpKuZXcwqq88z78Pch3aZU3dPwwc2sWlfZKCW5tWluV8kGvXClLm6dYN4/aUqfCbnEOzNDGhGZbNargvxCzvMGfRJD8UaDVvgkzo6QAAAABJRU5ErkJggg==';
          Favicon.unreadDeadY = 'data:image/png;base64,iVBORw0KGgoAAAANSUhEUgAAABAAAAAQCAYAAAAf8/9hAAABj0lEQVQ4y42TQUorQRCGv+oekpj43pOhOyIiKoHBxTMkuAnEtWcwx/AY3sUbBIRcwCw8gCfIMkaTOOUiNdgGRRuKoav+v2qq/i4BakBmXweUwDoxLF5ZhVkC64rYBHYMUAIvwKuBMEwdaFiCNbAAngEC0NHkxBi73vsOsG92HGPsphigY1wOzfNhqhpC6AEd730RQuh9hQEOAY6A/jeAs3a7/f+bWB84ckCpqg+I8Osjgqo+AKUDViJS8LkGMcY+sJrNZssYY387LiIFsBLgL9AC/pgaArzZlF+sZgO4BG7sfgvcA3MxUtOStBIpX7cS3Klqd9OBTIEr4DlLOsuAmqpODXQOiHMuy/O8FkLoJth/6Uh2gQPg87Q3k+7leX6hqnpmPvM/GWfXWeWGqj5+oUS9LMs6wF7iHAwGJ9ZW5uxpup+UGwEtEVoijEYjKl66PJujmvIW3vsFwBiYqzJXZTweY5wSU6Bd7UP1KoECODUrJpOJAtPhcKjAtXGaYptWs57qWyv9Zn/it1a5knj5Dm3v4q8APeACAAAAAElFTkSuQmCC';
          Favicon.unreadSFW = 'data:image/png;base64,iVBORw0KGgoAAAANSUhEUgAAABAAAAAQCAYAAAAf8/9hAAABCElEQVQ4jZ2S4crCMAxF+0OGDJEPKYrIGKOsiJSx/fJRfSAfTJNyKqXfiuDg0C25N2RJjTGmEVrhTzhw7oStsIEtsVzT4o2Jo9ALThiEM8IdHIgNaHo8mjNWg6/ske8bohPo+63QOLzmooHp8fyAICBSQkVz0QKdsFQEV6WSW/D+7+BbgbIDHcb4Kp61XyjyI16zZ8JemGltQtDBSGxB4/GoN+7TpkkjDCsFArm0IYv3U0BbnYtf8BCy+JytsE0X6VyuKhPPK/GAJ14kvZZDZVV3pZIb8MZr6n4o4PDGKn0S5SdDmyq5PnXQsk+Xbhinp03FFzmHJw6xYRiWm9VxnohZ3vOcxdO8ARmXRvbWdtzQAAAAAElFTkSuQmCC';
          Favicon.unreadSFWY = 'data:image/png;base64,iVBORw0KGgoAAAANSUhEUgAAABAAAAAQCAYAAAAf8/9hAAABlklEQVQ4y4WTTWobQRCFv2qNRiP5J1mJLAzBJMiCYBubLATy0uQM1jYrb30M38CHyA20EngZPAhhCEaXMIkjWUjzvKkWzWzcUPRM13vVXfWqDMiBzPcAVMA6MdwfLWJWwDoSO0DbARWwBF4dhGNaQOEB1sAC+J/54Z6kuYMxs2/AiwfCMTuSHhPMV6DKgJak+endffQh6dHMjv1FAG1JsxpmbmYHAQhmdj69vtg6T+/ukTQDmkCzTp5eX2Bm50AIQCXpIQW8t/yCB6AyoAt8kPSUgjyFRZpCzd8DnjMvVMPMjlwNAzY1FYKZ/QRu/P8W+AcszUkdYMctSvlaU+GXpBO/vQR+RBlJmiWXVCYpWOyDfr9/kmD3U1LwarcllbGYkmZmdubfZfHpc1qCyAnBgxR1qXy13Gh0dreHg8Hg0NPKgkcL70n38fslIS8IecFoNIqvCOnwbJskWYso5d8/v6lWS6rVkvF4jHMqXIEu8EWSgDPfe8ChW28ymQgoh8OhgCvndMwnLfecWrWR3vhLGrVRjhKv3gDhOKP2kgPZ3gAAAABJRU5ErkJggg==';
          Favicon.unreadNSFW = 'data:image/png;base64,iVBORw0KGgoAAAANSUhEUgAAABAAAAAQCAYAAAAf8/9hAAABCklEQVQ4jZ2S0WrDMAxF/TBCCKWMYhZKCSGYmFJMSNjD/mhf239qJXNcjBdTWODgRLpXKJKNMaYROuFTOHEehFb4gJZYrunwxsSXMApOmIQzwgOciE1oRjyaM1aDj+yR7xuiHvT9VmgcXnPRwO/9+wWCgEgJFc1FCwzCVhFclUpuw/u3g3cFyg50GPOjePZ+ocjPeM2RCXthpbUFwQAzsQ2Nx6PeuE+bJo0w7BQI5NKGLN5XAW11LX7BQ8jia7bCLl2kc7mqTLzuxAOeeJH0Wk6VVf0oldyEN15T948CDm+sMiZRfjK0pZIbUwcd+3TphnF62lR8kXN44hAbhmG5WQNnT8zynucsnuYJhFpBfkMzqD4AAAAASUVORK5CYII=';
          Favicon.unreadNSFWY = 'data:image/png;base64,iVBORw0KGgoAAAANSUhEUgAAABAAAAAQCAYAAAAf8/9hAAABlklEQVQ4y4WTv04bQRDGf7N3/nMmCSIFVRoLZCxFQQJTWHKP8gi4paHOY/AIvANv4ModBXCFRRO5zAskSnL8se+jmbVW13il0d7tfN/sznwzBrSB3PcA1MAqMdwfLWJegVUk9oDCATXwDLw4CMd0gK4HWAEV8D/3w4+Slg7GzL4C/zwQjtmR9JRgDoE6BzqSllcPZ9GHpCcz++YvAigkLRqYpZl9CUAws9Ob0f3GefVwhqQF0AJaTfLN6B4zOwVCAGpJjylg2/ILHoHagH1gV9LPFOQpVGkKDf8A+J17oTIzO3I1DFg3VAhmdgn88P9r4C/wbE7qATtuUcqXhgq3ko799hI4jzKSNEtbUpmkYLEPhsPhcYL9lJKCV7uQVMZiSlqY2Yl/l3v9Ii1B5ITgQbpNqXx13Gh/yDaH4/G472nlwaOFbdIdfv9Mq8hoFRnT6TS+IqTDs2mSZFVRyl93f3ir1rxVa2azGc6pcQX2gQNJAk58HwB9t8F8PhdQTiYTARfO6ZlPWttz6jRGeu0vyRqjHCV+fQf4OaM8g/XFLAAAAABJRU5ErkJggg==';
          break;
        case 'Original':
          Favicon.unreadDead = 'data:image/gif;base64,R0lGODlhEAAQAKECAAAAAP8AAP///////yH5BAEKAAMALAAAAAAQABAAAAI/nI95wsqygIRxDgGCBhTrwF3Zxowg5H1cSopS6FrGQ82PU1951ckRmYKJVCXizLRC9kAnT0aIiR6lCFT1cigAADs=';
          Favicon.unreadDeadY = 'data:image/png;base64,iVBORw0KGgoAAAANSUhEUgAAABAAAAAQCAYAAAAf8/9hAAAAsUlEQVQ4y6VTPQ6DIQh9NG5degyPQOJJetZOTj1R5/ctYggVbVISEoTHPwJ/kphAklMpIitwihmGyR54wghJiggYyiI5s2wxJ8AoN01wWzmfiBbUMsT+4hxO9gnyFLP23qmqVFX23vOCswCq6oO/TV+is613yBL1gx7ZkZCDfVcAWN271sqt8yqAhre1WX5d3RPAfXHhZfU5ViN+Afi4w8pnEEr0ttYaAeRrNKfNZ/qyXeAkApbmVGieAAAAAElFTkSuQmCC';
          Favicon.unreadSFW = 'data:image/gif;base64,R0lGODlhEAAQAKECAAAAAC6Xw////////yH5BAEKAAMALAAAAAAQABAAAAI/nI95wsqygIRxDgGCBhTrwF3Zxowg5H1cSopS6FrGQ82PU1951ckRmYKJVCXizLRC9kAnT0aIiR6lCFT1cigAADs=';
          Favicon.unreadSFWY = 'data:image/png;base64,iVBORw0KGgoAAAANSUhEUgAAABAAAAAQCAYAAAAf8/9hAAAA3UlEQVQ4y6VTMQ6DMAw8U9RWVQe2bp0zdepgCbH1M7yI90QMXTox5R9dEAPuQqIoxKVST0KKzueL8QHwJ8gfREQCSUQ5sapZCuGJhVuaUkSEiHDrekTuWHjyzapGEwxtAz+IViMiKnLNW7h1fZgg+37pHrbqQRQjvdVaK8wszCzWWlHH0wyYOTZ/er5Mm328uRQiVCuDdJnxkogIh8s1dBtjjHMOAFBoMabYnc7h7JwL5uWv0VX3B4r9ccUXKTG0Tdbg7V6YpxHzNOrbj/LNfgd1XQsAPUbf9OVnWtU+UtzonSagmcwAAAAASUVORK5CYII=';
          Favicon.unreadNSFW = 'data:image/gif;base64,R0lGODlhEAAQAKECAAAAAGbMM////////yH5BAEKAAMALAAAAAAQABAAAAI/nI95wsqygIRxDgGCBhTrwF3Zxowg5H1cSopS6FrGQ82PU1951ckRmYKJVCXizLRC9kAnT0aIiR6lCFT1cigAADs=';
          Favicon.unreadNSFWY = 'data:image/png;base64,iVBORw0KGgoAAAANSUhEUgAAABAAAAAQCAYAAAAf8/9hAAAA30lEQVQ4y6VTMQ6CQBCcBTSaWBBfYGFBD8UmfMCX8Ch+c5UW0N8DfIGNBSFrw10ux62YOAnJZXZ2btkB4E+QO4iIeJKIUmJVsxT8Ewq3NIWICBGhG2oE7lh4cs2qRhP0zQg3iFYjIspSzVvohtpPkHy/eA9bdS8KEd9qjBFmFmYWY4yo42kGzBya3x1fxM0u3lQKAcqVQbzMcElEhPJy8N1VVVXWWgBApsUYY3/K/dla682LX6O73s7YHfMVn8VE34xJg+fjhek9Y3rP+vaDfJPfQdu2AkCP0TV9+ZlWtQ9lu+fiaucJAgAAAABJRU5ErkJggg==';
      }
      if (Favicon.SFW) {
        Favicon.unread = Favicon.unreadSFW;
        return Favicon.unreadY = Favicon.unreadSFWY;
      } else {
        Favicon.unread = Favicon.unreadNSFW;
        return Favicon.unreadY = Favicon.unreadNSFWY;
      }
    },
    empty: 'data:image/gif;base64,R0lGODlhEAAQAJEAAAAAAP///9vb2////yH5BAEAAAMALAAAAAAQABAAAAIvnI+pq+D9DBAUoFkPFnbs7lFZKIJOJJ3MyraoB14jFpOcVMpzrnF3OKlZYsMWowAAOw==',
    dead: 'data:image/gif;base64,R0lGODlhEAAQAKECAAAAAP8AAP///////yH5BAEKAAIALAAAAAAQABAAAAIvlI+pq+D9DAgUoFkPDlbs7lFZKIJOJJ3MyraoB14jFpOcVMpzrnF3OKlZYsMWowAAOw=='
  };

  ThreadStats = {
    init: function() {
      if (g.VIEW !== 'thread' || !Conf['Thread Stats']) {
        return;
      }
      this.dialog = UI.dialog('thread-stats', 'bottom: 0; left: 0;', "<div class=move><span id=post-count>0</span> / <span id=file-count>0</span></div>");
      this.postCountEl = $('#post-count', this.dialog);
      this.fileCountEl = $('#file-count', this.dialog);
      return Thread.prototype.callbacks.push({
        name: 'Thread Stats',
        cb: this.node
      });
    },
    node: function() {
      var ID, fileCount, post, postCount, _ref;
      postCount = 0;
      fileCount = 0;
      _ref = this.posts;
      for (ID in _ref) {
        post = _ref[ID];
        postCount++;
        if (post.file) {
          fileCount++;
        }
      }
      ThreadStats.update(postCount, fileCount);
      ThreadStats.thread = this;
      $.on(d, 'ThreadUpdate', ThreadStats.onUpdate);
      return $.add(d.body, ThreadStats.dialog);
    },
    onUpdate: function(e) {
      var fileCount, fileLimit, postCount, postLimit, _ref;
      if (e.detail[404]) {
        return;
      }
      _ref = e.detail, postCount = _ref.postCount, fileCount = _ref.fileCount, postLimit = _ref.postLimit, fileLimit = _ref.fileLimit;
      return ThreadStats.update(postCount, fileCount, postLimit, fileLimit);
    },
    update: function(postCount, fileCount, postLimit, fileLimit) {
      ThreadStats.postCountEl.textContent = postCount;
      ThreadStats.fileCountEl.textContent = fileCount;
      (postLimit && !ThreadStats.thread.isSticky ? $.addClass : $.rmClass)(ThreadStats.postCountEl, 'warning');
      return (fileLimit && !ThreadStats.thread.isSticky ? $.addClass : $.rmClass)(ThreadStats.fileCountEl, 'warning');
    }
  };

  ThreadUpdater = {
    init: function() {
      var checked, conf, html, name, _ref;
      if (g.VIEW !== 'thread' || !Conf['Thread Updater']) {
        return;
      }
      html = '';
      _ref = Config.updater.checkbox;
      for (name in _ref) {
        conf = _ref[name];
        checked = Conf[name] ? 'checked' : '';
        html += "<div><label title='" + conf[1] + "'><input name='" + name + "' type=checkbox " + checked + "> " + name + "</label></div>";
      }
      checked = Conf['Auto Update'] ? 'checked' : '';
      html = "<div class=move><span id=update-status></span> <span id=update-timer></span></div>\n" + html + "\n<div><label title='Controls whether *this* thread automatically updates or not'><input type=checkbox name='Auto Update This' " + checked + "> Auto Update This</label></div>\n<div><label><input type=number name=Interval class=field min=5 value=" + Conf['Interval'] + "> Refresh rate (s)</label></div>\n<div><input value='Update' type=button name='Update'></div>";
      this.dialog = UI.dialog('updater', 'bottom: 0; right: 0;', html);
      this.timer = $('#update-timer', this.dialog);
      this.status = $('#update-status', this.dialog);
      return Thread.prototype.callbacks.push({
        name: 'Thread Updater',
        cb: this.node
      });
    },
    node: function() {
      var input, _i, _len, _ref;
      ThreadUpdater.thread = this;
      ThreadUpdater.root = this.OP.nodes.root.parentNode;
      ThreadUpdater.lastPost = +ThreadUpdater.root.lastElementChild.id.match(/\d+/)[0];
      ThreadUpdater.outdateCount = 0;
      ThreadUpdater.lastModified = '0';
      _ref = $$('input', ThreadUpdater.dialog);
      for (_i = 0, _len = _ref.length; _i < _len; _i++) {
        input = _ref[_i];
        if (input.type === 'checkbox') {
          $.on(input, 'change', $.cb.checked);
        }
        switch (input.name) {
          case 'Scroll BG':
            $.on(input, 'change', ThreadUpdater.cb.scrollBG);
            ThreadUpdater.cb.scrollBG();
            break;
          case 'Auto Update This':
            $.on(input, 'change', ThreadUpdater.cb.autoUpdate);
            $.event('change', null, input);
            break;
          case 'Interval':
            $.on(input, 'change', ThreadUpdater.cb.interval);
            ThreadUpdater.cb.interval.call(input);
            break;
          case 'Update':
            $.on(input, 'click', ThreadUpdater.update);
        }
      }
      $.on(window, 'online offline', ThreadUpdater.cb.online);
      $.on(d, 'QRPostSuccessful', ThreadUpdater.cb.post);
      $.on(d, 'visibilitychange', ThreadUpdater.cb.visibility);
      ThreadUpdater.cb.online();
      return $.add(d.body, ThreadUpdater.dialog);
    },
    /*
    http://freesound.org/people/pierrecartoons1979/sounds/90112/
    cc-by-nc-3.0
    */

    beep: 'data:audio/wav;base64,UklGRjQDAABXQVZFZm10IBAAAAABAAEAgD4AAIA+AAABAAgAc21wbDwAAABBAAADAAAAAAAAAAA8AAAAAAAAAAAAAAAAAAAAAAAAAAAAAAAAAAAAAAAAAAAAAAAAAAAAAAAAAAAAAABkYXRhzAIAAGMms8em0tleMV4zIpLVo8nhfSlcPR102Ki+5JspVEkdVtKzs+K1NEhUIT7DwKrcy0g6WygsrM2k1NpiLl0zIY/WpMrjgCdbPhxw2Kq+5Z4qUkkdU9K1s+K5NkVTITzBwqnczko3WikrqM+l1NxlLF0zIIvXpsnjgydZPhxs2ay95aIrUEkdUdC3suK8N0NUIjq+xKrcz002WioppdGm091pK1w0IIjYp8jkhydXPxxq2K295aUrTkoeTs65suK+OUFUIzi7xqrb0VA0WSoootKm0t5tKlo1H4TYqMfkiydWQBxm16+85actTEseS8y7seHAPD9TIza5yKra01QyWSson9On0d5wKVk2H4DYqcfkjidUQB1j1rG75KsvSkseScu8seDCPz1TJDW2yara1FYxWSwnm9Sn0N9zKVg2H33ZqsXkkihSQR1g1bK65K0wSEsfR8i+seDEQTxUJTOzy6rY1VowWC0mmNWoz993KVc3H3rYq8TklSlRQh1d1LS647AyR0wgRMbAsN/GRDpTJTKwzKrX1l4vVy4lldWpzt97KVY4IXbUr8LZljVPRCxhw7W3z6ZISkw1VK+4sMWvXEhSPk6buay9sm5JVkZNiLWqtrJ+TldNTnquqbCwilZXU1BwpKirrpNgWFhTaZmnpquZbFlbVmWOpaOonHZcXlljhaGhpZ1+YWBdYn2cn6GdhmdhYGN3lp2enIttY2Jjco+bnJuOdGZlZXCImJqakHpoZ2Zug5WYmZJ/bGlobX6RlpeSg3BqaW16jZSVkoZ0bGtteImSk5KIeG5tbnaFkJKRinxxbm91gY2QkIt/c3BwdH6Kj4+LgnZxcXR8iI2OjIR5c3J0e4WLjYuFe3VzdHmCioyLhn52dHR5gIiKioeAeHV1eH+GiYqHgXp2dnh9hIiJh4J8eHd4fIKHiIeDfXl4eHyBhoeHhH96eHmA',
    cb: {
      online: function() {
        if (ThreadUpdater.online = navigator.onLine) {
          ThreadUpdater.outdateCount = 0;
          ThreadUpdater.set('timer', ThreadUpdater.getInterval());
          if (Conf['Auto Update This']) {
            ThreadUpdater.update();
          }
          ThreadUpdater.set('status', null, null);
        } else {
          ThreadUpdater.set('timer', null);
          ThreadUpdater.set('status', 'Offline', 'warning');
        }
        return ThreadUpdater.cb.autoUpdate();
      },
      post: function(e) {
        if (!(Conf['Auto Update This'] && e.detail.threadID === ThreadUpdater.thread.ID)) {
          return;
        }
        ThreadUpdater.outdateCount = 0;
        if (ThreadUpdater.seconds > 2) {
          return setTimeout(ThreadUpdater.update, 1000);
        }
      },
      visibility: function() {
        if (d.hidden) {
          return;
        }
        ThreadUpdater.outdateCount = 0;
        if (ThreadUpdater.seconds > ThreadUpdater.interval) {
          return ThreadUpdater.set('timer', ThreadUpdater.getInterval());
        }
      },
      scrollBG: function() {
        return ThreadUpdater.scrollBG = Conf['Scroll BG'] ? function() {
          return true;
        } : function() {
          return !d.hidden;
        };
      },
      autoUpdate: function() {
        if (Conf['Auto Update This'] && ThreadUpdater.online) {
          return ThreadUpdater.timeoutID = setTimeout(ThreadUpdater.timeout, 1000);
        } else {
          return clearTimeout(ThreadUpdater.timeoutID);
        }
      },
      interval: function() {
        var val;
        val = Math.max(5, parseInt(this.value, 10));
        ThreadUpdater.interval = this.value = val;
        return $.cb.value.call(this);
      },
      load: function() {
        var klass, req, text, _ref, _ref1;
        req = ThreadUpdater.req;
        switch (req.status) {
          case 200:
            g.DEAD = false;
            ThreadUpdater.parse(JSON.parse(req.response).posts);
            ThreadUpdater.lastModified = req.getResponseHeader('Last-Modified');
            ThreadUpdater.set('timer', ThreadUpdater.getInterval());
            break;
          case 404:
            g.DEAD = true;
            ThreadUpdater.set('timer', null);
            ThreadUpdater.set('status', '404', 'warning');
            clearTimeout(ThreadUpdater.timeoutID);
            ThreadUpdater.thread.kill();
            $.event('ThreadUpdate', {
              404: true,
              thread: ThreadUpdater.thread
            });
            break;
          default:
            ThreadUpdater.outdateCount++;
            ThreadUpdater.set('timer', ThreadUpdater.getInterval());
            /*
            Status Code 304: Not modified
            By sending the `If-Modified-Since` header we get a proper status code, and no response.
            This saves bandwidth for both the user and the servers and avoid unnecessary computation.
            */

            _ref1 = (_ref = req.status) === 0 || _ref === 304 ? [null, null] : ["" + req.statusText + " (" + req.status + ")", 'warning'], text = _ref1[0], klass = _ref1[1];
            ThreadUpdater.set('status', text, klass);
        }
        return delete ThreadUpdater.req;
      }
    },
    getInterval: function() {
      var i, j;
      i = ThreadUpdater.interval;
      j = Math.min(ThreadUpdater.outdateCount, 10);
      if (!d.hidden) {
        j = Math.min(j, 7);
      }
      return ThreadUpdater.seconds = Math.max(i, [0, 5, 10, 15, 20, 30, 60, 90, 120, 240, 300][j]);
    },
    set: function(name, text, klass) {
      var el, node;
      el = ThreadUpdater[name];
      if (node = el.firstChild) {
        node.data = text;
      } else {
        el.textContent = text;
      }
      if (klass !== void 0) {
        return el.className = klass;
      }
    },
    timeout: function() {
      var n;
      ThreadUpdater.timeoutID = setTimeout(ThreadUpdater.timeout, 1000);
      if (!(n = --ThreadUpdater.seconds)) {
        return ThreadUpdater.update();
      } else if (n <= -60) {
        ThreadUpdater.set('status', 'Retrying', null);
        return ThreadUpdater.update();
      } else if (n > 0) {
        return ThreadUpdater.set('timer', n);
      }
    },
    update: function() {
      var url;
      if (!ThreadUpdater.online) {
        return;
      }
      ThreadUpdater.seconds = 0;
      ThreadUpdater.set('timer', '...');
      if (ThreadUpdater.req) {
        ThreadUpdater.req.onloadend = null;
        ThreadUpdater.req.abort();
      }
      url = "//api.4chan.org/" + ThreadUpdater.thread.board + "/res/" + ThreadUpdater.thread + ".json";
      return ThreadUpdater.req = $.ajax(url, {
        onloadend: ThreadUpdater.cb.load
      }, {
        headers: {
          'If-Modified-Since': ThreadUpdater.lastModified
        }
      });
    },
    updateThreadStatus: function(title, OP) {
      var icon, message, root, titleLC;
      titleLC = title.toLowerCase();
      if (ThreadUpdater.thread["is" + title] === !!OP[titleLC]) {
        return;
      }
      if (!(ThreadUpdater.thread["is" + title] = !!OP[titleLC])) {
        message = title === 'Sticky' ? 'The thread is not a sticky anymore.' : 'The thread is not closed anymore.';
        new Notification('info', message, 30);
        $.rm($("." + titleLC + "Icon", ThreadUpdater.thread.OP.nodes.info));
        return;
      }
      message = title === 'Sticky' ? 'The thread is now a sticky.' : 'The thread is now closed.';
      new Notification('info', message, 30);
      icon = $.el('img', {
        src: "//static.4chan.org/image/" + titleLC + ".gif",
        alt: title,
        title: title,
        className: "" + titleLC + "Icon"
      });
      root = $('[title="Quote this post"]', ThreadUpdater.thread.OP.nodes.info);
      if (title === 'Closed') {
        root = $('.stickyIcon', ThreadUpdater.thread.OP.nodes.info) || root;
      }
      return $.after(root, [$.tn(' '), icon]);
    },
    parse: function(postObjects) {
      var ID, OP, count, deletedFiles, deletedPosts, files, index, node, nodes, num, post, postObject, posts, scroll, _i, _len, _ref;
      OP = postObjects[0];
      Build.spoilerRange[ThreadUpdater.thread.board] = OP.custom_spoiler;
      ThreadUpdater.updateThreadStatus('Sticky', OP);
      ThreadUpdater.updateThreadStatus('Closed', OP);
      nodes = [];
      posts = [];
      index = [];
      files = [];
      count = 0;
      for (_i = 0, _len = postObjects.length; _i < _len; _i++) {
        postObject = postObjects[_i];
        num = postObject.no;
        index.push(num);
        if (postObject.fsize) {
          files.push(num);
        }
        if (num <= ThreadUpdater.lastPost) {
          continue;
        }
        count++;
        node = Build.postFromObject(postObject, ThreadUpdater.thread.board);
        nodes.push(node);
        posts.push(new Post(node, ThreadUpdater.thread, ThreadUpdater.thread.board));
      }
      deletedPosts = [];
      deletedFiles = [];
      _ref = ThreadUpdater.thread.posts;
      for (ID in _ref) {
        post = _ref[ID];
        ID = +ID;
        if (post.isDead && __indexOf.call(index, ID) >= 0) {
          post.resurrect();
        } else if (__indexOf.call(index, ID) < 0) {
          post.kill();
          deletedPosts.push(post);
        } else if (post.file && !post.file.isDead && __indexOf.call(files, ID) < 0) {
          post.kill(true);
          deletedFiles.push(post);
        }
      }
      if (!count) {
        ThreadUpdater.set('status', null, null);
        ThreadUpdater.outdateCount++;
      } else {
        ThreadUpdater.set('status', "+" + count, 'new');
        ThreadUpdater.outdateCount = 0;
        if (Conf['Beep'] && d.hidden && Unread.posts && !Unread.posts.length) {
          if (!ThreadUpdater.audio) {
            ThreadUpdater.audio = $.el('audio', {
              src: ThreadUpdater.beep
            });
          }
          ThreadUpdater.audio.play();
        }
        ThreadUpdater.lastPost = posts[count - 1].ID;
        Main.callbackNodes(Post, posts);
        scroll = Conf['Auto Scroll'] && ThreadUpdater.scrollBG() && ThreadUpdater.root.getBoundingClientRect().bottom - doc.clientHeight < 25;
        $.add(ThreadUpdater.root, nodes);
        if (scroll) {
          if (Conf['Bottom Scroll']) {
            ($.engine === 'webkit' ? d.body : doc).scrollTop = d.body.clientHeight;
          } else {
            nodes[0].scrollIntoView();
          }
        }
        $.queueTask(function() {
          var length, threadID;
          threadID = ThreadUpdater.thread.ID;
          length = ThreadUpdater.root.children.length;
          if (Conf['Enable 4chan\'s Extension']) {
            return $.unsafeWindow.Parser.parseThread(threadID, -count);
          } else {
            return Fourchan.parseThread(threadID, length - count, length);
          }
        });
      }
      return $.event('ThreadUpdate', {
        404: false,
        thread: ThreadUpdater.thread,
        newPosts: posts,
        deletedPosts: deletedPosts,
        deletedFiles: deletedFiles,
        postCount: OP.replies + 1,
        fileCount: OP.images + (!!ThreadUpdater.thread.OP.file && !ThreadUpdater.thread.OP.file.isDead),
        postLimit: !!OP.bumplimit,
        fileLimit: !!OP.imagelimit
      });
    }
  };

  ThreadWatcher = {
    init: function() {
      if (g.VIEW === 'catalog' || !Conf['Thread Watcher']) {
        return;
      }
      this.dialog = UI.dialog('watcher', 'top: 50px; left: 0px;', '<div class=move>Thread Watcher</div>');
      $.on(d, 'QRPostSuccessful', this.cb.post);
      $.on(d, '4chanXInitFinished', this.ready);
      $.sync('WatchedThreads', this.refresh);
      return Thread.prototype.callbacks.push({
        name: 'Thread Watcher',
        cb: this.node
      });
    },
    node: function() {
      var favicon;
      favicon = $.el('img', {
        className: 'favicon'
      });
      $.on(favicon, 'click', ThreadWatcher.cb.toggle);
      $.before($('input', this.OP.nodes.post), favicon);
      if (g.VIEW === 'thread' && this.ID === $.get('AutoWatch', 0)) {
        ThreadWatcher.watch(this);
        return $["delete"]('AutoWatch');
      }
    },
    ready: function() {
      ThreadWatcher.refresh();
      return $.add(d.body, ThreadWatcher.dialog);
    },
    refresh: function(watched) {
      var ID, board, div, favicon, id, link, nodes, props, thread, x, _ref, _ref1;
      watched || (watched = $.get('WatchedThreads', {}));
      nodes = [$('.move', ThreadWatcher.dialog)];
      for (board in watched) {
        _ref = watched[board];
        for (id in _ref) {
          props = _ref[id];
          x = $.el('a', {
            textContent: '×',
            href: 'javascript:;'
          });
          $.on(x, 'click', ThreadWatcher.cb.x);
          link = $.el('a', props);
          link.title = link.textContent;
          div = $.el('div');
          $.add(div, [x, $.tn(' '), link]);
          nodes.push(div);
        }
      }
      ThreadWatcher.dialog.innerHTML = '';
      $.add(ThreadWatcher.dialog, nodes);
      watched = watched[g.BOARD] || {};
      _ref1 = g.BOARD.threads;
      for (ID in _ref1) {
        thread = _ref1[ID];
        favicon = $('.favicon', thread.OP.nodes.post);
        favicon.src = ID in watched ? Favicon["default"] : Favicon.empty;
      }
    },
    cb: {
      toggle: function() {
        return ThreadWatcher.toggle(Get.postFromNode(this).thread);
      },
      x: function() {
        var thread;
        thread = this.nextElementSibling.pathname.split('/');
        return ThreadWatcher.unwatch(thread[1], thread[3]);
      },
      post: function(e) {
        var board, postID, threadID, _ref;
        _ref = e.detail, board = _ref.board, postID = _ref.postID, threadID = _ref.threadID;
        if (postID === threadID) {
          if (Conf['Auto Watch']) {
            return $.set('AutoWatch', threadID);
          }
        } else if (Conf['Auto Watch Reply']) {
          return ThreadWatcher.watch(board.threads[threadID]);
        }
      }
    },
    toggle: function(thread) {
      if ($('.favicon', thread.OP.nodes.post).src === Favicon.empty) {
        return ThreadWatcher.watch(thread);
      } else {
        return ThreadWatcher.unwatch(thread.board, thread.ID);
      }
    },
    unwatch: function(board, threadID) {
      var watched;
      watched = $.get('WatchedThreads', {});
      delete watched[board][threadID];
      if (!Object.keys(watched[board]).length) {
        delete watched[board];
      }
      ThreadWatcher.refresh(watched);
      return $.set('WatchedThreads', watched);
    },
    watch: function(thread) {
      var watched, _name;
      watched = $.get('WatchedThreads', {});
      watched[_name = thread.board] || (watched[_name] = {});
      watched[thread.board][thread] = {
        href: "/" + thread.board + "/res/" + thread,
        textContent: Get.threadExcerpt(thread)
      };
      ThreadWatcher.refresh(watched);
      return $.set('WatchedThreads', watched);
    }
  };

  QR = {
    init: function() {
      if (g.VIEW === 'catalog' || !Conf['Quick Reply']) {
        return;
      }
      Misc.clearThreads("yourPosts." + g.BOARD);
      this.syncYourPosts();
      $.on(d, '4chanXInitFinished', this.initReady);
      return Post.prototype.callbacks.push({
        name: 'Quick Reply',
        cb: this.node
      });
    },
    initReady: function() {
      var sc;
      QR.postingIsEnabled = !!$.id('postForm');
      if (!QR.postingIsEnabled) {
        return;
      }
<<<<<<< HEAD
      if (Conf['Hide Original Post Form']) {
        $.addClass(doc, 'hide-original-post-form');
      }
      link = $.el('a', {
=======
      sc = $.el('a', {
>>>>>>> f4c248f1
        className: 'qr-shortcut',
        textContent: 'QR',
        title: 'Quick Reply',
        href: 'javascript:;'
      });
      $.on(sc, 'click', function() {
        $.event('CloseMenu');
        QR.open();
        QR.resetThreadSelector();
        return QR.nodes.com.focus();
      });
      Header.addShortcut(sc);
      if ($.engine === 'webkit') {
        $.on(d, 'paste', QR.paste);
      }
      $.on(d, 'dragover', QR.dragOver);
      $.on(d, 'drop', QR.dropFile);
      $.on(d, 'dragstart dragend', QR.drag);
      $.on(d, 'ThreadUpdate', function() {
        if (g.DEAD) {
          return QR.abort();
        } else {
          return QR.status();
        }
      });
      if (Conf['Persistent QR']) {
        return QR.persist();
      }
    },
    node: function() {
      return $.on($('a[title="Quote this post"]', this.nodes.info), 'click', QR.quote);
    },
    persist: function() {
      QR.open();
      if (Conf['Auto-Hide QR']) {
        return QR.hide();
      }
    },
    open: function() {
      if (QR.nodes) {
        QR.nodes.el.hidden = false;
        QR.unhide();
        return;
      }
      try {
        return QR.dialog();
      } catch (err) {
        delete QR.nodes;
        return Main.handleErrors({
          message: 'Quick Reply dialog creation crashed.',
          error: err
        });
      }
    },
    close: function() {
      var i, _i, _len, _ref;
      if (QR.req) {
        QR.abort();
        return;
      }
      QR.nodes.el.hidden = true;
      QR.cleanNotifications();
      d.activeElement.blur();
      $.rmClass(QR.nodes.el, 'dump');
      _ref = QR.posts;
      for (_i = 0, _len = _ref.length; _i < _len; _i++) {
        i = _ref[_i];
        QR.posts[0].rm();
      }
      QR.cooldown.auto = false;
      QR.status();
      if (!Conf['Remember Spoiler'] && QR.nodes.spoiler.checked) {
        return QR.nodes.spoiler.click();
      }
    },
    hide: function() {
      d.activeElement.blur();
      $.addClass(QR.nodes.el, 'autohide');
      return QR.nodes.autohide.checked = true;
    },
    unhide: function() {
      $.rmClass(QR.nodes.el, 'autohide');
      return QR.nodes.autohide.checked = false;
    },
    toggleHide: function() {
      if (this.checked) {
        return QR.hide();
      } else {
        return QR.unhide();
      }
    },
    syncYourPosts: function(yourPosts) {
      if (yourPosts) {
        QR.yourPosts = yourPosts;
        return;
      }
      QR.yourPosts = $.get("yourPosts." + g.BOARD, {
        threads: {}
      });
      return $.sync("yourPosts." + g.BOARD, QR.syncYourPosts);
    },
    error: function(err) {
      var el;
      QR.open();
      if (typeof err === 'string') {
        el = $.tn(err);
      } else {
        el = err;
        el.removeAttribute('style');
      }
      if (QR.captcha.isEnabled && /captcha|verification/i.test(el.textContent)) {
        QR.captcha.nodes.input.focus();
      }
      if (d.hidden) {
        alert(el.textContent);
      }
      return QR.notifications.push(new Notification('warning', el));
    },
    notifications: [],
    cleanNotifications: function() {
      var notification, _i, _len, _ref;
      _ref = QR.notifications;
      for (_i = 0, _len = _ref.length; _i < _len; _i++) {
        notification = _ref[_i];
        notification.close();
      }
      return QR.notifications = [];
    },
    status: function() {
      var disabled, status, value;
      if (!QR.nodes) {
        return;
      }
      if (g.DEAD) {
        value = 404;
        disabled = true;
        QR.cooldown.auto = false;
      }
      value = QR.req ? QR.req.progress : QR.cooldown.seconds || value;
      status = QR.nodes.status;
      status.value = !value ? 'Submit' : QR.cooldown.auto ? "Auto " + value : value;
      return status.disabled = disabled || false;
    },
    cooldown: {
      init: function() {
        var board;
        board = g.BOARD.ID;
        QR.cooldown.types = {
          thread: (function() {
            switch (board) {
              case 'q':
                return 86400;
              case 'b':
              case 'soc':
              case 'r9k':
                return 600;
              default:
                return 300;
            }
          })(),
          sage: board === 'q' ? 600 : 60,
          file: board === 'q' ? 300 : 30,
          post: board === 'q' ? 60 : 30
        };
        QR.cooldown.cooldowns = $.get("cooldown." + board, {});
        QR.cooldown.upSpd = 0;
        QR.cooldown.upSpdAccuracy = .5;
        QR.cooldown.start();
        return $.sync("cooldown." + board, QR.cooldown.sync);
      },
      start: function() {
        if (QR.cooldown.isCounting) {
          return;
        }
        QR.cooldown.isCounting = true;
        return QR.cooldown.count();
      },
      sync: function(cooldowns) {
        var id;
        for (id in cooldowns) {
          QR.cooldown.cooldowns[id] = cooldowns[id];
        }
        return QR.cooldown.start();
      },
      set: function(data) {
        var cooldown, delay, hasFile, isReply, isSage, post, req, start, type, upSpd;
        req = data.req, post = data.post, isReply = data.isReply, delay = data.delay;
        start = req ? req.uploadEndTime : Date.now();
        if (delay) {
          cooldown = {
            delay: delay
          };
        } else {
          if (post.file) {
            upSpd = post.file.size / ((req.uploadEndTime - req.uploadStartTime) / $.SECOND);
            QR.cooldown.upSpdAccuracy = ((upSpd > QR.cooldown.upSpd * .9) + QR.cooldown.upSpdAccuracy) / 2;
            QR.cooldown.upSpd = upSpd;
          }
          isSage = /sage/i.test(post.email);
          hasFile = !!post.file;
          type = !isReply ? 'thread' : isSage ? 'sage' : hasFile ? 'file' : 'post';
          cooldown = {
            isReply: isReply,
            isSage: isSage,
            hasFile: hasFile,
            timeout: start + QR.cooldown.types[type] * $.SECOND
          };
        }
        QR.cooldown.cooldowns[start] = cooldown;
        $.set("cooldown." + g.BOARD, QR.cooldown.cooldowns);
        return QR.cooldown.start();
      },
      unset: function(id) {
        delete QR.cooldown.cooldowns[id];
        if (Object.keys(QR.cooldown.cooldowns).length) {
          return $.set("cooldown." + g.BOARD, QR.cooldown.cooldowns);
        } else {
          return $["delete"]("cooldown." + g.BOARD);
        }
      },
      count: function() {
        var cooldown, cooldowns, elapsed, hasFile, isReply, isSage, now, post, seconds, start, type, types, upSpd, upSpdAccuracy, update, _ref;
        if (!Object.keys(QR.cooldown.cooldowns).length) {
          $["delete"]("" + g.BOARD + ".cooldown");
          delete QR.cooldown.isCounting;
          delete QR.cooldown.seconds;
          QR.status();
          return;
        }
        setTimeout(QR.cooldown.count, $.SECOND);
        now = Date.now();
        post = QR.posts[0];
        isReply = QR.nodes.thread.value !== 'new';
        isSage = /sage/i.test(post.email);
        hasFile = !!post.file;
        seconds = null;
        _ref = QR.cooldown, types = _ref.types, cooldowns = _ref.cooldowns, upSpd = _ref.upSpd, upSpdAccuracy = _ref.upSpdAccuracy;
        for (start in cooldowns) {
          cooldown = cooldowns[start];
          if ('delay' in cooldown) {
            if (cooldown.delay) {
              seconds = Math.max(seconds, cooldown.delay--);
            } else {
              seconds = Math.max(seconds, 0);
              QR.cooldown.unset(start);
            }
            continue;
          }
          if (isReply === cooldown.isReply) {
            type = !isReply ? 'thread' : isSage && cooldown.isSage ? 'sage' : hasFile && cooldown.hasFile ? 'file' : 'post';
            elapsed = Math.floor((now - start) / $.SECOND);
            if (elapsed >= 0) {
              seconds = Math.max(seconds, types[type] - elapsed);
              if (hasFile && upSpd) {
                seconds -= Math.floor(post.file.size / upSpd * upSpdAccuracy);
                seconds = Math.max(seconds, 0);
              }
            }
          }
          if (!((start <= now && now <= cooldown.timeout))) {
            QR.cooldown.unset(start);
          }
        }
        update = seconds !== null || !!QR.cooldown.seconds;
        QR.cooldown.seconds = seconds;
        if (update) {
          QR.status();
        }
        if (seconds === 0 && QR.cooldown.auto && !QR.req) {
          return QR.submit();
        }
      }
    },
    quote: function(e) {
      var OP, caretPos, post, range, s, sel, selectionRoot, ta, text;
      if (e != null) {
        e.preventDefault();
      }
      if (!QR.postingIsEnabled) {
        return;
      }
      sel = d.getSelection();
      selectionRoot = $.x('ancestor::div[contains(@class,"postContainer")][1]', sel.anchorNode);
      post = Get.postFromNode(this);
      OP = Get.contextFromLink(this).thread.OP;
      text = ">>" + post + "\n";
      if ((s = sel.toString().trim()) && post.nodes.root === selectionRoot) {
        s = s.replace(/\n/g, '\n>');
        text += ">" + s + "\n";
      }
      QR.open();
      ta = QR.nodes.com;
      if (!ta.value) {
        QR.nodes.thread.value = OP.ID;
      }
      caretPos = ta.selectionStart;
      ta.value = ta.value.slice(0, caretPos) + text + ta.value.slice(ta.selectionEnd);
      range = caretPos + text.length;
      ta.setSelectionRange(range, range);
      ta.focus();
      return $.event('input', null, ta);
    },
    characterCount: function() {
      var count, counter;
      counter = QR.nodes.charCount;
      count = QR.nodes.com.textLength;
      counter.textContent = count;
      counter.hidden = count < 1000;
      return (count > 1500 ? $.addClass : $.rmClass)(counter, 'warning');
    },
    drag: function(e) {
      var toggle;
      toggle = e.type === 'dragstart' ? $.off : $.on;
      toggle(d, 'dragover', QR.dragOver);
      return toggle(d, 'drop', QR.dropFile);
    },
    dragOver: function(e) {
      e.preventDefault();
      return e.dataTransfer.dropEffect = 'copy';
    },
    dropFile: function(e) {
      if (!e.dataTransfer.files.length) {
        return;
      }
      e.preventDefault();
      QR.open();
      QR.fileInput(e.dataTransfer.files);
      return $.addClass(QR.nodes.el, 'dump');
    },
    paste: function(e) {
      var blob, files, item, _i, _len, _ref;
      files = [];
      _ref = e.clipboardData.items;
      for (_i = 0, _len = _ref.length; _i < _len; _i++) {
        item = _ref[_i];
        if (item.kind === 'file') {
          blob = item.getAsFile();
          blob.name = 'file';
          if (blob.type) {
            blob.name += '.' + blob.type.split('/')[1];
          }
          files.push(blob);
        }
      }
      if (!files.length) {
        return;
      }
      QR.open();
      return QR.fileInput(files);
    },
    openFileInput: function() {
      return QR.nodes.fileInput.click();
    },
    fileInput: function(files) {
      var file, length, max, post, _i, _len, _ref, _ref1;
      if (this instanceof Element) {
        files = __slice.call(this.files);
        QR.nodes.fileInput.value = null;
      }
      length = files.length;
      if (!length) {
        return;
      }
      max = QR.nodes.fileInput.max;
      QR.cleanNotifications();
      if (length === 1) {
        file = files[0];
        if (/^text/.test(file.type)) {
          QR.selected.pasteText(file);
        } else if (file.size > max) {
          QR.error("File too large (file: " + ($.bytesToString(file.size)) + ", max: " + ($.bytesToString(max)) + ").");
        } else if (_ref = file.type, __indexOf.call(QR.mimeTypes, _ref) < 0) {
          QR.error('Unsupported file type.');
        } else {
          QR.selected.setFile(file);
        }
        return;
      }
      for (_i = 0, _len = files.length; _i < _len; _i++) {
        file = files[_i];
        if (/^text/.test(file.type)) {
          if ((post = QR.posts[QR.posts.length - 1]).com) {
            post = new QR.post();
          }
          post.pasteText(file);
        } else if (file.size > max) {
          QR.error("" + file.name + ": File too large (file: " + ($.bytesToString(file.size)) + ", max: " + ($.bytesToString(max)) + ").");
        } else if (_ref1 = file.type, __indexOf.call(QR.mimeTypes, _ref1) < 0) {
          QR.error("" + file.name + ": Unsupported file type.");
        } else {
          if ((post = QR.posts[QR.posts.length - 1]).file) {
            post = new QR.post();
          }
          post.setFile(file);
        }
      }
      return $.addClass(QR.nodes.el, 'dump');
    },
    resetThreadSelector: function() {
      if (g.VIEW === 'thread') {
        return QR.nodes.thread.value = g.THREAD;
      } else {
        return QR.nodes.thread.value = 'new';
      }
    },
    posts: [],
    post: (function() {

      function _Class() {
        var el, event, persona, prev, _i, _len, _ref,
          _this = this;
        prev = QR.posts[QR.posts.length - 1];
        persona = $.get('QR.persona', {});
        this.name = prev ? prev.name : persona.name || null;
        this.email = prev && !/^sage$/.test(prev.email) ? prev.email : persona.email || null;
        this.sub = prev && Conf['Remember Subject'] ? prev.sub : Conf['Remember Subject'] ? persona.sub : null;
        this.spoiler = prev && Conf['Remember Spoiler'] ? prev.spoiler : false;
        this.com = null;
        el = $.el('a', {
          className: 'qr-preview',
          draggable: true,
          href: 'javascript:;',
          innerHTML: '<a class=remove>×</a><label hidden><input type=checkbox> Spoiler</label><span></span>'
        });
        this.nodes = {
          el: el,
          rm: el.firstChild,
          label: $('label', el),
          spoiler: $('input', el),
          span: el.lastChild
        };
        this.nodes.spoiler.checked = this.spoiler;
        $.on(el, 'click', this.select.bind(this));
        $.on(this.nodes.rm, 'click', function(e) {
          e.stopPropagation();
          return _this.rm();
        });
        $.on(this.nodes.label, 'click', function(e) {
          return e.stopPropagation();
        });
        $.on(this.nodes.spoiler, 'change', function(e) {
          _this.spoiler = e.target.checked;
          if (_this === QR.selected) {
            return QR.nodes.spoiler.checked = _this.spoiler;
          }
        });
        $.add(QR.nodes.dumpList, el);
        _ref = ['dragStart', 'dragEnter', 'dragLeave', 'dragOver', 'dragEnd', 'drop'];
        for (_i = 0, _len = _ref.length; _i < _len; _i++) {
          event = _ref[_i];
          $.on(el, event.toLowerCase(), this[event]);
        }
        this.unlock();
        QR.posts.push(this);
      }

      _Class.prototype.rm = function() {
        var index;
        $.rm(this.nodes.el);
        index = QR.posts.indexOf(this);
        if (QR.posts.length === 1) {
          new QR.post().select();
        } else if (this === QR.selected) {
          (QR.posts[index - 1] || QR.posts[index + 1]).select();
        }
        QR.posts.splice(index, 1);
        if (!window.URL) {
          return;
        }
        return URL.revokeObjectURL(this.URL);
      };

      _Class.prototype.lock = function(lock) {
        var name, _i, _len, _ref;
        if (lock == null) {
          lock = true;
        }
        this.isLocked = lock;
        if (this !== QR.selected) {
          return;
        }
        _ref = ['name', 'email', 'sub', 'com', 'fileButton', 'spoiler'];
        for (_i = 0, _len = _ref.length; _i < _len; _i++) {
          name = _ref[_i];
          QR.nodes[name].disabled = lock;
        }
        this.nodes.rm.style.visibility = QR.nodes.fileRM.style.visibility = lock ? 'hidden' : '';
        (lock ? $.off : $.on)(QR.nodes.filename.parentNode, 'click', QR.openFileInput);
        this.nodes.spoiler.disabled = lock;
        return this.nodes.el.draggable = !lock;
      };

      _Class.prototype.unlock = function() {
        return this.lock(false);
      };

      _Class.prototype.select = function() {
        var name, rectEl, rectList, _i, _len, _ref;
        if (QR.selected) {
          QR.selected.nodes.el.id = null;
          QR.selected.forceSave();
        }
        QR.selected = this;
        this.lock(this.isLocked);
        this.nodes.el.id = 'selected';
        rectEl = this.nodes.el.getBoundingClientRect();
        rectList = this.nodes.el.parentNode.getBoundingClientRect();
        this.nodes.el.parentNode.scrollLeft += rectEl.left + rectEl.width / 2 - rectList.left - rectList.width / 2;
        _ref = ['name', 'email', 'sub', 'com'];
        for (_i = 0, _len = _ref.length; _i < _len; _i++) {
          name = _ref[_i];
          QR.nodes[name].value = this[name];
        }
        this.showFileData();
        return QR.characterCount();
      };

      _Class.prototype.save = function(input) {
        var value, _ref;
        value = input.value;
        this[input.dataset.name] = value;
        if (input.nodeName !== 'TEXTAREA') {
          return;
        }
        this.nodes.span.textContent = value;
        QR.characterCount();
        if (QR.cooldown.auto && this === QR.posts[0] && (0 < (_ref = QR.cooldown.seconds) && _ref <= 5)) {
          return QR.cooldown.auto = false;
        }
      };

      _Class.prototype.forceSave = function() {
        var name, _i, _len, _ref;
        if (this !== QR.selected) {
          return;
        }
        _ref = ['name', 'email', 'sub', 'com'];
        for (_i = 0, _len = _ref.length; _i < _len; _i++) {
          name = _ref[_i];
          this.save(QR.nodes[name]);
        }
      };

      _Class.prototype.setFile = function(file) {
        this.file = file;
        this.filename = "" + file.name + " (" + ($.bytesToString(file.size)) + ")";
        this.nodes.el.title = this.filename;
        if (QR.spoiler) {
          this.nodes.label.hidden = false;
        }
        if (window.URL) {
          URL.revokeObjectURL(this.URL);
        }
        this.showFileData();
        if (!/^image/.test(file.type)) {
          this.nodes.el.style.backgroundImage = null;
          return;
        }
        return this.setThumbnail();
      };

      _Class.prototype.setThumbnail = function(fileURL) {
        var img, reader,
          _this = this;
        if (!window.URL) {
          if (!fileURL) {
            reader = new FileReader();
            reader.onload = function(e) {
              return _this.setThumbnail(e.target.result);
            };
            reader.readAsDataURL(this.file);
            return;
          }
        } else {
          fileURL = URL.createObjectURL(this.file);
        }
        img = $.el('img');
        img.onload = function() {
          var applyBlob, cv, data, height, i, l, s, ui8a, width, _i;
          s = 90 * 2;
          height = img.height, width = img.width;
          if (height < s || width < s) {
            if (window.URL) {
              _this.URL = fileURL;
            }
            _this.nodes.el.style.backgroundImage = "url(" + _this.URL + ")";
            return;
          }
          if (height <= width) {
            width = s / height * width;
            height = s;
          } else {
            height = s / width * height;
            width = s;
          }
          cv = $.el('canvas');
          cv.height = img.height = height;
          cv.width = img.width = width;
          cv.getContext('2d').drawImage(img, 0, 0, width, height);
          if (!window.URL) {
            _this.nodes.el.style.backgroundImage = "url(" + (cv.toDataURL()) + ")";
            delete _this.URL;
            return;
          }
          URL.revokeObjectURL(fileURL);
          applyBlob = function(blob) {
            _this.URL = URL.createObjectURL(blob);
            return _this.nodes.el.style.backgroundImage = "url(" + _this.URL + ")";
          };
          if (cv.toBlob) {
            cv.toBlob(applyBlob);
            return;
          }
          data = atob(cv.toDataURL().split(',')[1]);
          l = data.length;
          ui8a = new Uint8Array(l);
          for (i = _i = 0; 0 <= l ? _i < l : _i > l; i = 0 <= l ? ++_i : --_i) {
            ui8a[i] = data.charCodeAt(i);
          }
          return applyBlob(new Blob([ui8a], {
            type: 'image/png'
          }));
        };
        return img.src = fileURL;
      };

      _Class.prototype.rmFile = function() {
        delete this.file;
        delete this.filename;
        this.nodes.el.title = null;
        this.nodes.el.style.backgroundImage = null;
        if (QR.spoiler) {
          this.nodes.label.hidden = true;
        }
        this.showFileData();
        if (!window.URL) {
          return;
        }
        return URL.revokeObjectURL(this.URL);
      };

      _Class.prototype.showFileData = function(hide) {
        if (this.file) {
          QR.nodes.filename.textContent = this.filename;
          QR.nodes.filename.title = this.filename;
          if (QR.spoiler) {
            QR.nodes.spoiler.checked = this.spoiler;
          }
          return $.addClass(QR.nodes.fileSubmit, 'has-file');
        } else {
          return $.rmClass(QR.nodes.fileSubmit, 'has-file');
        }
      };

      _Class.prototype.pasteText = function(file) {
        var reader,
          _this = this;
        reader = new FileReader();
        reader.onload = function(e) {
          var text;
          text = e.target.result;
          if (_this.com) {
            _this.com += "\n" + text;
          } else {
            _this.com = text;
          }
          if (QR.selected === _this) {
            QR.nodes.com.value = _this.com;
          }
          return _this.nodes.span.textContent = _this.com;
        };
        return reader.readAsText(file);
      };

      _Class.prototype.dragStart = function() {
        return $.addClass(this, 'drag');
      };

      _Class.prototype.dragEnd = function() {
        return $.rmClass(this, 'drag');
      };

      _Class.prototype.dragEnter = function() {
        return $.addClass(this, 'over');
      };

      _Class.prototype.dragLeave = function() {
        return $.rmClass(this, 'over');
      };

      _Class.prototype.dragOver = function(e) {
        e.preventDefault();
        return e.dataTransfer.dropEffect = 'move';
      };

      _Class.prototype.drop = function() {
        var el, index, newIndex, oldIndex, post;
        el = $('.drag', this.parentNode);
        $.rmClass(el, 'drag');
        $.rmClass(this, 'over');
        if (!this.draggable) {
          return;
        }
        index = function(el) {
          return __slice.call(el.parentNode.children).indexOf(el);
        };
        oldIndex = index(el);
        newIndex = index(this);
        (oldIndex < newIndex ? $.after : $.before)(this, el);
        post = QR.posts.splice(oldIndex, 1)[0];
        return QR.posts.splice(newIndex, 0, post);
      };

      return _Class;

    })(),
    captcha: {
      init: function() {
        if (d.cookie.indexOf('pass_enabled=1') >= 0) {
          return;
        }
        if (!(this.isEnabled = !!$.id('captchaFormPart'))) {
          return;
        }
        return $.asap((function() {
          return $.id('recaptcha_challenge_field_holder');
        }), this.ready.bind(this));
      },
      ready: function() {
        var MutationObserver, imgContainer, input, observer;
        imgContainer = $.el('div', {
          className: 'captcha-img',
          title: 'Reload',
          innerHTML: '<img>'
        });
        input = $.el('input', {
          className: 'captcha-input field',
          title: 'Verification',
          autocomplete: 'off',
          spellcheck: false
        });
        this.nodes = {
          challenge: $.id('recaptcha_challenge_field_holder'),
          img: imgContainer.firstChild,
          input: input
        };
        if (MutationObserver = window.MutationObserver || window.WebKitMutationObserver || window.OMutationObserver) {
          observer = new MutationObserver(this.load.bind(this));
          observer.observe(this.nodes.challenge, {
            childList: true
          });
        } else {
          $.on(this.nodes.challenge, 'DOMNodeInserted', this.load.bind(this));
        }
        $.on(imgContainer, 'click', this.reload.bind(this));
        $.on(input, 'keydown', this.keydown.bind(this));
        $.sync('captchas', this.sync);
        this.sync($.get('captchas', []));
        this.reload();
        $.addClass(QR.nodes.el, 'has-captcha');
        return $.after(QR.nodes.com.parentNode, [imgContainer, input]);
      },
      sync: function(captchas) {
        this.captchas = captchas;
        return QR.captcha.count();
      },
      getOne: function() {
        var captcha, challenge, response;
        this.clear();
        if (captcha = this.captchas.shift()) {
          challenge = captcha.challenge, response = captcha.response;
          this.count();
          $.set('captchas', this.captchas);
        } else {
          challenge = this.nodes.img.alt;
          if (response = this.nodes.input.value) {
            this.reload();
          }
        }
        if (response) {
          response = response.trim();
          if (!/\s/.test(response)) {
            response = "" + response + " " + response;
          }
        }
        return {
          challenge: challenge,
          response: response
        };
      },
      save: function() {
        var response;
        if (!(response = this.nodes.input.value.trim())) {
          return;
        }
        this.captchas.push({
          challenge: this.nodes.img.alt,
          response: response,
          timeout: this.timeout
        });
        this.count();
        this.reload();
        return $.set('captchas', this.captchas);
      },
      clear: function() {
        var captcha, i, now, _i, _len, _ref;
        now = Date.now();
        _ref = this.captchas;
        for (i = _i = 0, _len = _ref.length; _i < _len; i = ++_i) {
          captcha = _ref[i];
          if (captcha.timeout > now) {
            break;
          }
        }
        if (!i) {
          return;
        }
        this.captchas = this.captchas.slice(i);
        this.count();
        return $.set('captchas', this.captchas);
      },
      load: function() {
        var challenge;
        if (!this.nodes.challenge.firstChild) {
          return;
        }
        this.timeout = Date.now() + $.unsafeWindow.RecaptchaState.timeout * $.SECOND - $.MINUTE;
        challenge = this.nodes.challenge.firstChild.value;
        this.nodes.img.alt = challenge;
        this.nodes.img.src = "//www.google.com/recaptcha/api/image?c=" + challenge;
        this.nodes.input.value = null;
        return this.clear();
      },
      count: function() {
        var count;
        count = this.captchas.length;
        this.nodes.input.placeholder = (function() {
          switch (count) {
            case 0:
              return 'Verification (Shift + Enter to cache)';
            case 1:
              return 'Verification (1 cached captcha)';
            default:
              return "Verification (" + count + " cached captchas)";
          }
        })();
        return this.nodes.input.alt = count;
      },
      reload: function(focus) {
        $.unsafeWindow.Recaptcha.reload('t');
        if (focus) {
          return this.nodes.input.focus();
        }
      },
      keydown: function(e) {
        if (e.keyCode === 8 && !this.nodes.input.value) {
          this.reload();
        } else if (e.keyCode === 13 && e.shiftKey) {
          this.save();
        } else {
          return;
        }
        return e.preventDefault();
      }
    },
    dialog: function() {
      var dialog, mimeTypes, name, node, nodes, thread, _i, _j, _len, _len1, _ref, _ref1;
      dialog = UI.dialog('qr', 'top:0;right:0;', "<div>\n  <input type=checkbox id=autohide title=Auto-hide>\n  <select title='Create a new thread / Reply'>\n    <option value=new>New thread</option>\n  </select>\n  <span class=move></span>\n  <a href=javascript:; class=close title=Close>×</a>\n</div>\n<form>\n  <div class=persona>\n    <input id=dump-button type=button title='Dump list' value=+>\n    <input name=name  data-name=name  title=Name    placeholder=Name    class=field size=1>\n    <input name=email data-name=email title=E-mail  placeholder=E-mail  class=field size=1>\n    <input name=sub   data-name=sub   title=Subject placeholder=Subject class=field size=1>\n  </div>\n  <div id=dump-list-container>\n    <div id=dump-list></div>\n    <a id=add-post href=javascript:; title=\"Add a post\">+</a>\n  </div>\n  <div class=textarea>\n    <textarea data-name=com title=Comment placeholder=Comment class=field></textarea>\n    <span id=char-count></span>\n  </div>\n  <div id=file-n-submit>\n    <input id=qr-file-button type=button value='Choose files'>\n    <span id=qr-filename-container>\n      <span id=qr-no-file>No selected file</span>\n      <span id=qr-filename></span>\n    </span>\n    <a id=qr-filerm href=javascript:; title='Remove file' tabindex=-1>×</a>\n    <input type=checkbox id=qr-file-spoiler title='Spoiler image' tabindex=-1>\n    <input type=submit>\n  </div>\n  <input type=file multiple>\n</form>".replace(/>\s+</g, '><'));
      QR.nodes = nodes = {
        el: dialog,
        move: $('.move', dialog),
        autohide: $('#autohide', dialog),
        thread: $('select', dialog),
        close: $('.close', dialog),
        form: $('form', dialog),
        dumpButton: $('#dump-button', dialog),
        name: $('[data-name=name]', dialog),
        email: $('[data-name=email]', dialog),
        sub: $('[data-name=sub]', dialog),
        com: $('[data-name=com]', dialog),
        dumpList: $('#dump-list', dialog),
        addPost: $('#add-post', dialog),
        charCount: $('#char-count', dialog),
        fileSubmit: $('#file-n-submit', dialog),
        fileButton: $('#qr-file-button', dialog),
        filename: $('#qr-filename', dialog),
        fileRM: $('#qr-filerm', dialog),
        spoiler: $('#qr-file-spoiler', dialog),
        status: $('[type=submit]', dialog),
        fileInput: $('[type=file]', dialog)
      };
      mimeTypes = $('ul.rules > li').textContent.trim().match(/: (.+)/)[1].toLowerCase().replace(/\w+/g, function(type) {
        switch (type) {
          case 'jpg':
            return 'image/jpeg';
          case 'pdf':
            return 'application/pdf';
          case 'swf':
            return 'application/x-shockwave-flash';
          default:
            return "image/" + type;
        }
      });
      QR.mimeTypes = mimeTypes.split(', ');
      QR.mimeTypes.push('');
      nodes.fileInput.max = $('input[name=MAX_FILE_SIZE]').value;
      if ($.engine !== 'presto') {
        nodes.fileInput.accept = "text/*, " + mimeTypes;
      }
      QR.spoiler = !!$('input[name=spoiler]');
      nodes.spoiler.hidden = !QR.spoiler;
      if (g.BOARD.ID === 'f') {
        nodes.flashTag = $.el('select', {
          name: 'filetag',
          innerHTML: "<option value=0>Hentai</option>\n<option value=6>Porn</option>\n<option value=1>Japanese</option>\n<option value=2>Anime</option>\n<option value=3>Game</option>\n<option value=5>Loop</option>\n<option value=4 selected>Other</option>"
        });
        $.add(nodes.form, nodes.flashTag);
      }
      for (thread in g.BOARD.threads) {
        $.add(nodes.thread, $.el('option', {
          value: thread,
          textContent: "Thread No." + thread
        }));
      }
      $.after(nodes.autohide, nodes.thread);
      QR.resetThreadSelector();
      _ref = [nodes.fileButton, nodes.filename.parentNode];
      for (_i = 0, _len = _ref.length; _i < _len; _i++) {
        node = _ref[_i];
        $.on(node, 'click', QR.openFileInput);
      }
      $.on(nodes.autohide, 'change', QR.toggleHide);
      $.on(nodes.close, 'click', QR.close);
      $.on(nodes.dumpButton, 'click', function() {
        return nodes.el.classList.toggle('dump');
      });
      $.on(nodes.addPost, 'click', function() {
        return new QR.post().select();
      });
      $.on(nodes.form, 'submit', QR.submit);
      $.on(nodes.fileRM, 'click', function() {
        return QR.selected.rmFile();
      });
      $.on(nodes.spoiler, 'change', function() {
        return QR.selected.nodes.spoiler.click();
      });
      $.on(nodes.fileInput, 'change', QR.fileInput);
      new QR.post().select();
      _ref1 = ['name', 'email', 'sub', 'com'];
      for (_j = 0, _len1 = _ref1.length; _j < _len1; _j++) {
        name = _ref1[_j];
        $.on(nodes[name], 'input', function() {
          return QR.selected.save(this);
        });
      }
      QR.status();
      QR.cooldown.init();
      QR.captcha.init();
      $.add(d.body, dialog);
      return $.event('QRDialogCreation', null, dialog);
    },
    submit: function(e) {
      var callbacks, challenge, err, filetag, m, opts, post, postData, response, textOnly, threadID, _ref, _ref1;
      if (e != null) {
        e.preventDefault();
      }
      if (QR.req) {
        QR.abort();
        return;
      }
      if (QR.cooldown.seconds) {
        QR.cooldown.auto = !QR.cooldown.auto;
        QR.status();
        return;
      }
      post = QR.posts[0];
      post.forceSave();
      if (g.BOARD.ID === 'f') {
        filetag = QR.nodes.flashTag.value;
      }
      threadID = QR.nodes.thread.value;
      if (threadID === 'new') {
        threadID = null;
        if (((_ref = g.BOARD.ID) === 'vg' || _ref === 'q') && !post.sub) {
          err = 'New threads require a subject.';
        } else if (!(post.file || (textOnly = !!$('input[name=textonly]', $.id('postForm'))))) {
          err = 'No file selected.';
        }
      } else if (g.BOARD.threads[threadID].isSticky) {
        err = 'You can\'t reply to this thread anymore.';
      } else if (!(post.com || post.file)) {
        err = 'No file selected.';
      }
      if (QR.captcha.isEnabled && !err) {
        _ref1 = QR.captcha.getOne(), challenge = _ref1.challenge, response = _ref1.response;
        if (!response) {
          err = 'No valid captcha.';
        }
      }
      if (err) {
        QR.cooldown.auto = false;
        QR.status();
        QR.error(err);
        return;
      }
      QR.cleanNotifications();
      QR.cooldown.auto = QR.posts.length > 1;
      if (Conf['Auto-Hide QR'] && !QR.cooldown.auto) {
        QR.hide();
      }
      if (!QR.cooldown.auto && $.x('ancestor::div[@id="qr"]', d.activeElement)) {
        d.activeElement.blur();
      }
      post.lock();
      postData = {
        resto: threadID,
        name: post.name,
        email: post.email,
        sub: post.sub,
        com: post.com,
        upfile: post.file,
        filetag: filetag,
        spoiler: post.spoiler,
        textonly: textOnly,
        mode: 'regist',
        pwd: (m = d.cookie.match(/4chan_pass=([^;]+)/)) ? decodeURIComponent(m[1]) : $.id('postPassword').value,
        recaptcha_challenge_field: challenge,
        recaptcha_response_field: response
      };
      callbacks = {
        onload: QR.response,
        onerror: function() {
          delete QR.req;
          post.unlock();
          QR.cooldown.auto = false;
          QR.status();
          return QR.error('Network error.');
        }
      };
      opts = {
        form: $.formData(postData),
        upCallbacks: {
          onload: function() {
            QR.req.isUploadFinished = true;
            QR.req.uploadEndTime = Date.now();
            QR.req.progress = '...';
            return QR.status();
          },
          onprogress: function(e) {
            QR.req.progress = "" + (Math.round(e.loaded / e.total * 100)) + "%";
            return QR.status();
          }
        }
      };
      QR.req = $.ajax($.id('postForm').parentNode.action, callbacks, opts);
      QR.req.uploadStartTime = Date.now();
      QR.req.progress = '...';
      return QR.status();
    },
    response: function() {
      var URL, ban, board, err, h1, persona, post, postID, req, threadID, tmpDoc, _, _base, _ref, _ref1;
      req = QR.req;
      delete QR.req;
      post = QR.posts[0];
      post.unlock();
      tmpDoc = d.implementation.createHTMLDocument('');
      tmpDoc.documentElement.innerHTML = req.response;
      if (ban = $('.banType', tmpDoc)) {
        board = $('.board', tmpDoc).innerHTML;
        err = $.el('span', {
          innerHTML: ban.textContent.toLowerCase() === 'banned' ? ("You are banned on " + board + "! ;_;<br>") + "Click <a href=//www.4chan.org/banned target=_blank>here</a> to see the reason." : ("You were issued a warning on " + board + " as " + ($('.nameBlock', tmpDoc).innerHTML) + ".<br>") + ("Reason: " + ($('.reason', tmpDoc).innerHTML))
        });
      } else if (err = tmpDoc.getElementById('errmsg')) {
        if ((_ref = $('a', err)) != null) {
          _ref.target = '_blank';
        }
      } else if (tmpDoc.title !== 'Post successful!') {
        err = 'Connection error with sys.4chan.org.';
      } else if (req.status !== 200) {
        err = "Error " + req.statusText + " (" + req.status + ")";
      }
      if (err) {
        if (/captcha|verification/i.test(err.textContent) || err === 'Connection error with sys.4chan.org.') {
          if (/mistyped/i.test(err.textContent)) {
            err = 'You seem to have mistyped the CAPTCHA.';
          }
          QR.cooldown.auto = QR.captcha.isEnabled ? !!QR.captcha.captchas.length : err === 'Connection error with sys.4chan.org.' ? true : false;
          QR.cooldown.set({
            delay: 2
          });
        } else {
          QR.cooldown.auto = false;
        }
        QR.status();
        QR.error(err);
        return;
      }
      h1 = $('h1', tmpDoc);
      QR.cleanNotifications();
      QR.notifications.push(new Notification('success', h1.textContent, 5));
      persona = $.get('QR.persona', {});
      persona = {
        name: post.name,
        email: /^sage$/.test(post.email) ? persona.email : post.email,
        sub: Conf['Remember Subject'] ? post.sub : null
      };
      $.set('QR.persona', persona);
      _ref1 = h1.nextSibling.textContent.match(/thread:(\d+),no:(\d+)/), _ = _ref1[0], threadID = _ref1[1], postID = _ref1[2];
      postID = +postID;
      threadID = +threadID || postID;
      ((_base = QR.yourPosts.threads)[threadID] || (_base[threadID] = [])).push(postID);
      $.set("yourPosts." + g.BOARD, QR.yourPosts);
      $.event('QRPostSuccessful', {
        board: g.BOARD,
        threadID: threadID,
        postID: postID
      }, QR.nodes.el);
      QR.cooldown.auto = QR.posts.length > 1;
      post.rm();
      QR.cooldown.set({
        req: req,
        post: post,
        isReply: !!threadID
      });
      if (threadID === postID) {
        URL = "/" + g.BOARD + "/res/" + threadID;
      } else if (g.VIEW === 'index' && !QR.cooldown.auto) {
        URL = "/" + g.BOARD + "/res/" + threadID + "#p" + postID;
      }
      if (URL) {
        if (Conf['Open Post in New Tab']) {
          $.open("/" + g.BOARD + "/res/" + threadID);
        } else {
          window.location = "/" + g.BOARD + "/res/" + threadID;
        }
      }
      if (!(Conf['Persistent QR'] || QR.cooldown.auto)) {
        QR.close();
      }
      return QR.status();
    },
    abort: function() {
      if (QR.req && !QR.req.isUploadFinished) {
        QR.req.abort();
        delete QR.req;
        QR.posts[0].unlock();
        QR.notifications.push(new Notification('info', 'QR upload aborted.', 5));
      }
      return QR.status();
    }
  };

  Report = {
    init: function() {
      if (!/report/.test(location.search)) {
        return;
      }
      return $.ready(this.ready);
    },
    ready: function() {
      var field, form;
      form = $('form');
      field = $.id('recaptcha_response_field');
      $.on(field, 'keydown', function(e) {
        if (e.keyCode === 8 && !field.value) {
          return $.unsafeWindow.Recaptcha.reload('t');
        }
      });
      return $.on(form, 'submit', function(e) {
        var response;
        e.preventDefault();
        response = field.value.trim();
        if (!/\s/.test(response)) {
          field.value = "" + response + " " + response;
        }
        return form.submit();
      });
    }
  };

  Board = (function() {

    Board.prototype.toString = function() {
      return this.ID;
    };

    function Board(ID) {
      this.ID = ID;
      this.threads = {};
      this.posts = {};
      g.boards[this] = this;
    }

    return Board;

  })();

  Thread = (function() {

    Thread.prototype.callbacks = [];

    Thread.prototype.toString = function() {
      return this.ID;
    };

    function Thread(ID, board) {
      this.board = board;
      this.ID = +ID;
      this.fullID = "" + this.board + "." + this.ID;
      this.posts = {};
      g.threads["" + board + "." + this] = board.threads[this] = this;
    }

    Thread.prototype.kill = function() {
      this.isDead = true;
      return this.timeOfDeath = Date.now();
    };

    return Thread;

  })();

  Post = (function() {

    Post.prototype.callbacks = [];

    Post.prototype.toString = function() {
      return this.ID;
    };

    function Post(root, thread, board, that) {
      var alt, anchor, capcode, date, email, file, fileInfo, flag, info, name, post, size, subject, thumb, tripcode, uniqueID, unit;
      this.thread = thread;
      this.board = board;
      if (that == null) {
        that = {};
      }
      this.ID = +root.id.slice(2);
      this.fullID = "" + this.board + "." + this.ID;
      post = $('.post', root);
      info = $('.postInfo', post);
      this.nodes = {
        root: root,
        post: post,
        info: info,
        comment: $('.postMessage', post),
        quotelinks: [],
        backlinks: info.getElementsByClassName('backlink')
      };
      this.info = {};
      if (subject = $('.subject', info)) {
        this.nodes.subject = subject;
        this.info.subject = subject.textContent;
      }
      if (name = $('.name', info)) {
        this.nodes.name = name;
        this.info.name = name.textContent;
      }
      if (email = $('.useremail', info)) {
        this.nodes.email = email;
        this.info.email = decodeURIComponent(email.href.slice(7));
      }
      if (tripcode = $('.postertrip', info)) {
        this.nodes.tripcode = tripcode;
        this.info.tripcode = tripcode.textContent;
      }
      if (uniqueID = $('.posteruid', info)) {
        this.nodes.uniqueID = uniqueID;
        this.info.uniqueID = uniqueID.firstElementChild.textContent;
      }
      if (capcode = $('.capcode', info)) {
        this.nodes.capcode = capcode;
        this.info.capcode = capcode.textContent;
      }
      if (flag = $('.countryFlag', info)) {
        this.nodes.flag = flag;
        this.info.flag = flag.title;
      }
      if (date = $('.dateTime', info)) {
        this.nodes.date = date;
        this.info.date = new Date(date.dataset.utc * 1000);
      }
      this.parseComment();
      this.parseQuotes();
      if ((file = $('.file', post)) && (thumb = $('img[data-md5]', file))) {
        alt = thumb.alt;
        anchor = thumb.parentNode;
        fileInfo = file.firstElementChild;
        this.file = {
          info: fileInfo,
          text: fileInfo.firstElementChild,
          thumb: thumb,
          URL: anchor.href,
          size: alt.match(/[\d.]+\s\w+/)[0],
          MD5: thumb.dataset.md5,
          isSpoiler: $.hasClass(anchor, 'imgspoiler')
        };
        size = +this.file.size.match(/[\d.]+/)[0];
        unit = ['B', 'KB', 'MB', 'GB'].indexOf(this.file.size.match(/\w+$/)[0]);
        while (unit-- > 0) {
          size *= 1024;
        }
        this.file.sizeInBytes = size;
        this.file.thumbURL = that.isArchived ? thumb.src : "" + location.protocol + "//thumbs.4chan.org/" + board + "/thumb/" + (this.file.URL.match(/(\d+)\./)[1]) + "s.jpg";
        this.file.name = $('span[title]', fileInfo).title.replace(/%22/g, '"');
        if (this.file.isImage = /(jpg|png|gif)$/i.test(this.file.name)) {
          this.file.dimensions = this.file.text.textContent.match(/\d+x\d+/)[0];
        }
      }
      if (!(this.isReply = $.hasClass(post, 'reply'))) {
        this.thread.OP = this;
        this.thread.isSticky = !!$('.stickyIcon', this.nodes.info);
        this.thread.isClosed = !!$('.closedIcon', this.nodes.info);
      }
      this.clones = [];
      g.posts["" + board + "." + this] = thread.posts[this] = board.posts[this] = this;
      if (that.isArchived) {
        this.kill();
      }
    }

    Post.prototype.parseComment = function() {
      var bq, data, i, node, nodes, text, _i, _j, _len, _ref, _ref1;
      bq = this.nodes.comment.cloneNode(true);
      _ref = $$('.abbr, .capcodeReplies, .exif, b', bq);
      for (_i = 0, _len = _ref.length; _i < _len; _i++) {
        node = _ref[_i];
        $.rm(node);
      }
      text = [];
      nodes = d.evaluate('.//br|.//text()', bq, null, 7, null);
      for (i = _j = 0, _ref1 = nodes.snapshotLength; 0 <= _ref1 ? _j < _ref1 : _j > _ref1; i = 0 <= _ref1 ? ++_j : --_j) {
        text.push((data = nodes.snapshotItem(i).data) ? data : '\n');
      }
      return this.info.comment = text.join('').trim().replace(/\s+$/gm, '');
    };

    Post.prototype.parseQuotes = function() {
      var hash, pathname, quotelink, quotes, _i, _len, _ref;
      quotes = {};
      _ref = $$('.quotelink', this.nodes.comment);
      for (_i = 0, _len = _ref.length; _i < _len; _i++) {
        quotelink = _ref[_i];
        hash = quotelink.hash;
        if (!hash) {
          continue;
        }
        pathname = quotelink.pathname;
        if (/catalog$/.test(pathname)) {
          continue;
        }
        if (quotelink.hostname !== 'boards.4chan.org') {
          continue;
        }
        this.nodes.quotelinks.push(quotelink);
        if (quotelink.parentNode.parentNode.className === 'capcodeReplies') {
          continue;
        }
        quotes["" + (pathname.split('/')[1]) + "." + hash.slice(2)] = true;
      }
      if (this.isClone) {
        return;
      }
      return this.quotes = Object.keys(quotes);
    };

    Post.prototype.kill = function(file, now) {
      var clone, quotelink, strong, _i, _j, _len, _len1, _ref, _ref1;
      now || (now = new Date());
      if (file) {
        this.file.isDead = true;
        this.file.timeOfDeath = now;
        $.addClass(this.nodes.root, 'deleted-file');
      } else {
        this.isDead = true;
        this.timeOfDeath = now;
        $.addClass(this.nodes.root, 'deleted-post');
      }
      if (!(strong = $('strong.warning', this.nodes.info))) {
        strong = $.el('strong', {
          className: 'warning',
          textContent: '[Deleted]'
        });
        $.after($('input', this.nodes.info), strong);
      }
      strong.textContent = file ? '[File deleted]' : '[Deleted]';
      if (this.isClone) {
        return;
      }
      _ref = this.clones;
      for (_i = 0, _len = _ref.length; _i < _len; _i++) {
        clone = _ref[_i];
        clone.kill(file, now);
      }
      if (file) {
        return;
      }
      _ref1 = Get.allQuotelinksLinkingTo(this);
      for (_j = 0, _len1 = _ref1.length; _j < _len1; _j++) {
        quotelink = _ref1[_j];
        if ($.hasClass(quotelink, 'deadlink')) {
          continue;
        }
        $.add(quotelink, $.tn('\u00A0(Dead)'));
        $.addClass(quotelink, 'deadlink');
      }
    };

    Post.prototype.resurrect = function() {
      var clone, quotelink, strong, _i, _j, _len, _len1, _ref, _ref1;
      delete this.isDead;
      delete this.timeOfDeath;
      $.rmClass(this.nodes.root, 'deleted-post');
      strong = $('strong.warning', this.nodes.info);
      if (this.file && this.file.isDead) {
        strong.textContent = '[File deleted]';
      } else {
        $.rm(strong);
      }
      if (this.isClone) {
        return;
      }
      _ref = this.clones;
      for (_i = 0, _len = _ref.length; _i < _len; _i++) {
        clone = _ref[_i];
        clone.resurrect();
      }
      _ref1 = Get.allQuotelinksLinkingTo(this);
      for (_j = 0, _len1 = _ref1.length; _j < _len1; _j++) {
        quotelink = _ref1[_j];
        if ($.hasClass(quotelink, 'deadlink')) {
          quotelink.textContent = quotelink.textContent.replace('\u00A0(Dead)', '');
          $.rmClass(quotelink, 'deadlink');
        }
      }
    };

    Post.prototype.addClone = function(context) {
      return new Clone(this, context);
    };

    Post.prototype.rmClone = function(index) {
      var clone, _i, _len, _ref;
      this.clones.splice(index, 1);
      _ref = this.clones.slice(index);
      for (_i = 0, _len = _ref.length; _i < _len; _i++) {
        clone = _ref[_i];
        clone.nodes.root.setAttribute('data-clone', index++);
      }
    };

    return Post;

  })();

  Clone = (function(_super) {

    __extends(Clone, _super);

    function Clone(origin, context) {
      var file, index, info, inline, inlined, key, nodes, post, root, val, _i, _j, _k, _len, _len1, _len2, _ref, _ref1, _ref2, _ref3;
      this.origin = origin;
      this.context = context;
      _ref = ['ID', 'fullID', 'board', 'thread', 'info', 'quotes', 'isReply'];
      for (_i = 0, _len = _ref.length; _i < _len; _i++) {
        key = _ref[_i];
        this[key] = origin[key];
      }
      nodes = origin.nodes;
      root = nodes.root.cloneNode(true);
      post = $('.post', root);
      info = $('.postInfo', post);
      this.nodes = {
        root: root,
        post: post,
        info: info,
        comment: $('.postMessage', post),
        quotelinks: [],
        backlinks: info.getElementsByClassName('backlink')
      };
      _ref1 = $$('.inline', post);
      for (_j = 0, _len1 = _ref1.length; _j < _len1; _j++) {
        inline = _ref1[_j];
        $.rm(inline);
      }
      _ref2 = $$('.inlined', post);
      for (_k = 0, _len2 = _ref2.length; _k < _len2; _k++) {
        inlined = _ref2[_k];
        $.rmClass(inlined, 'inlined');
      }
      root.hidden = false;
      $.rmClass(root, 'forwarded');
      $.rmClass(post, 'highlight');
      if (nodes.subject) {
        this.nodes.subject = $('.subject', info);
      }
      if (nodes.name) {
        this.nodes.name = $('.name', info);
      }
      if (nodes.email) {
        this.nodes.email = $('.useremail', info);
      }
      if (nodes.tripcode) {
        this.nodes.tripcode = $('.postertrip', info);
      }
      if (nodes.uniqueID) {
        this.nodes.uniqueID = $('.posteruid', info);
      }
      if (nodes.capcode) {
        this.nodes.capcode = $('.capcode', info);
      }
      if (nodes.flag) {
        this.nodes.flag = $('.countryFlag', info);
      }
      if (nodes.date) {
        this.nodes.date = $('.dateTime', info);
      }
      this.parseQuotes();
      if (origin.file) {
        this.file = {};
        _ref3 = origin.file;
        for (key in _ref3) {
          val = _ref3[key];
          this.file[key] = val;
        }
        file = $('.file', post);
        this.file.info = file.firstElementChild;
        this.file.text = this.file.info.firstElementChild;
        this.file.thumb = $('img[data-md5]', file);
        this.file.fullImage = $('.full-image', file);
      }
      if (origin.isDead) {
        this.isDead = true;
      }
      this.isClone = true;
      index = origin.clones.push(this) - 1;
      root.setAttribute('data-clone', index);
    }

    return Clone;

  })(Post);

  Main = {
    init: function() {
      var flatten, initFeature, key, pathname, val;
      $.asap((function() {
        return d.documentElement;
      }), function() {
        return doc = d.documentElement;
      });
      flatten = function(parent, obj) {
        var key, val;
        if (obj instanceof Array) {
          Conf[parent] = obj[0];
        } else if (typeof obj === 'object') {
          for (key in obj) {
            val = obj[key];
            flatten(key, val);
          }
        } else {
          Conf[parent] = obj;
        }
      };
      flatten(null, Config);
      for (key in Conf) {
        val = Conf[key];
        Conf[key] = $.get(key, val);
      }
      pathname = location.pathname.split('/');
      g.BOARD = new Board(pathname[1]);
      g.VIEW = (function() {
        switch (pathname[2]) {
          case 'res':
            return 'thread';
          case 'catalog':
            return 'catalog';
          default:
            return 'index';
        }
      })();
      if (g.VIEW === 'thread') {
        g.THREAD = +pathname[3];
      }
      switch (location.hostname) {
        case 'sys.4chan.org':
          Report.init();
          return;
        case 'images.4chan.org':
          $.ready(function() {
            var url;
            if (Conf['404 Redirect'] && d.title === '4chan - 404 Not Found') {
              url = Redirect.image(pathname[1], pathname[3]);
              if (url) {
                return location.href = url;
              }
            }
          });
          return;
      }
      initFeature = function(name, module) {
        try {
          return module.init();
        } catch (err) {
          return Main.handleErrors({
            message: "\"" + name + "\" initialization crashed.",
            error: err
          });
        }
      };
      initFeature('Polyfill', Polyfill);
      initFeature('Header', Header);
      initFeature('Settings', Settings);
      initFeature('Fourchan thingies', Fourchan);
      initFeature('Custom CSS', CustomCSS);
      initFeature('Resurrect Quotes', Quotify);
      initFeature('Filter', Filter);
      initFeature('Thread Hiding', ThreadHiding);
      initFeature('Reply Hiding', ReplyHiding);
      initFeature('Recursive', Recursive);
      initFeature('Strike-through Quotes', QuoteStrikeThrough);
      initFeature('Quick Reply', QR);
      initFeature('Menu', Menu);
      initFeature('Report Link', ReportLink);
      initFeature('Thread Hiding (Menu)', ThreadHiding.menu);
      initFeature('Reply Hiding (Menu)', ReplyHiding.menu);
      initFeature('Delete Link', DeleteLink);
      initFeature('Filter (Menu)', Filter.menu);
      initFeature('Download Link', DownloadLink);
      initFeature('Archive Link', ArchiveLink);
      initFeature('Quote Inlining', QuoteInline);
      initFeature('Quote Previewing', QuotePreview);
      initFeature('Quote Backlinks', QuoteBacklink);
      initFeature('Mark Quotes of You', QuoteYou);
      initFeature('Mark OP Quotes', QuoteOP);
      initFeature('Mark Cross-thread Quotes', QuoteCT);
      initFeature('Anonymize', Anonymize);
      initFeature('Time Formatting', Time);
      initFeature('Relative Post Dates', RelativeDates);
      initFeature('File Info Formatting', FileInfo);
      initFeature('Sauce', Sauce);
      initFeature('Image Expansion', ImageExpand);
      initFeature('Image Expansion (Menu)', ImageExpand.menu);
      initFeature('Reveal Spoilers', RevealSpoilers);
      initFeature('Auto-GIF', AutoGIF);
      initFeature('Image Hover', ImageHover);
      initFeature('Comment Expansion', ExpandComment);
      initFeature('Thread Expansion', ExpandThread);
      initFeature('Thread Excerpt', ThreadExcerpt);
      initFeature('Favicon', Favicon);
      initFeature('Unread', Unread);
      initFeature('Thread Stats', ThreadStats);
      initFeature('Thread Updater', ThreadUpdater);
      initFeature('Thread Watcher', ThreadWatcher);
      initFeature('Index Navigation', Nav);
      initFeature('Keybinds', Keybinds);
      $.on(d, 'AddCallback', Main.addCallback);
      $.on(d, '4chanMainInit', Main.initStyle);
      return $.ready(Main.initReady);
    },
    initStyle: function() {
      var MutationObserver, mainStyleSheet, observer, setStyle, style, styleSheets, _ref;
      if (!Main.isThisPageLegit()) {
        return;
      }
      if ((_ref = $('link[href*=mobile]', d.head)) != null) {
        _ref.disabled = true;
      }
      $.addClass(doc, $.engine);
      $.addClass(doc, 'fourchan-x');
      $.addStyle(Main.css);
      if (g.VIEW === 'catalog') {
        $.addClass(doc, $.id('base-css').href.match(/catalog_(\w+)/)[1].replace('_new', '').replace(/_+/g, '-'));
        return;
      }
      style = 'yotsuba-b';
      mainStyleSheet = $('link[title=switch]', d.head);
      styleSheets = $$('link[rel="alternate stylesheet"]', d.head);
      setStyle = function() {
        var styleSheet, _i, _len;
        $.rmClass(doc, style);
        for (_i = 0, _len = styleSheets.length; _i < _len; _i++) {
          styleSheet = styleSheets[_i];
          if (styleSheet.href === mainStyleSheet.href) {
            style = styleSheet.title.toLowerCase().replace('new', '').trim().replace(/\s+/g, '-');
            break;
          }
        }
        return $.addClass(doc, style);
      };
      setStyle();
      if (!mainStyleSheet) {
        return;
      }
      if (MutationObserver = window.MutationObserver || window.WebKitMutationObserver || window.OMutationObserver) {
        observer = new MutationObserver(setStyle);
        return observer.observe(mainStyleSheet, {
          attributes: true,
          attributeFilter: ['href']
        });
      } else {
        return $.on(mainStyleSheet, 'DOMAttrModified', setStyle);
      }
    },
    initReady: function() {
      var board, boardChild, errors, href, posts, thread, threadChild, threads, _i, _j, _len, _len1, _ref, _ref1;
      if (d.title === '4chan - 404 Not Found') {
        if (Conf['404 Redirect'] && g.VIEW === 'thread') {
          href = Redirect.to({
            board: g.BOARD,
            threadID: g.THREAD,
            postID: location.hash
          });
          location.href = href || ("/" + g.BOARD + "/");
        }
        return;
      }
      if (!$.hasClass(doc, 'fourchan-x')) {
        Main.initStyle();
      }
      if (board = $('.board')) {
        threads = [];
        posts = [];
        _ref = board.children;
        for (_i = 0, _len = _ref.length; _i < _len; _i++) {
          boardChild = _ref[_i];
          if (!$.hasClass(boardChild, 'thread')) {
            continue;
          }
          thread = new Thread(boardChild.id.slice(1), g.BOARD);
          threads.push(thread);
          _ref1 = boardChild.children;
          for (_j = 0, _len1 = _ref1.length; _j < _len1; _j++) {
            threadChild = _ref1[_j];
            if (!$.hasClass(threadChild, 'postContainer')) {
              continue;
            }
            try {
              posts.push(new Post(threadChild, thread, g.BOARD));
            } catch (err) {
              if (!errors) {
                errors = [];
              }
              errors.push({
                message: "Parsing of Post No." + (threadChild.id.match(/\d+/)) + " failed. Post will be skipped.",
                error: err
              });
            }
          }
        }
        if (errors) {
          Main.handleErrors(errors);
        }
        Main.callbackNodes(Thread, threads);
        Main.callbackNodes(Post, posts);
      }
      return $.event('4chanXInitFinished');
    },
    callbackNodes: function(klass, nodes) {
      var callback, errors, i, len, node, _i, _j, _len, _ref;
      len = nodes.length;
      _ref = klass.prototype.callbacks;
      for (_i = 0, _len = _ref.length; _i < _len; _i++) {
        callback = _ref[_i];
        for (i = _j = 0; 0 <= len ? _j < len : _j > len; i = 0 <= len ? ++_j : --_j) {
          node = nodes[i];
          try {
            callback.cb.call(node);
          } catch (err) {
            if (!errors) {
              errors = [];
            }
            errors.push({
              message: "\"" + callback.name + "\" crashed on " + klass.name + " No." + node + " (/" + node.board + "/).",
              error: err
            });
          }
        }
      }
      if (errors) {
        return Main.handleErrors(errors);
      }
    },
    addCallback: function(e) {
      var Klass, obj;
      obj = e.detail;
      Klass = obj.type === 'Post' ? Post : Thread;
      obj.callback.isAddon = true;
      return Klass.prototype.callbacks.push(obj.callback);
    },
    handleErrors: function(errors) {
      var div, error, logs, _i, _len;
      if (!('length' in errors)) {
        error = errors;
      } else if (errors.length === 1) {
        error = errors[0];
      }
      if (error) {
        new Notification('error', Main.parseError(error), 15);
        return;
      }
      div = $.el('div', {
        innerHTML: "" + errors.length + " errors occured. [<a href=javascript:;>show</a>]"
      });
      $.on(div.lastElementChild, 'click', function() {
        if (this.textContent === 'show') {
          this.textContent = 'hide';
          return logs.hidden = false;
        } else {
          this.textContent = 'show';
          return logs.hidden = true;
        }
      });
      logs = $.el('div', {
        hidden: true
      });
      for (_i = 0, _len = errors.length; _i < _len; _i++) {
        error = errors[_i];
        $.add(logs, Main.parseError(error));
      }
      return new Notification('error', [div, logs], 30);
    },
    parseError: function(data) {
      var error, message;
      message = data.message, error = data.error;
      c.log(message, error.stack);
      message = $.el('div', {
        textContent: message
      });
      error = $.el('div', {
        textContent: error
      });
      return [message, error];
    },
    isThisPageLegit: function() {
      if (!('thisPageIsLegit' in Main)) {
        Main.thisPageIsLegit = !$('link[href*="favicon-status.ico"]', d.head) && d.title !== '4chan - Temporarily Offline';
      }
      return Main.thisPageIsLegit;
    },
    css: "/* General */\n.dialog {\nbox-shadow: 0 1px 2px rgba(0, 0, 0, .15);\nborder: 1px solid;\ndisplay: block;\npadding: 0;\n}\n.field {\nborder: 1px solid #CCC;\n-moz-box-sizing: border-box;\nbox-sizing: border-box;\ncolor: #333;\nfont: 13px sans-serif;\nmargin: 0;\npadding: 2px 4px 3px;\noutline: none;\n-webkit-transition: color .25s, border-color .25s, -webkit-flex .25s;\ntransition: color .25s, border-color .25s, flex .25s;\n}\n.field::-moz-placeholder,\n.field:hover::-moz-placeholder {\ncolor: #AAA !important;\n}\n.field:hover {\nborder-color: #999;\n}\n.field:hover, .field:focus {\ncolor: #000;\n}\n.field[disabled] {\nbackground-color: #F2F2F2;\ncolor: #888;\n}\n.move {\ncursor: move;\n}\nlabel, .favicon {\ncursor: pointer;\n}\na[href=\"javascript:;\"] {\ntext-decoration: none;\n}\n.warning {\ncolor: red;\n}\n\n/* 4chan style fixes */\n.opContainer, .op {\ndisplay: block !important;\n}\n.post {\noverflow: visible !important;\n}\n[hidden] {\ndisplay: none !important;\n}\n\n/* fixed, z-index */\n#overlay,\n#qp, #ihover,\n#updater, #thread-stats,\n#navlinks, #header,\n#qr, #watcher {\nposition: fixed;\n}\n#overlay {\nz-index: 999;\n}\n#notifications {\nz-index: 70;\n}\n#qp, #ihover {\nz-index: 60;\n}\n#menu {\nz-index: 50;\n}\n#navlinks, #updater, #thread-stats {\nz-index: 40;\n}\n#qr {\nz-index: 30;\n}\n#watcher {\nz-index: 20;\n}\n#header {\nz-index: 10;\n}\n\n/* Header */\n.fourchan-x body {\n-moz-box-sizing: border-box;\nbox-sizing: border-box;\nmargin-top: 2em;\n}\n.fourchan-x #boardNavDesktop,\n.fourchan-x #navtopright,\n.fourchan-x #boardNavDesktopFoot {\ndisplay: none !important;\n}\n#header {\ntop: 0;\nright: 0;\nleft: 0;\n}\n#header-bar {\nborder-width: 0 0 1px;\ndisplay: -webkit-flex;\ndisplay: flex;\npadding: 3px 4px 4px;\nposition: relative;\n-webkit-transition: all .1s ease-in-out;\ntransition: all .1s ease-in-out;\n}\n#board-list {\n-webkit-flex: 1;\nflex: 1;\ntext-align: center;\n}\n#header-bar.autohide:not(:hover) {\nbox-shadow: none;\nmargin-bottom: -1em;\n-webkit-transform: translateY(-100%);\ntransform: translateY(-100%);\n-webkit-transition: all .8s .6s cubic-bezier(.55, .055, .675, .19);\ntransition: all .8s .6s cubic-bezier(.55, .055, .675, .19);\n}\n#toggle-header-bar {\ncursor: n-resize;\nleft: 0;\nright: 0;\nbottom: -8px;\nheight: 10px;\nposition: absolute;\n}\n#header-bar.autohide:not(:hover) #toggle-header-bar, #toggle-header-bar:hover {\nbottom: -16px;\nheight: 18px;\n}\n#header-bar.autohide #toggle-header-bar {\ncursor: s-resize;\n}\n#header-bar a:not(.entry) {\ntext-decoration: none;\npadding: 1px;\n}\n#shortcuts:empty {\ndisplay: none;\n}\n.shortcut:not(:last-child)::after {\ncontent: \" / \";\n}\n.brackets-wrap::before {\ncontent: \"\\00a0[\";\n}\n.brackets-wrap::after {\ncontent: \"]\\00a0\";\n}\n.expand-all-shortcut {\nopacity: .35;\n}\n\n/* Notifications */\n#notifications {\nheight: 0;\ntext-align: center;\n}\n.notification {\ncolor: #FFF;\nfont-weight: 700;\ntext-shadow: 0 1px 2px rgba(0, 0, 0, .5);\nbox-shadow: 0 1px 2px rgba(0, 0, 0, .15);\nborder-radius: 2px;\nmargin: 1px auto;\nwidth: 500px;\nmax-width: 100%;\nposition: relative;\n-webkit-transition: all .25s ease-in-out;\ntransition: all .25s ease-in-out;\n}\n.notification.error {\nbackground-color: hsla(0, 100%, 38%, .9);\n}\n.notification.warning {\nbackground-color: hsla(36, 100%, 38%, .9);\n}\n.notification.info {\nbackground-color: hsla(200, 100%, 38%, .9);\n}\n.notification.success {\nbackground-color: hsla(104, 100%, 38%, .9);\n}\n.notification a {\ncolor: white;\n}\n.notification > .close {\npadding: 6px;\ntop: 0;\nright: 0;\nposition: absolute;\n}\n.message {\n-moz-box-sizing: border-box;\nbox-sizing: border-box;\npadding: 6px 20px;\nmax-height: 200px;\nwidth: 100%;\noverflow: auto;\n}\n\n/* Settings */\n#overlay {\nbackground-color: rgba(0, 0, 0, .5);\ndisplay: -webkit-flex;\ndisplay: flex;\n-webkit-align-items: center;\nalign-items: center;\n-webkit-justify-content: center;\njustify-content: center;\nposition: fixed;\ntop: 0;\nleft: 0;\nheight: 100%;\nwidth: 100%;\n}\n#fourchanx-settings {\n-moz-box-sizing: border-box;\nbox-sizing: border-box;\nbox-shadow: 0 0 15px rgba(0, 0, 0, .15);\nheight: 600px;\nmin-height: 0;\nmax-height: 100%;\nwidth: 900px;\nmin-width: 0;\nmax-width: 100%;\npadding: 3px;\ndisplay: -webkit-flex;\ndisplay: flex;\n-webkit-flex-direction: column;\nflex-direction: column;\n}\n#fourchanx-settings > nav {\ndisplay: -webkit-flex;\ndisplay: flex;\npadding: 2px 2px 0;\n}\n#fourchanx-settings > nav a {\ntext-decoration: underline;\n}\n#fourchanx-settings > nav a.close {\ntext-decoration: none;\npadding: 2px;\n}\n.sections-list {\n-webkit-flex: 1;\nflex: 1;\n}\n.section-container {\n-webkit-flex: 1;\nflex: 1;\nposition: relative;\n}\n.section-container > section {\nposition: absolute;\ntop: 0;\nright: 0;\nbottom: 0;\nleft: 0;\noverflow: auto;\n}\n.section-sauce ul,\n.section-rice ul {\nlist-style: none;\nmargin: 0;\npadding: 8px;\n}\n.section-sauce li,\n.section-rice li {\npadding-left: 4px;\n}\n.section-main label {\ntext-decoration: underline;\n}\n.section-filter ul {\npadding: 0;\n}\n.section-filter li {\nmargin: 10px 40px;\n}\n.section-filter textarea {\nheight: 500px;\n}\n.section-sauce textarea {\nheight: 350px;\n}\n.section-rice .field[name=\"boardnav\"] {\nwidth: 100%;\n}\n.section-rice textarea {\nheight: 150px;\n}\n#fourchanx-settings fieldset {\nborder: 1px solid;\nborder-radius: 3px;\n}\n#fourchanx-settings legend {\nfont-weight: 700;\n}\n#fourchanx-settings textarea {\nfont-family: monospace;\nmin-width: 100%;\nmax-width: 100%;\n}\n#fourchanx-settings code {\ncolor: #000;\nbackground-color: #FFF;\npadding: 0 2px;\n}\n.unscroll {\noverflow: hidden;\n}\n\n/* Unread */\n#unread-line {\nmargin: 0;\n}\n\n/* Thread Updater */\n#updater:not(:hover) {\nbackground: none;\nborder: none;\nbox-shadow: none;\n}\n#updater > .move {\npadding: 0 3px;\n}\n#updater > div:last-child {\ntext-align: center;\n}\n#updater input[type=number] {\nwidth: 4em;\n}\n#updater:not(:hover) > div:not(.move) {\ndisplay: none;\n}\n.new {\ncolor: limegreen;\n}\n\n/* Thread Watcher */\n#watcher {\npadding-bottom: 3px;\nposition: absolute;\noverflow: hidden;\nwhite-space: nowrap;\n}\n#watcher:not(:hover) {\nmax-height: 220px;\n}\n#watcher > .move {\npadding-top: 3px;\n}\n#watcher > div {\nmax-width: 200px;\noverflow: hidden;\npadding-left: 3px;\npadding-right: 3px;\ntext-overflow: ellipsis;\n}\n#watcher a {\ntext-decoration: none;\n}\n\n/* Thread Stats */\n#thread-stats {\nbackground: none;\nborder: none;\nbox-shadow: none;\n}\n\n/* Quote */\n.deadlink {\ntext-decoration: none !important;\n}\n.backlink.deadlink:not(.forwardlink), .quotelink.deadlink:not(.forwardlink) {\ntext-decoration: underline !important;\n}\n.inlined {\nopacity: .5;\n}\n#qp input, .forwarded {\ndisplay: none;\n}\n.quotelink.forwardlink,\n.backlink.forwardlink {\ntext-decoration: none;\nborder-bottom: 1px dashed;\n}\n.filtered {\ntext-decoration: underline line-through;\n}\n.inline {\nborder: 1px solid;\ndisplay: table;\nmargin: 2px 0;\n}\n.inline .post {\nborder: 0 !important;\nbackground-color: transparent !important;\ndisplay: table !important;\nmargin: 0 !important;\npadding: 1px 2px !important;\n}\n#qp > .opContainer::after {\ncontent: '';\nclear: both;\ndisplay: table;\n}\n#qp .post {\nborder: none;\nmargin: 0;\npadding: 2px 2px 5px;\n}\n#qp img {\nmax-height: 300px;\nmax-width: 500px;\n}\n.qphl {\noutline: 2px solid rgba(216, 94, 49, .7);\n}\n\n/* File */\n.fileText:hover .fntrunc,\n.fileText:not(:hover) .fnfull,\n.expanded-image > .post > .file > .fileThumb > img[data-md5],\n:not(.expanded-image) > .post > .file > .fileThumb > .full-image {\ndisplay: none;\n}\n.expanding {\nopacity: .5;\n}\n.expanded-image > .op > .file::after {\ncontent: '';\nclear: both;\ndisplay: table;\n}\n:root.fit-width .full-image {\nmax-width: 100%;\n}\n:root.gecko.fit-width .full-image,\n:root.presto.fit-width .full-image {\nwidth: 100%;\n}\n#ihover {\n-moz-box-sizing: border-box;\nbox-sizing: border-box;\nmax-height: 100%;\nmax-width: 75%;\npadding-bottom: 16px;\n}\n\n/* Index/Reply Navigation */\n#navlinks {\nfont-size: 16px;\ntop: 25px;\nright: 10px;\n}\n\n/* Filter */\n.opContainer.filter-highlight {\nbox-shadow: inset 5px 0 rgba(255, 0, 0, .5);\n}\n.filter-highlight > .reply {\nbox-shadow: -5px 0 rgba(255, 0, 0, .5);\n}\n\n/* Thread & Reply Hiding */\n.hide-thread-button,\n.hide-reply-button {\nfloat: left;\nmargin-right: 2px;\n}\n.stub ~ .sideArrows,\n.stub ~ .hide-reply-button,\n.stub ~ .post {\ndisplay: none !important;\n}\n.stub input {\ndisplay: inline-block;\n}\n\n/* QR */\n.hide-original-post-form #postForm,\n.hide-original-post-form .postingMode,\n#qr.autohide:not(:hover) > form {\ndisplay: none;\n}\n#qr select, #dump-button, .remove, .captcha-img {\ncursor: pointer;\n}\n#qr > div {\nmin-width: 300px;\ndisplay: -webkit-flex;\ndisplay: flex;\n-webkit-align-items: center;\nalign-items: center;\n}\n#qr .move {\n-webkit-align-self: stretch;\nalign-self: stretch;\n-webkit-flex: 1;\nflex: 1;\n}\n#qr select {\nmargin: 0;\n-webkit-appearance: none;\n-moz-appearance: none;\nappearance: none;\nborder: none;\nbackground: none;\n}\n.presto #qr select {\nheight: 1em;\n}\n#qr .close {\npadding: 0 3px;\n}\n#qr > form {\ndisplay: -webkit-flex;\ndisplay: flex;\n-webkit-flex-direction: column;\nflex-direction: column;\n}\n.persona {\ndisplay: -webkit-flex;\ndisplay: flex;\n}\n.persona .field {\n-webkit-flex: 1;\nflex: 1;\n}\n.persona .field:hover,\n.persona .field:focus {\n-webkit-flex: 4;\nflex: 4;\n}\n#dump-button {\nbackground: -webkit-linear-gradient(#EEE, #CCC);\nbackground: linear-gradient(#EEE, #CCC);\nborder: 1px solid #CCC;\nmargin: 0;\npadding: 2px 4px 3px;\noutline: none;\nwidth: 30px;\n}\n#dump-button:hover, #dump-button:focus {\nbackground: -webkit-linear-gradient(#FFF, #DDD);\nbackground: linear-gradient(#FFF, #DDD);\n}\n#dump-button:active, .dump #dump-button:not(:hover):not(:focus) {\nbackground: -webkit-linear-gradient(#CCC, #DDD);\nbackground: linear-gradient(#CCC, #DDD);\n}\n.gecko #dump-button {\npadding: 0;\n}\n#qr:not(.dump) #dump-list-container {\ndisplay: none;\n}\n#dump-list-container {\nheight: 100px;\nposition: relative;\n-webkit-user-select: none;\n-moz-user-select: none;\n-o-user-select: none;\nuser-select: none;\n}\n#dump-list {\ncounter-reset: qrpreviews;\ntop: 0; right: 0; bottom: 0; left: 0;\noverflow: hidden;\nposition: absolute;\nwhite-space: nowrap;\n}\n#dump-list:hover {\nbottom: -12px;\noverflow-x: auto;\nz-index: 1;\n}\n#dump-list::-webkit-scrollbar {\nheight: 12px;\n}\n#dump-list::-webkit-scrollbar-thumb {\nborder: 1px solid;\n}\n.qr-preview {\nbackground-position: 50% 20%;\nbackground-size: cover;\nborder: 1px solid #808080;\ncolor: #FFF !important;\nfont-size: 12px;\n-moz-box-sizing: border-box;\nbox-sizing: border-box;\ncursor: move;\ndisplay: inline-block;\nheight: 92px; width: 92px;\nmargin: 4px; padding: 2px;\nopacity: .6;\noutline: none;\noverflow: hidden;\nposition: relative;\ntext-shadow: 0 1px 1px #000;\n-webkit-transition: opacity .25s ease-in-out;\ntransition: opacity .25s ease-in-out;\nvertical-align: top;\nwhite-space: pre;\n}\n.qr-preview:hover, .qr-preview:focus {\nopacity: .9;\ncolor: #FFF !important;\n}\n.qr-preview#selected {\nopacity: 1;\n}\n.qr-preview::before {\ncounter-increment: qrpreviews;\ncontent: counter(qrpreviews);\nfont-weight: 700;\ntext-shadow: 0 0 3px #000, 0 0 5px #000;\nposition: absolute;\ntop: 3px; right: 3px;\n}\n.qr-preview.drag {\nborder-color: red;\nborder-style: dashed;\n}\n.qr-preview.over {\nborder-color: #FFF;\nborder-style: dashed;\n}\n.remove {\ncolor: #E00 !important;\nfont-weight: 700;\npadding: 3px;\n}\n.remove:hover::after {\ncontent: ' Remove';\n}\n.qr-preview > label {\nbackground: rgba(0, 0, 0, .5);\nright: 0; bottom: 0; left: 0;\nposition: absolute;\ntext-align: center;\n}\n.qr-preview > label > input {\nmargin: 1px 0;\nvertical-align: bottom;\n}\n#add-post {\ndisplay: inline-block;\nfont-size: 30px;\nheight: 30px;\nwidth: 30px;\nline-height: 1;\ntext-align: center;\nposition: absolute;\nright: 0; bottom: 0;\nz-index: 1;\n}\n#qr textarea {\nmin-height: 160px;\nmin-width: 100%;\ndisplay: block;\n}\n#qr.has-captcha textarea {\nmin-height: 120px;\n}\n.textarea {\nposition: relative;\n}\n#char-count {\ncolor: #000;\nbackground: hsla(0, 0%, 100%, .5);\nfont-size: 8pt;\nposition: absolute;\nbottom: 1px;\nright: 1px;\npointer-events: none;\n}\n#char-count.warning {\ncolor: red;\n}\n.captcha-img {\nbackground: #FFF;\noutline: 1px solid #CCC;\noutline-offset: -1px;\n}\n.captcha-img > img {\ndisplay: block;\nheight: 57px;\nwidth: 300px;\n}\n#file-n-submit > input {\nmargin: 0;\n}\n#file-n-submit.has-file #qr-no-file {\nvisibility: hidden;\n}\n#file-n-submit:not(.has-file) #qr-filename,\n#file-n-submit:not(.has-file) #qr-file-spoiler,\n#file-n-submit:not(.has-file) #qr-filerm {\ndisplay: none;\n}\n#file-n-submit {\ndisplay: -webkit-flex;\ndisplay: flex;\n-webkit-flex-direction: row;\nflex-direction: row;\n-webkit-align-items: center;\nalign-items: center;\n}\n#qr-no-file, #qr-filename-container {\n-webkit-flex: 1;\nflex: 1;\n}\n#qr-filename-container {\ncursor: default;\nposition: relative;\nmargin-left: 2px;\n}\n#qr-filename {\nposition: absolute;\ntop: 0; right: 0; bottom: 0; left: 0;\ntext-overflow: ellipsis;\noverflow: hidden;\nwhite-space: nowrap;\n}\n#qr-filerm {\npadding: 0 2px;\n}\n#file-n-submit > #qr-file-spoiler {\nmargin: 0 2px;\n}\n#qr input[type='file'] {\nposition: absolute;\nvisibility: hidden;\n}\n\n/* Menu */\n.menu-button {\ndisplay: inline-block;\nposition: relative;\n}\n.menu-button i {\nborder-top:   6px solid;\nborder-right: 4px solid transparent;\nborder-left:  4px solid transparent;\ndisplay: inline-block;\nmargin: 2px;\nvertical-align: middle;\n}\n#menu {\nborder-bottom: 0;\ndisplay: -webkit-flex;\ndisplay: flex;\nmargin: 2px 0;\n-webkit-flex-direction: column;\nflex-direction: column;\nposition: absolute;\noutline: none;\n}\n.entry {\ncursor: pointer;\noutline: none;\npadding: 3px 7px;\nposition: relative;\ntext-decoration: none;\nwhite-space: nowrap;\n}\n.entry.has-submenu {\npadding-right: 20px;\n}\n.has-submenu::after {\ncontent: '';\nborder-left:   6px solid;\nborder-top:    4px solid transparent;\nborder-bottom: 4px solid transparent;\ndisplay: inline-block;\nmargin: 4px;\nposition: absolute;\nright: 3px;\n}\n.has-submenu:not(.focused) > .submenu {\ndisplay: none;\n}\n.submenu {\nborder-bottom: 0;\ndisplay: -webkit-flex;\ndisplay: flex;\n-webkit-flex-direction: column;\nflex-direction: column;\nposition: absolute;\nmargin: -1px 0;\n}\n.entry input {\nmargin: 0;\n}\n\n/* General */\n:root.yotsuba .dialog {\nbackground-color: #F0E0D6;\nborder-color: #D9BFB7;\n}\n:root.yotsuba .field:focus {\nborder-color: #EA8;\n}\n\n/* Header */\n:root.yotsuba #header-bar {\nfont-size: 9pt;\ncolor: #B86;\n}\n:root.yotsuba #header-bar a {\ncolor: #800000;\n}\n\n/* Settings */\n:root.yotsuba #fourchanx-settings fieldset {\nborder-color: #D9BFB7;\n}\n\n/* Quote */\n:root.yotsuba .backlink.deadlink {\ncolor: #00E !important;\n}\n:root.yotsuba .inline {\nborder-color: #D9BFB7;\nbackground-color: rgba(255, 255, 255, .14);\n}\n\n/* QR */\n.yotsuba #dump-list::-webkit-scrollbar-thumb {\nbackground-color: #F0E0D6;\nborder-color: #D9BFB7;\n}\n:root.yotsuba .qr-preview {\nbackground-color: rgba(0, 0, 0, .15);\n}\n\n/* Menu */\n:root.yotsuba #menu {\ncolor: #800000;\n}\n:root.yotsuba .entry {\nborder-bottom: 1px solid #D9BFB7;\nfont-size: 10pt;\n}\n:root.yotsuba .focused.entry {\nbackground: rgba(255, 255, 255, .33);\n}\n\n/* General */\n:root.yotsuba-b .dialog {\nbackground-color: #D6DAF0;\nborder-color: #B7C5D9;\n}\n:root.yotsuba-b .field:focus {\nborder-color: #98E;\n}\n\n/* Header */\n:root.yotsuba-b #header-bar {\nfont-size: 9pt;\ncolor: #89A;\n}\n:root.yotsuba-b #header-bar a {\ncolor: #34345C;\n}\n\n/* Settings */\n:root.yotsuba-b #fourchanx-settings fieldset {\nborder-color: #B7C5D9;\n}\n\n/* Quote */\n:root.yotsuba-b .backlink.deadlink {\ncolor: #34345C !important;\n}\n:root.yotsuba-b .inline {\nborder-color: #B7C5D9;\nbackground-color: rgba(255, 255, 255, .14);\n}\n\n/* QR */\n.yotsuba-b #dump-list::-webkit-scrollbar-thumb {\nbackground-color: #D6DAF0;\nborder-color: #B7C5D9;\n}\n:root.yotsuba-b .qr-preview {\nbackground-color: rgba(0, 0, 0, .15);\n}\n\n/* Menu */\n:root.yotsuba-b #menu {\ncolor: #000;\n}\n:root.yotsuba-b .entry {\nborder-bottom: 1px solid #B7C5D9;\nfont-size: 10pt;\n}\n:root.yotsuba-b .focused.entry {\nbackground: rgba(255, 255, 255, .33);\n}\n\n/* General */\n:root.futaba .dialog {\nbackground-color: #F0E0D6;\nborder-color: #D9BFB7;\n}\n:root.futaba .field:focus {\nborder-color: #EA8;\n}\n\n/* Header */\n:root.futaba #header-bar {\nfont-size: 11pt;\ncolor: #B86;\n}\n:root.futaba #header-bar a {\ncolor: #800000;\n}\n\n/* Settings */\n:root.futaba #fourchanx-settings fieldset {\nborder-color: #D9BFB7;\n}\n\n/* Quote */\n:root.futaba .backlink.deadlink {\ncolor: #00E !important;\n}\n:root.futaba .inline {\nborder-color: #D9BFB7;\nbackground-color: rgba(255, 255, 255, .14);\n}\n\n/* QR */\n.futaba #dump-list::-webkit-scrollbar-thumb {\nbackground-color: #F0E0D6;\nborder-color: #D9BFB7;\n}\n:root.futaba .qr-preview {\nbackground-color: rgba(0, 0, 0, .15);\n}\n\n/* Menu */\n:root.futaba #menu {\ncolor: #800000;\n}\n:root.futaba .entry {\nborder-bottom: 1px solid #D9BFB7;\nfont-size: 12pt;\n}\n:root.futaba .focused.entry {\nbackground: rgba(255, 255, 255, .33);\n}\n\n/* General */\n:root.burichan .dialog {\nbackground-color: #D6DAF0;\nborder-color: #B7C5D9;\n}\n:root.burichan .field:focus {\nborder-color: #98E;\n}\n\n/* Header */\n:root.burichan #header-bar {\nfont-size: 11pt;\ncolor: #89A;\n}\n:root.burichan #header-bar a {\ncolor: #34345C;\n}\n\n/* Settings */\n:root.burichan #fourchanx-settings fieldset {\nborder-color: #B7C5D9;\n}\n\n/* Quote */\n:root.burichan .backlink.deadlink {\ncolor: #34345C !important;\n}\n:root.burichan .inline {\nborder-color: #B7C5D9;\nbackground-color: rgba(255, 255, 255, .14);\n}\n\n/* QR */\n.burichan #dump-list::-webkit-scrollbar-thumb {\nbackground-color: #D6DAF0;\nborder-color: #B7C5D9;\n}\n:root.burichan .qr-preview {\nbackground-color: rgba(0, 0, 0, .15);\n}\n\n/* Menu */\n:root.burichan #menu {\ncolor: #000000;\n}\n:root.burichan .entry {\nborder-bottom: 1px solid #B7C5D9;\nfont-size: 12pt;\n}\n:root.burichan .focused.entry {\nbackground: rgba(255, 255, 255, .33);\n}\n\n/* General */\n:root.tomorrow .dialog {\nbackground-color: #282A2E;\nborder-color: #111;\n}\n:root.tomorrow .field:focus {\nborder-color: #000;\n}\n\n/* Header */\n:root.tomorrow #header-bar {\nfont-size: 9pt;\ncolor: #C5C8C6;\n}\n:root.tomorrow #header-bar a {\ncolor: #81A2BE;\n}\n\n/* Settings */\n:root.tomorrow #fourchanx-settings fieldset {\nborder-color: #111;\n}\n\n/* Quote */\n:root.tomorrow .backlink.deadlink {\ncolor: #81A2BE !important;\n}\n:root.tomorrow .inline {\nborder-color: #111;\nbackground-color: rgba(0, 0, 0, .14);\n}\n\n/* QR */\n.tomorrow #dump-list::-webkit-scrollbar-thumb {\nbackground-color: #282A2E;\nborder-color: #111;\n}\n:root.tomorrow #qr select {\ncolor: #C5C8C6;\n}\n:root.tomorrow #qr option {\ncolor: #000;\n}\n:root.tomorrow .qr-preview {\nbackground-color: rgba(255, 255, 255, .15);\n}\n\n/* Menu */\n:root.tomorrow #menu {\ncolor: #C5C8C6;\n}\n:root.tomorrow .entry {\nborder-bottom: 1px solid #111;\nfont-size: 10pt;\n}\n:root.tomorrow .focused.entry {\nbackground: rgba(0, 0, 0, .33);\n}\n\n/* General */\n:root.photon .dialog {\nbackground-color: #DDD;\nborder-color: #CCC;\n}\n:root.photon .field:focus {\nborder-color: #EA8;\n}\n\n/* Header */\n:root.photon #header-bar {\nfont-size: 9pt;\ncolor: #333;\n}\n:root.photon #header-bar a {\ncolor: #FF6600;\n}\n\n/* Settings */\n:root.photon #fourchanx-settings fieldset {\nborder-color: #CCC;\n}\n\n/* Quote */\n:root.photon .backlink.deadlink {\ncolor: #F60 !important;\n}\n:root.photon .inline {\nborder-color: #CCC;\nbackground-color: rgba(255, 255, 255, .14);\n}\n\n/* QR */\n.photon #dump-list::-webkit-scrollbar-thumb {\nbackground-color: #DDD;\nborder-color: #CCC;\n}\n:root.photon .qr-preview {\nbackground-color: rgba(0, 0, 0, .15);\n}\n\n/* Menu */\n:root.photon #menu {\ncolor: #333;\n}\n:root.photon .entry {\nborder-bottom: 1px solid #CCC;\nfont-size: 10pt;\n}\n:root.photon .focused.entry {\nbackground: rgba(255, 255, 255, .33);\n}\n"
  };

  Main.init();

}).call(this);<|MERGE_RESOLUTION|>--- conflicted
+++ resolved
@@ -102,7 +102,7 @@
       'Posting': {
         'Quick Reply': [true, 'All-in-one form to reply, create threads, automate dumping and more.'],
         'Persistent QR': [false, 'The Quick reply won\'t disappear after posting.'],
-        'Auto-Hide QR': [false, 'Automatically hide the quick reply when posting.'],
+        'Auto Hide QR': [false, 'Automatically hide the quick reply when posting.'],
         'Open Post in New Tab': [true, 'Open new threads or replies to a thread from the index in a new tab.'],
         'Remember Subject': [false, 'Remember the subject field, instead of resetting after posting.'],
         'Remember Spoiler': [false, 'Remember the spoiler state, instead of resetting after posting.'],
@@ -128,7 +128,6 @@
       'Expand from here': [true, 'Expand all images only from current position to thread end.']
     },
     filter: {
-<<<<<<< HEAD
       name: "# Filter any namefags:\n#/^(?!Anonymous$)/",
       uniqueID: "# Filter a specific ID:\n#/Txhvk1Tl/",
       tripcode: "# Filter any tripfag\n#/^!/",
@@ -143,25 +142,9 @@
       MD5: ''
     },
     sauces: "http://iqdb.org/?url=%turl\nhttp://www.google.com/searchbyimage?image_url=%turl\n#http://tineye.com/search?url=%turl\n#http://saucenao.com/search.php?db=999&url=%turl\n#http://3d.iqdb.org/?url=%turl\n#http://regex.info/exif.cgi?imgurl=%url\n# uploaders:\n#http://imgur.com/upload?url=%url;text:Upload to imgur\n#http://omploader.org/upload?url1=%url;text:Upload to omploader\n# \"View Same\" in archives:\n#//archive.foolz.us/_/search/image/%MD5/;text:View same on foolz\n#//archive.foolz.us/%board/search/image/%MD5/;text:View same on foolz /%board/\n#//archive.installgentoo.net/%board/image/%MD5;text:View same on installgentoo /%board/",
-=======
-      name: ['# Filter any namefags:', '#/^(?!Anonymous$)/'].join('\n'),
-      uniqueID: ['# Filter a specific ID:', '#/Txhvk1Tl/'].join('\n'),
-      tripcode: ['# Filter any tripfag', '#/^!/'].join('\n'),
-      capcode: ['# Set a custom class for mods:', '#/Mod$/;highlight:mod;op:yes', '# Set a custom class for moot:', '#/Admin$/;highlight:moot;op:yes'].join('\n'),
-      email: ['# Filter any e-mails that are not `sage` on /a/ and /jp/:', '#/^(?!sage$)/;boards:a,jp'].join('\n'),
-      subject: ['# Filter Generals on /v/:', '#/general/i;boards:v;op:only'].join('\n'),
-      comment: ['# Filter Stallman copypasta on /g/:', '#/what you\'re refer+ing to as linux/i;boards:g'].join('\n'),
-      flag: [''].join('\n'),
-      filename: [''].join('\n'),
-      dimensions: ['# Highlight potential wallpapers:', '#/1920x1080/;op:yes;highlight;top:no;boards:w,wg'].join('\n'),
-      filesize: [''].join('\n'),
-      MD5: [''].join('\n')
-    },
-    sauces: ['http://iqdb.org/?url=%TURL', 'https://www.google.com/searchbyimage?image_url=%TURL', '#//tineye.com/search?url=%TURL', '#http://saucenao.com/search.php?url=%TURL', '#http://3d.iqdb.org/?url=%TURL', '#http://regex.info/exif.cgi?imgurl=%URL', '# uploaders:', '#http://imgur.com/upload?url=%URL;text:Upload to imgur', '#http://ompldr.org/upload?url1=%URL;text:Upload to ompldr', '# "View Same" in archives:', '#//archive.foolz.us/_/search/image/%MD5/;text:View same on foolz', '#//archive.foolz.us/%board/search/image/%MD5/;text:View same on foolz /%board/', '#//archive.installgentoo.net/%board/image/%MD5;text:View same on installgentoo /%board/'].join('\n'),
     'Header auto-hide': false,
     'Header catalog links': false,
     boardnav: '[current-title / toggle-all]',
->>>>>>> f4c248f1
     time: '%m/%d/%y(%a)%H:%M:%S',
     backlink: '>>%id',
     fileInfo: '%l (%p%s, %r)',
@@ -179,7 +162,7 @@
       'Math tags': ['Alt+m', 'Insert math tags.'],
       'Submit QR': ['Alt+s', 'Submit post.'],
       'Watch': ['w', 'Watch thread.'],
-      'Update': ['r', 'Update the thread.'],
+      'Update': ['r', 'Update the thread now.'],
       'Expand image': ['Shift+e', 'Expand selected image.'],
       'Expand images': ['e', 'Expand all images.'],
       'Front page': ['0', 'Jump to page 0.'],
@@ -5961,14 +5944,10 @@
       if (!QR.postingIsEnabled) {
         return;
       }
-<<<<<<< HEAD
       if (Conf['Hide Original Post Form']) {
         $.addClass(doc, 'hide-original-post-form');
       }
-      link = $.el('a', {
-=======
       sc = $.el('a', {
->>>>>>> f4c248f1
         className: 'qr-shortcut',
         textContent: 'QR',
         title: 'Quick Reply',
