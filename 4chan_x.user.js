// ==UserScript==
<<<<<<< HEAD
// @name         4chan X Alpha
// @version      3.0.0
// @description  Cross-browser userscript for maximum lurking on 4chan.
// @copyright    2009-2011 James Campos <james.r.campos@gmail.com>
// @copyright    2012-2013 Nicolas Stepien <stepien.nicolas@gmail.com>
// @license      MIT; http://en.wikipedia.org/wiki/Mit_license
// @match        *://boards.4chan.org/*
// @match        *://images.4chan.org/*
// @match        *://sys.4chan.org/*
// @match        *://api.4chan.org/*
// @match        *://*.foolz.us/api/*
// @grant        GM_getValue
// @grant        GM_setValue
// @grant        GM_deleteValue
// @grant        GM_openInTab
// @run-at       document-start
// @updateURL    https://github.com/MayhemYDG/4chan-x/raw/stable/4chan_x.meta.js
// @downloadURL  https://github.com/MayhemYDG/4chan-x/raw/stable/4chan_x.user.js
// @icon         https://github.com/MayhemYDG/4chan-x/raw/stable/img/icon.gif
=======
// @name           4chan x
// @version        2.38.1
// @namespace      aeosynth
// @description    Adds various features.
// @copyright      2009-2011 James Campos <james.r.campos@gmail.com>
// @copyright      2012-2013 Nicolas Stepien <stepien.nicolas@gmail.com>
// @license        MIT; http://en.wikipedia.org/wiki/Mit_license
// @include        http://boards.4chan.org/*
// @include        https://boards.4chan.org/*
// @include        http://images.4chan.org/*
// @include        https://images.4chan.org/*
// @include        http://sys.4chan.org/*
// @include        https://sys.4chan.org/*
// @grant          GM_getValue
// @grant          GM_setValue
// @grant          GM_deleteValue
// @grant          GM_openInTab
// @run-at         document-start
// @updateURL      https://github.com/MayhemYDG/4chan-x/raw/stable/4chan_x.user.js
// @downloadURL    https://github.com/MayhemYDG/4chan-x/raw/stable/4chan_x.user.js
// @icon           data:image/gif;base64,R0lGODlhEAAQAKECAAAAAGbMM////////yH5BAEKAAIALAAAAAAQABAAAAIxlI+pq+D9DAgUoFkPDlbs7lGiI2bSVnKglnJMOL6omczxVZK3dH/41AG6Lh7i6qUoAAA7
>>>>>>> fb9edd51
// ==/UserScript==

/* 4chan X Alpha - Version 3.0.0 - 2013-02-14
 * http://mayhemydg.github.com/4chan-x/
<<<<<<< HEAD
=======
 * 4chan X 2.38.1
 *
 * Permission is hereby granted, free of charge, to any person
 * obtaining a copy of this software and associated documentation
 * files (the "Software"), to deal in the Software without
 * restriction, including without limitation the rights to use,
 * copy, modify, merge, publish, distribute, sublicense, and/or sell
 * copies of the Software, and to permit persons to whom the
 * Software is furnished to do so, subject to the following
 * conditions:
 *
 * The above copyright notice and this permission notice shall be
 * included in all copies or substantial portions of the Software.
 * THE SOFTWARE IS PROVIDED "AS IS", WITHOUT WARRANTY OF ANY KIND,
 * EXPRESS OR IMPLIED, INCLUDING BUT NOT LIMITED TO THE WARRANTIES
 * OF MERCHANTABILITY, FITNESS FOR A PARTICULAR PURPOSE AND
 * NONINFRINGEMENT. IN NO EVENT SHALL THE AUTHORS OR COPYRIGHT
 * HOLDERS BE LIABLE FOR ANY CLAIM, DAMAGES OR OTHER LIABILITY,
 * WHETHER IN AN ACTION OF CONTRACT, TORT OR OTHERWISE, ARISING
 * FROM, OUT OF OR IN CONNECTION WITH THE SOFTWARE OR THE USE OR
 * OTHER DEALINGS IN THE SOFTWARE.
>>>>>>> fb9edd51
 *
 * Copyright (c) 2009-2011 James Campos <james.r.campos@gmail.com>
 * Copyright (c) 2012-2013 Nicolas Stepien <stepien.nicolas@gmail.com>
 * Licensed under the MIT license.
 * https://github.com/MayhemYDG/4chan-x/blob/master/LICENSE
 *
 * Contributors:
 * https://github.com/MayhemYDG/4chan-x/graphs/contributors
 * Non-GitHub contributors:
 * ferongr, xat-, Ongpot, thisisanon and Anonymous - favicon contributions
 * e000 - cooldown sanity check
 * Seiba - chrome quick reply focusing
 * herpaderpderp - recaptcha fixes
 * WakiMiko - recaptcha tab order http://userscripts.org/scripts/show/82657
 *
 * All the people who've taken the time to write bug reports.
 *
 * Thank you.
 */

(function() {
<<<<<<< HEAD
  var $, $$, Anonymize, ArchiveLink, AutoGIF, Board, Build, Clone, Conf, Config, DeleteLink, DownloadLink, FileInfo, Filter, Get, Header, ImageExpand, ImageHover, Main, Menu, Notification, Post, QR, QuoteBacklink, QuoteCT, QuoteInline, QuoteOP, QuotePreview, Quotify, Recursive, Redirect, ReplyHiding, ReportLink, RevealSpoilers, Sauce, Settings, Thread, ThreadHiding, ThreadUpdater, Time, UI, d, doc, g,
    __indexOf = [].indexOf || function(item) { for (var i = 0, l = this.length; i < l; i++) { if (i in this && this[i] === item) return i; } return -1; },
    __hasProp = {}.hasOwnProperty,
    __extends = function(child, parent) { for (var key in parent) { if (__hasProp.call(parent, key)) child[key] = parent[key]; } function ctor() { this.constructor = child; } ctor.prototype = parent.prototype; child.prototype = new ctor(); child.__super__ = parent.prototype; return child; };
=======
  var $, $$, Anonymize, ArchiveLink, AutoGif, Build, CatalogLinks, Conf, Config, DeleteLink, DownloadLink, ExpandComment, ExpandThread, Favicon, FileInfo, Filter, Get, ImageExpand, ImageHover, Keybinds, Main, Menu, Nav, Options, QR, QuoteBacklink, QuoteCT, QuoteInline, QuoteOP, QuotePreview, Quotify, Redirect, RelativeDates, ReplyHiding, ReportLink, RevealSpoilers, Sauce, StrikethroughQuotes, ThreadHiding, ThreadStats, Time, TitlePost, UI, Unread, Updater, Watcher, d, g, _base;
>>>>>>> fb9edd51

  Config = {
    main: {
      Enhancing: {
<<<<<<< HEAD
        'Disable 4chan\'s extension': [true, 'Avoid conflicts between 4chan X Alpha and 4chan\'s inline extension.'],
        '404 Redirect': [true, 'Redirect dead threads and images.'],
        'Keybinds': [true, 'Bind actions to keyboard shortcuts.'],
        'Time Formatting': [true, 'Localize and format timestamps arbitrarily.'],
        'File Info Formatting': [true, 'Reformat the file information.'],
        'Comment Expansion': [true, 'Can expand too long comments.'],
        'Thread Expansion': [true, 'Can expand threads to view all replies.'],
        'Index Navigation': [false, 'Navigate to previous / next thread.'],
        'Reply Navigation': [false, 'Navigate to top / bottom of thread.'],
        'Check for Updates': [true, 'Check for updated versions of 4chan X Alpha.']
=======
        'Disable 4chan\'s extension': [true, 'Avoid conflicts between 4chan X and 4chan\'s inline extension'],
        'Catalog Links': [true, 'Turn Navigation links into links to each board\'s catalog'],
        '404 Redirect': [true, 'Redirect dead threads and images'],
        'Keybinds': [true, 'Binds actions to keys'],
        'Time Formatting': [true, 'Arbitrarily formatted timestamps, using your local time'],
        'Relative Post Dates': [false, 'Display post times as "3 minutes ago" or similar. Hover tooltip will display the original or formatted timestamp'],
        'File Info Formatting': [true, 'Reformats the file information'],
        'Comment Expansion': [true, 'Expand too long comments'],
        'Thread Expansion': [true, 'View all replies'],
        'Index Navigation': [true, 'Navigate to previous / next thread'],
        'Reply Navigation': [false, 'Navigate to top / bottom of thread'],
        'Check for Updates': [true, 'Check for updated versions of 4chan X']
>>>>>>> fb9edd51
      },
      Filtering: {
        'Anonymize': [false, 'Turn everyone Anonymous.'],
        'Filter': [true, 'Self-moderation placebo.'],
        'Recursive Hiding': [true, 'Filter replies of filtered posts, recursively.'],
        'Thread Hiding': [true, 'Hide entire threads.'],
        'Reply Hiding': [true, 'Hide single replies.'],
        'Thread/Reply Hiding Buttons': [true, 'Make buttons to hide threads / replies, in addition to menu links.'],
        'Stubs': [true, 'Make stubs of hidden threads / replies.']
      },
      Imaging: {
        'Auto-GIF': [false, 'Animate GIF thumbnails.'],
        'Image Expansion': [true, 'Expand images.'],
        'Image Hover': [false, 'Show full image on mouseover.'],
        'Sauce': [true, 'Add sauce links to images.'],
        'Reveal Spoilers': [false, 'Reveal spoiler thumbnails.']
      },
      Menu: {
        'Menu': [true, 'Add a drop-down menu in posts.'],
        'Report Link': [true, 'Add a report link to the menu.'],
        'Delete Link': [true, 'Add post and image deletion links to the menu.'],
        'Download Link': [true, 'Add a download with original filename link to the menu. Chrome-only currently.'],
        'Archive Link': [true, 'Add an archive link to the menu.']
      },
      Monitoring: {
        'Thread Updater': [true, 'Fetch and insert new replies. Has more options in its own dialog.'],
        'Unread Count': [true, 'Show the unread posts count in the tab title.'],
        'Unread Favicon': [true, 'Show a different favicon when there are unread posts.'],
        'Post in Title': [true, 'Show the thread\'s subject in the tab title.'],
        'Thread Stats': [true, 'Display reply and image count.'],
        'Thread Watcher': [true, 'Bookmark threads.'],
        'Auto Watch': [true, 'Automatically watch threads that you start.'],
        'Auto Watch Reply': [false, 'Automatically watch threads that you reply to.']
      },
      Posting: {
        'Quick Reply': [true, 'WMD.'],
        'Persistent QR': [false, 'The Quick reply won\'t disappear after posting.'],
        'Auto Hide QR': [false, 'Automatically hide the quick reply when posting.'],
        'Remember Subject': [false, 'Remember the subject field, instead of resetting after posting.'],
        'Remember Spoiler': [false, 'Remember the spoiler state, instead of resetting after posting.'],
        'Hide Original Post Form': [true, 'Replace the normal post form with a shortcut to open the QR.']
      },
      Quoting: {
        'Quote Backlinks': [true, 'Add quote backlinks.'],
        'OP Backlinks': [false, 'Add backlinks to the OP.'],
        'Quote Inline': [true, 'Inline quoted post on click.'],
        'Forward Hiding': [true, 'Hide original posts of inlined backlinks.'],
        'Quote Preview': [true, 'Show quoted post on hover.'],
        'Quote Highlighting': [true, 'Highlight the previewed post.'],
        'Resurrect Quotes': [true, 'Linkify dead quotes to archives.'],
        'Mark OP Quotes': [true, 'Add \'(OP)\' to OP quotes.'],
        'Mark Cross-thread Quotes': [true, 'Add \'(Cross-thread)\' to cross-threads quotes.']
      }
    },
    imageExpansion: {
      'Fit width': [true, null],
      'Fit height': [false, null],
      'Expand spoilers': [false, 'Expand all images along with spoilers.'],
      'Expand from here': [true, 'Expand all images only from current position to thread end.']
    },
    filter: {
      name: ['# Filter any namefags:', '#/^(?!Anonymous$)/'].join('\n'),
      uniqueID: ['# Filter a specific ID:', '#/Txhvk1Tl/'].join('\n'),
      tripcode: ['# Filter any tripfags', '#/^!/'].join('\n'),
      capcode: ['# Set a custom class for mods:', '#/Mod$/;highlight:mod;op:yes', '# Set a custom class for moot:', '#/Admin$/;highlight:moot;op:yes'].join('\n'),
      email: ['# Filter any e-mails that are not `sage` on /a/ and /jp/:', '#/^(?!sage$)/;boards:a,jp'].join('\n'),
      subject: ['# Filter Generals on /v/:', '#/general/i;boards:v;op:only'].join('\n'),
      comment: ['# Filter Stallman copypasta on /g/:', '#/what you\'re refer+ing to as linux/i;boards:g'].join('\n'),
      flag: [''].join('\n'),
      filename: [''].join('\n'),
      dimensions: ['# Highlight potential wallpapers:', '#/1920x1080/;op:yes;highlight;top:no;boards:w,wg'].join('\n'),
      filesize: [''].join('\n'),
      MD5: [''].join('\n')
    },
    sauces: ['http://iqdb.org/?url=%turl', 'http://www.google.com/searchbyimage?image_url=%turl', '#http://tineye.com/search?url=%turl', '#http://saucenao.com/search.php?db=999&url=%turl', '#http://3d.iqdb.org/?url=%turl', '#http://regex.info/exif.cgi?imgurl=%url', '# uploaders:', '#http://imgur.com/upload?url=%url;text:Upload to imgur', '#http://omploader.org/upload?url1=%url;text:Upload to omploader', '# "View Same" in archives:', '#//archive.foolz.us/_/search/image/%md5/;text:View same on foolz', '#//archive.foolz.us/%board/search/image/%md5/;text:View same on foolz /%board/', '#//archive.installgentoo.net/%board/image/%md5;text:View same on installgentoo /%board/'].join('\n'),
    time: '%m/%d/%y(%a)%H:%M:%S',
    backlink: '>>%id',
    fileInfo: '%l (%p%s, %r)',
    favicon: 'ferongr',
    hotkeys: {
      'open QR': ['q', 'Open QR with post number inserted.'],
      'open empty QR': ['Q', 'Open QR without post number inserted.'],
      'open options': ['alt+o', 'Open Options.'],
      'close': ['Esc', 'Close Options or QR.'],
      'spoiler tags': ['ctrl+s', 'Insert spoiler tags.'],
      'code tags': ['alt+c', 'Insert code tags.'],
      'submit QR': ['alt+s', 'Submit post.'],
      'watch': ['w', 'Watch thread.'],
      'update': ['u', 'Update the thread now.'],
      'read thread': ['r', 'Mark thread as read.'],
      'expand image': ['E', 'Expand selected image.'],
      'expand images': ['e', 'Expand all images.'],
      'front page': ['0', 'Jump to page 0.'],
      'next page': ['Right', 'Jump to the next page.'],
      'previous page': ['Left', 'Jump to the previous page.'],
      'next thread': ['Down', 'See next thread.'],
      'previous thread': ['Up', 'See previous thread.'],
      'expand thread': ['ctrl+e', 'Expand thread.'],
      'open thread': ['o', 'Open thread in current tab.'],
      'open thread tab': ['O', 'Open thread in new tab.'],
      'next reply': ['j', 'Select next reply.'],
      'previous reply': ['k', 'Select previous reply.'],
      'hide': ['x', 'Hide thread.']
    },
    updater: {
      checkbox: {
        'Beep': [false, 'Beep on new post to completely read thread.'],
        'Auto Scroll': [false, 'Scroll updated posts into view. Only enabled at bottom of page.'],
        'Scroll BG': [false, 'Auto-scroll background tabs.'],
        'Auto Update': [true, 'Automatically fetch new posts.']
      },
      'Interval': 30
    }
  };

  if (!/^(boards|images|sys)\.4chan\.org$/.test(location.hostname)) {
    return;
  }

  Conf = {};

  d = document;

  doc = d.documentElement;

  g = {
    VERSION: '3.0.0',
    NAMESPACE: "4chan_X_Alpha.",
    boards: {},
    threads: {},
    posts: {}
  };

  UI = (function() {
    var Menu, dialog, drag, dragend, dragstart, hover, hoverend, hoverstart, touchend, touchmove;
    dialog = function(id, position, html) {
      var el, move;
      el = d.createElement('div');
      el.className = 'dialog';
      el.innerHTML = html;
      el.id = id;
      el.style.cssText = localStorage.getItem("" + g.NAMESPACE + id + ".position") || position;
      move = el.querySelector('.move');
      move.addEventListener('touchstart', dragstart, false);
      move.addEventListener('mousedown', dragstart, false);
      return el;
    };
    Menu = (function() {
      var close, currentMenu, lastToggledButton;

      currentMenu = null;

      lastToggledButton = null;

      function Menu(type) {
        this.type = type;
        $.on(d, 'AddMenuEntry', this.addEntry.bind(this));
        this.close = close.bind(this);
        this.entries = [];
      }

      Menu.prototype.makeMenu = function() {
        var menu;
        menu = $.el('div', {
          className: 'dialog',
          id: 'menu',
          tabIndex: 0
        });
        $.on(menu, 'click', function(e) {
          return e.stopPropagation();
        });
        $.on(menu, 'keydown', this.keybinds.bind(this));
        return menu;
      };

      Menu.prototype.toggle = function(e, button, data) {
        var previousButton;
        e.preventDefault();
        e.stopPropagation();
        if (currentMenu) {
          previousButton = lastToggledButton;
          this.close();
          if (previousButton === button) {
            return;
          }
        }
        if (!this.entries.length) {
          return;
        }
        return this.open(button, data);
      };

      Menu.prototype.open = function(button, data) {
        var bLeft, bRect, bTop, cHeight, cWidth, entry, left, mRect, menu, prevEntry, style, top, _i, _len, _ref;
        menu = this.makeMenu();
        currentMenu = menu;
        lastToggledButton = button;
        _ref = this.entries;
        for (_i = 0, _len = _ref.length; _i < _len; _i++) {
          entry = _ref[_i];
          this.insertEntry(entry, menu, data);
        }
        entry = $('.entry', menu);
        while (prevEntry = this.findNextEntry(entry, -1)) {
          entry = prevEntry;
        }
        this.focus(entry);
        $.on(d, 'click', this.close);
        $.on(d, 'CloseMenu', this.close);
        $.add(d.body, menu);
        mRect = menu.getBoundingClientRect();
        bRect = button.getBoundingClientRect();
        bTop = doc.scrollTop + d.body.scrollTop + bRect.top;
        bLeft = doc.scrollLeft + d.body.scrollLeft + bRect.left;
        cHeight = doc.clientHeight;
        cWidth = doc.clientWidth;
        top = bRect.top + bRect.height + mRect.height < cHeight ? bTop + bRect.height + 2 : bTop - mRect.height - 2;
        left = bRect.left + mRect.width < cWidth ? bLeft : bLeft + bRect.width - mRect.width;
        style = menu.style;
        style.top = top + 'px';
        style.left = left + 'px';
        return menu.focus();
      };

      Menu.prototype.insertEntry = function(entry, parent, data) {
        var subEntry, submenu, _i, _len, _ref;
        if (typeof entry.open === 'function') {
          if (!entry.open(data)) {
            return;
          }
        }
        $.add(parent, entry.el);
        if (!entry.subEntries) {
          return;
        }
        if (submenu = $('.submenu', entry.el)) {
          $.rm(submenu);
        }
        submenu = $.el('div', {
          className: 'dialog submenu'
        });
        _ref = entry.subEntries;
        for (_i = 0, _len = _ref.length; _i < _len; _i++) {
          subEntry = _ref[_i];
          this.insertEntry(subEntry, submenu, data);
        }
        $.add(entry.el, submenu);
      };

      close = function() {
        $.rm(currentMenu);
        currentMenu = null;
        lastToggledButton = null;
        $.off(d, 'click', this.close);
        return $.off(d, 'CloseMenu', this.close);
      };

      Menu.prototype.findNextEntry = function(entry, direction) {
        var entries;
        entries = Array.prototype.slice.call(entry.parentNode.children);
        entries.sort(function(first, second) {
          return +(first.style.order || first.style.webkitOrder) - +(second.style.order || second.style.webkitOrder);
        });
        return entries[entries.indexOf(entry) + direction];
      };

      Menu.prototype.keybinds = function(e) {
        var entry, next, nextPrev, subEntry, submenu;
        entry = $('.focused', currentMenu);
        while (subEntry = $('.focused', entry)) {
          entry = subEntry;
        }
        switch (e.keyCode) {
          case 27:
            lastToggledButton.focus();
            this.close();
            break;
          case 13:
          case 32:
            entry.click();
            break;
          case 38:
            if (next = this.findNextEntry(entry, -1)) {
              this.focus(next);
            }
            break;
          case 40:
            if (next = this.findNextEntry(entry, +1)) {
              this.focus(next);
            }
            break;
          case 39:
            if ((submenu = $('.submenu', entry)) && (next = submenu.firstElementChild)) {
              while (nextPrev = this.findNextEntry(next, -1)) {
                next = nextPrev;
              }
              this.focus(next);
            }
            break;
          case 37:
            if (next = $.x('parent::*[contains(@class,"submenu")]/parent::*', entry)) {
              this.focus(next);
            }
            break;
          default:
            return;
        }
        e.preventDefault();
        return e.stopPropagation();
      };

      Menu.prototype.focus = function(entry) {
        var bottom, cHeight, cWidth, eRect, focused, left, right, sRect, style, submenu, top, _i, _len, _ref;
        while (focused = $.x('parent::*/child::*[contains(@class,"focused")]', entry)) {
          $.rmClass(focused, 'focused');
        }
        _ref = $$('.focused', entry);
        for (_i = 0, _len = _ref.length; _i < _len; _i++) {
          focused = _ref[_i];
          $.rmClass(focused, 'focused');
        }
        $.addClass(entry, 'focused');
        if (!(submenu = $('.submenu', entry))) {
          return;
        }
        sRect = submenu.getBoundingClientRect();
        eRect = entry.getBoundingClientRect();
        cHeight = doc.clientHeight;
        cWidth = doc.clientWidth;
        if (eRect.top + sRect.height < cHeight) {
          top = '0px';
          bottom = 'auto';
        } else {
          top = 'auto';
          bottom = '0px';
        }
        if (eRect.right + sRect.width < cWidth) {
          left = '100%';
          right = 'auto';
        } else {
          left = 'auto';
          right = '100%';
        }
        style = submenu.style;
        style.top = top;
        style.bottom = bottom;
        style.left = left;
        return style.right = right;
      };

      Menu.prototype.addEntry = function(e) {
        var entry;
        entry = e.detail;
        if (entry.type !== this.type) {
          return;
        }
        this.parseEntry(entry);
        return this.entries.push(entry);
      };

      Menu.prototype.parseEntry = function(entry) {
        var el, style, subEntries, subEntry, _i, _len;
        el = entry.el, subEntries = entry.subEntries;
        $.addClass(el, 'entry');
        $.on(el, 'focus mouseover', (function(e) {
          e.stopPropagation();
          return this.focus(el);
        }).bind(this));
        style = el.style;
        style.webkitOrder = style.order = entry.order || 100;
        if (!subEntries) {
          return;
        }
        $.addClass(el, 'has-submenu');
        for (_i = 0, _len = subEntries.length; _i < _len; _i++) {
          subEntry = subEntries[_i];
          this.parseEntry(subEntry);
        }
      };

      return Menu;

    })();
    dragstart = function(e) {
      var el, isTouching, o, rect, screenHeight, screenWidth;
      e.preventDefault();
      el = this.parentNode;
      if (isTouching = e.type === 'touchstart') {
        e = e.changedTouches[e.changedTouches.length - 1];
      }
      rect = el.getBoundingClientRect();
      screenHeight = doc.clientHeight;
      screenWidth = doc.clientWidth;
      o = {
        id: el.id,
        style: el.style,
        dx: e.clientX - rect.left,
        dy: e.clientY - rect.top,
        height: screenHeight - rect.height,
        width: screenWidth - rect.width,
        screenHeight: screenHeight,
        screenWidth: screenWidth,
        isTouching: isTouching
      };
      if (isTouching) {
        o.identifier = e.identifier;
        o.move = touchmove.bind(o);
        o.up = touchend.bind(o);
        d.addEventListener('touchmove', o.move, false);
        d.addEventListener('touchend', o.up, false);
        return d.addEventListener('touchcancel', o.up, false);
      } else {
        o.move = drag.bind(o);
        o.up = dragend.bind(o);
        d.addEventListener('mousemove', o.move, false);
        return d.addEventListener('mouseup', o.up, false);
      }
    };
    touchmove = function(e) {
      var touch, _i, _len, _ref;
      _ref = e.changedTouches;
      for (_i = 0, _len = _ref.length; _i < _len; _i++) {
        touch = _ref[_i];
        if (touch.identifier === this.identifier) {
          drag.call(this, touch);
          return;
        }
      }
    };
    drag = function(e) {
      var bottom, clientX, clientY, left, right, style, top;
      clientX = e.clientX, clientY = e.clientY;
      left = clientX - this.dx;
      left = left < 10 ? 0 : this.width - left < 10 ? null : left / this.screenWidth * 100 + '%';
      top = clientY - this.dy;
      top = top < 10 ? 0 : this.height - top < 10 ? null : top / this.screenHeight * 100 + '%';
      right = left === null ? 0 : null;
      bottom = top === null ? 0 : null;
      style = this.style;
      style.left = left;
      style.right = right;
      style.top = top;
      return style.bottom = bottom;
    };
    touchend = function(e) {
      var touch, _i, _len, _ref;
      _ref = e.changedTouches;
      for (_i = 0, _len = _ref.length; _i < _len; _i++) {
        touch = _ref[_i];
        if (touch.identifier === this.identifier) {
          dragend.call(this);
          return;
        }
      }
    };
    dragend = function() {
      if (this.isTouching) {
        d.removeEventListener('touchmove', this.move, false);
        d.removeEventListener('touchend', this.up, false);
        d.removeEventListener('touchcancel', this.up, false);
      } else {
        d.removeEventListener('mousemove', this.move, false);
        d.removeEventListener('mouseup', this.up, false);
      }
      return localStorage.setItem("" + g.NAMESPACE + this.id + ".position", this.style.cssText);
    };
    hoverstart = function(_arg) {
      var asap, asapTest, cb, el, endEvents, event, latestEvent, o, root, _i, _len, _ref;
      root = _arg.root, el = _arg.el, latestEvent = _arg.latestEvent, endEvents = _arg.endEvents, asapTest = _arg.asapTest, cb = _arg.cb;
      o = {
        root: root,
        el: el,
        style: el.style,
        cb: cb,
        endEvents: endEvents.split(' '),
        latestEvent: latestEvent,
        clientHeight: doc.clientHeight,
        clientWidth: doc.clientWidth
      };
      o.hover = hover.bind(o);
      o.hoverend = hoverend.bind(o);
      asap = function() {
        if (asapTest()) {
          return o.hover(o.latestEvent);
        } else {
          return o.timeout = setTimeout(asap, 25);
        }
      };
      asap();
      _ref = o.endEvents;
      for (_i = 0, _len = _ref.length; _i < _len; _i++) {
        event = _ref[_i];
        root.addEventListener(event, o.hoverend, false);
      }
      return root.addEventListener('mousemove', o.hover, false);
    };
    hover = function(e) {
      var clientX, clientY, height, left, right, style, top;
      this.latestEvent = e;
      height = this.el.offsetHeight;
      clientX = e.clientX, clientY = e.clientY;
      top = clientY - 120;
      top = this.clientHeight <= height || top <= 0 ? 0 : top + height >= this.clientHeight ? this.clientHeight - height : top;
      if (clientX <= this.clientWidth - 400) {
        left = clientX + 45 + 'px';
        right = null;
      } else {
        left = null;
        right = this.clientWidth - clientX + 45 + 'px';
      }
      style = this.style;
      style.top = top + 'px';
      style.left = left;
      return style.right = right;
    };
    hoverend = function() {
      var event, _i, _len, _ref;
      this.el.parentNode.removeChild(this.el);
      _ref = this.endEvents;
      for (_i = 0, _len = _ref.length; _i < _len; _i++) {
        event = _ref[_i];
        this.root.removeEventListener(event, this.hoverend, false);
      }
      this.root.removeEventListener('mousemove', this.hover, false);
      clearTimeout(this.timeout);
      if (this.cb) {
        return this.cb.call(this);
      }
    };
    return {
      dialog: dialog,
      Menu: Menu,
      hover: hoverstart
    };
  })();

  $ = function(selector, root) {
    if (root == null) {
      root = d.body;
    }
    return root.querySelector(selector);
  };

  $$ = function(selector, root) {
    if (root == null) {
      root = d.body;
    }
    return Array.prototype.slice.call(root.querySelectorAll(selector));
  };

  $.extend = function(object, properties) {
    var key, val;
    for (key in properties) {
      val = properties[key];
      object[key] = val;
    }
  };

  $.extend($, {
    SECOND: 1000,
    MINUTE: 1000 * 60,
    HOUR: 1000 * 60 * 60,
    DAY: 1000 * 60 * 60 * 24,
    log: console.log.bind(console),
    engine: /WebKit|Presto|Gecko/.exec(navigator.userAgent)[0].toLowerCase(),
    id: function(id) {
      return d.getElementById(id);
    },
    ready: function(fc) {
      var cb, _ref;
      if ((_ref = d.readyState) === 'interactive' || _ref === 'complete') {
        $.queueTask(fc);
        return;
      }
      cb = function() {
        $.off(d, 'DOMContentLoaded', cb);
        return fc();
      };
      return $.on(d, 'DOMContentLoaded', cb);
    },
    sync: function(key, cb) {
      key = "" + g.NAMESPACE + key;
      return $.on(window, 'storage', function(e) {
        if (e.key === key) {
          return cb(JSON.parse(e.newValue));
        }
      });
    },
    formData: function(form) {
      var fd, key, val;
      if (form instanceof HTMLFormElement) {
        return new FormData(form);
      }
      fd = new FormData();
      for (key in form) {
        val = form[key];
        if (val) {
          fd.append(key, val);
        }
      }
      return fd;
    },
    ajax: function(url, callbacks, opts) {
      var form, headers, key, r, type, upCallbacks, val;
      if (opts == null) {
        opts = {};
      }
      type = opts.type, headers = opts.headers, upCallbacks = opts.upCallbacks, form = opts.form;
      r = new XMLHttpRequest();
      type || (type = form && 'post' || 'get');
      r.open(type, url, true);
      for (key in headers) {
        val = headers[key];
        r.setRequestHeader(key, val);
      }
      $.extend(r, callbacks);
      $.extend(r.upload, upCallbacks);
      r.withCredentials = type === 'post';
      r.send(form);
      return r;
    },
    cache: (function() {
      var reqs;
      reqs = {};
      return function(url, cb) {
        var req;
        if (req = reqs[url]) {
          if (req.readyState === 4) {
            cb.call(req);
          } else {
            req.callbacks.push(cb);
          }
          return;
        }
        req = $.ajax(url, {
          onload: function() {
            var _i, _len, _ref;
            _ref = this.callbacks;
            for (_i = 0, _len = _ref.length; _i < _len; _i++) {
              cb = _ref[_i];
              cb.call(this);
            }
            return delete this.callbacks;
          },
          onabort: function() {
            return delete reqs[url];
          },
          onerror: function() {
            return delete reqs[url];
          }
        });
        req.callbacks = [cb];
        return reqs[url] = req;
      };
    })(),
    cb: {
      checked: function() {
        $.set(this.name, this.checked);
        return Conf[this.name] = this.checked;
      },
      value: function() {
        $.set(this.name, this.value.trim());
        return Conf[this.name] = this.value;
      }
    },
    asap: function(test, cb) {
      if (test()) {
        return cb();
      } else {
        return setTimeout($.asap, 25, test, cb);
      }
    },
    addStyle: function(css, type) {
      var style;
      style = type === 'style' || !window.URL ? $.el('style', {
        textContent: css
      }) : $.el('link', {
        rel: 'stylesheet',
        href: URL.createObjectURL(new Blob([css], {
          type: 'text/css'
        }))
      });
      $.asap((function() {
        return d.head;
      }), function() {
        return $.add(d.head, style);
      });
      return style;
    },
    x: function(path, root) {
      if (root == null) {
        root = d.body;
      }
      return d.evaluate(path, root, null, 8, null).singleNodeValue;
    },
    addClass: function(el, className) {
      return el.classList.add(className);
    },
    rmClass: function(el, className) {
      return el.classList.remove(className);
    },
    hasClass: function(el, className) {
      return el.classList.contains(className);
    },
    rm: function(el) {
      return el.parentNode.removeChild(el);
    },
    tn: function(s) {
      return d.createTextNode(s);
    },
    nodes: function(nodes) {
      var frag, node, _i, _len;
      if (!(nodes instanceof Array)) {
        return nodes;
      }
      frag = d.createDocumentFragment();
      for (_i = 0, _len = nodes.length; _i < _len; _i++) {
        node = nodes[_i];
        frag.appendChild(node);
      }
      return frag;
    },
    add: function(parent, el) {
      return parent.appendChild($.nodes(el));
    },
    prepend: function(parent, el) {
      return parent.insertBefore($.nodes(el), parent.firstChild);
    },
    after: function(root, el) {
      return root.parentNode.insertBefore($.nodes(el), root.nextSibling);
    },
    before: function(root, el) {
      return root.parentNode.insertBefore($.nodes(el), root);
    },
    replace: function(root, el) {
      return root.parentNode.replaceChild($.nodes(el), root);
    },
    el: function(tag, properties) {
      var el;
      el = d.createElement(tag);
      if (properties) {
        $.extend(el, properties);
      }
      return el;
    },
    on: function(el, events, handler) {
      var event, _i, _len, _ref;
      _ref = events.split(' ');
      for (_i = 0, _len = _ref.length; _i < _len; _i++) {
        event = _ref[_i];
        el.addEventListener(event, handler, false);
      }
    },
    off: function(el, events, handler) {
      var event, _i, _len, _ref;
      _ref = events.split(' ');
      for (_i = 0, _len = _ref.length; _i < _len; _i++) {
        event = _ref[_i];
        el.removeEventListener(event, handler, false);
      }
    },
    event: function(event, detail, root) {
      if (root == null) {
        root = d;
      }
      return root.dispatchEvent(new CustomEvent(event, {
        bubbles: true,
        detail: detail
      }));
    },
    open: function(url) {
      return (GM_openInTab || window.open)(url, '_blank');
    },
    hidden: function() {
      return d.hidden || d.oHidden || d.mozHidden || d.webkitHidden;
    },
    queueTask: (function() {
      var execTask, taskChannel, taskQueue;
      taskQueue = [];
      execTask = function() {
        var args, func, task;
        task = taskQueue.shift();
        func = task[0];
        args = Array.prototype.slice.call(task, 1);
        return func.apply(func, args);
      };
      if (window.MessageChannel) {
        taskChannel = new MessageChannel();
        taskChannel.port1.onmessage = execTask;
        return function() {
          taskQueue.push(arguments);
          return taskChannel.port2.postMessage(null);
        };
      } else {
        return function() {
          taskQueue.push(arguments);
          return setTimeout(execTask, 0);
        };
      }
    })(),
    globalEval: function(code) {
      var script;
      script = $.el('script', {
        textContent: code
      });
      $.add(d.head, script);
      return $.rm(script);
    },
    unsafeWindow: window.opera ? window : unsafeWindow !== window ? unsafeWindow : (function() {
      var p;
      p = d.createElement('p');
      p.setAttribute('onclick', 'return window');
      return p.onclick();
    })(),
    bytesToString: function(size) {
      var unit;
      unit = 0;
      while (size >= 1024) {
        size /= 1024;
        unit++;
      }
      size = unit > 1 ? Math.round(size * 100) / 100 : Math.round(size);
      return "" + size + " " + ['B', 'KB', 'MB', 'GB'][unit];
<<<<<<< HEAD
=======
    },
    debounce: function(wait, fn) {
      var timeout;
      timeout = null;
      return function() {
        if (timeout) {
          clearTimeout(timeout);
        } else {
          fn.apply(this, arguments);
        }
        return timeout = setTimeout((function() {
          return timeout = null;
        }), wait);
      };
>>>>>>> fb9edd51
    }
  });

  $.extend($, typeof GM_deleteValue !== "undefined" && GM_deleteValue !== null ? {
    "delete": function(name) {
      return GM_deleteValue(g.NAMESPACE + name);
    },
    get: function(name, defaultValue) {
      var value;
      if (value = GM_getValue(g.NAMESPACE + name)) {
        return JSON.parse(value);
      } else {
        return defaultValue;
      }
    },
    set: function(name, value) {
      name = g.NAMESPACE + name;
      value = JSON.stringify(value);
      localStorage.setItem(name, value);
      return GM_setValue(name, value);
    }
  } : window.opera ? {
    "delete": function(name) {
      return delete opera.scriptStorage[g.NAMESPACE + name];
    },
    get: function(name, defaultValue) {
      var value;
      if (value = opera.scriptStorage[g.NAMESPACE + name]) {
        return JSON.parse(value);
      } else {
        return defaultValue;
      }
    },
    set: function(name, value) {
      name = g.NAMESPACE + name;
      value = JSON.stringify(value);
      localStorage.setItem(name, value);
      return opera.scriptStorage[name] = value;
    }
  } : {
    "delete": function(name) {
      return localStorage.removeItem(g.NAMESPACE + name);
    },
    get: function(name, defaultValue) {
      var value;
      if (value = localStorage.getItem(g.NAMESPACE + name)) {
        return JSON.parse(value);
      } else {
        return defaultValue;
      }
    },
    set: function(name, value) {
      return localStorage.setItem(g.NAMESPACE + name, JSON.stringify(value));
    }
  });

  Header = {
    init: function() {
      var boardList, boardListButton, boardTitle, catalogToggler, headerBar, menuButton, toggleBar;
      this.menu = new UI.Menu('header');
      this.headerEl = $.el('div', {
        id: 'header',
        innerHTML: '<div id=header-bar class=dialog></div><div id=notifications></div>'
      });
      headerBar = $('#header-bar', this.headerEl);
      if ($.get('autohideHeaderBar', false)) {
        $.addClass(headerBar, 'autohide');
      }
      menuButton = $.el('a', {
        className: 'menu-button',
        innerHTML: '[<span></span>]',
        href: 'javascript:;'
      });
      $.on(menuButton, 'click', this.menuToggle);
      boardListButton = $.el('span', {
        className: 'show-board-list-button',
        innerHTML: '[<a href=javascript:;>+</a>]',
        title: 'Toggle the board list.'
      });
      $.on(boardListButton, 'click', this.toggleBoardList);
      boardTitle = $.el('a', {
        className: 'board-name',
        innerHTML: "<span class=board-path>/" + g.BOARD + "/</span> - <span class=board-title>...</span>",
        href: "/" + g.BOARD + "/" + (g.VIEW === 'catalog' ? 'catalog' : '')
      });
      boardList = $.el('span', {
        className: 'board-list',
        hidden: true
      });
      toggleBar = $.el('div', {
        id: 'toggle-header-bar',
        title: 'Toggle the header bar position.'
      });
      $.on(toggleBar, 'click', this.toggleBar);
      $.prepend(headerBar, [menuButton, boardListButton, $.tn(' '), boardTitle, boardList, toggleBar]);
      catalogToggler = $.el('label', {
        innerHTML: "<input type=checkbox " + (g.VIEW === 'catalog' ? 'checked' : '') + "> Use catalog links"
      });
      $.on(catalogToggler.firstElementChild, 'change', this.toggleCatalogLinks);
      $.event('AddMenuEntry', {
        type: 'header',
        el: catalogToggler,
        order: 105
      });
      $.asap((function() {
        return d.body;
      }), function() {
        return $.prepend(d.body, Header.headerEl);
      });
      return $.asap((function() {
        return $.id('boardNavDesktop');
      }), this.setBoardList);
    },
    setBoardList: function() {
      var a, nav;
      if (nav = $.id('boardNavDesktop')) {
        if (a = $("a[href*='/" + g.BOARD + "/']", nav)) {
          a.className = 'current';
          $('.board-title', Header.headerEl).textContent = a.title;
        }
        return $.add($('.board-list', Header.headerEl), Array.prototype.slice.call(nav.childNodes));
      }
    },
    toggleBoardList: function() {
      var headerEl, node, showBoardList;
      node = this.firstElementChild.firstChild;
      if (showBoardList = $.hasClass(this, 'show-board-list-button')) {
        this.className = 'hide-board-list-button';
        node.data = node.data.replace('+', '-');
      } else {
        this.className = 'show-board-list-button';
        node.data = node.data.replace('-', '+');
      }
      headerEl = Header.headerEl;
      $('.board-name', headerEl).hidden = showBoardList;
      return $('.board-list', headerEl).hidden = !showBoardList;
    },
    toggleCatalogLinks: function() {
      var a, as, root, useCatalog, _i, _len;
      useCatalog = this.checked;
      root = $('.board-list', Header.headerEl);
      as = $$('a[href*="boards.4chan.org"]', root);
      as.push($('.board-name', Header.headerEl));
      for (_i = 0, _len = as.length; _i < _len; _i++) {
        a = as[_i];
        a.pathname = "/" + (a.pathname.split('/')[1]) + "/" + (useCatalog ? 'catalog' : '');
      }
    },
    toggleBar: function() {
      var isAutohiding, message;
      message = (isAutohiding = $.id('header-bar').classList.toggle('autohide')) ? 'The header bar will automatically hide itself.' : 'The header bar will remain visible.';
      new Notification('info', message, 2);
      return $.set('autohideHeaderBar', isAutohiding);
    },
    menuToggle: function(e) {
      return Header.menu.toggle(e, this, g);
    }
  };

  Notification = (function() {

    function Notification(type, content, timeout) {
      var el;
      this.type = type;
      this.el = $.el('div', {
        className: "notification " + type,
        innerHTML: '<a href=javascript:; class=close title=Close>×</a><div class=message></div>'
      });
      $.on(this.el.firstElementChild, 'click', this.close.bind(this));
      if (typeof content === 'string') {
        content = $.tn(content);
      }
      $.add(this.el.lastElementChild, content);
      if (timeout) {
        setTimeout(this.close.bind(this), timeout * $.SECOND);
      }
      el = this.el;
      $.ready(function() {
        return $.add($.id('notifications'), el);
      });
    }

    Notification.prototype.setType = function(type) {
      $.rmClass(this.el, this.type);
      $.addClass(this.el, type);
      return this.type = type;
    };

    Notification.prototype.close = function() {
      if (this.el.parentNode) {
        return $.rm(this.el);
      }
    };

    return Notification;

  })();

  Settings = {
    init: function() {
      var link, settings;
      link = $.el('a', {
        className: 'settings-link',
        textContent: '4chan X Settings',
        href: 'javascript:;'
      });
      $.on(link, 'click', Settings.open);
      $.event('AddMenuEntry', {
        type: 'header',
        el: link,
        order: 110
      });
      link = $.el('a', {
        className: 'fourchan-settings-link',
        textContent: '4chan Settings',
        href: 'javascript:;'
      });
      $.on(link, 'click', function() {
        return $.id('settingsWindowLink').click();
      });
      $.event('AddMenuEntry', {
        type: 'header',
        el: link,
        order: 111,
        open: function() {
          return !Conf['Disable 4chan\'s extension'];
        }
      });
      if (!Conf['Disable 4chan\'s extension']) {
        return;
      }
      settings = JSON.parse(localStorage.getItem('4chan-settings')) || {};
      if (settings.disableAll) {
        return;
      }
      settings.disableAll = true;
      return localStorage.setItem('4chan-settings', JSON.stringify(settings));
    },
    open: function() {
      return $.event('CloseMenu');
    }
  };

  Filter = {
    filters: {},
    init: function() {
      var boards, filter, hl, key, op, regexp, stub, top, _i, _len, _ref, _ref1, _ref2, _ref3, _ref4, _ref5;
      if (g.VIEW === 'catalog' || !Conf['Filter']) {
        return;
      }
      for (key in Config.filter) {
        this.filters[key] = [];
        _ref = Conf[key].split('\n');
        for (_i = 0, _len = _ref.length; _i < _len; _i++) {
          filter = _ref[_i];
          if (filter[0] === '#') {
            continue;
          }
          if (!(regexp = filter.match(/\/(.+)\/(\w*)/))) {
            continue;
          }
          filter = filter.replace(regexp[0], '');
          boards = ((_ref1 = filter.match(/boards:([^;]+)/)) != null ? _ref1[1].toLowerCase() : void 0) || 'global';
          if (boards !== 'global' && !(_ref2 = g.BOARD.ID, __indexOf.call(boards.split(','), _ref2) >= 0)) {
            continue;
          }
          if (key === 'uniqueID' || key === 'MD5') {
            regexp = regexp[1];
          } else {
            try {
              regexp = RegExp(regexp[1], regexp[2]);
            } catch (err) {
              new Notification('warning', err.message, 60);
              continue;
            }
          }
          op = ((_ref3 = filter.match(/[^t]op:(yes|no|only)/)) != null ? _ref3[1] : void 0) || 'no';
          stub = (function() {
            var _ref4;
            switch ((_ref4 = filter.match(/stub:(yes|no)/)) != null ? _ref4[1] : void 0) {
              case 'yes':
                return true;
              case 'no':
                return false;
              default:
                return Conf['Stubs'];
            }
          })();
          if (hl = /highlight/.test(filter)) {
            hl = ((_ref4 = filter.match(/highlight:(\w+)/)) != null ? _ref4[1] : void 0) || 'filter-highlight';
            top = ((_ref5 = filter.match(/top:(yes|no)/)) != null ? _ref5[1] : void 0) || 'yes';
            top = top === 'yes';
          }
          this.filters[key].push(this.createFilter(regexp, op, stub, hl, top));
        }
        if (!this.filters[key].length) {
          delete this.filters[key];
        }
      }
      if (!Object.keys(this.filters).length) {
        return;
      }
      return Post.prototype.callbacks.push({
        name: 'Thread Hiding',
        cb: this.node
      });
    },
    createFilter: function(regexp, op, stub, hl, top) {
      var settings, test;
      test = typeof regexp === 'string' ? function(value) {
        return regexp === value;
      } : function(value) {
        return regexp.test(value);
      };
      settings = {
        hide: !hl,
        stub: stub,
        "class": hl,
        top: top
      };
      return function(value, isReply) {
        if (isReply && op === 'only' || !isReply && op === 'no') {
          return false;
        }
        if (!test(value)) {
          return false;
        }
        return settings;
      };
    },
    node: function() {
      var filter, firstThread, key, result, thisThread, value, _i, _len, _ref;
      if (this.isClone) {
        return;
      }
      for (key in Filter.filters) {
        value = Filter[key](this);
        if (value === false) {
          continue;
        }
        _ref = Filter.filters[key];
        for (_i = 0, _len = _ref.length; _i < _len; _i++) {
          filter = _ref[_i];
          if (!(result = filter(value, this.isReply))) {
            continue;
          }
          if (result.hide) {
            if (this.isReply) {
              ReplyHiding.hide(this, result.stub);
            } else if (g.VIEW === 'index') {
              ThreadHiding.hide(this.thread, result.stub);
            } else {
              continue;
            }
            return;
          }
          $.addClass(this.nodes.root, result["class"]);
          if (!this.isReply && result.top && g.VIEW === 'index') {
            thisThread = this.nodes.root.parentNode;
            if (firstThread = $('div[class="postContainer opContainer"]')) {
              if (firstThread !== this.nodes.root) {
                $.before(firstThread.parentNode, [thisThread, thisThread.nextElementSibling]);
              }
            }
          }
        }
      }
    },
    name: function(post) {
      if ('name' in post.info) {
        return post.info.name;
      }
      return false;
    },
    uniqueID: function(post) {
      if ('uniqueID' in post.info) {
        return post.info.uniqueID;
      }
      return false;
    },
    tripcode: function(post) {
      if ('tripcode' in post.info) {
        return post.info.tripcode;
      }
      return false;
    },
    capcode: function(post) {
      if ('capcode' in post.info) {
        return post.info.capcode;
      }
      return false;
    },
    email: function(post) {
      if ('email' in post.info) {
        return post.info.email;
      }
      return false;
    },
    subject: function(post) {
      if ('subject' in post.info) {
        return post.info.subject || false;
      }
      return false;
    },
    comment: function(post) {
      if ('comment' in post.info) {
        return post.info.comment;
      }
      return false;
    },
    flag: function(post) {
      if ('flag' in post.info) {
        return post.info.flag;
      }
      return false;
    },
    filename: function(post) {
      if (post.file) {
        return post.file.name;
      }
      return false;
    },
    dimensions: function(post) {
      if (post.file && post.file.isImage) {
        return post.file.dimensions;
      }
      return false;
    },
    filesize: function(post) {
      if (post.file) {
        return post.file.size;
      }
      return false;
    },
    MD5: function(post) {
      if (post.file) {
        return post.file.MD5;
      }
      return false;
    },
    menu: {
      init: function() {
        var div, entry, type, _i, _len, _ref;
        if (g.VIEW === 'catalog' || !Conf['Menu'] || !Conf['Filter']) {
          return;
        }
        div = $.el('div', {
          textContent: 'Filter'
        });
        entry = {
          type: 'post',
          el: div,
          order: 50,
          open: function(post) {
            Filter.menu.post = post;
            return true;
          },
          subEntries: []
        };
        _ref = [['Name', 'name'], ['Unique ID', 'uniqueID'], ['Tripcode', 'tripcode'], ['Capcode', 'capcode'], ['E-mail', 'email'], ['Subject', 'subject'], ['Comment', 'comment'], ['Flag', 'flag'], ['Filename', 'filename'], ['Image dimensions', 'dimensions'], ['Filesize', 'filesize'], ['Image MD5', 'MD5']];
        for (_i = 0, _len = _ref.length; _i < _len; _i++) {
          type = _ref[_i];
          entry.subEntries.push(Filter.menu.createSubEntry(type[0], type[1]));
        }
        return $.event('AddMenuEntry', entry);
      },
      createSubEntry: function(text, type) {
        var el;
        el = $.el('a', {
          href: 'javascript:;',
          textContent: text
        });
        el.setAttribute('data-type', type);
        $.on(el, 'click', Filter.menu.makeFilter);
        return {
          el: el,
          open: function(post) {
            var value;
            value = Filter[type](post);
            return value !== false;
          }
        };
      },
      makeFilter: function() {
        var re, save, type, value;
        type = this.dataset.type;
        value = Filter[type](Filter.menu.post);
        re = type === 'uniqueID' || type === 'MD5' ? value : value.replace(/\/|\\|\^|\$|\n|\.|\(|\)|\{|\}|\[|\]|\?|\*|\+|\|/g, function(c) {
          if (c === '\n') {
            return '\\n';
          } else if (c === '\\') {
            return '\\\\';
          } else {
            return "\\" + c;
          }
        });
        re = type === 'uniqueID' || type === 'MD5' ? "/" + re + "/" : "/^" + re + "$/";
        if (!Filter.menu.post.isReply) {
          re += ';op:yes';
        }
        save = $.get(type, '');
        save = save ? "" + save + "\n" + re : re;
        return $.set(type, save);
      }
    }
  };

  ThreadHiding = {
    init: function() {
      if (g.VIEW !== 'index' || !Conf['Thread Hiding']) {
        return;
      }
      this.getHiddenThreads();
      this.syncFromCatalog();
      this.clean();
      return Thread.prototype.callbacks.push({
        name: 'Thread Hiding',
        cb: this.node
      });
    },
    node: function() {
      var data;
      if (data = ThreadHiding.hiddenThreads.threads[this]) {
        ThreadHiding.hide(this, data.makeStub);
      }
      if (!Conf['Thread/Reply Hiding Buttons']) {
        return;
      }
      return $.prepend(this.posts[this].nodes.root, ThreadHiding.makeButton(this, 'hide'));
    },
    getHiddenThreads: function() {
      var hiddenThreads;
      hiddenThreads = $.get("hiddenThreads." + g.BOARD);
      if (!hiddenThreads) {
        hiddenThreads = {
          threads: {},
          lastChecked: Date.now()
        };
        $.set("hiddenThreads." + g.BOARD, hiddenThreads);
      }
      return ThreadHiding.hiddenThreads = hiddenThreads;
    },
    syncFromCatalog: function() {
      var hiddenThreadsOnCatalog, threadID, threads;
      hiddenThreadsOnCatalog = JSON.parse(localStorage.getItem("4chan-hide-t-" + g.BOARD)) || {};
      threads = ThreadHiding.hiddenThreads.threads;
      for (threadID in hiddenThreadsOnCatalog) {
        if (threadID in threads) {
          continue;
        }
        threads[threadID] = {};
      }
      for (threadID in threads) {
        if (threadID in threads) {
          continue;
        }
        delete threads[threadID];
      }
      return $.set("hiddenThreads." + g.BOARD, ThreadHiding.hiddenThreads);
    },
    clean: function() {
      var hiddenThreads, lastChecked, now;
      hiddenThreads = ThreadHiding.hiddenThreads;
      lastChecked = hiddenThreads.lastChecked;
      hiddenThreads.lastChecked = now = Date.now();
      if (lastChecked > now - $.DAY) {
        return;
      }
      if (!Object.keys(hiddenThreads.threads).length) {
        $.set("hiddenThreads." + g.BOARD, hiddenThreads);
        return;
      }
      return $.ajax("//api.4chan.org/" + g.BOARD + "/catalog.json", {
        onload: function() {
          var obj, thread, threads, _i, _j, _len, _len1, _ref, _ref1;
          threads = {};
          _ref = JSON.parse(this.response);
          for (_i = 0, _len = _ref.length; _i < _len; _i++) {
            obj = _ref[_i];
            _ref1 = obj.threads;
            for (_j = 0, _len1 = _ref1.length; _j < _len1; _j++) {
              thread = _ref1[_j];
              if (thread.no in hiddenThreads.threads) {
                threads[thread.no] = hiddenThreads.threads[thread.no];
              }
            }
          }
          hiddenThreads.threads = threads;
          return $.set("hiddenThreads." + g.BOARD, hiddenThreads);
        }
      });
    },
    menu: {
      init: function() {
        var apply, div, makeStub;
        if (g.VIEW !== 'index' || !Conf['Menu'] || !Conf['Thread Hiding']) {
          return;
        }
        div = $.el('div', {
          className: 'hide-thread-link',
          textContent: 'Hide thread'
        });
        apply = $.el('a', {
          textContent: 'Apply',
          href: 'javascript:;'
        });
        $.on(apply, 'click', ThreadHiding.menu.hide);
        makeStub = $.el('label', {
          innerHTML: "<input type=checkbox checked=" + Conf['Stubs'] + "> Make stub"
        });
        return $.event('AddMenuEntry', {
          type: 'post',
          el: div,
          order: 20,
          open: function(_arg) {
            var isReply, thread;
            thread = _arg.thread, isReply = _arg.isReply;
            if (isReply || thread.isHidden) {
              return false;
            }
            ThreadHiding.menu.thread = thread;
            return true;
          },
          subEntries: [
            {
              el: apply
            }, {
              el: makeStub
            }
          ]
        });
      },
      hide: function() {
        var makeStub, thread;
        makeStub = $('input', this.parentNode).checked;
        thread = ThreadHiding.menu.thread;
        ThreadHiding.hide(thread, makeStub);
        ThreadHiding.saveHiddenState(thread, makeStub);
        return $.event('CloseMenu');
      }
    },
    makeButton: function(thread, type) {
      var a;
      a = $.el('a', {
        className: "" + type + "-thread-button",
        innerHTML: "<span>[&nbsp;" + (type === 'hide' ? '-' : '+') + "&nbsp;]</span>",
        href: 'javascript:;'
      });
      $.on(a, 'click', function() {
        return ThreadHiding.toggle(thread);
      });
      return a;
    },
    saveHiddenState: function(thread, makeStub) {
      var hiddenThreads, hiddenThreadsCatalog;
      hiddenThreads = ThreadHiding.getHiddenThreads();
      hiddenThreadsCatalog = JSON.parse(localStorage.getItem("4chan-hide-t-" + g.BOARD)) || {};
      if (thread.isHidden) {
        hiddenThreads.threads[thread] = {
          makeStub: makeStub
        };
        hiddenThreadsCatalog[thread] = true;
      } else {
        delete hiddenThreads.threads[thread];
        delete hiddenThreadsCatalog[thread];
      }
      $.set("hiddenThreads." + g.BOARD, hiddenThreads);
      return localStorage.setItem("4chan-hide-t-" + g.BOARD, JSON.stringify(hiddenThreadsCatalog));
    },
    toggle: function(thread) {
      if (thread.isHidden) {
        ThreadHiding.show(thread);
      } else {
        ThreadHiding.hide(thread);
      }
      return ThreadHiding.saveHiddenState(thread);
    },
    hide: function(thread, makeStub) {
      var a, numReplies, op, opInfo, span, threadRoot;
      if (makeStub == null) {
        makeStub = Conf['Stubs'];
      }
      if (thread.hidden) {
        return;
      }
      op = thread.posts[thread];
      threadRoot = op.nodes.root.parentNode;
      threadRoot.hidden = thread.isHidden = true;
      if (!makeStub) {
        threadRoot.nextElementSibling.hidden = true;
        return;
      }
      numReplies = 0;
      if (span = $('.summary', threadRoot)) {
        numReplies = +span.textContent.match(/\d+/);
      }
      numReplies += $$('.opContainer ~ .replyContainer', threadRoot).length;
      numReplies = numReplies === 1 ? '1 reply' : "" + numReplies + " replies";
      opInfo = Conf['Anonymize'] ? 'Anonymous' : $('.nameBlock', op.nodes.info).textContent;
      a = ThreadHiding.makeButton(thread, 'show');
      $.add(a, $.tn(" " + opInfo + " (" + numReplies + ")"));
      thread.stub = $.el('div', {
        className: 'stub'
      });
      $.add(thread.stub, a);
      if (Conf['Menu']) {
        $.add(thread.stub, [$.tn(' '), Menu.makeButton(op)]);
      }
      return $.before(threadRoot, thread.stub);
    },
    show: function(thread) {
      var threadRoot;
      if (thread.stub) {
        $.rm(thread.stub);
        delete thread.stub;
      }
      threadRoot = thread.posts[thread].nodes.root.parentNode;
      return threadRoot.nextElementSibling.hidden = threadRoot.hidden = thread.isHidden = false;
    }
  };

  ReplyHiding = {
    init: function() {
      if (g.VIEW === 'catalog' || !Conf['Reply Hiding']) {
        return;
      }
      this.getHiddenPosts();
      this.clean();
      return Post.prototype.callbacks.push({
        name: 'Reply Hiding',
        cb: this.node
      });
    },
    node: function() {
      var data, thread;
      if (!this.isReply || this.isClone) {
        return;
      }
      if (thread = ReplyHiding.hiddenPosts.threads[this.thread]) {
        if (data = thread[this]) {
          if (data.thisPost) {
            ReplyHiding.hide(this, data.makeStub, data.hideRecursively);
          } else {
            Recursive.hide(this, data.makeStub);
          }
        }
      }
      if (!Conf['Thread/Reply Hiding Buttons']) {
        return;
      }
      return $.replace($('.sideArrows', this.nodes.root), ReplyHiding.makeButton(this, 'hide'));
    },
    getHiddenPosts: function() {
      var hiddenPosts;
      hiddenPosts = $.get("hiddenPosts." + g.BOARD);
      if (!hiddenPosts) {
        hiddenPosts = {
          threads: {},
          lastChecked: Date.now()
        };
        $.set("hiddenPosts." + g.BOARD, hiddenPosts);
      }
      return ReplyHiding.hiddenPosts = hiddenPosts;
    },
    clean: function() {
      var hiddenPosts, lastChecked, now;
      hiddenPosts = ReplyHiding.hiddenPosts;
      lastChecked = hiddenPosts.lastChecked;
      hiddenPosts.lastChecked = now = Date.now();
      if (lastChecked > now - $.DAY) {
        return;
      }
      if (!Object.keys(hiddenPosts.threads).length) {
        $.set("hiddenPosts." + g.BOARD, hiddenPosts);
        return;
      }
      return $.ajax("//api.4chan.org/" + g.BOARD + "/catalog.json", {
        onload: function() {
          var obj, thread, threads, _i, _j, _len, _len1, _ref, _ref1;
          threads = {};
          _ref = JSON.parse(this.response);
          for (_i = 0, _len = _ref.length; _i < _len; _i++) {
            obj = _ref[_i];
            _ref1 = obj.threads;
            for (_j = 0, _len1 = _ref1.length; _j < _len1; _j++) {
              thread = _ref1[_j];
              if (thread.no in hiddenPosts.threads) {
                threads[thread.no] = hiddenPosts.threads[thread.no];
              }
            }
          }
          hiddenPosts.threads = threads;
          return $.set("hiddenPosts." + g.BOARD, hiddenPosts);
        }
      });
    },
    menu: {
      init: function() {
        var apply, div, makeStub, replies, thisPost;
        if (g.VIEW === 'catalog' || !Conf['Menu'] || !Conf['Reply Hiding']) {
          return;
        }
        div = $.el('div', {
          className: 'hide-reply-link',
          textContent: 'Hide reply'
        });
        apply = $.el('a', {
          textContent: 'Apply',
          href: 'javascript:;'
        });
        $.on(apply, 'click', ReplyHiding.menu.hide);
        thisPost = $.el('label', {
          innerHTML: '<input type=checkbox name=thisPost checked=true> This post'
        });
        replies = $.el('label', {
          innerHTML: "<input type=checkbox name=replies  checked=" + Conf['Recursive Hiding'] + "> Hide replies"
        });
        makeStub = $.el('label', {
          innerHTML: "<input type=checkbox name=makeStub checked=" + Conf['Stubs'] + "> Make stub"
        });
        return $.event('AddMenuEntry', {
          type: 'post',
          el: div,
          order: 20,
          open: function(post) {
            if (!post.isReply || post.isClone) {
              return false;
            }
            ReplyHiding.menu.post = post;
            return true;
          },
          subEntries: [
            {
              el: apply
            }, {
              el: thisPost
            }, {
              el: replies
            }, {
              el: makeStub
            }
          ]
        });
      },
      hide: function() {
        var makeStub, parent, post, replies, thisPost;
        parent = this.parentNode;
        thisPost = $('input[name=thisPost]', parent).checked;
        replies = $('input[name=replies]', parent).checked;
        makeStub = $('input[name=makeStub]', parent).checked;
        post = ReplyHiding.menu.post;
        if (thisPost) {
          ReplyHiding.hide(post, makeStub, replies);
        } else if (replies) {
          Recursive.hide(post, makeStub);
        } else {
          return;
        }
        ReplyHiding.saveHiddenState(post, true, thisPost, makeStub, replies);
        return $.event('CloseMenu');
      }
    },
    makeButton: function(post, type) {
      var a;
      a = $.el('a', {
        className: "" + type + "-reply-button",
        innerHTML: "<span>[&nbsp;" + (type === 'hide' ? '-' : '+') + "&nbsp;]</span>",
        href: 'javascript:;'
      });
      $.on(a, 'click', function() {
        return ReplyHiding.toggle(post);
      });
      return a;
    },
    saveHiddenState: function(post, isHiding, thisPost, makeStub, hideRecursively) {
      var hiddenPosts, thread;
      hiddenPosts = ReplyHiding.getHiddenPosts();
      if (isHiding) {
        if (!(thread = hiddenPosts.threads[post.thread])) {
          thread = hiddenPosts.threads[post.thread] = {};
        }
        thread[post] = {
          thisPost: thisPost !== false,
          makeStub: makeStub,
          hideRecursively: hideRecursively
        };
      } else {
        thread = hiddenPosts.threads[post.thread];
        delete thread[post];
        if (!Object.keys(thread).length) {
          delete hiddenPosts.threads[post.thread];
        }
      }
      return $.set("hiddenPosts." + g.BOARD, hiddenPosts);
    },
    toggle: function(post) {
      if (post.isHidden) {
        ReplyHiding.show(post);
      } else {
        ReplyHiding.hide(post);
      }
      return ReplyHiding.saveHiddenState(post, post.isHidden);
    },
    hide: function(post, makeStub, hideRecursively) {
      var a, postInfo, quotelink, _i, _len, _ref;
      if (makeStub == null) {
        makeStub = Conf['Stubs'];
      }
      if (hideRecursively == null) {
        hideRecursively = Conf['Recursive Hiding'];
      }
      if (post.isHidden) {
        return;
      }
      post.isHidden = true;
      if (hideRecursively) {
        Recursive.hide(post, makeStub, true);
      }
      _ref = Get.allQuotelinksLinkingTo(post);
      for (_i = 0, _len = _ref.length; _i < _len; _i++) {
        quotelink = _ref[_i];
        $.addClass(quotelink, 'filtered');
      }
      if (!makeStub) {
        post.nodes.root.hidden = true;
        return;
      }
      a = ReplyHiding.makeButton(post, 'show');
      postInfo = Conf['Anonymize'] ? 'Anonymous' : $('.nameBlock', post.nodes.info).textContent;
      $.add(a, $.tn(" " + postInfo));
      post.nodes.stub = $.el('div', {
        className: 'stub'
      });
      $.add(post.nodes.stub, a);
      if (Conf['Menu']) {
        $.add(post.nodes.stub, [$.tn(' '), Menu.makeButton(post)]);
      }
      return $.prepend(post.nodes.root, post.nodes.stub);
    },
    show: function(post) {
      var quotelink, _i, _len, _ref;
      if (post.nodes.stub) {
        $.rm(post.nodes.stub);
        delete post.nodes.stub;
      } else {
        post.nodes.root.hidden = false;
      }
      post.isHidden = false;
      _ref = Get.allQuotelinksLinkingTo(post);
      for (_i = 0, _len = _ref.length; _i < _len; _i++) {
        quotelink = _ref[_i];
        $.rmClass(quotelink, 'filtered');
      }
    }
  };

  Recursive = {
    toHide: [],
    init: function() {
      return Post.prototype.callbacks.push({
        name: 'Recursive',
        cb: this.node
      });
    },
    node: function() {
      var board, postID, quote, quotelink, _i, _j, _len, _len1, _ref, _ref1, _ref2, _ref3;
      if (this.isClone) {
        return;
      }
      _ref = this.quotes;
      for (_i = 0, _len = _ref.length; _i < _len; _i++) {
        quote = _ref[_i];
        if (__indexOf.call(Recursive.toHide, quote) >= 0) {
          ReplyHiding.hide(this, !!g.posts[quote].nodes.stub, true);
        }
      }
      _ref1 = this.nodes.quotelinks;
      for (_j = 0, _len1 = _ref1.length; _j < _len1; _j++) {
        quotelink = _ref1[_j];
        _ref2 = Get.postDataFromLink(quotelink), board = _ref2.board, postID = _ref2.postID;
        if ((_ref3 = g.posts["" + board + "." + postID]) != null ? _ref3.isHidden : void 0) {
          $.addClass(quotelink, 'filtered');
        }
      }
    },
    hide: function(post, makeStub) {
      var ID, fullID, quote, _i, _len, _ref, _ref1;
      fullID = post.fullID;
      Recursive.toHide.push(fullID);
      _ref = g.posts;
      for (ID in _ref) {
        post = _ref[ID];
        if (!post.isReply) {
          continue;
        }
        _ref1 = post.quotes;
        for (_i = 0, _len = _ref1.length; _i < _len; _i++) {
          quote = _ref1[_i];
          if (quote === fullID) {
            ReplyHiding.hide(post, makeStub, true);
            break;
          }
        }
      }
    }
  };

  Menu = {
    init: function() {
      if (g.VIEW === 'catalog' || !Conf['Menu']) {
        return;
      }
      this.menu = new UI.Menu('post');
      return Post.prototype.callbacks.push({
        name: 'Menu',
        cb: this.node
      });
    },
    node: function() {
      var button;
      button = Menu.makeButton(this);
      if (this.isClone) {
        $.replace($('.menu-button', this.nodes.info), button);
        return;
      }
      return $.add(this.nodes.info, [$.tn('\u00A0'), button]);
    },
    makeButton: function(post) {
      var a;
      a = $.el('a', {
        className: 'menu-button',
        innerHTML: '[<span></span>]',
        href: 'javascript:;'
      });
      a.setAttribute('data-postid', post.fullID);
      if (post.isClone) {
        a.setAttribute('data-clone', true);
      }
      $.on(a, 'click', Menu.toggle);
      return a;
    },
    toggle: function(e) {
      var post;
      post = this.dataset.clone ? Get.postFromNode(this) : g.posts[this.dataset.postid];
      return Menu.menu.toggle(e, this, post);
    }
  };

  ReportLink = {
    init: function() {
      var a;
      if (g.VIEW === 'catalog' || !Conf['Menu'] || !Conf['Report Link']) {
        return;
      }
      a = $.el('a', {
        className: 'report-link',
        href: 'javascript:;',
        textContent: 'Report this post'
      });
      $.on(a, 'click', ReportLink.report);
      return $.event('AddMenuEntry', {
        type: 'post',
        el: a,
        order: 10,
        open: function(post) {
          ReportLink.post = post;
          return !post.isDead;
        }
      });
    },
    report: function() {
      var id, post, set, url;
      post = ReportLink.post;
      url = "//sys.4chan.org/" + post.board + "/imgboard.php?mode=report&no=" + post;
      id = Date.now();
      set = "toolbar=0,scrollbars=0,location=0,status=1,menubar=0,resizable=1,width=685,height=200";
      return window.open(url, id, set);
    }
  };

  DeleteLink = {
    init: function() {
      var div, fileEl, fileEntry, postEl, postEntry;
      if (g.VIEW === 'catalog' || !Conf['Menu'] || !Conf['Delete Link']) {
        return;
      }
      div = $.el('div', {
        className: 'delete-link',
        textContent: 'Delete'
      });
      postEl = $.el('a', {
        className: 'delete-post',
        href: 'javascript:;'
      });
      fileEl = $.el('a', {
        className: 'delete-file',
        href: 'javascript:;'
      });
      postEntry = {
        el: postEl,
        open: function() {
          postEl.textContent = 'Post';
          $.on(postEl, 'click', DeleteLink["delete"]);
          return true;
        }
      };
      fileEntry = {
        el: fileEl,
        open: function(_arg) {
          var file;
          file = _arg.file;
          fileEl.textContent = 'File';
          $.on(fileEl, 'click', DeleteLink["delete"]);
          return !!file;
        }
      };
      $.event('AddMenuEntry', {
        type: 'post',
        el: div,
        order: 40,
        open: function(post) {
          var node, seconds;
          if (post.isDead) {
            return false;
          }
          DeleteLink.post = post;
          node = div.firstChild;
          if (seconds = DeleteLink.cooldown[post.fullID]) {
            node.textContent = "Delete (" + seconds + ")";
            DeleteLink.cooldown.el = node;
          } else {
            node.textContent = 'Delete';
            delete DeleteLink.cooldown.el;
          }
          return true;
        },
        subEntries: [postEntry, fileEntry]
      });
      return $.on(d, 'QRPostSuccessful', this.cooldown.start);
    },
    "delete": function() {
      var form, link, m, post, pwd;
      post = DeleteLink.post;
      if (DeleteLink.cooldown[post.fullID]) {
        return;
      }
      $.off(this, 'click', DeleteLink["delete"]);
      this.textContent = "Deleting " + this.textContent + "...";
      pwd = (m = d.cookie.match(/4chan_pass=([^;]+)/)) ? decodeURIComponent(m[1]) : $.id('delPassword').value;
      form = {
        mode: 'usrdel',
        onlyimgdel: $.hasClass(this, 'delete-file'),
        pwd: pwd
      };
      form[post.ID] = 'delete';
      link = this;
      return $.ajax($.id('delform').action.replace("/" + g.BOARD + "/", "/" + post.board + "/"), {
        onload: function() {
          return DeleteLink.load(link, this.response);
        },
        onerror: function() {
          return DeleteLink.error(link);
        }
      }, {
        form: $.formData(form)
      });
    },
    load: function(link, html) {
      var msg, s, tmpDoc;
      tmpDoc = d.implementation.createHTMLDocument('');
      tmpDoc.documentElement.innerHTML = html;
      if (tmpDoc.title === '4chan - Banned') {
        s = 'Banned!';
      } else if (msg = tmpDoc.getElementById('errmsg')) {
        s = msg.textContent;
        $.on(link, 'click', DeleteLink["delete"]);
      } else {
        s = 'Deleted';
      }
      return link.textContent = s;
    },
    error: function(link) {
      link.textContent = 'Connection error, please retry.';
      return $.on(link, 'click', DeleteLink["delete"]);
    },
    cooldown: {
      start: function(e) {
        var fullID, seconds;
        seconds = g.BOARD.ID === 'q' ? 600 : 30;
        fullID = "" + g.BOARD + "." + e.detail.postID;
        return DeleteLink.cooldown.count(fullID, seconds, seconds);
      },
      count: function(fullID, seconds, length) {
        var el;
        if (!((0 <= seconds && seconds <= length))) {
          return;
        }
        setTimeout(DeleteLink.cooldown.count, 1000, fullID, seconds - 1, length);
        el = DeleteLink.cooldown.el;
        if (seconds === 0) {
          if (el != null) {
            el.textContent = 'Delete';
          }
          delete DeleteLink.cooldown[fullID];
          delete DeleteLink.cooldown.el;
          return;
        }
        if (el != null) {
          el.textContent = "Delete (" + seconds + ")";
        }
        return DeleteLink.cooldown[fullID] = seconds;
      }
    }
  };

  DownloadLink = {
    init: function() {
      var a;
      if (g.VIEW === 'catalog' || !Conf['Menu'] || !Conf['Download Link']) {
        return;
      }
      if ($.el('a').download === void 0) {
        return;
      }
      a = $.el('a', {
        className: 'download-link',
        textContent: 'Download file'
      });
      return $.event('AddMenuEntry', {
        type: 'post',
        el: a,
        order: 70,
        open: function(_arg) {
          var file;
          file = _arg.file;
          if (!file) {
            return false;
          }
          a.href = file.URL;
          a.download = file.name;
          return true;
        }
      });
    }
  };

  ArchiveLink = {
    init: function() {
      var div, entry, type, _i, _len, _ref;
      if (g.VIEW === 'catalog' || !Conf['Menu'] || !Conf['Archive Link']) {
        return;
      }
      div = $.el('div', {
        textContent: 'Archive'
      });
      entry = {
        type: 'post',
        el: div,
        order: 90,
        open: function(_arg) {
          var board, postID, redirect, threadID;
          postID = _arg.ID, threadID = _arg.thread, board = _arg.board;
          redirect = Redirect.to({
            postID: postID,
            threadID: threadID,
            board: board
          });
          return redirect !== ("//boards.4chan.org/" + board + "/");
        },
        subEntries: []
      };
      _ref = [['Post', 'post'], ['Name', 'name'], ['Tripcode', 'tripcode'], ['E-mail', 'email'], ['Subject', 'subject'], ['Filename', 'filename'], ['Image MD5', 'MD5']];
      for (_i = 0, _len = _ref.length; _i < _len; _i++) {
        type = _ref[_i];
        entry.subEntries.push(this.createSubEntry(type[0], type[1]));
      }
<<<<<<< HEAD
      return $.event('AddMenuEntry', entry);
=======
      $.on(d, 'dragover', QR.dragOver);
      $.on(d, 'drop', QR.dropFile);
      return $.on(d, 'dragstart dragend', QR.drag);
    },
    node: function(post) {
      return $.on($('a[title="Quote this post"]', $('.postInfo', post.el)), 'click', QR.quote);
>>>>>>> fb9edd51
    },
    createSubEntry: function(text, type) {
      var el, open;
      el = $.el('a', {
        textContent: text,
        target: '_blank'
      });
      if (type === 'post') {
        open = function(_arg) {
          var board, postID, threadID;
          postID = _arg.ID, threadID = _arg.thread, board = _arg.board;
          el.href = Redirect.to({
            postID: postID,
            threadID: threadID,
            board: board
          });
          return true;
        };
      } else {
        open = function(post) {
          var value;
          value = Filter[type](post);
          if (!value) {
            return false;
          }
          el.href = Redirect.to({
            board: post.board,
            type: type,
            value: value,
            isSearch: true
          });
          return true;
        };
      }
      return {
        el: el,
        open: open
      };
    }
  };

  Redirect = {
    image: function(board, filename) {
      switch ("" + board) {
        case 'a':
        case 'co':
        case 'jp':
        case 'm':
        case 'q':
        case 'sp':
        case 'tg':
        case 'tv':
        case 'v':
        case 'vg':
        case 'wsg':
          return "//archive.foolz.us/" + board + "/full_image/" + filename;
        case 'u':
          return "//nsfw.foolz.us/" + board + "/full_image/" + filename;
        case 'po':
          return "http://archive.thedarkcave.org/" + board + "/full_image/" + filename;
        case 'ck':
        case 'lit':
          return "//fuuka.warosu.org/" + board + "/full_image/" + filename;
        case 'diy':
        case 'sci':
          return "//archive.installgentoo.net/" + board + "/full_image/" + filename;
        case 'cgl':
        case 'g':
        case 'mu':
        case 'w':
          return "//rbt.asia/" + board + "/full_image/" + filename;
        case 'an':
        case 'fit':
        case 'k':
        case 'mlp':
        case 'r9k':
        case 'toy':
        case 'x':
          return "http://archive.heinessen.com/" + board + "/full_image/" + filename;
        case 'c':
          return "//archive.nyafuu.org/" + board + "/full_image/" + filename;
      }
    },
    post: function(board, postID) {
      switch ("" + board) {
        case 'a':
        case 'co':
        case 'jp':
        case 'm':
        case 'q':
        case 'sp':
        case 'tg':
        case 'tv':
        case 'v':
        case 'vg':
        case 'wsg':
        case 'dev':
        case 'foolz':
          return "//archive.foolz.us/_/api/chan/post/?board=" + board + "&num=" + postID;
        case 'u':
        case 'kuku':
          return "//nsfw.foolz.us/_/api/chan/post/?board=" + board + "&num=" + postID;
        case 'po':
          return "http://archive.thedarkcave.org/_/api/chan/post/?board=" + board + "&num=" + postID;
      }
    },
    to: function(data) {
      var board, url;
      board = data.board;
      switch ("" + board) {
        case 'a':
        case 'co':
        case 'jp':
        case 'm':
        case 'q':
        case 'sp':
        case 'tg':
        case 'tv':
        case 'v':
        case 'vg':
        case 'wsg':
        case 'dev':
        case 'foolz':
          url = Redirect.path('//archive.foolz.us', 'foolfuuka', data);
          break;
        case 'u':
        case 'kuku':
          url = Redirect.path('//nsfw.foolz.us', 'foolfuuka', data);
          break;
        case 'po':
          url = Redirect.path('http://archive.thedarkcave.org', 'foolfuuka', data);
          break;
        case 'ck':
        case 'lit':
          url = Redirect.path('//fuuka.warosu.org', 'fuuka', data);
          break;
        case 'diy':
        case 'sci':
          url = Redirect.path('//archive.installgentoo.net', 'fuuka', data);
          break;
        case 'cgl':
        case 'g':
        case 'mu':
        case 'w':
          url = Redirect.path('//rbt.asia', 'fuuka', data);
          break;
        case 'an':
        case 'fit':
        case 'k':
        case 'mlp':
        case 'r9k':
        case 'toy':
        case 'x':
          url = Redirect.path('http://archive.heinessen.com', 'fuuka', data);
          break;
        case 'c':
          url = Redirect.path('//archive.nyafuu.org', 'fuuka', data);
          break;
        default:
          if (data.threadID) {
            url = "//boards.4chan.org/" + board + "/";
          }
      }
      return url || '';
    },
    path: function(base, archiver, data) {
      var board, path, postID, threadID, type, value;
      if (data.isSearch) {
        board = data.board, type = data.type, value = data.value;
        type = type === 'name' ? 'username' : type === 'MD5' ? 'image' : type;
        value = encodeURIComponent(value);
        if (archiver === 'foolfuuka') {
          return "" + base + "/" + board + "/search/" + type + "/" + value;
        } else if (type === 'image') {
          return "" + base + "/" + board + "/?task=search2&search_media_hash=" + value;
        } else {
          return "" + base + "/" + board + "/?task=search2&search_" + type + "=" + value;
        }
      }
<<<<<<< HEAD
      board = data.board, threadID = data.threadID, postID = data.postID;
      if (postID && typeof postID === 'string') {
        postID = postID.match(/\d+/)[0];
=======
      if (d.hidden) {
        return alert(el.textContent);
>>>>>>> fb9edd51
      }
      path = threadID ? "" + board + "/thread/" + threadID : "" + board + "/post/" + postID;
      if (archiver === 'foolfuuka') {
        path += '/';
      }
      if (threadID && postID) {
        path += archiver === 'foolfuuka' ? "#" + postID : "#p" + postID;
      }
      return "" + base + "/" + path;
    }
  };

  Build = {
    spoilerRange: {},
    shortFilename: function(filename, isReply) {
      var threshold;
      threshold = isReply ? 30 : 40;
      if (filename.length - 4 > threshold) {
        return "" + filename.slice(0, threshold - 5) + "(...)." + filename.slice(-3);
      } else {
        return filename;
      }
    },
    postFromObject: function(data, board) {
      var o;
      o = {
        postID: data.no,
        threadID: data.resto || data.no,
        board: board,
        name: data.name,
        capcode: data.capcode,
        tripcode: data.trip,
        uniqueID: data.id,
        email: data.email ? encodeURI(data.email.replace(/&quot;/g, '"')) : '',
        subject: data.sub,
        flagCode: data.country,
        flagName: data.country_name,
        date: data.now,
        dateUTC: data.time,
        comment: data.com,
        isSticky: !!data.sticky,
        isClosed: !!data.closed
      };
      if (data.ext || data.filedeleted) {
        o.file = {
          name: data.filename + data.ext,
          timestamp: "" + data.tim + data.ext,
          url: "//images.4chan.org/" + board + "/src/" + data.tim + data.ext,
          height: data.h,
          width: data.w,
          MD5: data.md5,
          size: data.fsize,
          turl: "//thumbs.4chan.org/" + board + "/thumb/" + data.tim + "s.jpg",
          theight: data.tn_h,
          twidth: data.tn_w,
          isSpoiler: !!data.spoiler,
          isDeleted: !!data.filedeleted
        };
      }
      return Build.post(o);
    },
    post: function(o, isArchived) {
      /*
          This function contains code from 4chan-JS (https://github.com/4chan/4chan-JS).
          @license: https://github.com/4chan/4chan-JS/blob/master/LICENSE
      */

      var a, board, capcode, capcodeClass, capcodeStart, closed, comment, container, date, dateUTC, email, emailEnd, emailStart, ext, file, fileDims, fileHTML, fileInfo, fileSize, fileThumb, filename, flag, flagCode, flagName, href, imgSrc, isClosed, isOP, isSticky, name, postID, quote, shortFilename, spoilerRange, staticPath, sticky, subject, threadID, tripcode, uniqueID, userID, _i, _len, _ref;
      postID = o.postID, threadID = o.threadID, board = o.board, name = o.name, capcode = o.capcode, tripcode = o.tripcode, uniqueID = o.uniqueID, email = o.email, subject = o.subject, flagCode = o.flagCode, flagName = o.flagName, date = o.date, dateUTC = o.dateUTC, isSticky = o.isSticky, isClosed = o.isClosed, comment = o.comment, file = o.file;
      isOP = postID === threadID;
      staticPath = '//static.4chan.org';
      if (email) {
        emailStart = '<a href="mailto:' + email + '" class="useremail">';
        emailEnd = '</a>';
      } else {
        emailStart = '';
        emailEnd = '';
      }
      subject = subject ? "<span class=subject>" + subject + "</span>" : '';
      userID = !capcode && uniqueID ? (" <span class='posteruid id_" + uniqueID + "'>(ID: ") + ("<span class=hand title='Highlight posts by this ID'>" + uniqueID + "</span>)</span> ") : '';
      switch (capcode) {
        case 'admin':
        case 'admin_highlight':
          capcodeClass = " capcodeAdmin";
          capcodeStart = " <strong class='capcode hand id_admin'" + "title='Highlight posts by the Administrator'>## Admin</strong>";
          capcode = (" <img src='" + staticPath + "/image/adminicon.gif' ") + "alt='This user is the 4chan Administrator.' " + "title='This user is the 4chan Administrator.' class=identityIcon>";
          break;
        case 'mod':
          capcodeClass = " capcodeMod";
          capcodeStart = " <strong class='capcode hand id_mod' " + "title='Highlight posts by Moderators'>## Mod</strong>";
          capcode = (" <img src='" + staticPath + "/image/modicon.gif' ") + "alt='This user is a 4chan Moderator.' " + "title='This user is a 4chan Moderator.' class=identityIcon>";
          break;
        case 'developer':
          capcodeClass = " capcodeDeveloper";
          capcodeStart = " <strong class='capcode hand id_developer' " + "title='Highlight posts by Developers'>## Developer</strong>";
          capcode = (" <img src='" + staticPath + "/image/developericon.gif' ") + "alt='This user is a 4chan Developer.' " + "title='This user is a 4chan Developer.' class=identityIcon>";
          break;
        default:
          capcodeClass = '';
          capcodeStart = '';
          capcode = '';
      }
      flag = flagCode ? (" <img src='" + staticPath + "/image/country/" + (board === 'pol' ? 'troll/' : '')) + flagCode.toLowerCase() + (".gif' alt=" + flagCode + " title='" + flagName + "' class=countryFlag>") : '';
      if (file != null ? file.isDeleted : void 0) {
        fileHTML = isOP ? ("<div id=f" + postID + " class=file><div class=fileInfo></div><span class=fileThumb>") + ("<img src='" + staticPath + "/image/filedeleted.gif' alt='File deleted.' class='fileDeleted retina'>") + "</span></div>" : ("<div id=f" + postID + " class=file><span class=fileThumb>") + ("<img src='" + staticPath + "/image/filedeleted-res.gif' alt='File deleted.' class='fileDeletedRes retina'>") + "</span></div>";
      } else if (file) {
        ext = file.name.slice(-3);
        if (!file.twidth && !file.theight && ext === 'gif') {
          file.twidth = file.width;
          file.theight = file.height;
        }
        fileSize = $.bytesToString(file.size);
        fileThumb = file.turl;
        if (file.isSpoiler) {
          fileSize = "Spoiler Image, " + fileSize;
          if (!isArchived) {
            fileThumb = '//static.4chan.org/image/spoiler';
            if (spoilerRange = Build.spoilerRange[board]) {
              fileThumb += ("-" + board) + Math.floor(1 + spoilerRange * Math.random());
            }
            fileThumb += '.png';
            file.twidth = file.theight = 100;
          }
        }
        imgSrc = ("<a class='fileThumb" + (file.isSpoiler ? ' imgspoiler' : '') + "' href='" + file.url + "' target=_blank>") + ("<img src='" + fileThumb + "' alt='" + fileSize + "' data-md5=" + file.MD5 + " style='width:" + file.twidth + "px;height:" + file.theight + "px'></a>");
        a = $.el('a', {
          innerHTML: file.name
        });
        filename = a.textContent.replace(/%22/g, '"');
        a.textContent = Build.shortFilename(filename);
        shortFilename = a.innerHTML;
        a.textContent = filename;
        filename = a.innerHTML.replace(/'/g, '&apos;');
        fileDims = ext === 'pdf' ? 'PDF' : "" + file.width + "x" + file.height;
        fileInfo = ("<span class=fileText id=fT" + postID + (file.isSpoiler ? " title='" + filename + "'" : '') + ">File: <a href='" + file.url + "' target=_blank>" + file.timestamp + "</a>") + ("-(" + fileSize + ", " + fileDims + (file.isSpoiler ? '' : ", <span title='" + filename + "'>" + shortFilename + "</span>")) + ")</span>";
        fileHTML = "<div id=f" + postID + " class=file><div class=fileInfo>" + fileInfo + "</div>" + imgSrc + "</div>";
      } else {
        fileHTML = '';
      }
      tripcode = tripcode ? " <span class=postertrip>" + tripcode + "</span>" : '';
      sticky = isSticky ? ' <img src=//static.4chan.org/image/sticky.gif alt=Sticky title=Sticky style="height:16px;width:16px">' : '';
      closed = isClosed ? ' <img src=//static.4chan.org/image/closed.gif alt=Closed title=Closed style="height:16px;width:16px">' : '';
      container = $.el('div', {
        id: "pc" + postID,
        className: "postContainer " + (isOP ? 'op' : 'reply') + "Container",
        innerHTML: (isOP ? '' : "<div class=sideArrows id=sa" + postID + ">&gt;&gt;</div>") + ("<div id=p" + postID + " class='post " + (isOP ? 'op' : 'reply') + (capcode === 'admin_highlight' ? ' highlightPost' : '') + "'>") + ("<div class='postInfoM mobile' id=pim" + postID + ">") + ("<span class='nameBlock" + capcodeClass + "'>") + ("<span class=name>" + (name || '') + "</span>") + tripcode + capcodeStart + capcode + userID + flag + sticky + closed + ("<br>" + subject) + ("</span><span class='dateTime postNum' data-utc=" + dateUTC + ">" + date) + '<br><em>' + ("<a href=" + ("/" + board + "/res/" + threadID + "#p" + postID) + ">No.</a>") + ("<a href='" + (g.VIEW === 'thread' && g.THREAD === +threadID ? "javascript:quote(" + postID + ")" : "/" + board + "/res/" + threadID + "#q" + postID) + "'>" + postID + "</a>") + '</em></span>' + '</div>' + (isOP ? fileHTML : '') + ("<div class='postInfo desktop' id=pi" + postID + ">") + ("<input type=checkbox name=" + postID + " value=delete> ") + ("" + subject + " ") + ("<span class='nameBlock" + capcodeClass + "'>") + emailStart + ("<span class=name>" + (name || '') + "</span>") + tripcode + capcodeStart + emailEnd + capcode + userID + flag + sticky + closed + ' </span> ' + ("<span class=dateTime data-utc=" + dateUTC + ">" + date + "</span> ") + "<span class='postNum desktop'>" + ("<a href=" + ("/" + board + "/res/" + threadID + "#p" + postID) + " title='Highlight this post'>No.</a>") + ("<a href='" + (g.VIEW === 'thread' && g.THREAD === +threadID ? "javascript:quote(" + postID + ")" : "/" + board + "/res/" + threadID + "#q" + postID) + "' title='Quote this post'>" + postID + "</a>") + '</span>' + '</div>' + (isOP ? '' : fileHTML) + ("<blockquote class=postMessage id=m" + postID + ">" + (comment || '') + "</blockquote> ") + '</div>'
      });
      _ref = $$('.quotelink', container);
      for (_i = 0, _len = _ref.length; _i < _len; _i++) {
        quote = _ref[_i];
        href = quote.getAttribute('href');
        if (href[0] === '/') {
          continue;
        }
        quote.href = "/" + board + "/res/" + href;
      }
      return container;
    }
  };

  Get = {
    postFromRoot: function(root) {
      var board, index, link, post, postID;
      link = $('a[title="Highlight this post"]', root);
      board = link.pathname.split('/')[1];
      postID = link.hash.slice(2);
      index = root.dataset.clone;
      post = g.posts["" + board + "." + postID];
      if (index) {
        return post.clones[index];
      } else {
        return post;
      }
    },
    postFromNode: function(root) {
      return Get.postFromRoot($.x('ancestor::div[contains(@class,"postContainer")][1]', root));
    },
    contextFromLink: function(quotelink) {
      return Get.postFromRoot($.x('ancestor::div[parent::div[@class="thread"]][1]', quotelink));
    },
    postDataFromLink: function(link) {
      var board, path, postID, threadID;
      if (link.hostname === 'boards.4chan.org') {
        path = link.pathname.split('/');
        board = path[1];
        threadID = path[3];
        postID = link.hash.slice(2);
      } else {
        board = link.dataset.board;
        threadID = link.dataset.threadid || 0;
        postID = link.dataset.postid;
      }
      return {
        board: board,
        threadID: +threadID,
        postID: +postID
      };
    },
    allQuotelinksLinkingTo: function(post) {
      var ID, quote, quotedPost, quotelinks, quoterPost, _i, _j, _k, _len, _len1, _len2, _ref, _ref1, _ref2, _ref3;
      quotelinks = [];
      _ref = g.posts;
      for (ID in _ref) {
        quoterPost = _ref[ID];
        if (-1 !== quoterPost.quotes.indexOf(post.fullID)) {
          _ref1 = [quoterPost].concat(quoterPost.clones);
          for (_i = 0, _len = _ref1.length; _i < _len; _i++) {
            quoterPost = _ref1[_i];
            quotelinks.push.apply(quotelinks, quoterPost.nodes.quotelinks);
          }
        }
      }
      if (Conf['Quote Backlinks']) {
        _ref2 = post.quotes;
        for (_j = 0, _len1 = _ref2.length; _j < _len1; _j++) {
          quote = _ref2[_j];
          if (!(quotedPost = g.posts[quote])) {
            continue;
          }
          _ref3 = [quotedPost].concat(quotedPost.clones);
          for (_k = 0, _len2 = _ref3.length; _k < _len2; _k++) {
            quotedPost = _ref3[_k];
            quotelinks.push.apply(quotelinks, Array.prototype.slice.call(quotedPost.nodes.backlinks));
          }
        }
      }
      return quotelinks.filter(function(quotelink) {
        var board, postID, _ref4;
        _ref4 = Get.postDataFromLink(quotelink), board = _ref4.board, postID = _ref4.postID;
        return board === post.board.ID && postID === post.ID;
      });
    },
    postClone: function(board, threadID, postID, root, context) {
      var post, url;
      if (post = g.posts["" + board + "." + postID]) {
        Get.insert(post, root, context);
        return;
      }
      root.textContent = "Loading post No." + postID + "...";
      if (threadID) {
        return $.cache("//api.4chan.org/" + board + "/res/" + threadID + ".json", function() {
          return Get.fetchedPost(this, board, threadID, postID, root, context);
        });
      } else if (url = Redirect.post(board, postID)) {
        return $.cache(url, function() {
          return Get.archivedPost(this, board, postID, root, context);
        });
      }
    },
    insert: function(post, root, context) {
      var clone, nodes;
      if (!root.parentNode) {
        return;
      }
      clone = post.addClone(context);
      Main.callbackNodes(Post, [clone]);
      nodes = clone.nodes;
      nodes.root.innerHTML = null;
      $.add(nodes.root, nodes.post);
      root.innerHTML = null;
      return $.add(root, nodes.root);
    },
    fetchedPost: function(req, board, threadID, postID, root, context) {
      var post, posts, status, thread, url, _i, _len;
      if (post = g.posts["" + board + "." + postID]) {
        Get.insert(post, root, context);
        return;
      }
      status = req.status;
      if (status !== 200) {
        if (url = Redirect.post(board, postID)) {
          $.cache(url, function() {
            return Get.archivedPost(this, board, postID, root, context);
          });
        } else {
          $.addClass(root, 'warning');
          root.textContent = status === 404 ? "Thread No." + threadID + " 404'd." : "Error " + req.status + ": " + req.statusText + ".";
        }
        return;
      }
      posts = JSON.parse(req.response).posts;
      Build.spoilerRange[board] = posts[0].custom_spoiler;
      for (_i = 0, _len = posts.length; _i < _len; _i++) {
        post = posts[_i];
        if (post.no === postID) {
          break;
        }
        if (post.no > postID) {
          if (url = Redirect.post(board, postID)) {
            $.cache(url, function() {
              return Get.archivedPost(this, board, postID, root, context);
            });
          } else {
            $.addClass(root, 'warning');
            root.textContent = "Post No." + postID + " was not found.";
          }
          return;
        }
      }
      board = g.boards[board] || new Board(board);
      thread = g.threads["" + board + "." + threadID] || new Thread(threadID, board);
      post = new Post(Build.postFromObject(post, board), thread, board);
      Main.callbackNodes(Post, [post]);
      return Get.insert(post, root, context);
    },
    archivedPost: function(req, board, postID, root, context) {
      var bq, comment, data, o, post, thread, threadID, _ref;
      if (post = g.posts["" + board + "." + postID]) {
        Get.insert(post, root, context);
        return;
      }
      data = JSON.parse(req.response);
      if (data.error) {
        $.addClass(root, 'warning');
        root.textContent = data.error;
        return;
      }
      bq = $.el('blockquote', {
        textContent: data.comment
      });
      bq.innerHTML = bq.innerHTML.replace(/\n|\[\/?b\]|\[\/?spoiler\]|\[\/?code\]|\[\/?moot\]|\[\/?banned\]/g, function(text) {
        switch (text) {
          case '\n':
            return '<br>';
          case '[b]':
            return '<b>';
          case '[/b]':
            return '</b>';
          case '[spoiler]':
            return '<span class=spoiler>';
          case '[/spoiler]':
            return '</span>';
          case '[code]':
            return '<pre class=prettyprint>';
          case '[/code]':
            return '</pre>';
          case '[moot]':
            return '<div style="padding:5px;margin-left:.5em;border-color:#faa;border:2px dashed rgba(255,0,0,.1);border-radius:2px">';
          case '[/moot]':
            return '</div>';
          case '[banned]':
            return '<b style="color: red;">';
          case '[/banned]':
            return '</b>';
        }
      });
      comment = bq.innerHTML.replace(/(^|>)(&gt;[^<$]*)(<|$)/g, '$1<span class=quote>$2</span>$3').replace(/((&gt;){2}(&gt;\/[a-z\d]+\/)?\d+)/g, '<span class=deadlink>$1</span>');
      threadID = data.thread_num;
      o = {
        postID: "" + postID,
        threadID: "" + threadID,
        board: board,
        name: data.name_processed,
        capcode: (function() {
          switch (data.capcode) {
            case 'M':
              return 'mod';
            case 'A':
              return 'admin';
            case 'D':
              return 'developer';
          }
        })(),
        tripcode: data.trip,
        uniqueID: data.poster_hash,
        email: data.email ? encodeURI(data.email) : '',
        subject: data.title_processed,
        flagCode: data.poster_country,
        flagName: data.poster_country_name_processed,
        date: data.fourchan_date,
        dateUTC: data.timestamp,
        comment: comment
      };
      if ((_ref = data.media) != null ? _ref.media_filename : void 0) {
        o.file = {
          name: data.media.media_filename_processed,
          timestamp: data.media.media_orig,
          url: data.media.media_link || data.media.remote_media_link,
          height: data.media.media_h,
          width: data.media.media_w,
          MD5: data.media.media_hash,
          size: data.media.media_size,
          turl: data.media.thumb_link || ("//thumbs.4chan.org/" + board + "/thumb/" + data.media.preview_orig),
          theight: data.media.preview_h,
          twidth: data.media.preview_w,
          isSpoiler: data.media.spoiler === '1'
        };
      }
      board = g.boards[board] || new Board(board);
      thread = g.threads["" + board + "." + threadID] || new Thread(threadID, board);
      post = new Post(Build.post(o, true), thread, board, {
        isArchived: true
      });
      Main.callbackNodes(Post, [post]);
      return Get.insert(post, root, context);
    }
  };

  Quotify = {
    init: function() {
      if (g.VIEW === 'catalog' || !Conf['Resurrect Quotes']) {
        return;
      }
      return Post.prototype.callbacks.push({
        name: 'Resurrect Quotes',
        cb: this.node
      });
    },
    node: function() {
      var ID, a, board, deadlink, m, post, quote, quoteID, redirect, _i, _len, _ref, _ref1;
      if (this.isClone) {
        return;
      }
      _ref = $$('.deadlink', this.nodes.comment);
      for (_i = 0, _len = _ref.length; _i < _len; _i++) {
        deadlink = _ref[_i];
        if (deadlink.parentNode.className === 'prettyprint') {
          $.replace(deadlink, Array.prototype.slice.call(deadlink.childNodes));
          continue;
        }
        quote = deadlink.textContent;
        if (!(ID = (_ref1 = quote.match(/\d+$/)) != null ? _ref1[0] : void 0)) {
          continue;
        }
        board = (m = quote.match(/^>>>\/([a-z\d]+)/)) ? m[1] : this.board.ID;
        quoteID = "" + board + "." + ID;
        if (post = g.posts[quoteID]) {
          if (!post.isDead) {
            a = $.el('a', {
              href: "/" + board + "/" + post.thread + "/res/#p" + ID,
              className: 'quotelink',
              textContent: quote
            });
          } else if (redirect = Redirect.to({
            board: board,
            threadID: post.thread.ID,
            postID: ID
          })) {
            a = $.el('a', {
              href: redirect,
              className: 'quotelink deadlink',
              target: '_blank',
              textContent: "" + quote + "\u00A0(Dead)"
            });
            a.setAttribute('data-board', board);
            a.setAttribute('data-threadid', post.thread.ID);
            a.setAttribute('data-postid', ID);
          }
        } else if (redirect = Redirect.to({
          board: board,
          threadID: 0,
          postID: ID
        })) {
          a = $.el('a', {
            href: redirect,
            className: 'deadlink',
            target: '_blank',
            textContent: "" + quote + "\u00A0(Dead)"
          });
          if (Redirect.post(board, ID)) {
            $.addClass(a, 'quotelink');
            a.setAttribute('data-board', board);
            a.setAttribute('data-postid', ID);
          }
        }
        if (__indexOf.call(this.quotes, quoteID) < 0) {
          this.quotes.push(quoteID);
        }
        if (!a) {
          deadlink.textContent += "\u00A0(Dead)";
          continue;
        }
        $.replace(deadlink, a);
        if ($.hasClass(a, 'quotelink')) {
          this.nodes.quotelinks.push(a);
        }
      }
    }
  };

  QuoteInline = {
    init: function() {
      if (g.VIEW === 'catalog' || !Conf['Quote Inline']) {
        return;
      }
      return Post.prototype.callbacks.push({
        name: 'Quote Inline',
        cb: this.node
      });
    },
    node: function() {
      var link, _i, _j, _len, _len1, _ref, _ref1;
      _ref = this.nodes.quotelinks;
      for (_i = 0, _len = _ref.length; _i < _len; _i++) {
        link = _ref[_i];
        $.on(link, 'click', QuoteInline.toggle);
      }
      _ref1 = this.nodes.backlinks;
      for (_j = 0, _len1 = _ref1.length; _j < _len1; _j++) {
        link = _ref1[_j];
        $.on(link, 'click', QuoteInline.toggle);
      }
    },
    toggle: function(e) {
      var board, context, postID, threadID, _ref;
      if (e.shiftKey || e.altKey || e.ctrlKey || e.metaKey || e.button !== 0) {
        return;
      }
      e.preventDefault();
      _ref = Get.postDataFromLink(this), board = _ref.board, threadID = _ref.threadID, postID = _ref.postID;
      context = Get.contextFromLink(this);
      if ($.hasClass(this, 'inlined')) {
        QuoteInline.rm(this, board, threadID, postID, context);
      } else {
        if ($.x("ancestor::div[@id='p" + postID + "']", this)) {
          return;
        }
        QuoteInline.add(this, board, threadID, postID, context);
      }
      return this.classList.toggle('inlined');
    },
    findRoot: function(quotelink, isBacklink) {
      if (isBacklink) {
        return quotelink.parentNode.parentNode;
      } else {
        return $.x('ancestor-or-self::*[parent::blockquote][1]', quotelink);
      }
    },
    add: function(quotelink, board, threadID, postID, context) {
      var inline, isBacklink, post;
      isBacklink = $.hasClass(quotelink, 'backlink');
      inline = $.el('div', {
        id: "i" + postID,
        className: 'inline'
      });
      $.after(QuoteInline.findRoot(quotelink, isBacklink), inline);
      Get.postClone(board, threadID, postID, inline, context);
      if (!((post = g.posts["" + board + "." + postID]) && context.thread === post.thread)) {
        return;
      }
      if (isBacklink && Conf['Forward Hiding']) {
        $.addClass(post.nodes.root, 'forwarded');
        return post.forwarded++ || (post.forwarded = 1);
      }
    },
    rm: function(quotelink, board, threadID, postID, context) {
      var el, inlined, isBacklink, post, root, _ref;
      isBacklink = $.hasClass(quotelink, 'backlink');
      root = QuoteInline.findRoot(quotelink, isBacklink);
      root = $.x("following-sibling::div[@id='i" + postID + "'][1]", root);
      $.rm(root);
      if (!(el = root.firstElementChild)) {
        return;
      }
      post = g.posts["" + board + "." + postID];
      post.rmClone(el.dataset.clone);
      if (Conf['Forward Hiding'] && isBacklink && context.thread === g.threads["" + board + "." + threadID] && !--post.forwarded) {
        delete post.forwarded;
        $.rmClass(post.nodes.root, 'forwarded');
      }
      while (inlined = $('.inlined', el)) {
        _ref = Get.postDataFromLink(inlined), board = _ref.board, threadID = _ref.threadID, postID = _ref.postID;
        QuoteInline.rm(inlined, board, threadID, postID, context);
        $.rmClass(inlined, 'inlined');
      }
    }
  };

  QuotePreview = {
    init: function() {
      if (g.VIEW === 'catalog' || !Conf['Quote Preview']) {
        return;
      }
      return Post.prototype.callbacks.push({
        name: 'Quote Preview',
        cb: this.node
      });
    },
    node: function() {
      var link, _i, _j, _len, _len1, _ref, _ref1;
      _ref = this.nodes.quotelinks;
      for (_i = 0, _len = _ref.length; _i < _len; _i++) {
        link = _ref[_i];
        $.on(link, 'mouseover', QuotePreview.mouseover);
      }
      _ref1 = this.nodes.backlinks;
      for (_j = 0, _len1 = _ref1.length; _j < _len1; _j++) {
        link = _ref1[_j];
        $.on(link, 'mouseover', QuotePreview.mouseover);
      }
    },
    mouseover: function(e) {
      var board, clone, origin, post, postID, posts, qp, quote, quoterID, threadID, _i, _j, _k, _len, _len1, _len2, _ref, _ref1, _ref2;
      if ($.hasClass(this, 'inlined')) {
        return;
      }
      _ref = Get.postDataFromLink(this), board = _ref.board, threadID = _ref.threadID, postID = _ref.postID;
      qp = $.el('div', {
        id: 'qp',
        className: 'dialog'
      });
      $.add(d.body, qp);
      Get.postClone(board, threadID, postID, qp, Get.contextFromLink(this));
      UI.hover({
        root: this,
        el: qp,
        latestEvent: e,
        endEvents: 'mouseout click',
        cb: QuotePreview.mouseout,
        asapTest: function() {
          return qp.firstElementChild;
        }
      });
      if (!(origin = g.posts["" + board + "." + postID])) {
        return;
      }
      if (Conf['Quote Highlighting']) {
        posts = [origin].concat(origin.clones);
        posts.pop();
        for (_i = 0, _len = posts.length; _i < _len; _i++) {
          post = posts[_i];
          $.addClass(post.nodes.post, 'qphl');
        }
      }
      quoterID = $.x('ancestor::*[@id][1]', this).id.match(/\d+$/)[0];
      clone = Get.postFromRoot(qp.firstChild);
      _ref1 = clone.nodes.quotelinks;
      for (_j = 0, _len1 = _ref1.length; _j < _len1; _j++) {
        quote = _ref1[_j];
        if (quote.hash.slice(2) === quoterID) {
          $.addClass(quote, 'forwardlink');
        }
      }
      _ref2 = clone.nodes.backlinks;
      for (_k = 0, _len2 = _ref2.length; _k < _len2; _k++) {
        quote = _ref2[_k];
        if (quote.hash.slice(2) === quoterID) {
          $.addClass(quote, 'forwardlink');
        }
      }
    },
    mouseout: function() {
      var clone, post, root, _i, _len, _ref;
      if (!(root = this.el.firstElementChild)) {
        return;
      }
      clone = Get.postFromRoot(root);
      post = clone.origin;
      post.rmClone(root.dataset.clone);
      if (!Conf['Quote Highlighting']) {
        return;
      }
      _ref = [post].concat(post.clones);
      for (_i = 0, _len = _ref.length; _i < _len; _i++) {
        post = _ref[_i];
        $.rmClass(post.nodes.post, 'qphl');
      }
    }
  };

  QuoteBacklink = {
    init: function() {
      var format;
      if (g.VIEW === 'catalog' || !Conf['Quote Backlinks']) {
        return;
      }
      format = Conf['backlink'].replace(/%id/g, "' + id + '");
      this.funk = Function('id', "return '" + format + "'");
      this.containers = {};
      Post.prototype.callbacks.push({
        name: 'Quote Backlinking Part 1',
        cb: this.firstNode
      });
      return Post.prototype.callbacks.push({
        name: 'Quote Backlinking Part 2',
        cb: this.secondNode
      });
    },
    firstNode: function() {
      var a, clone, container, containers, link, post, quote, _i, _j, _k, _len, _len1, _len2, _ref, _ref1;
      if (this.isClone || !this.quotes.length) {
        return;
      }
      a = $.el('a', {
        href: "/" + this.board + "/res/" + this.thread + "#p" + this,
        className: this.isHidden ? 'filtered backlink' : 'backlink',
        textContent: QuoteBacklink.funk(this.ID)
      });
      _ref = this.quotes;
      for (_i = 0, _len = _ref.length; _i < _len; _i++) {
        quote = _ref[_i];
        containers = [QuoteBacklink.getContainer(quote)];
        if (post = g.posts[quote]) {
          _ref1 = post.clones;
          for (_j = 0, _len1 = _ref1.length; _j < _len1; _j++) {
            clone = _ref1[_j];
            containers.push(clone.nodes.backlinkContainer);
          }
        }
        for (_k = 0, _len2 = containers.length; _k < _len2; _k++) {
          container = containers[_k];
          link = a.cloneNode(true);
          if (Conf['Quote Preview']) {
            $.on(link, 'mouseover', QuotePreview.mouseover);
          }
          if (Conf['Quote Inline']) {
            $.on(link, 'click', QuoteInline.toggle);
          }
          $.add(container, [$.tn(' '), link]);
        }
      }
    },
    secondNode: function() {
      var container;
      if (this.isClone && this.origin.nodes.backlinkContainer) {
        this.nodes.backlinkContainer = $('.container', this.nodes.info);
        return;
      }
      if (!(Conf['OP Backlinks'] || this.isReply)) {
        return;
      }
      container = QuoteBacklink.getContainer(this.fullID);
      this.nodes.backlinkContainer = container;
      return $.add(this.nodes.info, container);
    },
    getContainer: function(id) {
      var _base;
      return (_base = this.containers)[id] || (_base[id] = $.el('span', {
        className: 'container'
      }));
    }
  };

  QuoteOP = {
    init: function() {
      if (g.VIEW === 'catalog' || !Conf['Mark OP Quotes']) {
        return;
      }
      this.text = '\u00A0(OP)';
      return Post.prototype.callbacks.push({
        name: 'Mark OP Quotes',
        cb: this.node
      });
    },
    node: function() {
      var board, op, postID, quote, quotelinks, quotes, _i, _j, _len, _len1, _ref;
      if (this.isClone && this.thread === this.context.thread) {
        return;
      }
      if (!(quotes = this.quotes).length) {
        return;
      }
      quotelinks = this.nodes.quotelinks;
      if (this.isClone && -1 < quotes.indexOf(this.fullID)) {
        for (_i = 0, _len = quotelinks.length; _i < _len; _i++) {
          quote = quotelinks[_i];
          quote.textContent = quote.textContent.replace(QuoteOP.text, '');
        }
      }
      op = (this.isClone ? this.context : this).thread.fullID;
      if (!(-1 < quotes.indexOf(op))) {
        return;
      }
      for (_j = 0, _len1 = quotelinks.length; _j < _len1; _j++) {
        quote = quotelinks[_j];
        _ref = Get.postDataFromLink(quote), board = _ref.board, postID = _ref.postID;
        if (("" + board + "." + postID) === op) {
          $.add(quote, $.tn(QuoteOP.text));
        }
      }
    }
  };

  QuoteCT = {
    init: function() {
      if (g.VIEW === 'catalog' || !Conf['Mark Cross-thread Quotes']) {
        return;
      }
      this.text = '\u00A0(Cross-thread)';
      return Post.prototype.callbacks.push({
        name: 'Mark Cross-thread Quotes',
        cb: this.node
      });
    },
    node: function() {
      var board, data, quote, quotelinks, quotes, thread, _i, _len, _ref;
      if (this.isClone && this.thread === this.context.thread) {
        return;
      }
      if (!(quotes = this.quotes).length) {
        return;
      }
      quotelinks = this.nodes.quotelinks;
      _ref = this.isClone ? this.context : this, board = _ref.board, thread = _ref.thread;
      for (_i = 0, _len = quotelinks.length; _i < _len; _i++) {
        quote = quotelinks[_i];
        data = Get.postDataFromLink(quote);
        if (!data.threadID) {
          continue;
        }
        if (this.isClone) {
          quote.textContent = quote.textContent.replace(QuoteCT.text, '');
        }
        if (data.board === this.board.ID && data.threadID !== thread.ID) {
          $.add(quote, $.tn(QuoteCT.text));
        }
      }
    }
  };

  Anonymize = {
    init: function() {
      if (g.VIEW === 'catalog' || !Conf['Anonymize']) {
        return;
      }
      return Post.prototype.callbacks.push({
        name: 'Anonymize',
        cb: this.node
      });
    },
    node: function() {
      var email, name, tripcode, _ref;
      if (this.info.capcode || this.isClone) {
        return;
      }
      _ref = this.nodes, name = _ref.name, tripcode = _ref.tripcode, email = _ref.email;
      if (this.info.name !== 'Anonymous') {
        name.textContent = 'Anonymous';
      }
      if (tripcode) {
        $.rm(tripcode);
        delete this.nodes.tripcode;
      }
      if (this.info.email) {
        if (/sage/i.test(this.info.email)) {
          return email.href = 'mailto:sage';
        } else {
          $.replace(email, name);
          return delete this.nodes.email;
        }
      }
    }
  };

  Time = {
    init: function() {
      if (g.VIEW === 'catalog' || !Conf['Time Formatting']) {
        return;
      }
<<<<<<< HEAD
      this.funk = this.createFunc(Conf['time']);
      return Post.prototype.callbacks.push({
        name: 'Time Formatting',
        cb: this.node
=======
      checked = Conf['Auto Update'] ? 'checked' : '';
      html += "      <div><label title='Controls whether *this* thread automatically updates or not'>Auto Update This<input name='Auto Update This' type=checkbox " + checked + "></label></div>      <div><label>Interval (s)<input type=number name=Interval class=field min=5></label></div>      <div><input value='Update Now' type=button name='Update Now'></div>";
      dialog = UI.dialog('updater', 'bottom: 0; right: 0;', html);
      this.count = $('#count', dialog);
      this.timer = $('#timer', dialog);
      this.thread = $.id("t" + g.THREAD_ID);
      this.unsuccessfulFetchCount = 0;
      this.lastModified = '0';
      _ref = $$('input', dialog);
      for (_i = 0, _len = _ref.length; _i < _len; _i++) {
        input = _ref[_i];
        if (input.type === 'checkbox') {
          $.on(input, 'click', $.cb.checked);
        }
        switch (input.name) {
          case 'Scroll BG':
            $.on(input, 'click', this.cb.scrollBG);
            this.cb.scrollBG.call(input);
            break;
          case 'Verbose':
            $.on(input, 'click', this.cb.verbose);
            this.cb.verbose.call(input);
            break;
          case 'Auto Update This':
            $.on(input, 'click', this.cb.autoUpdate);
            this.cb.autoUpdate.call(input);
            break;
          case 'Interval':
            input.value = Conf['Interval'];
            $.on(input, 'change', this.cb.interval);
            this.cb.interval.call(input);
            break;
          case 'Update Now':
            $.on(input, 'click', this.update);
        }
      }
      $.add(d.body, dialog);
      $.on(d, 'QRPostSuccessful', this.cb.post);
      return $.on(d, 'visibilitychange', this.cb.visibility);
    },
    /*
      http://freesound.org/people/pierrecartoons1979/sounds/90112/
      cc-by-nc-3.0
    */

    audio: $.el('audio', {
      src: 'data:audio/wav;base64,UklGRjQDAABXQVZFZm10IBAAAAABAAEAgD4AAIA+AAABAAgAc21wbDwAAABBAAADAAAAAAAAAAA8AAAAAAAAAAAAAAAAAAAAAAAAAAAAAAAAAAAAAAAAAAAAAAAAAAAAAAAAAAAAAABkYXRhzAIAAGMms8em0tleMV4zIpLVo8nhfSlcPR102Ki+5JspVEkdVtKzs+K1NEhUIT7DwKrcy0g6WygsrM2k1NpiLl0zIY/WpMrjgCdbPhxw2Kq+5Z4qUkkdU9K1s+K5NkVTITzBwqnczko3WikrqM+l1NxlLF0zIIvXpsnjgydZPhxs2ay95aIrUEkdUdC3suK8N0NUIjq+xKrcz002WioppdGm091pK1w0IIjYp8jkhydXPxxq2K295aUrTkoeTs65suK+OUFUIzi7xqrb0VA0WSoootKm0t5tKlo1H4TYqMfkiydWQBxm16+85actTEseS8y7seHAPD9TIza5yKra01QyWSson9On0d5wKVk2H4DYqcfkjidUQB1j1rG75KsvSkseScu8seDCPz1TJDW2yara1FYxWSwnm9Sn0N9zKVg2H33ZqsXkkihSQR1g1bK65K0wSEsfR8i+seDEQTxUJTOzy6rY1VowWC0mmNWoz993KVc3H3rYq8TklSlRQh1d1LS647AyR0wgRMbAsN/GRDpTJTKwzKrX1l4vVy4lldWpzt97KVY4IXbUr8LZljVPRCxhw7W3z6ZISkw1VK+4sMWvXEhSPk6buay9sm5JVkZNiLWqtrJ+TldNTnquqbCwilZXU1BwpKirrpNgWFhTaZmnpquZbFlbVmWOpaOonHZcXlljhaGhpZ1+YWBdYn2cn6GdhmdhYGN3lp2enIttY2Jjco+bnJuOdGZlZXCImJqakHpoZ2Zug5WYmZJ/bGlobX6RlpeSg3BqaW16jZSVkoZ0bGtteImSk5KIeG5tbnaFkJKRinxxbm91gY2QkIt/c3BwdH6Kj4+LgnZxcXR8iI2OjIR5c3J0e4WLjYuFe3VzdHmCioyLhn52dHR5gIiKioeAeHV1eH+GiYqHgXp2dnh9hIiJh4J8eHd4fIKHiIeDfXl4eHyBhoeHhH96eHmA'
    }),
    cb: {
      post: function() {
        if (!Conf['Auto Update This']) {
          return;
        }
        Updater.unsuccessfulFetchCount = 0;
        return setTimeout(Updater.update, 500);
      },
      visibility: function() {
        if (d.hidden) {
          return;
        }
        Updater.unsuccessfulFetchCount = 0;
        if (Updater.timer.textContent < -Conf['Interval']) {
          return Updater.set('timer', -Updater.getInterval());
        }
      },
      interval: function() {
        var val;
        val = parseInt(this.value, 10);
        this.value = val > 5 ? val : 5;
        $.cb.value.call(this);
        return Updater.set('timer', -Updater.getInterval());
      },
      verbose: function() {
        if (Conf['Verbose']) {
          Updater.set('count', '+0');
          return Updater.timer.hidden = false;
        } else {
          Updater.set('count', 'Thread Updater');
          Updater.count.className = '';
          return Updater.timer.hidden = true;
        }
      },
      autoUpdate: function() {
        if (Conf['Auto Update This'] = this.checked) {
          return Updater.timeoutID = setTimeout(Updater.timeout, 1000);
        } else {
          return clearTimeout(Updater.timeoutID);
        }
      },
      scrollBG: function() {
        return Updater.scrollBG = this.checked ? function() {
          return true;
        } : function() {
          return !d.hidden;
        };
      },
      load: function() {
        switch (this.status) {
          case 404:
            Updater.set('timer', '');
            Updater.set('count', 404);
            Updater.count.className = 'warning';
            clearTimeout(Updater.timeoutID);
            g.dead = true;
            if (Conf['Unread Count']) {
              Unread.title = Unread.title.match(/^.+-/)[0] + ' 404';
            } else {
              d.title = d.title.match(/^.+-/)[0] + ' 404';
            }
            Unread.update(true);
            QR.abort();
            break;
          case 0:
          case 304:
            /*
                      Status Code 304: Not modified
                      By sending the `If-Modified-Since` header we get a proper status code, and no response.
                      This saves bandwidth for both the user and the servers and avoid unnecessary computation.
            */

            Updater.unsuccessfulFetchCount++;
            Updater.set('timer', -Updater.getInterval());
            if (Conf['Verbose']) {
              Updater.set('count', '+0');
              Updater.count.className = null;
            }
            break;
          case 200:
            Updater.lastModified = this.getResponseHeader('Last-Modified');
            Updater.cb.update(JSON.parse(this.response).posts);
            Updater.set('timer', -Updater.getInterval());
            break;
          default:
            Updater.unsuccessfulFetchCount++;
            Updater.set('timer', -Updater.getInterval());
            if (Conf['Verbose']) {
              Updater.set('count', this.statusText);
              Updater.count.className = 'warning';
            }
        }
        return delete Updater.request;
      },
      update: function(posts) {
        var count, id, lastPost, nodes, post, scroll, spoilerRange, _i, _len, _ref;
        if (spoilerRange = posts[0].custom_spoiler) {
          Build.spoilerRange[g.BOARD] = spoilerRange;
        }
        lastPost = Updater.thread.lastElementChild;
        id = +lastPost.id.slice(2);
        nodes = [];
        _ref = posts.reverse();
        for (_i = 0, _len = _ref.length; _i < _len; _i++) {
          post = _ref[_i];
          if (post.no <= id) {
            break;
          }
          nodes.push(Build.postFromObject(post, g.BOARD));
        }
        count = nodes.length;
        if (Conf['Verbose']) {
          Updater.set('count', "+" + count);
          Updater.count.className = count ? 'new' : null;
        }
        if (count) {
          if (Conf['Beep'] && d.hidden && (Unread.replies.length === 0)) {
            Updater.audio.play();
          }
          Updater.unsuccessfulFetchCount = 0;
        } else {
          Updater.unsuccessfulFetchCount++;
          return;
        }
        scroll = Conf['Scrolling'] && Updater.scrollBG() && lastPost.getBoundingClientRect().bottom - d.documentElement.clientHeight < 25;
        $.add(Updater.thread, nodes.reverse());
        if (scroll) {
          return nodes[0].scrollIntoView();
        }
      }
    },
    set: function(name, text) {
      var el, node;
      el = Updater[name];
      if (node = el.firstChild) {
        return node.data = text;
      } else {
        return el.textContent = text;
      }
    },
    getInterval: function() {
      var i, j;
      i = +Conf['Interval'];
      j = Math.min(this.unsuccessfulFetchCount, 9);
      if (!d.hidden) {
        j = Math.min(j, 6);
      }
      return Math.max(i, [5, 10, 15, 20, 30, 60, 90, 120, 240, 300][j]);
    },
    timeout: function() {
      var n;
      Updater.timeoutID = setTimeout(Updater.timeout, 1000);
      n = 1 + Number(Updater.timer.firstChild.data);
      if (n === 0) {
        return Updater.update();
      } else if (n >= Updater.getInterval()) {
        Updater.unsuccessfulFetchCount++;
        Updater.set('count', 'Retry');
        Updater.count.className = null;
        return Updater.update();
      } else {
        return Updater.set('timer', n);
      }
    },
    update: function() {
      var request, url;
      Updater.set('timer', 0);
      request = Updater.request;
      if (request) {
        request.onloadend = null;
        request.abort();
      }
      url = "//api.4chan.org/" + g.BOARD + "/res/" + g.THREAD_ID + ".json";
      return Updater.request = $.ajax(url, {
        onloadend: Updater.cb.load
      }, {
        headers: {
          'If-Modified-Since': Updater.lastModified
        }
      });
    }
  };

  Watcher = {
    init: function() {
      var favicon, html, input, _i, _len, _ref;
      html = '<div class=move>Thread Watcher</div>';
      this.dialog = UI.dialog('watcher', 'top: 50px; left: 0px;', html);
      $.add(d.body, this.dialog);
      _ref = $$('.op input');
      for (_i = 0, _len = _ref.length; _i < _len; _i++) {
        input = _ref[_i];
        favicon = $.el('img', {
          className: 'favicon'
        });
        $.on(favicon, 'click', this.cb.toggle);
        $.before(input, favicon);
      }
      if (g.THREAD_ID === $.get('autoWatch', 0)) {
        this.watch(g.THREAD_ID);
        $["delete"]('autoWatch');
      } else {
        this.refresh();
      }
      $.on(d, 'QRPostSuccessful', this.cb.post);
      return $.sync('watched', this.refresh);
    },
    refresh: function(watched) {
      var board, div, favicon, id, link, nodes, props, watchedBoard, x, _i, _j, _len, _len1, _ref, _ref1, _ref2;
      watched || (watched = $.get('watched', {}));
      nodes = [];
      for (board in watched) {
        _ref = watched[board];
        for (id in _ref) {
          props = _ref[id];
          x = $.el('a', {
            textContent: '×',
            href: 'javascript:;'
          });
          $.on(x, 'click', Watcher.cb.x);
          link = $.el('a', props);
          link.title = link.textContent;
          div = $.el('div');
          $.add(div, [x, $.tn(' '), link]);
          nodes.push(div);
        }
      }
      _ref1 = $$('div:not(.move)', Watcher.dialog);
      for (_i = 0, _len = _ref1.length; _i < _len; _i++) {
        div = _ref1[_i];
        $.rm(div);
      }
      $.add(Watcher.dialog, nodes);
      watchedBoard = watched[g.BOARD] || {};
      _ref2 = $$('.favicon');
      for (_j = 0, _len1 = _ref2.length; _j < _len1; _j++) {
        favicon = _ref2[_j];
        id = favicon.nextSibling.name;
        if (id in watchedBoard) {
          favicon.src = Favicon["default"];
        } else {
          favicon.src = Favicon.empty;
        }
      }
    },
    cb: {
      toggle: function() {
        return Watcher.toggle(this.parentNode);
      },
      x: function() {
        var thread;
        thread = this.nextElementSibling.pathname.split('/');
        return Watcher.unwatch(thread[3], thread[1]);
      },
      post: function(e) {
        var postID, threadID, _ref;
        _ref = e.detail, postID = _ref.postID, threadID = _ref.threadID;
        if (threadID === '0') {
          if (Conf['Auto Watch']) {
            return $.set('autoWatch', postID);
          }
        } else if (Conf['Auto Watch Reply']) {
          return Watcher.watch(threadID);
        }
      }
    },
    toggle: function(thread) {
      var id;
      id = $('.favicon + input', thread).name;
      return Watcher.watch(id) || Watcher.unwatch(id, g.BOARD);
    },
    unwatch: function(id, board) {
      var watched;
      watched = $.get('watched', {});
      delete watched[board][id];
      $.set('watched', watched);
      return Watcher.refresh();
    },
    watch: function(id) {
      var thread, watched, _name;
      thread = $.id("t" + id);
      if ($('.favicon', thread).src === Favicon["default"]) {
        return false;
      }
      watched = $.get('watched', {});
      watched[_name = g.BOARD] || (watched[_name] = {});
      watched[g.BOARD][id] = {
        href: "/" + g.BOARD + "/res/" + id,
        textContent: Get.title(thread)
      };
      $.set('watched', watched);
      Watcher.refresh();
      return true;
    }
  };

  Anonymize = {
    init: function() {
      return Main.callbacks.push(this.node);
    },
    node: function(post) {
      var name, parent, trip;
      if (post.isInlined && !post.isCrosspost) {
        return;
      }
      name = $('.postInfo .name', post.el);
      name.textContent = 'Anonymous';
      if ((trip = name.nextElementSibling) && trip.className === 'postertrip') {
        $.rm(trip);
      }
      if ((parent = name.parentNode).className === 'useremail' && !/^mailto:sage$/i.test(parent.href)) {
        return $.replace(parent, name);
      }
    }
  };

  Sauce = {
    init: function() {
      var link, _i, _len, _ref;
      if (g.BOARD === 'f') {
        return;
      }
      this.links = [];
      _ref = Conf['sauces'].split('\n');
      for (_i = 0, _len = _ref.length; _i < _len; _i++) {
        link = _ref[_i];
        if (link[0] === '#') {
          continue;
        }
        this.links.push(this.createSauceLink(link.trim()));
      }
      if (!this.links.length) {
        return;
      }
      return Main.callbacks.push(this.node);
    },
    createSauceLink: function(link) {
      var domain, el, href, m;
      link = link.replace(/(\$\d)/g, function(parameter) {
        switch (parameter) {
          case '$1':
            return "' + (isArchived ? img.firstChild.src : 'http://thumbs.4chan.org' + img.pathname.replace(/src(\\/\\d+).+$/, 'thumb$1s.jpg')) + '";
          case '$2':
            return "' + img.href + '";
          case '$3':
            return "' + encodeURIComponent(img.firstChild.dataset.md5) + '";
          case '$4':
            return g.BOARD;
          default:
            return parameter;
        }
      });
      domain = (m = link.match(/;text:(.+)$/)) ? m[1] : link.match(/(\w+)\.\w+\//)[1];
      href = link.replace(/;text:.+$/, '');
      href = Function('img', 'isArchived', "return '" + href + "'");
      el = $.el('a', {
        target: '_blank',
        textContent: domain
>>>>>>> fb9edd51
      });
    },
    node: function() {
      if (this.isClone) {
        return;
      }
      return this.nodes.date.textContent = Time.funk(Time, this.info.date);
    },
    createFunc: function(format) {
      var code;
      code = format.replace(/%([A-Za-z])/g, function(s, c) {
        if (c in Time.formatters) {
          return "' + Time.formatters." + c + ".call(date) + '";
        } else {
          return s;
        }
      });
      return Function('Time', 'date', "return '" + code + "'");
    },
    day: ['Sunday', 'Monday', 'Tuesday', 'Wednesday', 'Thursday', 'Friday', 'Saturday'],
    month: ['January', 'February', 'March', 'April', 'May', 'June', 'July', 'August', 'September', 'October', 'November', 'December'],
    zeroPad: function(n) {
      if (n < 10) {
        return "0" + n;
      } else {
        return n;
      }
    },
    formatters: {
      a: function() {
        return Time.day[this.getDay()].slice(0, 3);
      },
      A: function() {
        return Time.day[this.getDay()];
      },
      b: function() {
        return Time.month[this.getMonth()].slice(0, 3);
      },
      B: function() {
        return Time.month[this.getMonth()];
      },
      d: function() {
        return Time.zeroPad(this.getDate());
      },
      e: function() {
        return this.getDate();
      },
      H: function() {
        return Time.zeroPad(this.getHours());
      },
      I: function() {
        return Time.zeroPad(this.getHours() % 12 || 12);
      },
      k: function() {
        return this.getHours();
      },
      l: function() {
        return this.getHours() % 12 || 12;
      },
      m: function() {
        return Time.zeroPad(this.getMonth() + 1);
      },
      M: function() {
        return Time.zeroPad(this.getMinutes());
      },
      p: function() {
        if (this.getHours() < 12) {
          return 'AM';
        } else {
          return 'PM';
        }
      },
      P: function() {
        if (this.getHours() < 12) {
          return 'am';
        } else {
          return 'pm';
        }
      },
      S: function() {
        return Time.zeroPad(this.getSeconds());
      },
      y: function() {
        return this.getFullYear() - 2000;
      }
    }
  };

  RelativeDates = {
    INTERVAL: $.MINUTE,
    init: function() {
      Main.callbacks.push(this.node);
      return $.on(d, 'visibilitychange', this.flush);
    },
    node: function(post) {
      var dateEl, diff, utc;
      dateEl = $('.postInfo > .dateTime', post.el);
      dateEl.title = dateEl.textContent;
      utc = dateEl.dataset.utc * 1000;
      diff = Date.now() - utc;
      dateEl.textContent = RelativeDates.relative(diff);
      RelativeDates.setUpdate(dateEl, utc, diff);
      return RelativeDates.flush();
    },
    relative: function(diff) {
      var number, rounded, unit;
      unit = (number = diff / $.DAY) > 1 ? 'day' : (number = diff / $.HOUR) > 1 ? 'hour' : (number = diff / $.MINUTE) > 1 ? 'minute' : (number = diff / $.SECOND, 'second');
      rounded = Math.round(number);
      if (rounded !== 1) {
        unit += 's';
      }
      return "" + rounded + " " + unit + " ago";
    },
    stale: [],
    flush: $.debounce($.SECOND, function() {
      var now, update, _i, _len, _ref;
      if (d.hidden) {
        return;
      }
      now = Date.now();
      _ref = RelativeDates.stale;
      for (_i = 0, _len = _ref.length; _i < _len; _i++) {
        update = _ref[_i];
        update(now);
      }
      RelativeDates.stale = [];
      clearTimeout(RelativeDates.timeout);
      return RelativeDates.timeout = setTimeout(RelativeDates.flush, RelativeDates.INTERVAL);
    }),
    setUpdate: function(dateEl, utc, diff) {
      var markStale, setOwnTimeout, update;
      setOwnTimeout = function(diff) {
        var delay;
        delay = diff > $.HOUR ? diff % $.HOUR : diff > $.MINUTE ? diff % $.MINUTE : diff % $.SECOND;
        return setTimeout(markStale, delay);
      };
      update = function(now) {
        if (d.contains(dateEl)) {
          diff = now - utc;
          dateEl.textContent = RelativeDates.relative(diff);
          return setOwnTimeout(diff);
        }
      };
      markStale = function() {
        return RelativeDates.stale.push(update);
      };
      return setOwnTimeout(diff);
    }
  };

  FileInfo = {
    init: function() {
      if (g.VIEW === 'catalog' || !Conf['File Info Formatting']) {
        return;
      }
      this.funk = this.createFunc(Conf['fileInfo']);
      return Post.prototype.callbacks.push({
        name: 'File Info Formatting',
        cb: this.node
      });
    },
    node: function() {
      if (!this.file || this.isClone) {
        return;
      }
      return this.file.text.innerHTML = FileInfo.funk(FileInfo, this);
    },
    createFunc: function(format) {
      var code;
      code = format.replace(/%(.)/g, function(s, c) {
        if (c in FileInfo.formatters) {
          return "' + FileInfo.formatters." + c + ".call(post) + '";
        } else {
          return s;
        }
      });
      return Function('FileInfo', 'post', "return '" + code + "'");
    },
    convertUnit: function(size, unit) {
      var i;
      if (unit === 'B') {
        return "" + (size.toFixed()) + " Bytes";
      }
      i = 1 + ['KB', 'MB'].indexOf(unit);
      while (i--) {
        size /= 1024;
      }
      size = unit === 'MB' ? Math.round(size * 100) / 100 : size.toFixed();
      return "" + size + " " + unit;
    },
    escape: function(name) {
      return name.replace(/<|>/g, function(c) {
        return c === '<' && '&lt;' || '&gt;';
      });
    },
    formatters: {
      t: function() {
        return this.file.URL.match(/\d+\..+$/)[0];
      },
      T: function() {
        return "<a href=" + FileInfo.data.link + " target=_blank>" + (FileInfo.formatters.t.call(this)) + "</a>";
      },
      l: function() {
        return "<a href=" + this.file.URL + " target=_blank>" + (FileInfo.formatters.n.call(this)) + "</a>";
      },
      L: function() {
        return "<a href=" + this.file.URL + " target=_blank>" + (FileInfo.formatters.N.call(this)) + "</a>";
      },
      n: function() {
        var fullname, shortname;
        fullname = this.file.name;
        shortname = Build.shortFilename(this.file.name, this.isReply);
        if (fullname === shortname) {
          return FileInfo.escape(fullname);
        } else {
          return "<span class=fntrunc>" + (FileInfo.escape(shortname)) + "</span><span class=fnfull>" + (FileInfo.escape(fullname)) + "</span>";
        }
      },
      N: function() {
        return FileInfo.escape(this.file.name);
      },
      p: function() {
        if (this.file.isSpoiler) {
          return 'Spoiler, ';
        } else {
          return '';
        }
      },
      s: function() {
        return this.file.size;
      },
      B: function() {
        return FileInfo.convertUnit(this.file.sizeInBytes, 'B');
      },
      K: function() {
        return FileInfo.convertUnit(this.file.sizeInBytes, 'KB');
      },
      M: function() {
        return FileInfo.convertUnit(this.file.sizeInBytes, 'MB');
      },
      r: function() {
        if (this.file.isImage) {
          return this.file.dimensions;
        } else {
          return 'PDF';
        }
      }
    }
  };

  Sauce = {
    init: function() {
      var link, links, _i, _len, _ref;
      if (g.VIEW === 'catalog' || !Conf['Sauce']) {
        return;
      }
      links = [];
      _ref = Conf['sauces'].split('\n');
      for (_i = 0, _len = _ref.length; _i < _len; _i++) {
        link = _ref[_i];
        if (link[0] === '#') {
          continue;
        }
        links.push(this.createSauceLink(link.trim()));
      }
      if (!links.length) {
        return;
      }
      this.links = links;
      this.link = $.el('a', {
        target: '_blank'
      });
      return Post.prototype.callbacks.push({
        name: 'Sauce',
        cb: this.node
      });
    },
    createSauceLink: function(link) {
      var m, text;
      link = link.replace(/%(t?url|md5|board)/g, function(parameter) {
        switch (parameter) {
          case '%turl':
            return "' + post.file.thumbURL + '";
          case '%url':
            return "' + post.file.URL + '";
          case '%md5':
            return "' + encodeURIComponent(post.file.MD5) + '";
          case '%board':
            return "' + post.board + '";
          default:
            return parameter;
        }
      });
      text = (m = link.match(/;text:(.+)$/)) ? m[1] : link.match(/(\w+)\.\w+\//)[1];
      link = link.replace(/;text:.+$/, '');
      return Function('post', 'a', "a.href = '" + link + "';\na.textContent = '" + text + "';\nreturn a;");
    },
    node: function() {
      var link, nodes, _i, _len, _ref;
      if (this.isClone || !this.file) {
        return;
      }
      nodes = [];
      _ref = Sauce.links;
      for (_i = 0, _len = _ref.length; _i < _len; _i++) {
        link = _ref[_i];
        nodes.push($.tn('\u00A0'), link(this, Sauce.link.cloneNode(true)));
      }
      return $.add(this.file.info, nodes);
    }
  };

  ImageExpand = {
    init: function() {
      if (g.VIEW === 'catalog' || !Conf['Image Expansion']) {
        return;
      }
      return Post.prototype.callbacks.push({
        name: 'Image Expansion',
        cb: this.node
      });
    },
    node: function() {
      if (!(this.file && this.file.isImage)) {
        return;
      }
      $.on(this.file.thumb.parentNode, 'click', ImageExpand.cb.toggle);
      if (ImageExpand.on && !this.isHidden) {
        return ImageExpand.expand(this);
      }
    },
    cb: {
      toggle: function(e) {
        if (e.shiftKey || e.altKey || e.ctrlKey || e.metaKey || e.button !== 0) {
          return;
        }
        e.preventDefault();
        return ImageExpand.toggle(Get.postFromNode(this));
      },
      all: function() {
        var ID, file, func, post, posts, _i, _j, _len, _len1, _ref, _ref1;
        $.event('CloseMenu');
        ImageExpand.on = this.checked;
        posts = [];
        _ref = g.posts;
        for (ID in _ref) {
          post = _ref[ID];
          _ref1 = [post].concat(post.clones);
          for (_i = 0, _len = _ref1.length; _i < _len; _i++) {
            post = _ref1[_i];
            file = post.file;
            if (!(file && file.isImage && doc.contains(post.nodes.root))) {
              continue;
            }
            if (ImageExpand.on && (!Conf['Expand spoilers'] && file.isSpoiler || Conf['Expand from here'] && file.thumb.getBoundingClientRect().top < 0)) {
              continue;
            }
            posts.push(post);
          }
        }
        func = ImageExpand.on ? ImageExpand.expand : ImageExpand.contract;
        for (_j = 0, _len1 = posts.length; _j < _len1; _j++) {
          post = posts[_j];
          func(post);
        }
      },
      setFitness: function() {
        var checked;
        checked = this.checked;
        (checked ? $.addClass : $.rmClass)(doc, this.name.toLowerCase().replace(/\s+/g, '-'));
        if (this.name !== 'Fit height') {
          return;
        }
        if (checked) {
          $.on(window, 'resize', ImageExpand.resize);
          if (!ImageExpand.style) {
            ImageExpand.style = $.addStyle(null, 'style');
          }
          return ImageExpand.resize();
        } else {
          return $.off(window, 'resize', ImageExpand.resize);
        }
      }
    },
    toggle: function(post) {
      var headRect, postRect, rect, thumb, top;
      thumb = post.file.thumb;
      if (!thumb.hidden) {
        ImageExpand.expand(post);
        return;
      }
      rect = thumb.parentNode.getBoundingClientRect();
      if (rect.bottom > 0) {
        postRect = post.nodes.root.getBoundingClientRect();
        headRect = $.id('header-bar').getBoundingClientRect();
        top = postRect.top - headRect.top - headRect.height - 2;
        if ($.engine === 'webkit') {
          if (rect.top < 0) {
            d.body.scrollTop += top;
          }
          if (rect.left < 0) {
            d.body.scrollLeft = 0;
          }
        } else {
          if (rect.top < 0) {
            d.documentElement.scrollTop += top;
          }
          if (rect.left < 0) {
            d.documentElement.scrollLeft = 0;
          }
        }
      }
      return ImageExpand.contract(post);
    },
    contract: function(post) {
      var img, thumb;
      thumb = post.file.thumb;
      thumb.hidden = false;
      if (img = $('.full-image', thumb.parentNode)) {
        img.hidden = true;
      }
      return $.rmClass(post.nodes.root, 'expanded-image');
    },
    expand: function(post) {
      var img, thumb;
      thumb = post.file.thumb;
      if (post.isHidden || thumb.hidden) {
        return;
      }
      thumb.hidden = true;
      $.addClass(post.nodes.root, 'expanded-image');
      if (img = $('.full-image', thumb.parentNode)) {
        img.hidden = false;
        return;
      }
      img = $.el('img', {
        className: 'full-image',
        src: post.file.URL
      });
      $.on(img, 'error', ImageExpand.error);
      return $.after(thumb, img);
    },
    error: function() {
      var URL, post, src, timeoutID;
      post = Get.postFromNode(this);
      $.rm(this);
      ImageExpand.contract(post);
      if (this.hidden) {
        return;
      }
      src = this.src.split('/');
      if (!(src[2] === 'images.4chan.org' && (URL = Redirect.image(src[3], src[5])))) {
        if (g.DEAD) {
          return;
        }
        URL = post.file.URL;
      }
      if ($.engine !== 'webkit' && URL.split('/')[2] === 'images.4chan.org') {
        return;
      }
      timeoutID = setTimeout(ImageExpand.expand, 10000, post);
      if ($.engine !== 'webkit' || URL.split('/')[2] !== 'images.4chan.org') {
        return;
      }
      return $.ajax(URL, {
        onreadystatechange: (function() {
          if (this.status === 404) {
            return clearTimeout(timeoutID);
          }
        })
      }, {
        type: 'head'
      });
    },
    menu: {
      init: function() {
        var conf, createSubEntry, el, key, subEntries, _ref;
        if (g.VIEW === 'catalog' || !Conf['Image Expansion']) {
          return;
        }
        el = $.el('span', {
          textContent: 'Image Expansion'
        });
        createSubEntry = ImageExpand.menu.createSubEntry;
        subEntries = [];
        subEntries.push(createSubEntry('Expand all'));
        _ref = Config.imageExpansion;
        for (key in _ref) {
          conf = _ref[key];
          subEntries.push(createSubEntry(key, conf));
        }
        return $.event('AddMenuEntry', {
          type: 'header',
          el: el,
          order: 20,
          subEntries: subEntries
        });
      },
      createSubEntry: function(type, config) {
        var input, label;
        label = $.el('label', {
          innerHTML: "<input type=checkbox name='" + type + "'> " + type
        });
        input = label.firstElementChild;
        switch (type) {
          case 'Expand all':
            $.on(input, 'change', ImageExpand.cb.all);
            break;
          case 'Fit width':
          case 'Fit height':
            $.on(input, 'change', ImageExpand.cb.setFitness);
        }
        if (config) {
          label.title = config[1];
          input.checked = Conf[type];
          $.event('change', null, input);
          $.on(input, 'change', $.cb.checked);
        }
        return {
          el: label
        };
      }
    },
    resize: function() {
      return ImageExpand.style.textContent = ":root.fit-height .full-image {max-height:" + doc.clientHeight + "px}";
    }
  };

  RevealSpoilers = {
    init: function() {
      if (g.VIEW === 'catalog' || !Conf['Reveal Spoilers']) {
        return;
      }
      return Post.prototype.callbacks.push({
        name: 'Reveal Spoilers',
        cb: this.node
      });
    },
    node: function() {
      var thumb, _ref;
      if (this.isClone || !((_ref = this.file) != null ? _ref.isSpoiler : void 0)) {
        return;
      }
      thumb = this.file.thumb;
      thumb.removeAttribute('style');
      return thumb.src = this.file.thumbURL;
    }
  };

  AutoGIF = {
    init: function() {
      var _ref;
      if (g.VIEW === 'catalog' || !Conf['Auto-GIF'] || ((_ref = g.BOARD.ID) === 'gif' || _ref === 'wsg')) {
        return;
      }
      return Post.prototype.callbacks.push({
        name: 'Auto-GIF',
        cb: this.node
      });
    },
    node: function() {
      var URL, gif, style, thumb, _ref, _ref1;
      if (this.isClone || this.isHidden || this.thread.isHidden || !((_ref = this.file) != null ? _ref.isImage : void 0)) {
        return;
      }
      _ref1 = this.file, thumb = _ref1.thumb, URL = _ref1.URL;
      if (!(/gif$/.test(URL) && !/spoiler/.test(thumb.src))) {
        return;
      }
      if (this.file.isSpoiler) {
        style = thumb.style;
        style.maxHeight = style.maxWidth = this.isReply ? '125px' : '250px';
      }
      gif = $.el('img');
      $.on(gif, 'load', function() {
        return thumb.src = URL;
      });
      return gif.src = URL;
    }
  };

  ImageHover = {
    init: function() {
      if (g.VIEW === 'catalog' || !Conf['Image Hover']) {
        return;
      }
      return Post.prototype.callbacks.push({
        name: 'Auto-GIF',
        cb: this.node
      });
    },
    node: function() {
      var _ref;
      if (!((_ref = this.file) != null ? _ref.isImage : void 0)) {
        return;
      }
      return $.on(this.file.thumb, 'mouseover', ImageHover.mouseover);
    },
    mouseover: function(e) {
      var el;
      el = $.el('img', {
        id: 'ihover',
        src: this.parentNode.href
      });
      $.add(d.body, el);
      UI.hover({
        root: this,
        el: el,
        latestEvent: e,
        endEvents: 'mouseout click',
        asapTest: function() {
          return el.naturalHeight;
        }
      });
      return $.on(el, 'error', ImageHover.error);
    },
    error: function() {
      var URL, src, timeoutID,
        _this = this;
      if (!doc.contains(this)) {
        return;
      }
      src = this.src.split('/');
      if (!(src[2] === 'images.4chan.org' && (URL = Redirect.image(src[3], src[5])))) {
        if (g.DEAD) {
          return;
        }
        URL = post.file.URL;
      }
      if ($.engine !== 'webkit' && URL.split('/')[2] === 'images.4chan.org') {
        return;
      }
      timeoutID = setTimeout((function() {
        return _this.src = URL;
      }), 3000);
      if ($.engine !== 'webkit' || URL.split('/')[2] !== 'images.4chan.org') {
        return;
      }
      return $.ajax(URL, {
        onreadystatechange: (function() {
          if (this.status === 404) {
            return clearTimeout(timeoutID);
          }
        })
      }, {
        type: 'head'
      });
    }
  };

  ThreadUpdater = {
    init: function() {
      var checked, conf, html, name, _ref;
      if (g.VIEW !== 'thread' || !Conf['Thread Updater']) {
        return;
      }
      html = '';
      _ref = Config.updater.checkbox;
      for (name in _ref) {
        conf = _ref[name];
        checked = Conf[name] ? 'checked' : '';
        html += "<div><label title='" + conf[1] + "'><input name='" + name + "' type=checkbox " + checked + "> " + name + "</label></div>";
      }
      checked = Conf['Auto Update'] ? 'checked' : '';
      html = "<div class=move><span id=update-status></span> <span id=update-timer></span></div>\n" + html + "\n<div><label title='Controls whether *this* thread automatically updates or not'><input type=checkbox name='Auto Update This' " + checked + "> Auto Update This</label></div>\n<div><label><input type=number name=Interval class=field min=5 value=" + Conf['Interval'] + "> Refresh rate (s)</label></div>\n<div><input value='Update Now' type=button name='Update Now'></div>";
      this.dialog = UI.dialog('updater', 'bottom: 0; right: 0;', html);
      this.timer = $('#update-timer', this.dialog);
      this.status = $('#update-status', this.dialog);
      return Thread.prototype.callbacks.push({
        name: 'Thread Updater',
        cb: this.node
      });
    },
    node: function() {
      var input, _i, _len, _ref;
      ThreadUpdater.thread = this;
      ThreadUpdater.root = this.posts[this].nodes.root.parentNode;
      ThreadUpdater.lastPost = +ThreadUpdater.root.lastElementChild.id.match(/\d+/)[0];
      ThreadUpdater.outdateCount = 0;
      ThreadUpdater.lastModified = '0';
      _ref = $$('input', ThreadUpdater.dialog);
      for (_i = 0, _len = _ref.length; _i < _len; _i++) {
        input = _ref[_i];
        if (input.type === 'checkbox') {
          $.on(input, 'change', $.cb.checked);
        }
        switch (input.name) {
          case 'Scroll BG':
            $.on(input, 'change', ThreadUpdater.cb.scrollBG);
            ThreadUpdater.cb.scrollBG();
            break;
          case 'Auto Update This':
            $.on(input, 'change', ThreadUpdater.cb.autoUpdate);
            $.event('change', null, input);
            break;
          case 'Interval':
            $.on(input, 'change', ThreadUpdater.cb.interval);
            ThreadUpdater.cb.interval.call(input);
            break;
          case 'Update Now':
            $.on(input, 'click', ThreadUpdater.update);
        }
      }
      $.on(window, 'online offline', ThreadUpdater.cb.online);
      $.on(d, 'QRPostSuccessful', ThreadUpdater.cb.post);
      $.on(d, 'visibilitychange ovisibilitychange mozvisibilitychange webkitvisibilitychange', ThreadUpdater.cb.visibility);
      ThreadUpdater.cb.online();
      return $.add(d.body, ThreadUpdater.dialog);
    },
    /*
      http://freesound.org/people/pierrecartoons1979/sounds/90112/
      cc-by-nc-3.0
    */

    beep: 'data:audio/wav;base64,UklGRjQDAABXQVZFZm10IBAAAAABAAEAgD4AAIA+AAABAAgAc21wbDwAAABBAAADAAAAAAAAAAA8AAAAAAAAAAAAAAAAAAAAAAAAAAAAAAAAAAAAAAAAAAAAAAAAAAAAAAAAAAAAAABkYXRhzAIAAGMms8em0tleMV4zIpLVo8nhfSlcPR102Ki+5JspVEkdVtKzs+K1NEhUIT7DwKrcy0g6WygsrM2k1NpiLl0zIY/WpMrjgCdbPhxw2Kq+5Z4qUkkdU9K1s+K5NkVTITzBwqnczko3WikrqM+l1NxlLF0zIIvXpsnjgydZPhxs2ay95aIrUEkdUdC3suK8N0NUIjq+xKrcz002WioppdGm091pK1w0IIjYp8jkhydXPxxq2K295aUrTkoeTs65suK+OUFUIzi7xqrb0VA0WSoootKm0t5tKlo1H4TYqMfkiydWQBxm16+85actTEseS8y7seHAPD9TIza5yKra01QyWSson9On0d5wKVk2H4DYqcfkjidUQB1j1rG75KsvSkseScu8seDCPz1TJDW2yara1FYxWSwnm9Sn0N9zKVg2H33ZqsXkkihSQR1g1bK65K0wSEsfR8i+seDEQTxUJTOzy6rY1VowWC0mmNWoz993KVc3H3rYq8TklSlRQh1d1LS647AyR0wgRMbAsN/GRDpTJTKwzKrX1l4vVy4lldWpzt97KVY4IXbUr8LZljVPRCxhw7W3z6ZISkw1VK+4sMWvXEhSPk6buay9sm5JVkZNiLWqtrJ+TldNTnquqbCwilZXU1BwpKirrpNgWFhTaZmnpquZbFlbVmWOpaOonHZcXlljhaGhpZ1+YWBdYn2cn6GdhmdhYGN3lp2enIttY2Jjco+bnJuOdGZlZXCImJqakHpoZ2Zug5WYmZJ/bGlobX6RlpeSg3BqaW16jZSVkoZ0bGtteImSk5KIeG5tbnaFkJKRinxxbm91gY2QkIt/c3BwdH6Kj4+LgnZxcXR8iI2OjIR5c3J0e4WLjYuFe3VzdHmCioyLhn52dHR5gIiKioeAeHV1eH+GiYqHgXp2dnh9hIiJh4J8eHd4fIKHiIeDfXl4eHyBhoeHhH96eHmA',
    cb: {
      online: function() {
        if (ThreadUpdater.online = navigator.onLine) {
          ThreadUpdater.outdateCount = 0;
          ThreadUpdater.set('timer', ThreadUpdater.getInterval());
          if (Conf['Auto Update This']) {
            ThreadUpdater.update();
          }
          ThreadUpdater.set('status', null, null);
        } else {
          ThreadUpdater.set('timer', null);
          ThreadUpdater.set('status', 'Offline', 'warning');
        }
        return ThreadUpdater.cb.autoUpdate();
      },
      post: function(e) {
        if (!(Conf['Auto Update This'] && +e.detail.threadID === ThreadUpdater.thread.ID)) {
          return;
        }
        ThreadUpdater.outdateCount = 0;
        if (ThreadUpdater.seconds > 2) {
          return setTimeout(ThreadUpdater.update, 1000);
        }
      },
      visibility: function() {
        if ($.hidden()) {
          return;
        }
        ThreadUpdater.outdateCount = 0;
        if (ThreadUpdater.seconds > ThreadUpdater.interval) {
          return ThreadUpdater.set('timer', ThreadUpdater.getInterval());
        }
      },
      scrollBG: function() {
        return ThreadUpdater.scrollBG = Conf['Scroll BG'] ? function() {
          return true;
        } : function() {
          return !$.hidden();
        };
      },
      autoUpdate: function() {
        if (Conf['Auto Update This'] && ThreadUpdater.online) {
          return ThreadUpdater.timeoutID = setTimeout(ThreadUpdater.timeout, 1000);
        } else {
          return clearTimeout(ThreadUpdater.timeoutID);
        }
      },
      interval: function() {
        var val;
        val = Math.max(5, parseInt(this.value, 10));
        ThreadUpdater.interval = this.value = val;
        return $.cb.value.call(this);
      },
      load: function() {
        var klass, req, text, _ref, _ref1;
        req = ThreadUpdater.req;
        switch (req.status) {
          case 200:
            g.DEAD = false;
            ThreadUpdater.parse(JSON.parse(req.response).posts);
            ThreadUpdater.lastModified = req.getResponseHeader('Last-Modified');
            ThreadUpdater.set('timer', ThreadUpdater.getInterval());
            break;
          case 404:
            g.DEAD = true;
            ThreadUpdater.set('timer', null);
            ThreadUpdater.set('status', '404', 'warning');
            clearTimeout(ThreadUpdater.timeoutID);
            ThreadUpdater.thread.kill();
            $.event('ThreadUpdate', {
              404: true,
              thread: ThreadUpdater.thread
            });
            break;
          default:
            ThreadUpdater.outdateCount++;
            ThreadUpdater.set('timer', ThreadUpdater.getInterval());
            /*
                      Status Code 304: Not modified
                      By sending the `If-Modified-Since` header we get a proper status code, and no response.
                      This saves bandwidth for both the user and the servers and avoid unnecessary computation.
            */

            _ref1 = (_ref = req.status) === 0 || _ref === 304 ? [null, null] : ["" + req.statusText + " (" + req.status + ")", 'warning'], text = _ref1[0], klass = _ref1[1];
            ThreadUpdater.set('status', text, klass);
        }
        return delete ThreadUpdater.req;
      }
    },
    getInterval: function() {
      var i, j;
      i = ThreadUpdater.interval;
      j = Math.min(ThreadUpdater.outdateCount, 10);
      if (!$.hidden()) {
        j = Math.min(j, 7);
      }
      return ThreadUpdater.seconds = Math.max(i, [0, 5, 10, 15, 20, 30, 60, 90, 120, 240, 300][j]);
    },
    set: function(name, text, klass) {
      var el, node;
      el = ThreadUpdater[name];
      if (node = el.firstChild) {
        node.data = text;
      } else {
        el.textContent = text;
      }
      if (klass !== void 0) {
        return el.className = klass;
      }
    },
    timeout: function() {
      var n;
      ThreadUpdater.timeoutID = setTimeout(ThreadUpdater.timeout, 1000);
      if (!(n = --ThreadUpdater.seconds)) {
        return ThreadUpdater.update();
      } else if (n <= -60) {
        ThreadUpdater.set('status', 'Retrying', null);
        return ThreadUpdater.update();
      } else if (n > 0) {
        return ThreadUpdater.set('timer', n);
      }
    },
    update: function() {
      var url;
      if (!ThreadUpdater.online) {
        return;
      }
      ThreadUpdater.seconds = 0;
      ThreadUpdater.set('timer', '...');
      if (ThreadUpdater.req) {
        ThreadUpdater.req.onloadend = null;
        ThreadUpdater.req.abort();
      }
      url = "//api.4chan.org/" + ThreadUpdater.thread.board + "/res/" + ThreadUpdater.thread + ".json";
      return ThreadUpdater.req = $.ajax(url, {
        onloadend: ThreadUpdater.cb.load
      }, {
        headers: {
          'If-Modified-Since': ThreadUpdater.lastModified
        }
      });
    },
    parse: function(postObjects) {
      var ID, count, deletedFiles, deletedPosts, files, index, node, nodes, num, post, postObject, posts, scroll, _i, _len, _ref;
      Build.spoilerRange[ThreadUpdater.thread.board] = postObjects[0].custom_spoiler;
      nodes = [];
      posts = [];
      index = [];
      files = [];
      count = 0;
      for (_i = 0, _len = postObjects.length; _i < _len; _i++) {
        postObject = postObjects[_i];
        num = postObject.no;
        index.push(num);
        if (postObject.fsize) {
          files.push(num);
        }
        if (num <= ThreadUpdater.lastPost) {
          continue;
        }
        count++;
        node = Build.postFromObject(postObject, ThreadUpdater.thread.board.ID);
        nodes.push(node);
        posts.push(new Post(node, ThreadUpdater.thread, ThreadUpdater.thread.board));
      }
      deletedPosts = [];
      deletedFiles = [];
      _ref = ThreadUpdater.thread.posts;
      for (ID in _ref) {
        post = _ref[ID];
        if (post.isDead) {
          continue;
        }
        ID = +ID;
        if (-1 === index.indexOf(ID)) {
          post.kill();
          deletedPosts.push(post);
        } else if (post.file && !post.file.isDead && -1 === files.indexOf(ID)) {
          post.kill(true);
          deletedFiles.push(post);
        }
      }
      if (!count) {
        ThreadUpdater.set('status', null, null);
        ThreadUpdater.outdateCount++;
      } else {
        ThreadUpdater.set('status', "+" + count, 'new');
        ThreadUpdater.outdateCount = 0;
        if (Conf['Beep'] && $.hidden()) {
          if (!ThreadUpdater.audio) {
            ThreadUpdater.audio = $.el('audio', {
              src: ThreadUpdater.beep
            });
          }
          ThreadUpdater.audio.play();
        }
        ThreadUpdater.lastPost = posts[count - 1].ID;
        Main.callbackNodes(Post, posts);
        scroll = Conf['Auto Scroll'] && ThreadUpdater.scrollBG() && ThreadUpdater.root.getBoundingClientRect().bottom - doc.clientHeight < 25;
        $.add(ThreadUpdater.root, nodes);
        if (scroll) {
          nodes[0].scrollIntoView();
        }
      }
      return $.event('ThreadUpdate', {
        404: false,
        thread: ThreadUpdater.thread,
        newPosts: posts,
        deletedPosts: deletedPosts,
        deletedFiles: deletedFiles
      });
    }
  };

  QR = {
    init: function() {
      var link;
      if (g.VIEW === 'catalog' || !Conf['Quick Reply']) {
        return;
      }
      if (Conf['Hide Original Post Form']) {
        $.addClass(doc, 'hide-original-post-form');
      }
      link = $.el('a', {
        className: 'qr-shortcut',
        textContent: 'Quick Reply',
        href: 'javascript:;'
      });
      $.on(link, 'click', function() {
        $.event('CloseMenu');
        QR.open();
        if (g.BOARD.ID === 'f') {
          if (g.VIEW === 'index') {
            QR.threadSelector.value = '9999';
          }
        } else if (g.VIEW === 'thread') {
          QR.threadSelector.value = g.THREAD;
        } else {
          QR.threadSelector.value = 'new';
        }
        return $('textarea', QR.el).focus();
      });
      $.event('AddMenuEntry', {
        type: 'header',
        el: link,
        order: 10
      });
      $.on(d, 'dragover', QR.dragOver);
      $.on(d, 'drop', QR.dropFile);
      $.on(d, 'dragstart dragend', QR.drag);
      $.on(d, '4chanXInitFinished', function() {
        if (!Conf['Persistent QR']) {
          return;
        }
        QR.open();
        if (Conf['Auto Hide QR']) {
          return QR.hide();
        }
      });
      $.on(d, 'ThreadUpdate', function() {
        if (g.DEAD) {
          return QR.abort();
        } else {
          return QR.status();
        }
      });
      return Post.prototype.callbacks.push({
        name: 'Quick Reply',
        cb: this.node
      });
    },
    node: function() {
      return $.on($('a[title="Quote this post"]', this.nodes.info), 'click', QR.quote);
    },
    open: function() {
      if (QR.el) {
        QR.el.hidden = false;
        QR.unhide();
        return;
      }
      try {
        return QR.dialog();
      } catch (err) {
        delete QR.el;
        return Main.handleErrors({
          message: 'Quick Reply dialog creation crashed.',
          error: err
        });
      }
    },
    close: function() {
      var i, spoiler, _i, _len, _ref;
      QR.el.hidden = true;
      QR.abort();
      d.activeElement.blur();
      $.rmClass(QR.el, 'dump');
      _ref = QR.replies;
      for (_i = 0, _len = _ref.length; _i < _len; _i++) {
        i = _ref[_i];
        QR.replies[0].rm();
      }
      QR.cooldown.auto = false;
      QR.status();
      QR.resetFileInput();
      if (!Conf['Remember Spoiler'] && (spoiler = $.id('spoiler')).checked) {
        spoiler.click();
      }
      return QR.cleanNotifications();
    },
    hide: function() {
      d.activeElement.blur();
      $.addClass(QR.el, 'autohide');
      return $.id('autohide').checked = true;
    },
    unhide: function() {
      $.rmClass(QR.el, 'autohide');
      return $.id('autohide').checked = false;
    },
    toggleHide: function() {
      if (this.checked) {
        return QR.hide();
      } else {
        return QR.unhide();
      }
    },
    error: function(err) {
      var el;
      QR.open();
      if (typeof err === 'string') {
        el = $.tn(err);
      } else {
        el = err;
        el.removeAttribute('style');
      }
      if (QR.captcha.isEnabled && /captcha|verification/i.test(el.textContent)) {
        $('[autocomplete]', QR.el).focus();
      }
      if (d.hidden) {
        alert(el.textContent);
      }
      return QR.lastNotifications.push(new Notification('warning', el));
    },
    lastNotifications: [],
    cleanNotifications: function() {
      var notification, _i, _len, _ref;
      _ref = QR.lastNotifications;
      for (_i = 0, _len = _ref.length; _i < _len; _i++) {
        notification = _ref[_i];
        notification.close();
      }
      return QR.lastNotification = [];
    },
    status: function(data) {
      var disabled, input, value;
      if (data == null) {
        data = {};
      }
      if (!QR.el) {
        return;
      }
      if (g.DEAD) {
        value = 404;
        disabled = true;
        QR.cooldown.auto = false;
      }
      value = data.progress || QR.cooldown.seconds || value;
      input = QR.status.input;
      input.value = QR.cooldown.auto ? value ? "Auto " + value : 'Auto' : value || 'Submit';
      return input.disabled = disabled || false;
    },
    cooldown: {
      init: function() {
        QR.cooldown.types = {
          thread: (function() {
            switch (g.BOARD) {
              case 'q':
                return 86400;
              case 'b':
              case 'soc':
              case 'r9k':
                return 600;
              default:
                return 300;
            }
          })(),
          sage: g.BOARD === 'q' ? 600 : 60,
          file: g.BOARD === 'q' ? 300 : 30,
          post: g.BOARD === 'q' ? 60 : 30
        };
        QR.cooldown.cooldowns = $.get("" + g.BOARD + ".cooldown", {});
        QR.cooldown.start();
        return $.sync("" + g.BOARD + ".cooldown", QR.cooldown.sync);
      },
      start: function() {
        if (QR.cooldown.isCounting) {
          return;
        }
        QR.cooldown.isCounting = true;
        return QR.cooldown.count();
      },
      sync: function(cooldowns) {
        var id;
        for (id in cooldowns) {
          QR.cooldown.cooldowns[id] = cooldowns[id];
        }
        return QR.cooldown.start();
      },
      set: function(data) {
        var cooldown, hasFile, isReply, isSage, start, type;
        start = Date.now();
        if (data.delay) {
          cooldown = {
            delay: data.delay
          };
        } else {
          isSage = /sage/i.test(data.post.email);
          hasFile = !!data.post.file;
          isReply = data.isReply;
          type = !isReply ? 'thread' : isSage ? 'sage' : hasFile ? 'file' : 'post';
          cooldown = {
            isReply: isReply,
            isSage: isSage,
            hasFile: hasFile,
            timeout: start + QR.cooldown.types[type] * $.SECOND
          };
        }
        QR.cooldown.cooldowns[start] = cooldown;
        $.set("" + g.BOARD + ".cooldown", QR.cooldown.cooldowns);
        return QR.cooldown.start();
      },
      unset: function(id) {
        delete QR.cooldown.cooldowns[id];
        return $.set("" + g.BOARD + ".cooldown", QR.cooldown.cooldowns);
      },
      count: function() {
        var cooldown, cooldowns, elapsed, hasFile, isReply, isSage, now, post, seconds, start, type, types, update, _ref;
        if (Object.keys(QR.cooldown.cooldowns).length) {
          setTimeout(QR.cooldown.count, 1000);
        } else {
          $["delete"]("" + g.BOARD + ".cooldown");
          delete QR.cooldown.isCounting;
          delete QR.cooldown.seconds;
          QR.status();
          return;
        }
        isReply = g.BOARD.ID === 'f' && g.VIEW === 'thread' ? true : QR.threadSelector.value !== 'new';
        if (isReply) {
          post = QR.replies[0];
          isSage = /sage/i.test(post.email);
          hasFile = !!post.file;
        }
        now = Date.now();
        seconds = null;
        _ref = QR.cooldown, types = _ref.types, cooldowns = _ref.cooldowns;
        for (start in cooldowns) {
          cooldown = cooldowns[start];
          if ('delay' in cooldown) {
            if (cooldown.delay) {
              seconds = Math.max(seconds, cooldown.delay--);
            } else {
              seconds = Math.max(seconds, 0);
              QR.cooldown.unset(start);
            }
            continue;
          }
          if (isReply === cooldown.isReply) {
            type = !isReply ? 'thread' : isSage && cooldown.isSage ? 'sage' : hasFile && cooldown.hasFile ? 'file' : 'post';
            elapsed = Math.floor((now - start) / 1000);
            if (elapsed >= 0) {
              seconds = Math.max(seconds, types[type] - elapsed);
            }
          }
          if (!((start <= now && now <= cooldown.timeout))) {
            QR.cooldown.unset(start);
          }
        }
        update = seconds !== null || !!QR.cooldown.seconds;
        QR.cooldown.seconds = seconds;
        if (update) {
          QR.status();
        }
        if (seconds === 0 && QR.cooldown.auto) {
          return QR.submit();
        }
      }
    },
    quote: function(e) {
      var caretPos, post, range, s, sel, selectionRoot, ta, text, thread;
      if (e != null) {
        e.preventDefault();
      }
      text = "";
      sel = d.getSelection();
      selectionRoot = $.x('ancestor::div[contains(@class,"postContainer")][1]', sel.anchorNode);
      post = Get.postFromRoot($.x('ancestor::div[contains(@class,"postContainer")][1]', this));
      thread = g.BOARD.posts[Get.contextFromLink(this).thread];
      if ((s = sel.toString().trim()) && post.nodes.root === selectionRoot) {
        s = s.replace(/\n/g, '\n>');
        text += ">" + s + "\n";
      }
      text = !text && post === thread && (!QR.el || QR.el.hidden) ? "" : ">>" + post + "\n" + text;
      QR.open();
      ta = $('textarea', QR.el);
      if (QR.threadSelector && !ta.value && g.BOARD.ID !== 'f') {
        QR.threadSelector.value = thread.ID;
      }
      caretPos = ta.selectionStart;
      ta.value = ta.value.slice(0, caretPos) + text + ta.value.slice(ta.selectionEnd);
      range = caretPos + text.length;
      ta.setSelectionRange(range, range);
      ta.focus();
      return ta.dispatchEvent(new Event('input'));
    },
    characterCount: function() {
      var count, counter;
      counter = QR.charaCounter;
      count = this.textLength;
      counter.textContent = count;
      counter.hidden = count < 1000;
      return (count > 1500 ? $.addClass : $.rmClass)(counter, 'warning');
    },
    drag: function(e) {
      var toggle;
      toggle = e.type === 'dragstart' ? $.off : $.on;
      toggle(d, 'dragover', QR.dragOver);
      return toggle(d, 'drop', QR.dropFile);
    },
    dragOver: function(e) {
      e.preventDefault();
      return e.dataTransfer.dropEffect = 'copy';
    },
    dropFile: function(e) {
      if (!e.dataTransfer.files.length) {
        return;
      }
      e.preventDefault();
      QR.open();
      QR.fileInput.call(e.dataTransfer);
      return $.addClass(QR.el, 'dump');
    },
    fileInput: function() {
      var file, _i, _len, _ref;
      QR.cleanNotifications();
      if (this.files.length === 1) {
        file = this.files[0];
        if (file.size > this.max) {
          QR.error("File too large (file: " + ($.bytesToString(file.size)) + ", max: " + ($.bytesToString(this.max)) + ").");
          QR.resetFileInput();
        } else if (-1 === QR.mimeTypes.indexOf(file.type)) {
          QR.error('Unsupported file type.');
          QR.resetFileInput();
        } else {
          QR.selected.setFile(file);
        }
        return;
      }
      _ref = this.files;
      for (_i = 0, _len = _ref.length; _i < _len; _i++) {
        file = _ref[_i];
        if (file.size > this.max) {
          QR.error("File " + file.name + " is too large (file: " + ($.bytesToString(file.size)) + ", max: " + ($.bytesToString(this.max)) + ").");
        } else if (-1 === QR.mimeTypes.indexOf(file.type)) {
          QR.error("" + file.name + ": Unsupported file type.");
        }
        if (!QR.replies[QR.replies.length - 1].file) {
          QR.replies[QR.replies.length - 1].setFile(file);
        } else {
          new QR.reply().setFile(file);
        }
      }
      $.addClass(QR.el, 'dump');
      return QR.resetFileInput();
    },
    resetFileInput: function() {
      return $('[type=file]', QR.el).value = null;
    },
    replies: [],
    reply: (function() {

      function _Class() {
        var persona, prev,
          _this = this;
        prev = QR.replies[QR.replies.length - 1];
        persona = $.get('QR.persona', {});
        this.name = prev ? prev.name : persona.name || null;
        this.email = prev && !/^sage$/.test(prev.email) ? prev.email : persona.email || null;
        this.sub = prev && Conf['Remember Subject'] ? prev.sub : Conf['Remember Subject'] ? persona.sub : null;
        this.spoiler = prev && Conf['Remember Spoiler'] ? prev.spoiler : false;
        this.com = null;
        this.el = $.el('a', {
          className: 'qrpreview',
          draggable: true,
          href: 'javascript:;',
          innerHTML: '<a class=remove>×</a><label hidden><input type=checkbox> Spoiler</label><span></span>'
        });
        $('input', this.el).checked = this.spoiler;
        $.on(this.el, 'click', function() {
          return _this.select();
        });
        $.on($('.remove', this.el), 'click', function(e) {
          e.stopPropagation();
          return _this.rm();
        });
        $.on($('label', this.el), 'click', function(e) {
          return e.stopPropagation();
        });
        $.on($('input', this.el), 'change', function(e) {
          _this.spoiler = e.target.checked;
          if (_this.el.id === 'selected') {
            return $.id('spoiler').checked = _this.spoiler;
          }
        });
        $.before($('#addReply', QR.el), this.el);
        $.on(this.el, 'dragstart', this.dragStart);
        $.on(this.el, 'dragenter', this.dragEnter);
        $.on(this.el, 'dragleave', this.dragLeave);
        $.on(this.el, 'dragover', this.dragOver);
        $.on(this.el, 'dragend', this.dragEnd);
        $.on(this.el, 'drop', this.drop);
        QR.replies.push(this);
      }

<<<<<<< HEAD
      _Class.prototype.setFile = function(file) {
        var fileURL, img,
          _this = this;
        this.file = file;
        this.el.title = "" + file.name + " (" + ($.bytesToString(file.size)) + ")";
        if (QR.spoiler) {
          $('label', this.el).hidden = false;
        }
        if (!/^image/.test(file.type)) {
          this.el.style.backgroundImage = null;
          return;
        }
        if (!window.URL) {
          return;
        }
        URL.revokeObjectURL(this.url);
        fileURL = URL.createObjectURL(file);
        img = $.el('img');
        $.on(img, 'load', function() {
          var c, data, i, l, s, ui8a, _i;
          s = 90 * 3;
          if (img.height < s || img.width < s) {
            _this.url = fileURL;
            _this.el.style.backgroundImage = "url(" + _this.url + ")";
            return;
=======
  Redirect = {
    image: function(board, filename) {
      switch (board) {
        case 'a':
        case 'jp':
        case 'm':
        case 'q':
        case 'sp':
        case 'tg':
        case 'vg':
        case 'wsg':
          return "//archive.foolz.us/" + board + "/full_image/" + filename;
        case 'u':
          return "//nsfw.foolz.us/" + board + "/full_image/" + filename;
        case 'po':
          return "//archive.thedarkcave.org/" + board + "/full_image/" + filename;
        case 'ck':
        case 'lit':
          return "//fuuka.warosu.org/" + board + "/full_image/" + filename;
        case 'cgl':
        case 'g':
        case 'mu':
        case 'w':
          return "//rbt.asia/" + board + "/full_image/" + filename;
        case 'an':
        case 'k':
        case 'toy':
        case 'x':
          return "http://archive.heinessen.com/" + board + "/full_image/" + filename;
        case 'c':
          return "//archive.nyafuu.org/" + board + "/full_image/" + filename;
      }
    },
    post: function(board, postID) {
      switch (board) {
        case 'a':
        case 'co':
        case 'jp':
        case 'm':
        case 'q':
        case 'sp':
        case 'tg':
        case 'tv':
        case 'v':
        case 'vg':
        case 'wsg':
        case 'dev':
        case 'foolz':
          return "//archive.foolz.us/_/api/chan/post/?board=" + board + "&num=" + postID;
        case 'u':
        case 'kuku':
          return "//nsfw.foolz.us/_/api/chan/post/?board=" + board + "&num=" + postID;
        case 'c':
        case 'int':
        case 'po':
          return "//archive.thedarkcave.org/_/api/chan/post/?board=" + board + "&num=" + postID;
      }
    },
    to: function(data) {
      var board, threadID, url;
      if (!data.isSearch) {
        threadID = data.threadID;
      }
      board = data.board;
      switch (board) {
        case 'a':
        case 'co':
        case 'jp':
        case 'm':
        case 'q':
        case 'sp':
        case 'tg':
        case 'tv':
        case 'v':
        case 'vg':
        case 'wsg':
        case 'dev':
        case 'foolz':
          url = Redirect.path('//archive.foolz.us', 'foolfuuka', data);
          break;
        case 'u':
        case 'kuku':
          url = Redirect.path('//nsfw.foolz.us', 'foolfuuka', data);
          break;
        case 'int':
        case 'po':
          url = Redirect.path('//archive.thedarkcave.org', 'foolfuuka', data);
          break;
        case 'ck':
        case 'lit':
          url = Redirect.path('//fuuka.warosu.org', 'fuuka', data);
          break;
        case 'diy':
        case 'sci':
          url = Redirect.path('//archive.installgentoo.net', 'fuuka', data);
          break;
        case 'cgl':
        case 'g':
        case 'mu':
        case 'w':
          url = Redirect.path('//rbt.asia', 'fuuka', data);
          break;
        case 'an':
        case 'fit':
        case 'k':
        case 'mlp':
        case 'r9k':
        case 'toy':
        case 'x':
          url = Redirect.path('http://archive.heinessen.com', 'fuuka', data);
          break;
        case 'c':
          url = Redirect.path('//archive.nyafuu.org', 'fuuka', data);
          break;
        default:
          if (threadID) {
            url = "//boards.4chan.org/" + board + "/";
>>>>>>> fb9edd51
          }
          if (img.height <= img.width) {
            img.width = s / img.height * img.width;
            img.height = s;
          } else {
            img.height = s / img.width * img.height;
            img.width = s;
          }
          c = $.el('canvas');
          c.height = img.height;
          c.width = img.width;
          c.getContext('2d').drawImage(img, 0, 0, img.width, img.height);
          data = atob(c.toDataURL().split(',')[1]);
          l = data.length;
          ui8a = new Uint8Array(l);
          for (i = _i = 0; 0 <= l ? _i < l : _i > l; i = 0 <= l ? ++_i : --_i) {
            ui8a[i] = data.charCodeAt(i);
          }
          _this.url = URL.createObjectURL(new Blob([ui8a], {
            type: 'image/png'
          }));
          _this.el.style.backgroundImage = "url(" + _this.url + ")";
          return URL.revokeObjectURL(fileURL);
        });
        return img.src = fileURL;
      };

      _Class.prototype.rmFile = function() {
        QR.resetFileInput();
        delete this.file;
        this.el.title = null;
        this.el.style.backgroundImage = null;
        if (QR.spoiler) {
          $('label', this.el).hidden = true;
        }
        if (!window.URL) {
          return;
        }
        return URL.revokeObjectURL(this.url);
      };

      _Class.prototype.select = function() {
        var data, rectEl, rectList, _i, _len, _ref, _ref1;
        if ((_ref = QR.selected) != null) {
          _ref.el.id = null;
        }
        QR.selected = this;
        this.el.id = 'selected';
        rectEl = this.el.getBoundingClientRect();
        rectList = this.el.parentNode.getBoundingClientRect();
        this.el.parentNode.scrollLeft += rectEl.left + rectEl.width / 2 - rectList.left - rectList.width / 2;
        _ref1 = ['name', 'email', 'sub', 'com'];
        for (_i = 0, _len = _ref1.length; _i < _len; _i++) {
          data = _ref1[_i];
          $("[name=" + data + "]", QR.el).value = this[data];
        }
        QR.characterCount.call($('textarea', QR.el));
        return $('#spoiler', QR.el).checked = this.spoiler;
      };

      _Class.prototype.dragStart = function() {
        return $.addClass(this, 'drag');
      };

      _Class.prototype.dragEnter = function() {
        return $.addClass(this, 'over');
      };

      _Class.prototype.dragLeave = function() {
        return $.rmClass(this, 'over');
      };

      _Class.prototype.dragOver = function(e) {
        e.preventDefault();
        return e.dataTransfer.dropEffect = 'move';
      };

      _Class.prototype.drop = function() {
        var el, index, newIndex, oldIndex, reply;
        el = $('.drag', this.parentNode);
        index = function(el) {
          return Array.prototype.slice.call(el.parentNode.children).indexOf(el);
        };
        oldIndex = index(el);
        newIndex = index(this);
        if (oldIndex < newIndex) {
          $.after(this, el);
        } else {
          $.before(this, el);
        }
        reply = QR.replies.splice(oldIndex, 1)[0];
        return QR.replies.splice(newIndex, 0, reply);
      };

<<<<<<< HEAD
      _Class.prototype.dragEnd = function() {
        var el;
        $.rmClass(this, 'drag');
        if (el = $('.over', this.parentNode)) {
          return $.rmClass(el, 'over');
        }
      };

      _Class.prototype.rm = function() {
        var index;
        QR.resetFileInput();
        $.rm(this.el);
        index = QR.replies.indexOf(this);
        if (QR.replies.length === 1) {
          new QR.reply().select();
        } else if (this.el.id === 'selected') {
          (QR.replies[index - 1] || QR.replies[index + 1]).select();
        }
        QR.replies.splice(index, 1);
        if (!window.URL) {
          return;
        }
        return URL.revokeObjectURL(this.url);
      };

      return _Class;

    })(),
    captcha: {
      init: function() {
        var _this = this;
        if (-1 !== d.cookie.indexOf('pass_enabled=')) {
          return;
        }
        if (!(this.isEnabled = !!$.id('captchaFormPart'))) {
          return;
        }
        if ($.id('recaptcha_challenge_field_holder')) {
          return this.ready();
        } else {
          this.onready = function() {
            return _this.ready();
          };
          return $.on($.id('recaptcha_widget_div'), 'DOMNodeInserted', this.onready);
        }
      },
      ready: function() {
        var _this = this;
        if (this.challenge = $.id('recaptcha_challenge_field_holder')) {
          $.off($.id('recaptcha_widget_div'), 'DOMNodeInserted', this.onready);
          delete this.onready;
        } else {
          return;
        }
        $.addClass(QR.el, 'captcha');
        $.after($('.textarea', QR.el), $.el('div', {
          className: 'captchaimg',
          title: 'Reload',
          innerHTML: '<img>'
        }));
        $.after($('.captchaimg', QR.el), $.el('div', {
          className: 'captchainput',
          innerHTML: '<input title=Verification class=field autocomplete=off size=1>'
        }));
        this.img = $('.captchaimg > img', QR.el);
        this.input = $('.captchainput > input', QR.el);
        $.on(this.img.parentNode, 'click', this.reload);
        $.on(this.input, 'keydown', this.keydown);
        $.on(this.challenge, 'DOMNodeInserted', function() {
          return _this.load();
        });
        $.sync('captchas', function(arr) {
          return _this.count(arr.length);
        });
        this.count($.get('captchas', []).length);
        return this.reload();
      },
      save: function() {
        var captcha, captchas, response;
        if (!(response = this.input.value)) {
          return;
        }
        captchas = $.get('captchas', []);
        while ((captcha = captchas[0]) && captcha.time < Date.now()) {
          captchas.shift();
        }
        captchas.push({
          challenge: this.challenge.firstChild.value,
          response: response,
          time: this.timeout
        });
        $.set('captchas', captchas);
        this.count(captchas.length);
        return this.reload();
      },
      load: function() {
        var challenge;
        this.timeout = Date.now() + $.unsafeWindow.RecaptchaState.timeout * $.SECOND - $.MINUTE;
        challenge = this.challenge.firstChild.value;
        this.img.alt = challenge;
        this.img.src = "//www.google.com/recaptcha/api/image?c=" + challenge;
        return this.input.value = null;
      },
      count: function(count) {
        this.input.placeholder = (function() {
          switch (count) {
            case 0:
              return 'Verification (Shift + Enter to cache)';
            case 1:
              return 'Verification (1 cached captcha)';
            default:
              return "Verification (" + count + " cached captchas)";
          }
        })();
        return this.input.alt = count;
      },
      reload: function(focus) {
        $.unsafeWindow.Recaptcha.reload('t');
        if (focus) {
          return QR.captcha.input.focus();
        }
      },
      keydown: function(e) {
        var c;
        c = QR.captcha;
        if (e.keyCode === 8 && !c.input.value) {
          c.reload();
        } else if (e.keyCode === 13 && e.shiftKey) {
          c.save();
        } else {
          return;
        }
        return e.preventDefault();
=======
  ImageHover = {
    init: function() {
      return Main.callbacks.push(this.node);
    },
    node: function(post) {
      if (!post.img || post.hasPdf) {
        return;
>>>>>>> fb9edd51
      }
    },
    dialog: function() {
      var fileInput, key, mimeTypes, name, span, spoiler, ta, thread, threads, _i, _len, _ref, _ref1;
      QR.el = UI.dialog('qr', 'top:0;right:0;', "<div class=move>Quick Reply <input type=checkbox id=autohide title=Auto-hide><span> <a class=close title=Close>×</a></span></div>\n<form>\n  <div class=persona><input id=dump type=button title='Dump list' value=+><input name=name title=Name placeholder=Name class=field size=1><input name=email title=E-mail placeholder=E-mail class=field size=1><input name=sub title=Subject placeholder=Subject class=field size=1></div>\n  <div id=replies><div id=repliesList><a id=addReply href=javascript:; title=\"Add a reply\">+</a></div></div>\n  <div class=textarea><textarea name=com title=Comment placeholder=Comment class=field></textarea><span id=charCount></span></div>\n  <div><input type=file title=\"Shift+Click to remove the selected file.\" multiple size=16><input type=submit></div>\n  <label id=spoilerLabel><input type=checkbox id=spoiler> Spoiler Image</label>\n</form>");
      mimeTypes = $('ul.rules').firstElementChild.textContent.trim().match(/: (.+)/)[1].toLowerCase().replace(/\w+/g, function(type) {
        switch (type) {
          case 'jpg':
            return 'image/jpeg';
          case 'pdf':
            return 'application/pdf';
          case 'swf':
            return 'application/x-shockwave-flash';
          default:
            return "image/" + type;
        }
      });
      QR.mimeTypes = mimeTypes.split(', ');
      QR.mimeTypes.push('');
      fileInput = $('input[type=file]', QR.el);
      fileInput.max = $('input[name=MAX_FILE_SIZE]').value;
      if ($.engine !== 'presto') {
        fileInput.accept = mimeTypes;
      }
      QR.spoiler = !!$('input[name=spoiler]');
      spoiler = $('#spoilerLabel', QR.el);
      spoiler.hidden = !QR.spoiler;
      QR.charaCounter = $('#charCount', QR.el);
      ta = $('textarea', QR.el);
      span = $('.move > span', QR.el);
      if (g.BOARD.ID === 'f') {
        if (g.VIEW === 'index') {
          QR.threadSelector = $('select[name=filetag]').cloneNode(true);
        }
      } else {
        QR.threadSelector = $.el('select', {
          title: 'Create a new thread / Reply to a thread'
        });
        threads = '<option value=new>New thread</option>';
        _ref = g.BOARD.threads;
        for (key in _ref) {
          thread = _ref[key];
          threads += "<option value=" + thread.ID + ">Thread No." + thread.ID + "</option>";
        }
        QR.threadSelector.innerHTML = threads;
        if (g.VIEW === 'thread') {
          QR.threadSelector.value = g.THREAD;
        }
      }
      if (QR.threadSelector) {
        $.prepend(span, QR.threadSelector);
      }
      $.on(span, 'mousedown', function(e) {
        return e.stopPropagation();
      });
      $.on($('#autohide', QR.el), 'change', QR.toggleHide);
      $.on($('.close', QR.el), 'click', QR.close);
      $.on($('#dump', QR.el), 'click', function() {
        return QR.el.classList.toggle('dump');
      });
      $.on($('#addReply', QR.el), 'click', function() {
        return new QR.reply().select();
      });
      $.on($('form', QR.el), 'submit', QR.submit);
      $.on(ta, 'input', function() {
        return QR.selected.el.lastChild.textContent = this.value;
      });
      $.on(ta, 'input', QR.characterCount);
      $.on(fileInput, 'change', QR.fileInput);
      $.on(fileInput, 'click', function(e) {
        if (e.shiftKey) {
          return QR.selected.rmFile() || e.preventDefault();
        }
      });
      $.on(spoiler.firstChild, 'change', function() {
        return $('input', QR.selected.el).click();
      });
      new QR.reply().select();
      _ref1 = ['name', 'email', 'sub', 'com'];
      for (_i = 0, _len = _ref1.length; _i < _len; _i++) {
        name = _ref1[_i];
        $.on($("[name=" + name + "]", QR.el), 'input', function() {
          var _ref2;
          QR.selected[this.name] = this.value;
          if (QR.cooldown.auto && QR.selected === QR.replies[0] && (0 < (_ref2 = QR.cooldown.seconds) && _ref2 <= 5)) {
            return QR.cooldown.auto = false;
          }
        });
      }
      QR.status.input = $('input[type=submit]', QR.el);
      QR.status();
      QR.cooldown.init();
      QR.captcha.init();
      $.add(d.body, QR.el);
      return $.event('QRDialogCreation', null, QR.el);
    },
<<<<<<< HEAD
    submit: function(e) {
      var callbacks, captcha, captchas, challenge, err, filetag, m, opts, post, reply, response, textOnly, threadID, _ref;
      if (e != null) {
        e.preventDefault();
      }
      if (QR.cooldown.seconds) {
        QR.cooldown.auto = !QR.cooldown.auto;
        QR.status();
=======
    node: function(post) {
      var a;
      if (!post.img || post.hasPdf) {
>>>>>>> fb9edd51
        return;
      }
      QR.abort();
      reply = QR.replies[0];
      if (g.BOARD.ID === 'f' && g.VIEW === 'index') {
        filetag = QR.threadSelector.value;
        threadID = 'new';
      } else {
        threadID = QR.threadSelector.value;
      }
      if (threadID === 'new') {
        threadID = null;
        if (((_ref = g.BOARD.ID) === 'vg' || _ref === 'q') && !reply.sub) {
          err = 'New threads require a subject.';
        } else if (!(reply.file || (textOnly = !!$('input[name=textonly]', $.id('postForm'))))) {
          err = 'No file selected.';
        } else if (g.BOARD.ID === 'f' && filetag === '9999') {
          err = 'Invalid tag specified.';
        }
      } else if (!(reply.com || reply.file)) {
        err = 'No file selected.';
      }
      if (QR.captcha.isEnabled && !err) {
        captchas = $.get('captchas', []);
        while ((captcha = captchas[0]) && captcha.time < Date.now()) {
          captchas.shift();
        }
        if (captcha = captchas.shift()) {
          challenge = captcha.challenge;
          response = captcha.response;
        } else {
          challenge = QR.captcha.img.alt;
          if (response = QR.captcha.input.value) {
            QR.captcha.reload();
          }
        }
        $.set('captchas', captchas);
        QR.captcha.count(captchas.length);
        if (!response) {
          err = 'No valid captcha.';
        } else {
          response = response.trim();
          if (!/\s/.test(response)) {
            response = "" + response + " " + response;
          }
        }
<<<<<<< HEAD
      }
      if (err) {
        QR.cooldown.auto = false;
        QR.status();
        QR.error(err);
        return;
      }
      QR.cleanNotifications();
      QR.cooldown.auto = QR.replies.length > 1;
      if (Conf['Auto Hide QR'] && !QR.cooldown.auto) {
        QR.hide();
=======
        return ImageExpand.contract(thumb);
      } else {
        return ImageExpand.expand(thumb);
      }
    },
    contract: function(thumb) {
      thumb.hidden = false;
      thumb.nextSibling.hidden = true;
      return $.rmClass(thumb.parentNode.parentNode.parentNode, 'image_expanded');
    },
    expand: function(thumb, src) {
      var a, img;
      if ($.x('ancestor-or-self::*[@hidden]', thumb)) {
        return;
      }
      a = thumb.parentNode;
      src || (src = a.href);
      if (/\.pdf$/.test(src)) {
        return;
      }
      thumb.hidden = true;
      $.addClass(thumb.parentNode.parentNode.parentNode, 'image_expanded');
      if ((img = thumb.nextSibling) && img.nodeName === 'IMG') {
        img.hidden = false;
        return;
      }
      img = $.el('img', {
        src: src
      });
      $.on(img, 'error', ImageExpand.error);
      return $.after(thumb, img);
    },
    error: function() {
      var src, thumb, timeoutID, url;
      thumb = this.previousSibling;
      ImageExpand.contract(thumb);
      $.rm(this);
      src = this.src.split('/');
      if (!(src[2] === 'images.4chan.org' && (url = Redirect.image(src[3], src[5])))) {
        if (g.dead) {
          return;
        }
        url = "//images.4chan.org/" + src[3] + "/src/" + src[5];
      }
      if ($.engine !== 'webkit' && url.split('/')[2] === 'images.4chan.org') {
        return;
>>>>>>> fb9edd51
      }
      if (!QR.cooldown.auto && $.x('ancestor::div[@id="qr"]', d.activeElement)) {
        d.activeElement.blur();
      }
      QR.status({
        progress: '...'
      });
      post = {
        resto: threadID,
        name: reply.name,
        email: reply.email,
        sub: reply.sub,
        com: reply.com,
        upfile: reply.file,
        filetag: filetag,
        spoiler: reply.spoiler,
        textonly: textOnly,
        mode: 'regist',
        pwd: (m = d.cookie.match(/4chan_pass=([^;]+)/)) ? decodeURIComponent(m[1]) : $('input[name=pwd]').value,
        recaptcha_challenge_field: challenge,
        recaptcha_response_field: response
      };
      callbacks = {
        onload: function() {
          return QR.response(this.response);
        },
        onerror: function() {
          QR.cooldown.auto = false;
          QR.status();
          return QR.error($.el('a', {
            href: '//www.4chan.org/banned',
            target: '_blank',
            textContent: 'Connection error, or you are banned.'
          }));
        }
      };
      opts = {
        form: $.formData(post),
        upCallbacks: {
          onload: function() {
            return QR.status({
              progress: '...'
            });
          },
          onprogress: function(e) {
            return QR.status({
              progress: "" + (Math.round(e.loaded / e.total * 100)) + "%"
            });
          }
        }
      };
      return QR.ajax = $.ajax($.id('postForm').parentNode.action, callbacks, opts);
    },
    response: function(html) {
      var ban, board, err, h1, persona, postID, reply, threadID, tmpDoc, _, _ref, _ref1;
      delete QR.ajax;
      tmpDoc = d.implementation.createHTMLDocument('');
      tmpDoc.documentElement.innerHTML = html;
      if (ban = $('.banType', tmpDoc)) {
        board = $('.board', tmpDoc).innerHTML;
        err = $.el('span', {
          innerHTML: ban.textContent.toLowerCase() === 'banned' ? ("You are banned on " + board + "! ;_;<br>") + "Click <a href=//www.4chan.org/banned target=_blank>here</a> to see the reason." : ("You were issued a warning on " + board + " as " + ($('.nameBlock', tmpDoc).innerHTML) + ".<br>") + ("Reason: " + ($('.reason', tmpDoc).innerHTML))
        });
      } else if (err = tmpDoc.getElementById('errmsg')) {
        if ((_ref = $('a', err)) != null) {
          _ref.target = '_blank';
        }
      } else if (tmpDoc.title !== 'Post successful!') {
        err = 'Connection error with sys.4chan.org.';
      }
      if (err) {
        if (/captcha|verification/i.test(err.textContent) || err === 'Connection error with sys.4chan.org.') {
          if (/mistyped/i.test(err.textContent)) {
            err = 'Error: You seem to have mistyped the CAPTCHA.';
          }
          QR.cooldown.auto = QR.captcha.isEnabled ? !!$.get('captchas', []).length : err === 'Connection error with sys.4chan.org.' ? true : false;
          QR.cooldown.set({
            delay: 2
          });
        } else {
          QR.cooldown.auto = false;
        }
        QR.status();
        QR.error(err);
        return;
      }
      h1 = $('h1', tmpDoc);
      QR.cleanNotifications();
      QR.lastNotifications.push(new Notification('success', h1.textContent, 5));
      reply = QR.replies[0];
      persona = $.get('QR.persona', {});
      persona = {
        name: reply.name,
        email: /^sage$/.test(reply.email) ? persona.email : reply.email,
        sub: Conf['Remember Subject'] ? reply.sub : null
      };
      $.set('QR.persona', persona);
      _ref1 = h1.nextSibling.textContent.match(/thread:(\d+),no:(\d+)/), _ = _ref1[0], threadID = _ref1[1], postID = _ref1[2];
      $.event('QRPostSuccessful', {
        threadID: threadID,
        postID: postID
      }, QR.el);
      QR.cooldown.set({
        post: reply,
        isReply: threadID !== '0'
      });
      QR.cooldown.auto = QR.replies.length > 1;
      if (threadID === '0') {
        $.open("/" + g.BOARD + "/res/" + postID);
      } else if (g.VIEW === 'reply' && !QR.cooldown.auto) {
        $.open("//boards.4chan.org/" + g.BOARD + "/res/" + threadID + "#p" + postID);
      }
<<<<<<< HEAD
      if (Conf['Persistent QR'] || QR.cooldown.auto) {
        reply.rm();
      } else {
        QR.close();
=======
      Main.polyfill();
      if (g.CATALOG) {
        return $.ready(Main.catalog);
      } else {
        return Main.features();
      }
    },
    polyfill: function() {
      var event, prefix, property;
      if (!('visibilityState' in document)) {
        prefix = 'mozVisibilityState' in document ? 'moz' : 'webkitVisibilityState' in document ? 'webkit' : 'o';
        property = prefix + 'VisibilityState';
        event = prefix + 'visibilitychange';
        d.visibilityState = d[property];
        d.hidden = d.visibilityState === 'hidden';
        return $.on(d, event, function() {
          d.visibilityState = d[property];
          d.hidden = d.visibilityState === 'hidden';
          return $.event(d, new CustomEvent('visibilitychange'));
        });
      }
    },
    catalog: function() {
      if (Conf['Catalog Links']) {
        CatalogLinks.init();
      }
      if (Conf['Thread Hiding']) {
        return ThreadHiding.init();
>>>>>>> fb9edd51
      }
      QR.status();
      return QR.resetFileInput();
    },
    abort: function() {
      if (QR.ajax) {
        QR.ajax.abort();
        delete QR.ajax;
        QR.error('QR upload aborted.');
      }
      return QR.status();
    }
  };

  Board = (function() {

    Board.prototype.toString = function() {
      return this.ID;
    };

    function Board(ID) {
      this.ID = ID;
      this.threads = {};
      this.posts = {};
      g.boards[this] = this;
    }

    return Board;

  })();

  Thread = (function() {

    Thread.prototype.callbacks = [];

    Thread.prototype.toString = function() {
      return this.ID;
    };

    function Thread(ID, board) {
      this.board = board;
      this.ID = +ID;
      this.fullID = "" + this.board + "." + this.ID;
      this.posts = {};
      g.threads["" + board + "." + this] = board.threads[this] = this;
    }

    Thread.prototype.kill = function() {
      this.isDead = true;
      return this.timeOfDeath = Date.now();
    };

    return Thread;

  })();

  Post = (function() {

    Post.prototype.callbacks = [];

    Post.prototype.toString = function() {
      return this.ID;
    };

    function Post(root, thread, board, that) {
      var alt, anchor, bq, capcode, data, date, email, file, fileInfo, flag, hash, i, info, name, node, nodes, pathname, post, quotelink, quotes, size, subject, text, thumb, tripcode, uniqueID, unit, _i, _j, _k, _len, _len1, _ref, _ref1, _ref2;
      this.thread = thread;
      this.board = board;
      if (that == null) {
        that = {};
      }
      this.ID = +root.id.slice(2);
      this.fullID = "" + this.board + "." + this.ID;
      post = $('.post', root);
      info = $('.postInfo', post);
      this.nodes = {
        root: root,
        post: post,
        info: info,
        comment: $('.postMessage', post),
        quotelinks: [],
        backlinks: info.getElementsByClassName('backlink')
      };
      this.info = {};
      if (subject = $('.subject', info)) {
        this.nodes.subject = subject;
        this.info.subject = subject.textContent;
      }
      if (name = $('.name', info)) {
        this.nodes.name = name;
        this.info.name = name.textContent;
      }
      if (email = $('.useremail', info)) {
        this.nodes.email = email;
        this.info.email = decodeURIComponent(email.href.slice(7));
      }
      if (tripcode = $('.postertrip', info)) {
        this.nodes.tripcode = tripcode;
        this.info.tripcode = tripcode.textContent;
      }
      if (uniqueID = $('.posteruid', info)) {
        this.nodes.uniqueID = uniqueID;
        this.info.uniqueID = uniqueID.firstElementChild.textContent;
      }
<<<<<<< HEAD
      if (capcode = $('.capcode', info)) {
        this.nodes.capcode = capcode;
        this.info.capcode = capcode.textContent;
=======
      if (Conf['Relative Post Dates']) {
        RelativeDates.init();
      }
      if (Conf['File Info Formatting']) {
        FileInfo.init();
>>>>>>> fb9edd51
      }
      if (flag = $('.countryFlag', info)) {
        this.nodes.flag = flag;
        this.info.flag = flag.title;
      }
      if (date = $('.dateTime', info)) {
        this.nodes.date = date;
        this.info.date = new Date(date.dataset.utc * 1000);
      }
      bq = this.nodes.comment.cloneNode(true);
      _ref = $$('.abbr, .capcodeReplies, .exif, b', bq);
      for (_i = 0, _len = _ref.length; _i < _len; _i++) {
        node = _ref[_i];
        $.rm(node);
      }
      text = [];
      nodes = d.evaluate('.//br|.//text()', bq, null, 7, null);
      for (i = _j = 0, _ref1 = nodes.snapshotLength; 0 <= _ref1 ? _j < _ref1 : _j > _ref1; i = 0 <= _ref1 ? ++_j : --_j) {
        text.push((data = nodes.snapshotItem(i).data) ? data : '\n');
      }
      this.info.comment = text.join('').trim().replace(/\s+$/gm, '');
      quotes = {};
      _ref2 = $$('.quotelink', this.nodes.comment);
      for (_k = 0, _len1 = _ref2.length; _k < _len1; _k++) {
        quotelink = _ref2[_k];
        hash = quotelink.hash;
        if (!hash) {
          continue;
        }
        pathname = quotelink.pathname;
        if (/catalog$/.test(pathname)) {
          continue;
        }
        if (quotelink.hostname !== 'boards.4chan.org') {
          continue;
        }
        this.nodes.quotelinks.push(quotelink);
        if (quotelink.parentNode.parentNode.className === 'capcodeReplies') {
          continue;
        }
        quotes["" + (pathname.split('/')[1]) + "." + hash.slice(2)] = true;
      }
      this.quotes = Object.keys(quotes);
      if ((file = $('.file', post)) && (thumb = $('img[data-md5]', file))) {
        alt = thumb.alt;
        anchor = thumb.parentNode;
        fileInfo = file.firstElementChild;
        this.file = {
          info: fileInfo,
          text: fileInfo.firstElementChild,
          thumb: thumb,
          URL: anchor.href,
          size: alt.match(/[\d.]+\s\w+/)[0],
          MD5: thumb.dataset.md5,
          isSpoiler: $.hasClass(anchor, 'imgspoiler')
        };
        size = +this.file.size.match(/[\d.]+/)[0];
        unit = ['B', 'KB', 'MB', 'GB'].indexOf(this.file.size.match(/\w+$/)[0]);
        while (unit-- > 0) {
          size *= 1024;
        }
        this.file.sizeInBytes = size;
        this.file.thumbURL = that.isArchived ? thumb.src : "" + location.protocol + "//thumbs.4chan.org/" + board + "/thumb/" + (this.file.URL.match(/(\d+)\./)[1]) + "s.jpg";
        this.file.name = $('span[title]', fileInfo).title.replace(/%22/g, '"');
        if (this.file.isImage = /(jpg|png|gif)$/i.test(this.file.name)) {
          this.file.dimensions = this.file.text.textContent.match(/\d+x\d+/)[0];
        }
      }
      this.isReply = $.hasClass(post, 'reply');
      this.clones = [];
      g.posts["" + board + "." + this] = thread.posts[this] = board.posts[this] = this;
      if (that.isArchived) {
        this.kill();
      }
    }

    Post.prototype.kill = function(img) {
      var now, quotelink, _i, _len, _ref;
      now = Date.now();
      if (this.file && !this.file.isDead) {
        this.file.isDead = true;
        this.file.timeOfDeath = now;
      }
      if (img) {
        return;
      }
      this.isDead = true;
      this.timeOfDeath = now;
      $.addClass(this.nodes.root, 'dead');
      _ref = Get.allQuotelinksLinkingTo(this);
      for (_i = 0, _len = _ref.length; _i < _len; _i++) {
        quotelink = _ref[_i];
        if ($.hasClass(quotelink, 'deadlink')) {
          continue;
        }
        $.add(quotelink, $.tn('\u00A0(Dead)'));
        $.addClass(quotelink, 'deadlink');
      }
    };

    Post.prototype.addClone = function(context) {
      return new Clone(this, context);
    };

    Post.prototype.rmClone = function(index) {
      var clone, _i, _len, _ref;
      this.clones.splice(index, 1);
      _ref = this.clones.slice(index);
      for (_i = 0, _len = _ref.length; _i < _len; _i++) {
        clone = _ref[_i];
        clone.nodes.root.setAttribute('data-clone', index++);
      }
    };

    return Post;

  })();

  Clone = (function(_super) {

    __extends(Clone, _super);

    function Clone(origin, context) {
      var file, index, info, inline, inlined, key, nodes, post, quotelink, root, val, _i, _j, _k, _l, _len, _len1, _len2, _len3, _ref, _ref1, _ref2, _ref3, _ref4;
      this.origin = origin;
      this.context = context;
      _ref = ['ID', 'fullID', 'board', 'thread', 'info', 'quotes', 'isReply'];
      for (_i = 0, _len = _ref.length; _i < _len; _i++) {
        key = _ref[_i];
        this[key] = origin[key];
      }
      nodes = origin.nodes;
      root = nodes.root.cloneNode(true);
      post = $('.post', root);
      info = $('.postInfo', post);
      this.nodes = {
        root: root,
        post: post,
        info: info,
        comment: $('.postMessage', post),
        quotelinks: [],
        backlinks: info.getElementsByClassName('backlink')
      };
      _ref1 = $$('.inline', post);
      for (_j = 0, _len1 = _ref1.length; _j < _len1; _j++) {
        inline = _ref1[_j];
        $.rm(inline);
      }
      _ref2 = $$('.inlined', post);
      for (_k = 0, _len2 = _ref2.length; _k < _len2; _k++) {
        inlined = _ref2[_k];
        $.rmClass(inlined, 'inlined');
      }
      root.hidden = false;
      $.rmClass(root, 'forwarded');
      if (nodes.subject) {
        this.nodes.subject = $('.subject', info);
      }
      if (nodes.name) {
        this.nodes.name = $('.name', info);
      }
      if (nodes.email) {
        this.nodes.email = $('.useremail', info);
      }
      if (nodes.tripcode) {
        this.nodes.tripcode = $('.postertrip', info);
      }
      if (nodes.uniqueID) {
        this.nodes.uniqueID = $('.posteruid', info);
      }
      if (nodes.capcode) {
        this.nodes.capcode = $('.capcode', info);
      }
      if (nodes.flag) {
        this.nodes.flag = $('.countryFlag', info);
      }
      if (nodes.date) {
        this.nodes.date = $('.dateTime', info);
      }
      _ref3 = $$('.quotelink', this.nodes.comment);
      for (_l = 0, _len3 = _ref3.length; _l < _len3; _l++) {
        quotelink = _ref3[_l];
        if (quotelink.hash || $.hasClass(quotelink, 'deadlink')) {
          this.nodes.quotelinks.push(quotelink);
        }
      }
      if (origin.file) {
        this.file = {};
        _ref4 = origin.file;
        for (key in _ref4) {
          val = _ref4[key];
          this.file[key] = val;
        }
        file = $('.file', post);
        this.file.info = file.firstElementChild;
        this.file.text = this.file.info.firstElementChild;
        this.file.thumb = $('img[data-md5]', file);
      }
      if (origin.isDead) {
        this.isDead = true;
      }
      this.isClone = true;
      index = origin.clones.push(this) - 1;
      root.setAttribute('data-clone', index);
    }

    return Clone;

  })(Post);

  Main = {
    init: function() {
      var flatten, initFeature, key, pathname, val;
      flatten = function(parent, obj) {
        var key, val;
        if (obj instanceof Array) {
          Conf[parent] = obj[0];
        } else if (typeof obj === 'object') {
          for (key in obj) {
            val = obj[key];
            flatten(key, val);
          }
        } else {
          Conf[parent] = obj;
        }
      };
      flatten(null, Config);
      for (key in Conf) {
        val = Conf[key];
        Conf[key] = $.get(key, val);
      }
      pathname = location.pathname.split('/');
      g.BOARD = new Board(pathname[1]);
      g.VIEW = (function() {
        switch (pathname[2]) {
          case 'res':
            return 'thread';
          case 'catalog':
            return 'catalog';
          default:
            return 'index';
        }
      })();
      if (g.VIEW === 'thread') {
        g.THREAD = +pathname[3];
      }
      switch (location.hostname) {
        case 'sys.4chan.org':
          return;
        case 'images.4chan.org':
          $.ready(function() {
            var url;
            if (Conf['404 Redirect'] && d.title === '4chan - 404 Not Found') {
              url = Redirect.image(pathname[1], pathname[3]);
              if (url) {
                return location.href = url;
              }
            }
          });
          return;
      }
      initFeature = function(name, module) {
        console.time("" + name + " initialization");
        try {
          module.init();
        } catch (err) {
          Main.handleErrors({
            message: "\"" + name + "\" initialization crashed.",
            error: err
          });
        }
        return console.timeEnd("" + name + " initialization");
      };
      console.time('All initializations');
      initFeature('Header', Header);
      initFeature('Settings', Settings);
      initFeature('Resurrect Quotes', Quotify);
      initFeature('Filter', Filter);
      initFeature('Thread Hiding', ThreadHiding);
      initFeature('Reply Hiding', ReplyHiding);
      initFeature('Recursive', Recursive);
      initFeature('Quick Reply', QR);
      initFeature('Menu', Menu);
      initFeature('Report Link', ReportLink);
      initFeature('Thread Hiding (Menu)', ThreadHiding.menu);
      initFeature('Reply Hiding (Menu)', ReplyHiding.menu);
      initFeature('Delete Link', DeleteLink);
      initFeature('Filter (Menu)', Filter.menu);
      initFeature('Download Link', DownloadLink);
      initFeature('Archive Link', ArchiveLink);
      initFeature('Quote Inline', QuoteInline);
      initFeature('Quote Preview', QuotePreview);
      initFeature('Quote Backlinks', QuoteBacklink);
      initFeature('Mark OP Quotes', QuoteOP);
      initFeature('Mark Cross-thread Quotes', QuoteCT);
      initFeature('Anonymize', Anonymize);
      initFeature('Time Formatting', Time);
      initFeature('File Info Formatting', FileInfo);
      initFeature('Sauce', Sauce);
      initFeature('Image Expansion', ImageExpand);
      initFeature('Image Expansion (Menu)', ImageExpand.menu);
      initFeature('Reveal Spoilers', RevealSpoilers);
      initFeature('Auto-GIF', AutoGIF);
      initFeature('Image Hover', ImageHover);
      initFeature('Thread Updater', ThreadUpdater);
      console.timeEnd('All initializations');
      $.on(d, '4chanMainInit', Main.initStyle);
      return $.ready(Main.initReady);
    },
    initStyle: function() {
      var MutationObserver, mainStyleSheet, observer, setStyle, style, styleSheets, _ref;
      if ((_ref = $('link[href*=mobile]', d.head)) != null) {
        _ref.disabled = true;
      }
      $.addClass(doc, $.engine);
      $.addClass(doc, 'fourchan-x');
      $.addStyle(Main.css);
      if (g.VIEW === 'catalog') {
        $.addClass(doc, $.id('base-css').href.match(/catalog_(\w+)/)[1].replace('_new', '').replace(/_+/g, '-'));
        return;
      }
      style = 'yotsuba-b';
      mainStyleSheet = $('link[title=switch]', d.head);
      styleSheets = $$('link[rel="alternate stylesheet"]', d.head);
      setStyle = function() {
        var styleSheet, _i, _len;
        $.rmClass(doc, style);
        for (_i = 0, _len = styleSheets.length; _i < _len; _i++) {
          styleSheet = styleSheets[_i];
          if (styleSheet.href === mainStyleSheet.href) {
            style = styleSheet.title.toLowerCase().replace('new', '').trim().replace(/\s+/g, '-');
            break;
          }
        }
        return $.addClass(doc, style);
      };
      setStyle();
      if (!mainStyleSheet) {
        return;
      }
      if (MutationObserver = window.MutationObserver || window.WebKitMutationObserver || window.OMutationObserver) {
        observer = new MutationObserver(setStyle);
        return observer.observe(mainStyleSheet, {
          attributes: true,
          attributeFilter: ['href']
        });
      } else {
        return $.on(mainStyleSheet, 'DOMAttrModified', setStyle);
      }
    },
    initReady: function() {
      var board, boardChild, errors, posts, thread, threadChild, threads, _i, _j, _len, _len1, _ref, _ref1;
      if (!$.hasClass(doc, 'fourchan-x')) {
        Main.initStyle();
      }
<<<<<<< HEAD
      if (d.title === '4chan - 404 Not Found') {
        if (Conf['404 Redirect'] && g.VIEW === 'thread') {
          location.href = Redirect.to({
            board: g.BOARD,
            threadID: g.THREAD,
            postID: location.hash
          });
        }
        return;
=======
    },
    preParse: function(node) {
      var el, img, imgParent, parentClass, post;
      parentClass = node.parentNode.className;
      el = $('.post', node);
      post = {
        root: node,
        el: el,
        "class": el.className,
        ID: el.id.match(/\d+$/)[0],
        threadID: g.THREAD_ID || $.x('ancestor::div[parent::div[@class="board"]]', node).id.match(/\d+$/)[0],
        isArchived: /\barchivedPost\b/.test(parentClass),
        isInlined: /\binline\b/.test(parentClass),
        isCrosspost: /\bcrosspost\b/.test(parentClass),
        blockquote: el.lastElementChild,
        quotes: el.getElementsByClassName('quotelink'),
        backlinks: el.getElementsByClassName('backlink'),
        fileInfo: false,
        img: false
      };
      if (img = $('img[data-md5]', el)) {
        imgParent = img.parentNode;
        post.img = img;
        post.fileInfo = imgParent.previousElementSibling;
        post.hasPdf = /\.pdf$/.test(imgParent.href);
>>>>>>> fb9edd51
      }
      if (board = $('.board')) {
        threads = [];
        posts = [];
        _ref = board.children;
        for (_i = 0, _len = _ref.length; _i < _len; _i++) {
          boardChild = _ref[_i];
          if (!$.hasClass(boardChild, 'thread')) {
            continue;
          }
          thread = new Thread(boardChild.id.slice(1), g.BOARD);
          threads.push(thread);
          _ref1 = boardChild.children;
          for (_j = 0, _len1 = _ref1.length; _j < _len1; _j++) {
            threadChild = _ref1[_j];
            if (!$.hasClass(threadChild, 'postContainer')) {
              continue;
            }
            try {
              posts.push(new Post(threadChild, thread, g.BOARD));
            } catch (err) {
              if (!errors) {
                errors = [];
              }
              errors.push({
                message: "Parsing of Post No." + (threadChild.id.match(/\d+/)) + " failed. Post will be skipped.",
                error: err
              });
            }
          }
        }
        if (errors) {
          Main.handleErrors(errors);
        }
        Main.callbackNodes(Thread, threads);
        Main.callbackNodes(Post, posts);
      }
      return $.event('4chanXInitFinished');
    },
    callbackNodes: function(klass, nodes) {
      var callback, errors, i, len, node, _i, _j, _len, _ref;
      len = nodes.length;
      _ref = klass.prototype.callbacks;
      for (_i = 0, _len = _ref.length; _i < _len; _i++) {
        callback = _ref[_i];
        for (i = _j = 0; 0 <= len ? _j < len : _j > len; i = 0 <= len ? ++_j : --_j) {
          node = nodes[i];
          try {
            callback.cb.call(node);
          } catch (err) {
            if (!errors) {
              errors = [];
            }
            errors.push({
              message: "\"" + callback.name + "\" crashed on " + klass.name + " No." + node + " (/" + node.board + "/).",
              error: err
            });
          }
        }
      }
      if (errors) {
        return Main.handleErrors(errors);
      }
    },
    handleErrors: function(errors) {
      var div, error, logs, _i, _len;
      if (!('length' in errors)) {
        error = errors;
      } else if (errors.length === 1) {
        error = errors[0];
      }
      if (error) {
        new Notification('error', Main.parseError(error), 15);
        return;
      }
      div = $.el('div', {
        innerHTML: "" + errors.length + " errors occured. [<a href=javascript:;>show</a>]"
      });
      $.on(div.lastElementChild, 'click', function() {
        if (this.textContent === 'show') {
          this.textContent = 'hide';
          return logs.hidden = false;
        } else {
          this.textContent = 'show';
          return logs.hidden = true;
        }
<<<<<<< HEAD
      });
      logs = $.el('div', {
        hidden: true
      });
      for (_i = 0, _len = errors.length; _i < _len; _i++) {
        error = errors[_i];
        $.add(logs, Main.parseError(error));
      }
      return new Notification('error', [div, logs], 30);
    },
    parseError: function(data) {
      var error, message;
      message = data.message, error = data.error;
      $.log(message, error.stack);
      message = $.el('div', {
        textContent: message
      });
      error = $.el('div', {
        textContent: error
      });
      return [message, error];
    },
    css: "/* General */\n.dialog {\nbox-shadow: 0 1px 2px rgba(0, 0, 0, .15);\nborder: 1px solid;\ndisplay: block;\npadding: 0;\n}\n.field {\nborder: 1px solid #CCC;\n-moz-box-sizing: border-box;\nbox-sizing: border-box;\ncolor: #333;\nfont: 13px sans-serif;\nmargin: 0;\npadding: 2px 4px 3px;\noutline: none;\n-webkit-transition: color .25s, border-color .25s;\ntransition: color .25s, border-color .25s;\n}\n.field:-moz-placeholder,\n.field:hover:-moz-placeholder {\ncolor: #AAA !important;\n}\n.field:hover {\nborder-color: #999;\n}\n.field:hover, .field:focus {\ncolor: #000;\n}\n.move {\ncursor: move;\n}\nlabel {\ncursor: pointer;\n}\na[href=\"javascript:;\"] {\ntext-decoration: none;\n}\n.warning {\ncolor: red;\n}\n\n/* 4chan style fixes */\n.opContainer, .op {\ndisplay: block !important;\n}\n.post {\noverflow: visible !important;\n}\n[hidden] {\ndisplay: none !important;\n}\n\n/* fixed, z-index */\n#qp, #ihover,\n#updater, #stats,\n#header,\n#qr, #watcher {\nposition: fixed;\n}\n#notifications {\nz-index: 80;\n}\n#qp, #ihover {\nz-index: 70;\n}\n#menu {\nz-index: 60;\n}\n#updater, #stats {\nz-index: 50;\n}\n#header:hover {\nz-index: 40;\n}\n#qr {\nz-index: 30;\n}\n#header {\nz-index: 20;\n}\n#watcher {\nz-index: 10;\n}\n\n/* Header */\n.fourchan-x body {\nmargin-top: 2em;\n}\n.fourchan-x #boardNavDesktop,\n.fourchan-x #navtopright,\n.fourchan-x #boardNavDesktopFoot {\ndisplay: none !important;\n}\n#header {\ntop: 0;\nright: 0;\nleft: 0;\n}\n#header-bar {\nborder-width: 0 0 1px;\npadding: 4px;\nposition: relative;\n-webkit-transition: all .1s ease-in-out;\ntransition: all .1s ease-in-out;\n}\n#header-bar.autohide:not(:hover) {\nbox-shadow: none;\nmargin-bottom: -1em;\n-webkit-transform: translateY(-100%);\ntransform: translateY(-100%);\n-webkit-transition: all .75s .25s ease-in-out;\ntransition: all .75s .25s ease-in-out;\n}\n#toggle-header-bar {\ncursor: n-resize;\nleft: 0;\nright: 0;\nbottom: -8px;\nheight: 10px;\nposition: absolute;\n}\n#header-bar.autohide #toggle-header-bar {\ncursor: s-resize;\n}\n#header-bar a {\ntext-decoration: none;\npadding: 1px;\n}\n#header-bar > .menu-button {\nfloat: right;\npadding: 0;\n}\n\n/* Notifications */\n#notifications {\ntext-align: center;\n}\n.notification {\ncolor: #FFF;\nfont-weight: 700;\ntext-shadow: 0 1px 2px rgba(0, 0, 0, .5);\nbox-shadow: 0 1px 2px rgba(0, 0, 0, .15);\nborder-radius: 2px;\nmargin: 1px auto;\nwidth: 500px;\nmax-width: 100%;\nposition: relative;\n-webkit-transition: all .25s ease-in-out;\ntransition: all .25s ease-in-out;\n}\n.notification.error {\nbackground-color: hsla(0, 100%, 40%, .9);\n}\n.notification.warning {\nbackground-color: hsla(36, 100%, 40%, .9);\n}\n.notification.info {\nbackground-color: hsla(200, 100%, 40%, .9);\n}\n.notification.success {\nbackground-color: hsla(104, 100%, 40%, .9);\n}\n.notification > .close {\ncolor: white;\npadding: 4px 6px;\ntop: 0;\nright: 0;\nposition: absolute;\n}\n.message {\n-moz-box-sizing: border-box;\nbox-sizing: border-box;\npadding: 4px 20px;\nmax-height: 200px;\nwidth: 100%;\noverflow: auto;\n}\n\n/* Thread Updater */\n#updater:not(:hover) {\nbackground: none;\nborder: none;\nbox-shadow: none;\n}\n#updater > .move {\npadding: 0 3px;\n}\n#updater > div:last-child {\ntext-align: center;\n}\n#updater input[type=number] {\nwidth: 4em;\n}\n#updater:not(:hover) > div:not(.move) {\ndisplay: none;\n}\n.new {\ncolor: limegreen;\n}\n\n/* Quote */\n.deadlink {\ntext-decoration: none !important;\n}\n.backlink.deadlink, .quotelink.deadlink {\ntext-decoration: underline !important;\n}\n.inlined {\nopacity: .5;\n}\n#qp input, .forwarded {\ndisplay: none;\n}\n.quotelink.forwardlink,\n.backlink.forwardlink {\ntext-decoration: none;\nborder-bottom: 1px dashed;\n}\n.filtered {\ntext-decoration: underline line-through;\n}\n.inline {\nborder: 1px solid;\ndisplay: table;\nmargin: 2px 0;\n}\n.inline .post {\nborder: 0 !important;\nbackground-color: transparent !important;\ndisplay: table !important;\nmargin: 0 !important;\npadding: 1px 2px !important;\n}\n#qp {\npadding: 2px 2px 5px;\n}\n#qp .post {\nborder: none;\nmargin: 0;\npadding: 0;\n}\n#qp img {\nmax-height: 300px;\nmax-width: 500px;\n}\n.qphl {\nbox-shadow: 0 0 0 2px rgba(216, 94, 49, .7);\n}\n\n/* File */\n.fileText:hover .fntrunc,\n.fileText:not(:hover) .fnfull {\ndisplay: none;\n}\n:root.fit-width .full-image {\nmax-width: 100%;\n}\n:root.gecko.fit-width .full-image,\n:root.presto.fit-width .full-image {\nwidth: 100%;\n}\n.expanded-image > .op > .file::after {\ncontent: '';\nclear: both;\ndisplay: table;\n}\n#ihover {\n-moz-box-sizing: border-box;\nbox-sizing: border-box;\nmax-height: 100%;\nmax-width: 75%;\npadding-bottom: 16px;\n}\n\n/* Filter */\n.opContainer.filter-highlight {\nbox-shadow: inset 5px 0 rgba(255, 0, 0, .5);\n}\n.opContainer.filter-highlight.qphl {\nbox-shadow: inset 5px 0 rgba(255, 0, 0, .5),\n            0 0 0 2px rgba(216, 94, 49, .7);\n}\n.filter-highlight > .reply {\nbox-shadow: -5px 0 rgba(255, 0, 0, .5);\n}\n.filter-highlight > .reply.qphl {\nbox-shadow: -5px 0 rgba(255, 0, 0, .5),\n            0 0 0 2px rgba(216, 94, 49, .7);\n}\n\n/* Thread & Reply Hiding */\n.hide-thread-button,\n.hide-reply-button {\nfloat: left;\nmargin-right: 2px;\n}\n.stub ~ .sideArrows,\n.stub ~ .hide-reply-button,\n.stub ~ .post {\ndisplay: none !important;\n}\n\n/* QR */\n.hide-original-post-form #postForm,\n.hide-original-post-form .postingMode {\ndisplay: none;\n}\n#qr > .move {\nmin-width: 300px;\noverflow: hidden;\n-moz-box-sizing: border-box;\nbox-sizing: border-box;\npadding: 0 2px;\n}\n#qr > .move > span {\nfloat: right;\n}\n#autohide, .close, #qr select, #dump, .remove, .captchaimg, #qr div.warning {\ncursor: pointer;\n}\n#qr select {\nmargin: 0;\n}\n#dump {\nbackground: -webkit-linear-gradient(#EEE, #CCC);\nbackground: linear-gradient(#EEE, #CCC);\nborder: 1px solid #CCC;\nmargin: 0;\npadding: 2px 4px 3px;\noutline: none;\nwidth: 30px;\n}\n.gecko #dump {\npadding: 1px 0 2px;\nwidth: 10%;\n}\n#dump:hover, #dump:focus {\nbackground: -webkit-linear-gradient(#FFF, #DDD);\nbackground: linear-gradient(#FFF, #DDD);\n}\n#dump:active, .dump #dump:not(:hover):not(:focus) {\nbackground: -webkit-linear-gradient(#CCC, #DDD);\nbackground: linear-gradient(#CCC, #DDD);\n}\n#qr:not(.dump) #replies, .dump > form > label {\ndisplay: none;\n}\n#replies {\ndisplay: block;\nheight: 100px;\nposition: relative;\n-webkit-user-select: none;\n-moz-user-select: none;\n-o-user-select: none;\nuser-select: none;\n}\n#replies > div {\ncounter-reset: qrpreviews;\ntop: 0; right: 0; bottom: 0; left: 0;\nmargin: 0; padding: 0;\noverflow: hidden;\nposition: absolute;\nwhite-space: pre;\n}\n#replies > div:hover {\nbottom: -10px;\noverflow-x: auto;\nz-index: 1;\n}\n.qrpreview {\nbackground-position: 50% 20%;\nbackground-size: cover;\nborder: 1px solid #808080;\ncolor: #FFF !important;\nfont-size: 12px;\n-moz-box-sizing: border-box;\nbox-sizing: border-box;\ncursor: move;\ndisplay: inline-block;\nheight: 90px; width: 90px;\nmargin: 5px; padding: 2px;\nopacity: .6;\noutline: none;\noverflow: hidden;\nposition: relative;\ntext-shadow: 0 1px 1px #000;\n-webkit-transition: opacity .25s ease-in-out;\ntransition: opacity .25s ease-in-out;\nvertical-align: top;\n}\n.qrpreview:hover, .qrpreview:focus {\nopacity: .9;\ncolor: #FFF !important;\n}\n.qrpreview#selected {\nopacity: 1;\n}\n.qrpreview::before {\ncounter-increment: qrpreviews;\ncontent: counter(qrpreviews);\nfont-weight: 700;\ntext-shadow: 0 0 3px #000, 0 0 5px #000;\nposition: absolute;\ntop: 3px; right: 3px;\n}\n.qrpreview.drag {\nborder-color: red;\nborder-style: dashed;\n}\n.qrpreview.over {\nborder-color: #FFF;\nborder-style: dashed;\n}\n.remove {\ncolor: #E00 !important;\nfont-weight: 700;\npadding: 3px;\n}\n.remove:hover::after {\ncontent: ' Remove';\n}\n.qrpreview > label {\nbackground: rgba(0, 0, 0, .5);\nright: 0; bottom: 0; left: 0;\nposition: absolute;\ntext-align: center;\n}\n.qrpreview > label > input {\nmargin: 1px 0;\nvertical-align: bottom;\n}\n#addReply {\nfont-size: 3.5em;\nline-height: 100px;\n}\n.persona {\ndisplay: -webkit-flex;\ndisplay: flex;\n}\n.persona .field {\n-webkit-flex: 1;\nflex: 1;\n}\n.gecko .persona .field {\nwidth: 30%;\n}\n#qr textarea.field {\ndisplay: -webkit-box;\nmin-height: 160px;\nmin-width: 100%;\n}\n#qr.captcha textarea.field {\nmin-height: 120px;\n}\n.textarea {\nposition: relative;\n}\n#charCount {\ncolor: #000;\nbackground: hsla(0, 0%, 100%, .5);\nfont-size: 8pt;\nmargin: 1px;\nposition: absolute;\nbottom: 0;\nright: 0;\npointer-events: none;\n}\n#charCount.warning {\ncolor: red;\n}\n.captchainput > .field {\nmin-width: 100%;\n}\n.captchaimg {\nbackground: #FFF;\noutline: 1px solid #CCC;\noutline-offset: -1px;\ntext-align: center;\n}\n.captchaimg > img {\ndisplay: block;\nheight: 57px;\nwidth: 300px;\n}\n#qr [type=file] {\nmargin: 1px 0;\nwidth: 70%;\n}\n#qr [type=submit] {\nmargin: 1px 0;\npadding: 1px; /* not Gecko */\nwidth: 30%;\n}\n.gecko #qr [type=submit] {\npadding: 0 1px; /* Gecko does not respect box-sizing: border-box */\n}\n\n/* Menu */\n.menu-button {\ndisplay: inline-block;\n}\n.menu-button > span {\nborder-top:   6px solid;\nborder-right: 4px solid transparent;\nborder-left:  4px solid transparent;\ndisplay: inline-block;\nmargin: 2px;\nvertical-align: middle;\n}\n#menu {\nborder-bottom: 0;\ndisplay: -webkit-flex;\ndisplay: flex;\n-webkit-flex-flow: column nowrap;\nflex-flow: column nowrap;\nposition: absolute;\noutline: none;\n}\n.entry {\ncursor: pointer;\noutline: none;\npadding: 3px 7px;\nposition: relative;\ntext-decoration: none;\nwhite-space: nowrap;\n}\n.entry.has-submenu {\npadding-right: 20px;\n}\n.has-submenu::after {\ncontent: '';\nborder-left:   6px solid;\nborder-top:    4px solid transparent;\nborder-bottom: 4px solid transparent;\ndisplay: inline-block;\nmargin: 4px;\nposition: absolute;\nright: 3px;\n}\n.has-submenu:not(.focused) > .submenu {\ndisplay: none;\n}\n.submenu {\nborder-bottom: 0;\ndisplay: -webkit-flex;\ndisplay: flex;\n-webkit-flex-flow: column nowrap;\nflex-flow: column nowrap;\nposition: absolute;\nmargin: -1px 0;\n}\n.entry input {\nmargin: 0;\n}\n\n/* General */\n:root.yotsuba .dialog {\nbackground-color: #F0E0D6;\nborder-color: #D9BFB7;\n}\n:root.yotsuba .field:focus {\nborder-color: #EA8;\n}\n\n/* Header */\n:root.yotsuba #header-bar {\nfont-size: 9pt;\ncolor: #B86;\n}\n:root.yotsuba #header-bar a {\ncolor: #800000;\n}\n\n/* Quote */\n:root.yotsuba .backlink.deadlink {\ncolor: #00E !important;\n}\n:root.yotsuba .inline {\nborder-color: #D9BFB7;\nbackground-color: rgba(255, 255, 255, .14);\n}\n\n/* QR */\n:root.yotsuba .qrpreview {\nbackground-color: rgba(0, 0, 0, .15);\n}\n\n/* Menu */\n:root.yotsuba .entry {\nborder-bottom: 1px solid #D9BFB7;\n}\n:root.yotsuba .focused.entry {\nbackground: rgba(255, 255, 255, .33);\n}\n\n/* General */\n:root.yotsuba-b .dialog {\nbackground-color: #D6DAF0;\nborder-color: #B7C5D9;\n}\n:root.yotsuba-b .field:focus {\nborder-color: #98E;\n}\n\n/* Header */\n:root.yotsuba-b #header-bar {\nfont-size: 9pt;\ncolor: #89A;\n}\n:root.yotsuba-b #header-bar a {\ncolor: #34345C;\n}\n\n/* Quote */\n:root.yotsuba-b .backlink.deadlink {\ncolor: #34345C !important;\n}\n:root.yotsuba-b .inline {\nborder-color: #B7C5D9;\nbackground-color: rgba(255, 255, 255, .14);\n}\n\n/* QR */\n:root.yotsuba-b .qrpreview {\nbackground-color: rgba(0, 0, 0, .15);\n}\n\n/* Menu */\n:root.yotsuba-b .entry {\nborder-bottom: 1px solid #B7C5D9;\n}\n:root.yotsuba-b .focused.entry {\nbackground: rgba(255, 255, 255, .33);\n}\n\n/* General */\n:root.futaba .dialog {\nbackground-color: #F0E0D6;\nborder-color: #D9BFB7;\n}\n:root.futaba .field:focus {\nborder-color: #EA8;\n}\n\n/* Header */\n:root.futaba #header-bar {\nfont-size: 11pt;\ncolor: #B86;\n}\n:root.futaba #header-bar a {\ncolor: #800000;\n}\n\n/* Quote */\n:root.futaba .backlink.deadlink {\ncolor: #00E !important;\n}\n:root.futaba .inline {\nborder-color: #D9BFB7;\nbackground-color: rgba(255, 255, 255, .14);\n}\n\n/* QR */\n:root.futaba .qrpreview {\nbackground-color: rgba(0, 0, 0, .15);\n}\n\n/* Menu */\n:root.futaba .entry {\nborder-bottom: 1px solid #D9BFB7;\n}\n:root.futaba .focused.entry {\nbackground: rgba(255, 255, 255, .33);\n}\n\n/* General */\n:root.burichan .dialog {\nbackground-color: #D6DAF0;\nborder-color: #B7C5D9;\n}\n:root.burichan .field:focus {\nborder-color: #98E;\n}\n\n/* Header */\n:root.burichan #header-bar {\nfont-size: 11pt;\ncolor: #89A;\n}\n:root.burichan #header-bar a {\ncolor: #34345C;\n}\n\n/* Quote */\n:root.burichan .backlink.deadlink {\ncolor: #34345C !important;\n}\n:root.burichan .inline {\nborder-color: #B7C5D9;\nbackground-color: rgba(255, 255, 255, .14);\n}\n\n/* QR */\n:root.burichan .qrpreview {\nbackground-color: rgba(0, 0, 0, .15);\n}\n\n/* Menu */\n:root.burichan .entry {\nborder-bottom: 1px solid #B7C5D9;\n}\n:root.burichan .focused.entry {\nbackground: rgba(255, 255, 255, .33);\n}\n\n/* General */\n:root.tomorrow .dialog {\nbackground-color: #282A2E;\nborder-color: #111;\n}\n:root.tomorrow .field:focus {\nborder-color: #000;\n}\n\n/* Header */\n:root.tomorrow #header-bar {\nfont-size: 9pt;\ncolor: #C5C8C6;\n}\n:root.tomorrow #header-bar a {\ncolor: #81A2BE;\n}\n\n/* Quote */\n:root.tomorrow .backlink.deadlink {\ncolor: #81A2BE !important;\n}\n:root.tomorrow .inline {\nborder-color: #111;\nbackground-color: rgba(0, 0, 0, .14);\n}\n\n/* QR */\n:root.tomorrow .qrpreview {\nbackground-color: rgba(255, 255, 255, .15);\n}\n\n/* Menu */\n:root.tomorrow .entry {\nborder-bottom: 1px solid #111;\n}\n:root.tomorrow .focused.entry {\nbackground: rgba(0, 0, 0, .33);\n}\n\n/* General */\n:root.photon .dialog {\nbackground-color: #DDD;\nborder-color: #CCC;\n}\n:root.photon .field:focus {\nborder-color: #EA8;\n}\n\n/* Header */\n:root.photon #header-bar {\nfont-size: 9pt;\ncolor: #333;\n}\n:root.photon #header-bar a {\ncolor: #FF6600;\n}\n\n/* Quote */\n:root.photon .backlink.deadlink {\ncolor: #F60 !important;\n}\n:root.photon .inline {\nborder-color: #CCC;\nbackground-color: rgba(255, 255, 255, .14);\n}\n\n/* QR */\n:root.photon .qrpreview {\nbackground-color: rgba(0, 0, 0, .15);\n}\n\n/* Menu */\n:root.photon .entry {\nborder-bottom: 1px solid #CCC;\n}\n:root.photon .focused.entry {\nbackground: rgba(255, 255, 255, .33);\n}\n"
=======
      };
      return $.globalEval(("(" + code + ")()").replace('_id_', bq.id));
    },
    namespace: '4chan_x.',
    version: '2.38.1',
    callbacks: [],
    css: '\
/* dialog styling */\
.dialog.reply {\
  display: block;\
  border: 1px solid rgba(0,0,0,.25);\
  padding: 0;\
}\
.move {\
  cursor: move;\
}\
label, .favicon {\
  cursor: pointer;\
}\
a[href="javascript:;"] {\
  text-decoration: none;\
}\
.warning {\
  color: red;\
}\
\
.hide_thread_button:not(.hidden_thread) {\
  float: left;\
}\
\
.thread > .hidden_thread ~ *,\
[hidden],\
#content > [name=tab]:not(:checked) + div,\
#updater:not(:hover) > :not(.move),\
.autohide:not(:hover) > form,\
#qp input, .forwarded {\
  display: none !important;\
}\
\
.menu_button {\
  display: inline-block;\
}\
.menu_button > span {\
  border-top:   .5em solid;\
  border-right: .3em solid transparent;\
  border-left:  .3em solid transparent;\
  display: inline-block;\
  margin: 2px;\
  vertical-align: middle;\
}\
#menu {\
  position: absolute;\
  outline: none;\
}\
.entry {\
  border-bottom: 1px solid rgba(0, 0, 0, .25);\
  cursor: pointer;\
  display: block;\
  outline: none;\
  padding: 3px 7px;\
  position: relative;\
  text-decoration: none;\
  white-space: nowrap;\
}\
.entry:last-child {\
  border: none;\
}\
.focused.entry {\
  background: rgba(255, 255, 255, .33);\
}\
.entry.hasSubMenu {\
  padding-right: 1.5em;\
}\
.hasSubMenu::after {\
  content: "";\
  border-left:   .5em solid;\
  border-top:    .3em solid transparent;\
  border-bottom: .3em solid transparent;\
  display: inline-block;\
  margin: .3em;\
  position: absolute;\
  right: 3px;\
}\
.hasSubMenu:not(.focused) > .subMenu {\
  display: none;\
}\
.subMenu {\
  position: absolute;\
  left: 100%;\
  top: 0;\
  margin-top: -1px;\
}\
\
h1 {\
  text-align: center;\
}\
#qr > .move {\
  min-width: 300px;\
  overflow: hidden;\
  box-sizing: border-box;\
  -moz-box-sizing: border-box;\
  padding: 0 2px;\
}\
#qr > .move > span {\
  float: right;\
}\
#autohide, .close, #qr select, #dump, .remove, .captchaimg, #qr div.warning {\
  cursor: pointer;\
}\
#qr select,\
#qr > form {\
  margin: 0;\
}\
#dump {\
  background: -webkit-linear-gradient(#EEE, #CCC);\
  background: -moz-linear-gradient(#EEE, #CCC);\
  background: -o-linear-gradient(#EEE, #CCC);\
  background: linear-gradient(#EEE, #CCC);\
  width: 10%;\
}\
.gecko #dump {\
  padding: 1px 0 2px;\
}\
#dump:hover, #dump:focus {\
  background: -webkit-linear-gradient(#FFF, #DDD);\
  background: -moz-linear-gradient(#FFF, #DDD);\
  background: -o-linear-gradient(#FFF, #DDD);\
  background: linear-gradient(#FFF, #DDD);\
}\
#dump:active, .dump #dump:not(:hover):not(:focus) {\
  background: -webkit-linear-gradient(#CCC, #DDD);\
  background: -moz-linear-gradient(#CCC, #DDD);\
  background: -o-linear-gradient(#CCC, #DDD);\
  background: linear-gradient(#CCC, #DDD);\
}\
#qr:not(.dump) #replies, .dump > form > label {\
  display: none;\
}\
#replies {\
  display: block;\
  height: 100px;\
  position: relative;\
  -webkit-user-select: none;\
  -moz-user-select: none;\
  -o-user-select: none;\
  user-select: none;\
}\
#replies > div {\
  counter-reset: thumbnails;\
  top: 0; right: 0; bottom: 0; left: 0;\
  margin: 0; padding: 0;\
  overflow: hidden;\
  position: absolute;\
  white-space: pre;\
}\
#replies > div:hover {\
  bottom: -10px;\
  overflow-x: auto;\
  z-index: 1;\
}\
.thumbnail {\
  background-color: rgba(0,0,0,.2) !important;\
  background-position: 50% 20% !important;\
  background-size: cover !important;\
  border: 1px solid #666;\
  box-sizing: border-box;\
  -moz-box-sizing: border-box;\
  cursor: move;\
  display: inline-block;\
  height: 90px; width: 90px;\
  margin: 5px; padding: 2px;\
  opacity: .5;\
  outline: none;\
  overflow: hidden;\
  position: relative;\
  text-shadow: 0 1px 1px #000;\
  -webkit-transition: opacity .25s ease-in-out;\
  -moz-transition: opacity .25s ease-in-out;\
  -o-transition: opacity .25s ease-in-out;\
  transition: opacity .25s ease-in-out;\
  vertical-align: top;\
}\
.thumbnail:hover, .thumbnail:focus {\
  opacity: .9;\
}\
.thumbnail#selected {\
  opacity: 1;\
}\
.thumbnail::before {\
  counter-increment: thumbnails;\
  content: counter(thumbnails);\
  color: #FFF;\
  font-weight: 700;\
  padding: 3px;\
  position: absolute;\
  top: 0;\
  right: 0;\
  text-shadow: 0 0 3px #000, 0 0 8px #000;\
}\
.thumbnail.drag {\
  box-shadow: 0 0 10px rgba(0,0,0,.5);\
}\
.thumbnail.over {\
  border-color: #FFF;\
}\
.thumbnail > span {\
  color: #FFF;\
}\
.remove {\
  background: none;\
  color: #E00;\
  font-weight: 700;\
  padding: 3px;\
}\
.remove:hover::after {\
  content: " Remove";\
}\
.thumbnail > label {\
  background: rgba(0,0,0,.5);\
  color: #FFF;\
  right: 0; bottom: 0; left: 0;\
  position: absolute;\
  text-align: center;\
}\
.thumbnail > label > input {\
  margin: 0;\
}\
#addReply {\
  color: #333;\
  font-size: 3.5em;\
  line-height: 100px;\
}\
#addReply:hover, #addReply:focus {\
  color: #000;\
}\
.field {\
  border: 1px solid #CCC;\
  box-sizing: border-box;\
  -moz-box-sizing: border-box;\
  color: #333;\
  font: 13px sans-serif;\
  margin: 0;\
  padding: 2px 4px 3px;\
  -webkit-transition: color .25s, border .25s;\
  -moz-transition: color .25s, border .25s;\
  -o-transition: color .25s, border .25s;\
  transition: color .25s, border .25s;\
}\
.field:-moz-placeholder,\
.field:hover:-moz-placeholder {\
  color: #AAA;\
}\
.field:hover, .field:focus {\
  border-color: #999;\
  color: #000;\
  outline: none;\
}\
#qr > form > div:first-child > .field:not(#dump) {\
  width: 30%;\
}\
#qr textarea.field {\
  display: -webkit-box;\
  min-height: 160px;\
  min-width: 100%;\
}\
#qr.captcha textarea.field {\
  min-height: 120px;\
}\
.textarea {\
  position: relative;\
}\
#charCount {\
  color: #000;\
  background: hsla(0, 0%, 100%, .5);\
  font-size: 8pt;\
  margin: 1px;\
  position: absolute;\
  bottom: 0;\
  right: 0;\
  pointer-events: none;\
}\
#charCount.warning {\
  color: red;\
}\
.captchainput > .field {\
  min-width: 100%;\
}\
.captchaimg {\
  background: #FFF;\
  outline: 1px solid #CCC;\
  outline-offset: -1px;\
  text-align: center;\
}\
.captchaimg > img {\
  display: block;\
  height: 57px;\
  width: 300px;\
}\
#qr [type=file] {\
  margin: 1px 0;\
  width: 70%;\
}\
#qr [type=submit] {\
  margin: 1px 0;\
  padding: 1px; /* not Gecko */\
  width: 30%;\
}\
.gecko #qr [type=submit] {\
  padding: 0 1px; /* Gecko does not respect box-sizing: border-box */\
}\
\
.fileText:hover .fntrunc,\
.fileText:not(:hover) .fnfull {\
  display: none;\
}\
.fitwidth img[data-md5] + img {\
  max-width: 100%;\
}\
.gecko  .fitwidth img[data-md5] + img,\
.presto .fitwidth img[data-md5] + img {\
  width: 100%;\
}\
\
#qr, #qp, #updater, #stats, #ihover, #overlay, #navlinks {\
  position: fixed;\
}\
\
#ihover {\
  max-height: 97%;\
  max-width: 75%;\
  padding-bottom: 18px;\
}\
\
#navlinks {\
  font-size: 16px;\
  top: 25px;\
  right: 5px;\
}\
\
body {\
  box-sizing: border-box;\
  -moz-box-sizing: border-box;\
}\
body.unscroll {\
  overflow: hidden;\
}\
#overlay {\
  top: 0;\
  left: 0;\
  width: 100%;\
  height: 100%;\
  text-align: center;\
  background: rgba(0,0,0,.5);\
  z-index: 1;\
}\
#overlay::after {\
  content: "";\
  display: inline-block;\
  height: 100%;\
  vertical-align: middle;\
}\
#options {\
  box-sizing: border-box;\
  -moz-box-sizing: border-box;\
  display: inline-block;\
  padding: 5px;\
  position: relative;\
  text-align: left;\
  vertical-align: middle;\
  width: 600px;\
  max-width: 100%;\
  height: 500px;\
  max-height: 100%;\
}\
#credits {\
  float: right;\
}\
#options ul {\
  padding: 0;\
}\
#options article li {\
  margin: 10px 0 10px 2em;\
}\
#options code {\
  background: hsla(0, 0%, 100%, .5);\
  color: #000;\
  padding: 0 1px;\
}\
#options label {\
  text-decoration: underline;\
}\
#content {\
  overflow: auto;\
  position: absolute;\
  top: 2.5em;\
  right: 5px;\
  bottom: 5px;\
  left: 5px;\
}\
#content textarea {\
  font-family: monospace;\
  min-height: 350px;\
  resize: vertical;\
  width: 100%;\
}\
\
#updater {\
  text-align: right;\
}\
#updater:not(:hover) {\
  border: none;\
  background: transparent;\
}\
#updater input[type=number] {\
  width: 4em;\
}\
.new {\
  background: lime;\
}\
\
#watcher {\
  padding-bottom: 5px;\
  position: absolute;\
  overflow: hidden;\
  white-space: nowrap;\
}\
#watcher:not(:hover) {\
  max-height: 220px;\
}\
#watcher > div {\
  max-width: 200px;\
  overflow: hidden;\
  padding-left: 5px;\
  padding-right: 5px;\
  text-overflow: ellipsis;\
}\
#watcher > .move {\
  padding-top: 5px;\
  text-decoration: underline;\
}\
\
#qp {\
  padding: 2px 2px 5px;\
}\
#qp .post {\
  border: none;\
  margin: 0;\
  padding: 0;\
}\
#qp img {\
  max-height: 300px;\
  max-width: 500px;\
}\
.qphl {\
  box-shadow: 0 0 0 2px rgba(216, 94, 49, .7);\
}\
.quotelink.deadlink {\
  text-decoration: underline !important;\
}\
.deadlink:not(.quotelink) {\
  text-decoration: none !important;\
}\
.inlined {\
  opacity: .5;\
}\
.inline {\
  background-color: rgba(255, 255, 255, 0.15);\
  border: 1px solid rgba(128, 128, 128, 0.5);\
  display: table;\
  margin: 2px;\
  padding: 2px;\
}\
.inline .post {\
  background: none;\
  border: none;\
  margin: 0;\
  padding: 0;\
}\
div.opContainer {\
  display: block !important;\
}\
.opContainer.filter_highlight {\
  box-shadow: inset 5px 0 rgba(255, 0, 0, .5);\
}\
.opContainer.filter_highlight.qphl {\
  box-shadow: inset 5px 0 rgba(255, 0, 0, .5),\
              0 0 0 2px rgba(216, 94, 49, .7);\
}\
.filter_highlight > .reply {\
  box-shadow: -5px 0 rgba(255, 0, 0, .5);\
}\
.filter_highlight > .reply.qphl {\
  box-shadow: -5px 0 rgba(255, 0, 0, .5),\
              0 0 0 2px rgba(216, 94, 49, .7)\
}\
.filtered {\
  text-decoration: underline line-through;\
}\
.quotelink.forwardlink,\
.backlink.forwardlink {\
  text-decoration: none;\
  border-bottom: 1px dashed;\
}\
'
>>>>>>> fb9edd51
  };

  Main.init();

}).call(this);<|MERGE_RESOLUTION|>--- conflicted
+++ resolved
@@ -1,5 +1,4 @@
 // ==UserScript==
-<<<<<<< HEAD
 // @name         4chan X Alpha
 // @version      3.0.0
 // @description  Cross-browser userscript for maximum lurking on 4chan.
@@ -19,57 +18,10 @@
 // @updateURL    https://github.com/MayhemYDG/4chan-x/raw/stable/4chan_x.meta.js
 // @downloadURL  https://github.com/MayhemYDG/4chan-x/raw/stable/4chan_x.user.js
 // @icon         https://github.com/MayhemYDG/4chan-x/raw/stable/img/icon.gif
-=======
-// @name           4chan x
-// @version        2.38.1
-// @namespace      aeosynth
-// @description    Adds various features.
-// @copyright      2009-2011 James Campos <james.r.campos@gmail.com>
-// @copyright      2012-2013 Nicolas Stepien <stepien.nicolas@gmail.com>
-// @license        MIT; http://en.wikipedia.org/wiki/Mit_license
-// @include        http://boards.4chan.org/*
-// @include        https://boards.4chan.org/*
-// @include        http://images.4chan.org/*
-// @include        https://images.4chan.org/*
-// @include        http://sys.4chan.org/*
-// @include        https://sys.4chan.org/*
-// @grant          GM_getValue
-// @grant          GM_setValue
-// @grant          GM_deleteValue
-// @grant          GM_openInTab
-// @run-at         document-start
-// @updateURL      https://github.com/MayhemYDG/4chan-x/raw/stable/4chan_x.user.js
-// @downloadURL    https://github.com/MayhemYDG/4chan-x/raw/stable/4chan_x.user.js
-// @icon           data:image/gif;base64,R0lGODlhEAAQAKECAAAAAGbMM////////yH5BAEKAAIALAAAAAAQABAAAAIxlI+pq+D9DAgUoFkPDlbs7lGiI2bSVnKglnJMOL6omczxVZK3dH/41AG6Lh7i6qUoAAA7
->>>>>>> fb9edd51
 // ==/UserScript==
 
 /* 4chan X Alpha - Version 3.0.0 - 2013-02-14
  * http://mayhemydg.github.com/4chan-x/
-<<<<<<< HEAD
-=======
- * 4chan X 2.38.1
- *
- * Permission is hereby granted, free of charge, to any person
- * obtaining a copy of this software and associated documentation
- * files (the "Software"), to deal in the Software without
- * restriction, including without limitation the rights to use,
- * copy, modify, merge, publish, distribute, sublicense, and/or sell
- * copies of the Software, and to permit persons to whom the
- * Software is furnished to do so, subject to the following
- * conditions:
- *
- * The above copyright notice and this permission notice shall be
- * included in all copies or substantial portions of the Software.
- * THE SOFTWARE IS PROVIDED "AS IS", WITHOUT WARRANTY OF ANY KIND,
- * EXPRESS OR IMPLIED, INCLUDING BUT NOT LIMITED TO THE WARRANTIES
- * OF MERCHANTABILITY, FITNESS FOR A PARTICULAR PURPOSE AND
- * NONINFRINGEMENT. IN NO EVENT SHALL THE AUTHORS OR COPYRIGHT
- * HOLDERS BE LIABLE FOR ANY CLAIM, DAMAGES OR OTHER LIABILITY,
- * WHETHER IN AN ACTION OF CONTRACT, TORT OR OTHERWISE, ARISING
- * FROM, OUT OF OR IN CONNECTION WITH THE SOFTWARE OR THE USE OR
- * OTHER DEALINGS IN THE SOFTWARE.
->>>>>>> fb9edd51
  *
  * Copyright (c) 2009-2011 James Campos <james.r.campos@gmail.com>
  * Copyright (c) 2012-2013 Nicolas Stepien <stepien.nicolas@gmail.com>
@@ -91,43 +43,25 @@
  */
 
 (function() {
-<<<<<<< HEAD
-  var $, $$, Anonymize, ArchiveLink, AutoGIF, Board, Build, Clone, Conf, Config, DeleteLink, DownloadLink, FileInfo, Filter, Get, Header, ImageExpand, ImageHover, Main, Menu, Notification, Post, QR, QuoteBacklink, QuoteCT, QuoteInline, QuoteOP, QuotePreview, Quotify, Recursive, Redirect, ReplyHiding, ReportLink, RevealSpoilers, Sauce, Settings, Thread, ThreadHiding, ThreadUpdater, Time, UI, d, doc, g,
+  var $, $$, Anonymize, ArchiveLink, AutoGIF, Board, Build, Clone, Conf, Config, DeleteLink, DownloadLink, FileInfo, Filter, Get, Header, ImageExpand, ImageHover, Main, Menu, Notification, Polyfill, Post, QR, QuoteBacklink, QuoteCT, QuoteInline, QuoteOP, QuotePreview, Quotify, Recursive, Redirect, RelativeDates, ReplyHiding, ReportLink, RevealSpoilers, Sauce, Settings, Thread, ThreadHiding, ThreadUpdater, Time, UI, d, doc, g,
     __indexOf = [].indexOf || function(item) { for (var i = 0, l = this.length; i < l; i++) { if (i in this && this[i] === item) return i; } return -1; },
     __hasProp = {}.hasOwnProperty,
     __extends = function(child, parent) { for (var key in parent) { if (__hasProp.call(parent, key)) child[key] = parent[key]; } function ctor() { this.constructor = child; } ctor.prototype = parent.prototype; child.prototype = new ctor(); child.__super__ = parent.prototype; return child; };
-=======
-  var $, $$, Anonymize, ArchiveLink, AutoGif, Build, CatalogLinks, Conf, Config, DeleteLink, DownloadLink, ExpandComment, ExpandThread, Favicon, FileInfo, Filter, Get, ImageExpand, ImageHover, Keybinds, Main, Menu, Nav, Options, QR, QuoteBacklink, QuoteCT, QuoteInline, QuoteOP, QuotePreview, Quotify, Redirect, RelativeDates, ReplyHiding, ReportLink, RevealSpoilers, Sauce, StrikethroughQuotes, ThreadHiding, ThreadStats, Time, TitlePost, UI, Unread, Updater, Watcher, d, g, _base;
->>>>>>> fb9edd51
 
   Config = {
     main: {
       Enhancing: {
-<<<<<<< HEAD
         'Disable 4chan\'s extension': [true, 'Avoid conflicts between 4chan X Alpha and 4chan\'s inline extension.'],
         '404 Redirect': [true, 'Redirect dead threads and images.'],
         'Keybinds': [true, 'Bind actions to keyboard shortcuts.'],
         'Time Formatting': [true, 'Localize and format timestamps arbitrarily.'],
+        'Relative Post Dates': [false, 'Display dates like "3 minutes ago". Tooltip shows the timestamp.'],
         'File Info Formatting': [true, 'Reformat the file information.'],
         'Comment Expansion': [true, 'Can expand too long comments.'],
         'Thread Expansion': [true, 'Can expand threads to view all replies.'],
         'Index Navigation': [false, 'Navigate to previous / next thread.'],
         'Reply Navigation': [false, 'Navigate to top / bottom of thread.'],
         'Check for Updates': [true, 'Check for updated versions of 4chan X Alpha.']
-=======
-        'Disable 4chan\'s extension': [true, 'Avoid conflicts between 4chan X and 4chan\'s inline extension'],
-        'Catalog Links': [true, 'Turn Navigation links into links to each board\'s catalog'],
-        '404 Redirect': [true, 'Redirect dead threads and images'],
-        'Keybinds': [true, 'Binds actions to keys'],
-        'Time Formatting': [true, 'Arbitrarily formatted timestamps, using your local time'],
-        'Relative Post Dates': [false, 'Display post times as "3 minutes ago" or similar. Hover tooltip will display the original or formatted timestamp'],
-        'File Info Formatting': [true, 'Reformats the file information'],
-        'Comment Expansion': [true, 'Expand too long comments'],
-        'Thread Expansion': [true, 'View all replies'],
-        'Index Navigation': [true, 'Navigate to previous / next thread'],
-        'Reply Navigation': [false, 'Navigate to top / bottom of thread'],
-        'Check for Updates': [true, 'Check for updated versions of 4chan X']
->>>>>>> fb9edd51
       },
       Filtering: {
         'Anonymize': [false, 'Turn everyone Anonymous.'],
@@ -901,8 +835,19 @@
     open: function(url) {
       return (GM_openInTab || window.open)(url, '_blank');
     },
-    hidden: function() {
-      return d.hidden || d.oHidden || d.mozHidden || d.webkitHidden;
+    debounce: function(wait, fn) {
+      var timeout;
+      timeout = null;
+      return function() {
+        if (timeout) {
+          clearTimeout(timeout);
+        } else {
+          fn.apply(this, arguments);
+        }
+        return timeout = setTimeout((function() {
+          return timeout = null;
+        }), wait);
+      };
     },
     queueTask: (function() {
       var execTask, taskChannel, taskQueue;
@@ -951,23 +896,6 @@
       }
       size = unit > 1 ? Math.round(size * 100) / 100 : Math.round(size);
       return "" + size + " " + ['B', 'KB', 'MB', 'GB'][unit];
-<<<<<<< HEAD
-=======
-    },
-    debounce: function(wait, fn) {
-      var timeout;
-      timeout = null;
-      return function() {
-        if (timeout) {
-          clearTimeout(timeout);
-        } else {
-          fn.apply(this, arguments);
-        }
-        return timeout = setTimeout((function() {
-          return timeout = null;
-        }), wait);
-      };
->>>>>>> fb9edd51
     }
   });
 
@@ -1023,6 +951,34 @@
       return localStorage.setItem(g.NAMESPACE + name, JSON.stringify(value));
     }
   });
+
+  Polyfill = {
+    init: function() {
+      return Polyfill.visibility();
+    },
+    visibility: function() {
+      var event, prefix, property;
+      if ('visibilityState' in document) {
+        return;
+      }
+      if ('webkitVisibilityState' in document) {
+        prefix = 'webkit';
+      } else if ('mozVisibilityState' in document) {
+        prefix = 'moz';
+      } else {
+        return;
+      }
+      property = prefix + 'VisibilityState';
+      event = prefix + 'visibilitychange';
+      d.visibilityState = d[property];
+      d.hidden = d.visibilityState === 'hidden';
+      return $.on(d, event, function() {
+        d.visibilityState = d[property];
+        d.hidden = d.visibilityState === 'hidden';
+        return $.event('visibilitychange');
+      });
+    }
+  };
 
   Header = {
     init: function() {
@@ -2244,16 +2200,7 @@
         type = _ref[_i];
         entry.subEntries.push(this.createSubEntry(type[0], type[1]));
       }
-<<<<<<< HEAD
       return $.event('AddMenuEntry', entry);
-=======
-      $.on(d, 'dragover', QR.dragOver);
-      $.on(d, 'drop', QR.dropFile);
-      return $.on(d, 'dragstart dragend', QR.drag);
-    },
-    node: function(post) {
-      return $.on($('a[title="Quote this post"]', $('.postInfo', post.el)), 'click', QR.quote);
->>>>>>> fb9edd51
     },
     createSubEntry: function(text, type) {
       var el, open;
@@ -2313,7 +2260,7 @@
         case 'u':
           return "//nsfw.foolz.us/" + board + "/full_image/" + filename;
         case 'po':
-          return "http://archive.thedarkcave.org/" + board + "/full_image/" + filename;
+          return "//archive.thedarkcave.org/" + board + "/full_image/" + filename;
         case 'ck':
         case 'lit':
           return "//fuuka.warosu.org/" + board + "/full_image/" + filename;
@@ -2356,2782 +2303,16 @@
         case 'u':
         case 'kuku':
           return "//nsfw.foolz.us/_/api/chan/post/?board=" + board + "&num=" + postID;
+        case 'c':
+        case 'int':
         case 'po':
-          return "http://archive.thedarkcave.org/_/api/chan/post/?board=" + board + "&num=" + postID;
+          return "//archive.thedarkcave.org/_/api/chan/post/?board=" + board + "&num=" + postID;
       }
     },
     to: function(data) {
       var board, url;
       board = data.board;
       switch ("" + board) {
-        case 'a':
-        case 'co':
-        case 'jp':
-        case 'm':
-        case 'q':
-        case 'sp':
-        case 'tg':
-        case 'tv':
-        case 'v':
-        case 'vg':
-        case 'wsg':
-        case 'dev':
-        case 'foolz':
-          url = Redirect.path('//archive.foolz.us', 'foolfuuka', data);
-          break;
-        case 'u':
-        case 'kuku':
-          url = Redirect.path('//nsfw.foolz.us', 'foolfuuka', data);
-          break;
-        case 'po':
-          url = Redirect.path('http://archive.thedarkcave.org', 'foolfuuka', data);
-          break;
-        case 'ck':
-        case 'lit':
-          url = Redirect.path('//fuuka.warosu.org', 'fuuka', data);
-          break;
-        case 'diy':
-        case 'sci':
-          url = Redirect.path('//archive.installgentoo.net', 'fuuka', data);
-          break;
-        case 'cgl':
-        case 'g':
-        case 'mu':
-        case 'w':
-          url = Redirect.path('//rbt.asia', 'fuuka', data);
-          break;
-        case 'an':
-        case 'fit':
-        case 'k':
-        case 'mlp':
-        case 'r9k':
-        case 'toy':
-        case 'x':
-          url = Redirect.path('http://archive.heinessen.com', 'fuuka', data);
-          break;
-        case 'c':
-          url = Redirect.path('//archive.nyafuu.org', 'fuuka', data);
-          break;
-        default:
-          if (data.threadID) {
-            url = "//boards.4chan.org/" + board + "/";
-          }
-      }
-      return url || '';
-    },
-    path: function(base, archiver, data) {
-      var board, path, postID, threadID, type, value;
-      if (data.isSearch) {
-        board = data.board, type = data.type, value = data.value;
-        type = type === 'name' ? 'username' : type === 'MD5' ? 'image' : type;
-        value = encodeURIComponent(value);
-        if (archiver === 'foolfuuka') {
-          return "" + base + "/" + board + "/search/" + type + "/" + value;
-        } else if (type === 'image') {
-          return "" + base + "/" + board + "/?task=search2&search_media_hash=" + value;
-        } else {
-          return "" + base + "/" + board + "/?task=search2&search_" + type + "=" + value;
-        }
-      }
-<<<<<<< HEAD
-      board = data.board, threadID = data.threadID, postID = data.postID;
-      if (postID && typeof postID === 'string') {
-        postID = postID.match(/\d+/)[0];
-=======
-      if (d.hidden) {
-        return alert(el.textContent);
->>>>>>> fb9edd51
-      }
-      path = threadID ? "" + board + "/thread/" + threadID : "" + board + "/post/" + postID;
-      if (archiver === 'foolfuuka') {
-        path += '/';
-      }
-      if (threadID && postID) {
-        path += archiver === 'foolfuuka' ? "#" + postID : "#p" + postID;
-      }
-      return "" + base + "/" + path;
-    }
-  };
-
-  Build = {
-    spoilerRange: {},
-    shortFilename: function(filename, isReply) {
-      var threshold;
-      threshold = isReply ? 30 : 40;
-      if (filename.length - 4 > threshold) {
-        return "" + filename.slice(0, threshold - 5) + "(...)." + filename.slice(-3);
-      } else {
-        return filename;
-      }
-    },
-    postFromObject: function(data, board) {
-      var o;
-      o = {
-        postID: data.no,
-        threadID: data.resto || data.no,
-        board: board,
-        name: data.name,
-        capcode: data.capcode,
-        tripcode: data.trip,
-        uniqueID: data.id,
-        email: data.email ? encodeURI(data.email.replace(/&quot;/g, '"')) : '',
-        subject: data.sub,
-        flagCode: data.country,
-        flagName: data.country_name,
-        date: data.now,
-        dateUTC: data.time,
-        comment: data.com,
-        isSticky: !!data.sticky,
-        isClosed: !!data.closed
-      };
-      if (data.ext || data.filedeleted) {
-        o.file = {
-          name: data.filename + data.ext,
-          timestamp: "" + data.tim + data.ext,
-          url: "//images.4chan.org/" + board + "/src/" + data.tim + data.ext,
-          height: data.h,
-          width: data.w,
-          MD5: data.md5,
-          size: data.fsize,
-          turl: "//thumbs.4chan.org/" + board + "/thumb/" + data.tim + "s.jpg",
-          theight: data.tn_h,
-          twidth: data.tn_w,
-          isSpoiler: !!data.spoiler,
-          isDeleted: !!data.filedeleted
-        };
-      }
-      return Build.post(o);
-    },
-    post: function(o, isArchived) {
-      /*
-          This function contains code from 4chan-JS (https://github.com/4chan/4chan-JS).
-          @license: https://github.com/4chan/4chan-JS/blob/master/LICENSE
-      */
-
-      var a, board, capcode, capcodeClass, capcodeStart, closed, comment, container, date, dateUTC, email, emailEnd, emailStart, ext, file, fileDims, fileHTML, fileInfo, fileSize, fileThumb, filename, flag, flagCode, flagName, href, imgSrc, isClosed, isOP, isSticky, name, postID, quote, shortFilename, spoilerRange, staticPath, sticky, subject, threadID, tripcode, uniqueID, userID, _i, _len, _ref;
-      postID = o.postID, threadID = o.threadID, board = o.board, name = o.name, capcode = o.capcode, tripcode = o.tripcode, uniqueID = o.uniqueID, email = o.email, subject = o.subject, flagCode = o.flagCode, flagName = o.flagName, date = o.date, dateUTC = o.dateUTC, isSticky = o.isSticky, isClosed = o.isClosed, comment = o.comment, file = o.file;
-      isOP = postID === threadID;
-      staticPath = '//static.4chan.org';
-      if (email) {
-        emailStart = '<a href="mailto:' + email + '" class="useremail">';
-        emailEnd = '</a>';
-      } else {
-        emailStart = '';
-        emailEnd = '';
-      }
-      subject = subject ? "<span class=subject>" + subject + "</span>" : '';
-      userID = !capcode && uniqueID ? (" <span class='posteruid id_" + uniqueID + "'>(ID: ") + ("<span class=hand title='Highlight posts by this ID'>" + uniqueID + "</span>)</span> ") : '';
-      switch (capcode) {
-        case 'admin':
-        case 'admin_highlight':
-          capcodeClass = " capcodeAdmin";
-          capcodeStart = " <strong class='capcode hand id_admin'" + "title='Highlight posts by the Administrator'>## Admin</strong>";
-          capcode = (" <img src='" + staticPath + "/image/adminicon.gif' ") + "alt='This user is the 4chan Administrator.' " + "title='This user is the 4chan Administrator.' class=identityIcon>";
-          break;
-        case 'mod':
-          capcodeClass = " capcodeMod";
-          capcodeStart = " <strong class='capcode hand id_mod' " + "title='Highlight posts by Moderators'>## Mod</strong>";
-          capcode = (" <img src='" + staticPath + "/image/modicon.gif' ") + "alt='This user is a 4chan Moderator.' " + "title='This user is a 4chan Moderator.' class=identityIcon>";
-          break;
-        case 'developer':
-          capcodeClass = " capcodeDeveloper";
-          capcodeStart = " <strong class='capcode hand id_developer' " + "title='Highlight posts by Developers'>## Developer</strong>";
-          capcode = (" <img src='" + staticPath + "/image/developericon.gif' ") + "alt='This user is a 4chan Developer.' " + "title='This user is a 4chan Developer.' class=identityIcon>";
-          break;
-        default:
-          capcodeClass = '';
-          capcodeStart = '';
-          capcode = '';
-      }
-      flag = flagCode ? (" <img src='" + staticPath + "/image/country/" + (board === 'pol' ? 'troll/' : '')) + flagCode.toLowerCase() + (".gif' alt=" + flagCode + " title='" + flagName + "' class=countryFlag>") : '';
-      if (file != null ? file.isDeleted : void 0) {
-        fileHTML = isOP ? ("<div id=f" + postID + " class=file><div class=fileInfo></div><span class=fileThumb>") + ("<img src='" + staticPath + "/image/filedeleted.gif' alt='File deleted.' class='fileDeleted retina'>") + "</span></div>" : ("<div id=f" + postID + " class=file><span class=fileThumb>") + ("<img src='" + staticPath + "/image/filedeleted-res.gif' alt='File deleted.' class='fileDeletedRes retina'>") + "</span></div>";
-      } else if (file) {
-        ext = file.name.slice(-3);
-        if (!file.twidth && !file.theight && ext === 'gif') {
-          file.twidth = file.width;
-          file.theight = file.height;
-        }
-        fileSize = $.bytesToString(file.size);
-        fileThumb = file.turl;
-        if (file.isSpoiler) {
-          fileSize = "Spoiler Image, " + fileSize;
-          if (!isArchived) {
-            fileThumb = '//static.4chan.org/image/spoiler';
-            if (spoilerRange = Build.spoilerRange[board]) {
-              fileThumb += ("-" + board) + Math.floor(1 + spoilerRange * Math.random());
-            }
-            fileThumb += '.png';
-            file.twidth = file.theight = 100;
-          }
-        }
-        imgSrc = ("<a class='fileThumb" + (file.isSpoiler ? ' imgspoiler' : '') + "' href='" + file.url + "' target=_blank>") + ("<img src='" + fileThumb + "' alt='" + fileSize + "' data-md5=" + file.MD5 + " style='width:" + file.twidth + "px;height:" + file.theight + "px'></a>");
-        a = $.el('a', {
-          innerHTML: file.name
-        });
-        filename = a.textContent.replace(/%22/g, '"');
-        a.textContent = Build.shortFilename(filename);
-        shortFilename = a.innerHTML;
-        a.textContent = filename;
-        filename = a.innerHTML.replace(/'/g, '&apos;');
-        fileDims = ext === 'pdf' ? 'PDF' : "" + file.width + "x" + file.height;
-        fileInfo = ("<span class=fileText id=fT" + postID + (file.isSpoiler ? " title='" + filename + "'" : '') + ">File: <a href='" + file.url + "' target=_blank>" + file.timestamp + "</a>") + ("-(" + fileSize + ", " + fileDims + (file.isSpoiler ? '' : ", <span title='" + filename + "'>" + shortFilename + "</span>")) + ")</span>";
-        fileHTML = "<div id=f" + postID + " class=file><div class=fileInfo>" + fileInfo + "</div>" + imgSrc + "</div>";
-      } else {
-        fileHTML = '';
-      }
-      tripcode = tripcode ? " <span class=postertrip>" + tripcode + "</span>" : '';
-      sticky = isSticky ? ' <img src=//static.4chan.org/image/sticky.gif alt=Sticky title=Sticky style="height:16px;width:16px">' : '';
-      closed = isClosed ? ' <img src=//static.4chan.org/image/closed.gif alt=Closed title=Closed style="height:16px;width:16px">' : '';
-      container = $.el('div', {
-        id: "pc" + postID,
-        className: "postContainer " + (isOP ? 'op' : 'reply') + "Container",
-        innerHTML: (isOP ? '' : "<div class=sideArrows id=sa" + postID + ">&gt;&gt;</div>") + ("<div id=p" + postID + " class='post " + (isOP ? 'op' : 'reply') + (capcode === 'admin_highlight' ? ' highlightPost' : '') + "'>") + ("<div class='postInfoM mobile' id=pim" + postID + ">") + ("<span class='nameBlock" + capcodeClass + "'>") + ("<span class=name>" + (name || '') + "</span>") + tripcode + capcodeStart + capcode + userID + flag + sticky + closed + ("<br>" + subject) + ("</span><span class='dateTime postNum' data-utc=" + dateUTC + ">" + date) + '<br><em>' + ("<a href=" + ("/" + board + "/res/" + threadID + "#p" + postID) + ">No.</a>") + ("<a href='" + (g.VIEW === 'thread' && g.THREAD === +threadID ? "javascript:quote(" + postID + ")" : "/" + board + "/res/" + threadID + "#q" + postID) + "'>" + postID + "</a>") + '</em></span>' + '</div>' + (isOP ? fileHTML : '') + ("<div class='postInfo desktop' id=pi" + postID + ">") + ("<input type=checkbox name=" + postID + " value=delete> ") + ("" + subject + " ") + ("<span class='nameBlock" + capcodeClass + "'>") + emailStart + ("<span class=name>" + (name || '') + "</span>") + tripcode + capcodeStart + emailEnd + capcode + userID + flag + sticky + closed + ' </span> ' + ("<span class=dateTime data-utc=" + dateUTC + ">" + date + "</span> ") + "<span class='postNum desktop'>" + ("<a href=" + ("/" + board + "/res/" + threadID + "#p" + postID) + " title='Highlight this post'>No.</a>") + ("<a href='" + (g.VIEW === 'thread' && g.THREAD === +threadID ? "javascript:quote(" + postID + ")" : "/" + board + "/res/" + threadID + "#q" + postID) + "' title='Quote this post'>" + postID + "</a>") + '</span>' + '</div>' + (isOP ? '' : fileHTML) + ("<blockquote class=postMessage id=m" + postID + ">" + (comment || '') + "</blockquote> ") + '</div>'
-      });
-      _ref = $$('.quotelink', container);
-      for (_i = 0, _len = _ref.length; _i < _len; _i++) {
-        quote = _ref[_i];
-        href = quote.getAttribute('href');
-        if (href[0] === '/') {
-          continue;
-        }
-        quote.href = "/" + board + "/res/" + href;
-      }
-      return container;
-    }
-  };
-
-  Get = {
-    postFromRoot: function(root) {
-      var board, index, link, post, postID;
-      link = $('a[title="Highlight this post"]', root);
-      board = link.pathname.split('/')[1];
-      postID = link.hash.slice(2);
-      index = root.dataset.clone;
-      post = g.posts["" + board + "." + postID];
-      if (index) {
-        return post.clones[index];
-      } else {
-        return post;
-      }
-    },
-    postFromNode: function(root) {
-      return Get.postFromRoot($.x('ancestor::div[contains(@class,"postContainer")][1]', root));
-    },
-    contextFromLink: function(quotelink) {
-      return Get.postFromRoot($.x('ancestor::div[parent::div[@class="thread"]][1]', quotelink));
-    },
-    postDataFromLink: function(link) {
-      var board, path, postID, threadID;
-      if (link.hostname === 'boards.4chan.org') {
-        path = link.pathname.split('/');
-        board = path[1];
-        threadID = path[3];
-        postID = link.hash.slice(2);
-      } else {
-        board = link.dataset.board;
-        threadID = link.dataset.threadid || 0;
-        postID = link.dataset.postid;
-      }
-      return {
-        board: board,
-        threadID: +threadID,
-        postID: +postID
-      };
-    },
-    allQuotelinksLinkingTo: function(post) {
-      var ID, quote, quotedPost, quotelinks, quoterPost, _i, _j, _k, _len, _len1, _len2, _ref, _ref1, _ref2, _ref3;
-      quotelinks = [];
-      _ref = g.posts;
-      for (ID in _ref) {
-        quoterPost = _ref[ID];
-        if (-1 !== quoterPost.quotes.indexOf(post.fullID)) {
-          _ref1 = [quoterPost].concat(quoterPost.clones);
-          for (_i = 0, _len = _ref1.length; _i < _len; _i++) {
-            quoterPost = _ref1[_i];
-            quotelinks.push.apply(quotelinks, quoterPost.nodes.quotelinks);
-          }
-        }
-      }
-      if (Conf['Quote Backlinks']) {
-        _ref2 = post.quotes;
-        for (_j = 0, _len1 = _ref2.length; _j < _len1; _j++) {
-          quote = _ref2[_j];
-          if (!(quotedPost = g.posts[quote])) {
-            continue;
-          }
-          _ref3 = [quotedPost].concat(quotedPost.clones);
-          for (_k = 0, _len2 = _ref3.length; _k < _len2; _k++) {
-            quotedPost = _ref3[_k];
-            quotelinks.push.apply(quotelinks, Array.prototype.slice.call(quotedPost.nodes.backlinks));
-          }
-        }
-      }
-      return quotelinks.filter(function(quotelink) {
-        var board, postID, _ref4;
-        _ref4 = Get.postDataFromLink(quotelink), board = _ref4.board, postID = _ref4.postID;
-        return board === post.board.ID && postID === post.ID;
-      });
-    },
-    postClone: function(board, threadID, postID, root, context) {
-      var post, url;
-      if (post = g.posts["" + board + "." + postID]) {
-        Get.insert(post, root, context);
-        return;
-      }
-      root.textContent = "Loading post No." + postID + "...";
-      if (threadID) {
-        return $.cache("//api.4chan.org/" + board + "/res/" + threadID + ".json", function() {
-          return Get.fetchedPost(this, board, threadID, postID, root, context);
-        });
-      } else if (url = Redirect.post(board, postID)) {
-        return $.cache(url, function() {
-          return Get.archivedPost(this, board, postID, root, context);
-        });
-      }
-    },
-    insert: function(post, root, context) {
-      var clone, nodes;
-      if (!root.parentNode) {
-        return;
-      }
-      clone = post.addClone(context);
-      Main.callbackNodes(Post, [clone]);
-      nodes = clone.nodes;
-      nodes.root.innerHTML = null;
-      $.add(nodes.root, nodes.post);
-      root.innerHTML = null;
-      return $.add(root, nodes.root);
-    },
-    fetchedPost: function(req, board, threadID, postID, root, context) {
-      var post, posts, status, thread, url, _i, _len;
-      if (post = g.posts["" + board + "." + postID]) {
-        Get.insert(post, root, context);
-        return;
-      }
-      status = req.status;
-      if (status !== 200) {
-        if (url = Redirect.post(board, postID)) {
-          $.cache(url, function() {
-            return Get.archivedPost(this, board, postID, root, context);
-          });
-        } else {
-          $.addClass(root, 'warning');
-          root.textContent = status === 404 ? "Thread No." + threadID + " 404'd." : "Error " + req.status + ": " + req.statusText + ".";
-        }
-        return;
-      }
-      posts = JSON.parse(req.response).posts;
-      Build.spoilerRange[board] = posts[0].custom_spoiler;
-      for (_i = 0, _len = posts.length; _i < _len; _i++) {
-        post = posts[_i];
-        if (post.no === postID) {
-          break;
-        }
-        if (post.no > postID) {
-          if (url = Redirect.post(board, postID)) {
-            $.cache(url, function() {
-              return Get.archivedPost(this, board, postID, root, context);
-            });
-          } else {
-            $.addClass(root, 'warning');
-            root.textContent = "Post No." + postID + " was not found.";
-          }
-          return;
-        }
-      }
-      board = g.boards[board] || new Board(board);
-      thread = g.threads["" + board + "." + threadID] || new Thread(threadID, board);
-      post = new Post(Build.postFromObject(post, board), thread, board);
-      Main.callbackNodes(Post, [post]);
-      return Get.insert(post, root, context);
-    },
-    archivedPost: function(req, board, postID, root, context) {
-      var bq, comment, data, o, post, thread, threadID, _ref;
-      if (post = g.posts["" + board + "." + postID]) {
-        Get.insert(post, root, context);
-        return;
-      }
-      data = JSON.parse(req.response);
-      if (data.error) {
-        $.addClass(root, 'warning');
-        root.textContent = data.error;
-        return;
-      }
-      bq = $.el('blockquote', {
-        textContent: data.comment
-      });
-      bq.innerHTML = bq.innerHTML.replace(/\n|\[\/?b\]|\[\/?spoiler\]|\[\/?code\]|\[\/?moot\]|\[\/?banned\]/g, function(text) {
-        switch (text) {
-          case '\n':
-            return '<br>';
-          case '[b]':
-            return '<b>';
-          case '[/b]':
-            return '</b>';
-          case '[spoiler]':
-            return '<span class=spoiler>';
-          case '[/spoiler]':
-            return '</span>';
-          case '[code]':
-            return '<pre class=prettyprint>';
-          case '[/code]':
-            return '</pre>';
-          case '[moot]':
-            return '<div style="padding:5px;margin-left:.5em;border-color:#faa;border:2px dashed rgba(255,0,0,.1);border-radius:2px">';
-          case '[/moot]':
-            return '</div>';
-          case '[banned]':
-            return '<b style="color: red;">';
-          case '[/banned]':
-            return '</b>';
-        }
-      });
-      comment = bq.innerHTML.replace(/(^|>)(&gt;[^<$]*)(<|$)/g, '$1<span class=quote>$2</span>$3').replace(/((&gt;){2}(&gt;\/[a-z\d]+\/)?\d+)/g, '<span class=deadlink>$1</span>');
-      threadID = data.thread_num;
-      o = {
-        postID: "" + postID,
-        threadID: "" + threadID,
-        board: board,
-        name: data.name_processed,
-        capcode: (function() {
-          switch (data.capcode) {
-            case 'M':
-              return 'mod';
-            case 'A':
-              return 'admin';
-            case 'D':
-              return 'developer';
-          }
-        })(),
-        tripcode: data.trip,
-        uniqueID: data.poster_hash,
-        email: data.email ? encodeURI(data.email) : '',
-        subject: data.title_processed,
-        flagCode: data.poster_country,
-        flagName: data.poster_country_name_processed,
-        date: data.fourchan_date,
-        dateUTC: data.timestamp,
-        comment: comment
-      };
-      if ((_ref = data.media) != null ? _ref.media_filename : void 0) {
-        o.file = {
-          name: data.media.media_filename_processed,
-          timestamp: data.media.media_orig,
-          url: data.media.media_link || data.media.remote_media_link,
-          height: data.media.media_h,
-          width: data.media.media_w,
-          MD5: data.media.media_hash,
-          size: data.media.media_size,
-          turl: data.media.thumb_link || ("//thumbs.4chan.org/" + board + "/thumb/" + data.media.preview_orig),
-          theight: data.media.preview_h,
-          twidth: data.media.preview_w,
-          isSpoiler: data.media.spoiler === '1'
-        };
-      }
-      board = g.boards[board] || new Board(board);
-      thread = g.threads["" + board + "." + threadID] || new Thread(threadID, board);
-      post = new Post(Build.post(o, true), thread, board, {
-        isArchived: true
-      });
-      Main.callbackNodes(Post, [post]);
-      return Get.insert(post, root, context);
-    }
-  };
-
-  Quotify = {
-    init: function() {
-      if (g.VIEW === 'catalog' || !Conf['Resurrect Quotes']) {
-        return;
-      }
-      return Post.prototype.callbacks.push({
-        name: 'Resurrect Quotes',
-        cb: this.node
-      });
-    },
-    node: function() {
-      var ID, a, board, deadlink, m, post, quote, quoteID, redirect, _i, _len, _ref, _ref1;
-      if (this.isClone) {
-        return;
-      }
-      _ref = $$('.deadlink', this.nodes.comment);
-      for (_i = 0, _len = _ref.length; _i < _len; _i++) {
-        deadlink = _ref[_i];
-        if (deadlink.parentNode.className === 'prettyprint') {
-          $.replace(deadlink, Array.prototype.slice.call(deadlink.childNodes));
-          continue;
-        }
-        quote = deadlink.textContent;
-        if (!(ID = (_ref1 = quote.match(/\d+$/)) != null ? _ref1[0] : void 0)) {
-          continue;
-        }
-        board = (m = quote.match(/^>>>\/([a-z\d]+)/)) ? m[1] : this.board.ID;
-        quoteID = "" + board + "." + ID;
-        if (post = g.posts[quoteID]) {
-          if (!post.isDead) {
-            a = $.el('a', {
-              href: "/" + board + "/" + post.thread + "/res/#p" + ID,
-              className: 'quotelink',
-              textContent: quote
-            });
-          } else if (redirect = Redirect.to({
-            board: board,
-            threadID: post.thread.ID,
-            postID: ID
-          })) {
-            a = $.el('a', {
-              href: redirect,
-              className: 'quotelink deadlink',
-              target: '_blank',
-              textContent: "" + quote + "\u00A0(Dead)"
-            });
-            a.setAttribute('data-board', board);
-            a.setAttribute('data-threadid', post.thread.ID);
-            a.setAttribute('data-postid', ID);
-          }
-        } else if (redirect = Redirect.to({
-          board: board,
-          threadID: 0,
-          postID: ID
-        })) {
-          a = $.el('a', {
-            href: redirect,
-            className: 'deadlink',
-            target: '_blank',
-            textContent: "" + quote + "\u00A0(Dead)"
-          });
-          if (Redirect.post(board, ID)) {
-            $.addClass(a, 'quotelink');
-            a.setAttribute('data-board', board);
-            a.setAttribute('data-postid', ID);
-          }
-        }
-        if (__indexOf.call(this.quotes, quoteID) < 0) {
-          this.quotes.push(quoteID);
-        }
-        if (!a) {
-          deadlink.textContent += "\u00A0(Dead)";
-          continue;
-        }
-        $.replace(deadlink, a);
-        if ($.hasClass(a, 'quotelink')) {
-          this.nodes.quotelinks.push(a);
-        }
-      }
-    }
-  };
-
-  QuoteInline = {
-    init: function() {
-      if (g.VIEW === 'catalog' || !Conf['Quote Inline']) {
-        return;
-      }
-      return Post.prototype.callbacks.push({
-        name: 'Quote Inline',
-        cb: this.node
-      });
-    },
-    node: function() {
-      var link, _i, _j, _len, _len1, _ref, _ref1;
-      _ref = this.nodes.quotelinks;
-      for (_i = 0, _len = _ref.length; _i < _len; _i++) {
-        link = _ref[_i];
-        $.on(link, 'click', QuoteInline.toggle);
-      }
-      _ref1 = this.nodes.backlinks;
-      for (_j = 0, _len1 = _ref1.length; _j < _len1; _j++) {
-        link = _ref1[_j];
-        $.on(link, 'click', QuoteInline.toggle);
-      }
-    },
-    toggle: function(e) {
-      var board, context, postID, threadID, _ref;
-      if (e.shiftKey || e.altKey || e.ctrlKey || e.metaKey || e.button !== 0) {
-        return;
-      }
-      e.preventDefault();
-      _ref = Get.postDataFromLink(this), board = _ref.board, threadID = _ref.threadID, postID = _ref.postID;
-      context = Get.contextFromLink(this);
-      if ($.hasClass(this, 'inlined')) {
-        QuoteInline.rm(this, board, threadID, postID, context);
-      } else {
-        if ($.x("ancestor::div[@id='p" + postID + "']", this)) {
-          return;
-        }
-        QuoteInline.add(this, board, threadID, postID, context);
-      }
-      return this.classList.toggle('inlined');
-    },
-    findRoot: function(quotelink, isBacklink) {
-      if (isBacklink) {
-        return quotelink.parentNode.parentNode;
-      } else {
-        return $.x('ancestor-or-self::*[parent::blockquote][1]', quotelink);
-      }
-    },
-    add: function(quotelink, board, threadID, postID, context) {
-      var inline, isBacklink, post;
-      isBacklink = $.hasClass(quotelink, 'backlink');
-      inline = $.el('div', {
-        id: "i" + postID,
-        className: 'inline'
-      });
-      $.after(QuoteInline.findRoot(quotelink, isBacklink), inline);
-      Get.postClone(board, threadID, postID, inline, context);
-      if (!((post = g.posts["" + board + "." + postID]) && context.thread === post.thread)) {
-        return;
-      }
-      if (isBacklink && Conf['Forward Hiding']) {
-        $.addClass(post.nodes.root, 'forwarded');
-        return post.forwarded++ || (post.forwarded = 1);
-      }
-    },
-    rm: function(quotelink, board, threadID, postID, context) {
-      var el, inlined, isBacklink, post, root, _ref;
-      isBacklink = $.hasClass(quotelink, 'backlink');
-      root = QuoteInline.findRoot(quotelink, isBacklink);
-      root = $.x("following-sibling::div[@id='i" + postID + "'][1]", root);
-      $.rm(root);
-      if (!(el = root.firstElementChild)) {
-        return;
-      }
-      post = g.posts["" + board + "." + postID];
-      post.rmClone(el.dataset.clone);
-      if (Conf['Forward Hiding'] && isBacklink && context.thread === g.threads["" + board + "." + threadID] && !--post.forwarded) {
-        delete post.forwarded;
-        $.rmClass(post.nodes.root, 'forwarded');
-      }
-      while (inlined = $('.inlined', el)) {
-        _ref = Get.postDataFromLink(inlined), board = _ref.board, threadID = _ref.threadID, postID = _ref.postID;
-        QuoteInline.rm(inlined, board, threadID, postID, context);
-        $.rmClass(inlined, 'inlined');
-      }
-    }
-  };
-
-  QuotePreview = {
-    init: function() {
-      if (g.VIEW === 'catalog' || !Conf['Quote Preview']) {
-        return;
-      }
-      return Post.prototype.callbacks.push({
-        name: 'Quote Preview',
-        cb: this.node
-      });
-    },
-    node: function() {
-      var link, _i, _j, _len, _len1, _ref, _ref1;
-      _ref = this.nodes.quotelinks;
-      for (_i = 0, _len = _ref.length; _i < _len; _i++) {
-        link = _ref[_i];
-        $.on(link, 'mouseover', QuotePreview.mouseover);
-      }
-      _ref1 = this.nodes.backlinks;
-      for (_j = 0, _len1 = _ref1.length; _j < _len1; _j++) {
-        link = _ref1[_j];
-        $.on(link, 'mouseover', QuotePreview.mouseover);
-      }
-    },
-    mouseover: function(e) {
-      var board, clone, origin, post, postID, posts, qp, quote, quoterID, threadID, _i, _j, _k, _len, _len1, _len2, _ref, _ref1, _ref2;
-      if ($.hasClass(this, 'inlined')) {
-        return;
-      }
-      _ref = Get.postDataFromLink(this), board = _ref.board, threadID = _ref.threadID, postID = _ref.postID;
-      qp = $.el('div', {
-        id: 'qp',
-        className: 'dialog'
-      });
-      $.add(d.body, qp);
-      Get.postClone(board, threadID, postID, qp, Get.contextFromLink(this));
-      UI.hover({
-        root: this,
-        el: qp,
-        latestEvent: e,
-        endEvents: 'mouseout click',
-        cb: QuotePreview.mouseout,
-        asapTest: function() {
-          return qp.firstElementChild;
-        }
-      });
-      if (!(origin = g.posts["" + board + "." + postID])) {
-        return;
-      }
-      if (Conf['Quote Highlighting']) {
-        posts = [origin].concat(origin.clones);
-        posts.pop();
-        for (_i = 0, _len = posts.length; _i < _len; _i++) {
-          post = posts[_i];
-          $.addClass(post.nodes.post, 'qphl');
-        }
-      }
-      quoterID = $.x('ancestor::*[@id][1]', this).id.match(/\d+$/)[0];
-      clone = Get.postFromRoot(qp.firstChild);
-      _ref1 = clone.nodes.quotelinks;
-      for (_j = 0, _len1 = _ref1.length; _j < _len1; _j++) {
-        quote = _ref1[_j];
-        if (quote.hash.slice(2) === quoterID) {
-          $.addClass(quote, 'forwardlink');
-        }
-      }
-      _ref2 = clone.nodes.backlinks;
-      for (_k = 0, _len2 = _ref2.length; _k < _len2; _k++) {
-        quote = _ref2[_k];
-        if (quote.hash.slice(2) === quoterID) {
-          $.addClass(quote, 'forwardlink');
-        }
-      }
-    },
-    mouseout: function() {
-      var clone, post, root, _i, _len, _ref;
-      if (!(root = this.el.firstElementChild)) {
-        return;
-      }
-      clone = Get.postFromRoot(root);
-      post = clone.origin;
-      post.rmClone(root.dataset.clone);
-      if (!Conf['Quote Highlighting']) {
-        return;
-      }
-      _ref = [post].concat(post.clones);
-      for (_i = 0, _len = _ref.length; _i < _len; _i++) {
-        post = _ref[_i];
-        $.rmClass(post.nodes.post, 'qphl');
-      }
-    }
-  };
-
-  QuoteBacklink = {
-    init: function() {
-      var format;
-      if (g.VIEW === 'catalog' || !Conf['Quote Backlinks']) {
-        return;
-      }
-      format = Conf['backlink'].replace(/%id/g, "' + id + '");
-      this.funk = Function('id', "return '" + format + "'");
-      this.containers = {};
-      Post.prototype.callbacks.push({
-        name: 'Quote Backlinking Part 1',
-        cb: this.firstNode
-      });
-      return Post.prototype.callbacks.push({
-        name: 'Quote Backlinking Part 2',
-        cb: this.secondNode
-      });
-    },
-    firstNode: function() {
-      var a, clone, container, containers, link, post, quote, _i, _j, _k, _len, _len1, _len2, _ref, _ref1;
-      if (this.isClone || !this.quotes.length) {
-        return;
-      }
-      a = $.el('a', {
-        href: "/" + this.board + "/res/" + this.thread + "#p" + this,
-        className: this.isHidden ? 'filtered backlink' : 'backlink',
-        textContent: QuoteBacklink.funk(this.ID)
-      });
-      _ref = this.quotes;
-      for (_i = 0, _len = _ref.length; _i < _len; _i++) {
-        quote = _ref[_i];
-        containers = [QuoteBacklink.getContainer(quote)];
-        if (post = g.posts[quote]) {
-          _ref1 = post.clones;
-          for (_j = 0, _len1 = _ref1.length; _j < _len1; _j++) {
-            clone = _ref1[_j];
-            containers.push(clone.nodes.backlinkContainer);
-          }
-        }
-        for (_k = 0, _len2 = containers.length; _k < _len2; _k++) {
-          container = containers[_k];
-          link = a.cloneNode(true);
-          if (Conf['Quote Preview']) {
-            $.on(link, 'mouseover', QuotePreview.mouseover);
-          }
-          if (Conf['Quote Inline']) {
-            $.on(link, 'click', QuoteInline.toggle);
-          }
-          $.add(container, [$.tn(' '), link]);
-        }
-      }
-    },
-    secondNode: function() {
-      var container;
-      if (this.isClone && this.origin.nodes.backlinkContainer) {
-        this.nodes.backlinkContainer = $('.container', this.nodes.info);
-        return;
-      }
-      if (!(Conf['OP Backlinks'] || this.isReply)) {
-        return;
-      }
-      container = QuoteBacklink.getContainer(this.fullID);
-      this.nodes.backlinkContainer = container;
-      return $.add(this.nodes.info, container);
-    },
-    getContainer: function(id) {
-      var _base;
-      return (_base = this.containers)[id] || (_base[id] = $.el('span', {
-        className: 'container'
-      }));
-    }
-  };
-
-  QuoteOP = {
-    init: function() {
-      if (g.VIEW === 'catalog' || !Conf['Mark OP Quotes']) {
-        return;
-      }
-      this.text = '\u00A0(OP)';
-      return Post.prototype.callbacks.push({
-        name: 'Mark OP Quotes',
-        cb: this.node
-      });
-    },
-    node: function() {
-      var board, op, postID, quote, quotelinks, quotes, _i, _j, _len, _len1, _ref;
-      if (this.isClone && this.thread === this.context.thread) {
-        return;
-      }
-      if (!(quotes = this.quotes).length) {
-        return;
-      }
-      quotelinks = this.nodes.quotelinks;
-      if (this.isClone && -1 < quotes.indexOf(this.fullID)) {
-        for (_i = 0, _len = quotelinks.length; _i < _len; _i++) {
-          quote = quotelinks[_i];
-          quote.textContent = quote.textContent.replace(QuoteOP.text, '');
-        }
-      }
-      op = (this.isClone ? this.context : this).thread.fullID;
-      if (!(-1 < quotes.indexOf(op))) {
-        return;
-      }
-      for (_j = 0, _len1 = quotelinks.length; _j < _len1; _j++) {
-        quote = quotelinks[_j];
-        _ref = Get.postDataFromLink(quote), board = _ref.board, postID = _ref.postID;
-        if (("" + board + "." + postID) === op) {
-          $.add(quote, $.tn(QuoteOP.text));
-        }
-      }
-    }
-  };
-
-  QuoteCT = {
-    init: function() {
-      if (g.VIEW === 'catalog' || !Conf['Mark Cross-thread Quotes']) {
-        return;
-      }
-      this.text = '\u00A0(Cross-thread)';
-      return Post.prototype.callbacks.push({
-        name: 'Mark Cross-thread Quotes',
-        cb: this.node
-      });
-    },
-    node: function() {
-      var board, data, quote, quotelinks, quotes, thread, _i, _len, _ref;
-      if (this.isClone && this.thread === this.context.thread) {
-        return;
-      }
-      if (!(quotes = this.quotes).length) {
-        return;
-      }
-      quotelinks = this.nodes.quotelinks;
-      _ref = this.isClone ? this.context : this, board = _ref.board, thread = _ref.thread;
-      for (_i = 0, _len = quotelinks.length; _i < _len; _i++) {
-        quote = quotelinks[_i];
-        data = Get.postDataFromLink(quote);
-        if (!data.threadID) {
-          continue;
-        }
-        if (this.isClone) {
-          quote.textContent = quote.textContent.replace(QuoteCT.text, '');
-        }
-        if (data.board === this.board.ID && data.threadID !== thread.ID) {
-          $.add(quote, $.tn(QuoteCT.text));
-        }
-      }
-    }
-  };
-
-  Anonymize = {
-    init: function() {
-      if (g.VIEW === 'catalog' || !Conf['Anonymize']) {
-        return;
-      }
-      return Post.prototype.callbacks.push({
-        name: 'Anonymize',
-        cb: this.node
-      });
-    },
-    node: function() {
-      var email, name, tripcode, _ref;
-      if (this.info.capcode || this.isClone) {
-        return;
-      }
-      _ref = this.nodes, name = _ref.name, tripcode = _ref.tripcode, email = _ref.email;
-      if (this.info.name !== 'Anonymous') {
-        name.textContent = 'Anonymous';
-      }
-      if (tripcode) {
-        $.rm(tripcode);
-        delete this.nodes.tripcode;
-      }
-      if (this.info.email) {
-        if (/sage/i.test(this.info.email)) {
-          return email.href = 'mailto:sage';
-        } else {
-          $.replace(email, name);
-          return delete this.nodes.email;
-        }
-      }
-    }
-  };
-
-  Time = {
-    init: function() {
-      if (g.VIEW === 'catalog' || !Conf['Time Formatting']) {
-        return;
-      }
-<<<<<<< HEAD
-      this.funk = this.createFunc(Conf['time']);
-      return Post.prototype.callbacks.push({
-        name: 'Time Formatting',
-        cb: this.node
-=======
-      checked = Conf['Auto Update'] ? 'checked' : '';
-      html += "      <div><label title='Controls whether *this* thread automatically updates or not'>Auto Update This<input name='Auto Update This' type=checkbox " + checked + "></label></div>      <div><label>Interval (s)<input type=number name=Interval class=field min=5></label></div>      <div><input value='Update Now' type=button name='Update Now'></div>";
-      dialog = UI.dialog('updater', 'bottom: 0; right: 0;', html);
-      this.count = $('#count', dialog);
-      this.timer = $('#timer', dialog);
-      this.thread = $.id("t" + g.THREAD_ID);
-      this.unsuccessfulFetchCount = 0;
-      this.lastModified = '0';
-      _ref = $$('input', dialog);
-      for (_i = 0, _len = _ref.length; _i < _len; _i++) {
-        input = _ref[_i];
-        if (input.type === 'checkbox') {
-          $.on(input, 'click', $.cb.checked);
-        }
-        switch (input.name) {
-          case 'Scroll BG':
-            $.on(input, 'click', this.cb.scrollBG);
-            this.cb.scrollBG.call(input);
-            break;
-          case 'Verbose':
-            $.on(input, 'click', this.cb.verbose);
-            this.cb.verbose.call(input);
-            break;
-          case 'Auto Update This':
-            $.on(input, 'click', this.cb.autoUpdate);
-            this.cb.autoUpdate.call(input);
-            break;
-          case 'Interval':
-            input.value = Conf['Interval'];
-            $.on(input, 'change', this.cb.interval);
-            this.cb.interval.call(input);
-            break;
-          case 'Update Now':
-            $.on(input, 'click', this.update);
-        }
-      }
-      $.add(d.body, dialog);
-      $.on(d, 'QRPostSuccessful', this.cb.post);
-      return $.on(d, 'visibilitychange', this.cb.visibility);
-    },
-    /*
-      http://freesound.org/people/pierrecartoons1979/sounds/90112/
-      cc-by-nc-3.0
-    */
-
-    audio: $.el('audio', {
-      src: 'data:audio/wav;base64,UklGRjQDAABXQVZFZm10IBAAAAABAAEAgD4AAIA+AAABAAgAc21wbDwAAABBAAADAAAAAAAAAAA8AAAAAAAAAAAAAAAAAAAAAAAAAAAAAAAAAAAAAAAAAAAAAAAAAAAAAAAAAAAAAABkYXRhzAIAAGMms8em0tleMV4zIpLVo8nhfSlcPR102Ki+5JspVEkdVtKzs+K1NEhUIT7DwKrcy0g6WygsrM2k1NpiLl0zIY/WpMrjgCdbPhxw2Kq+5Z4qUkkdU9K1s+K5NkVTITzBwqnczko3WikrqM+l1NxlLF0zIIvXpsnjgydZPhxs2ay95aIrUEkdUdC3suK8N0NUIjq+xKrcz002WioppdGm091pK1w0IIjYp8jkhydXPxxq2K295aUrTkoeTs65suK+OUFUIzi7xqrb0VA0WSoootKm0t5tKlo1H4TYqMfkiydWQBxm16+85actTEseS8y7seHAPD9TIza5yKra01QyWSson9On0d5wKVk2H4DYqcfkjidUQB1j1rG75KsvSkseScu8seDCPz1TJDW2yara1FYxWSwnm9Sn0N9zKVg2H33ZqsXkkihSQR1g1bK65K0wSEsfR8i+seDEQTxUJTOzy6rY1VowWC0mmNWoz993KVc3H3rYq8TklSlRQh1d1LS647AyR0wgRMbAsN/GRDpTJTKwzKrX1l4vVy4lldWpzt97KVY4IXbUr8LZljVPRCxhw7W3z6ZISkw1VK+4sMWvXEhSPk6buay9sm5JVkZNiLWqtrJ+TldNTnquqbCwilZXU1BwpKirrpNgWFhTaZmnpquZbFlbVmWOpaOonHZcXlljhaGhpZ1+YWBdYn2cn6GdhmdhYGN3lp2enIttY2Jjco+bnJuOdGZlZXCImJqakHpoZ2Zug5WYmZJ/bGlobX6RlpeSg3BqaW16jZSVkoZ0bGtteImSk5KIeG5tbnaFkJKRinxxbm91gY2QkIt/c3BwdH6Kj4+LgnZxcXR8iI2OjIR5c3J0e4WLjYuFe3VzdHmCioyLhn52dHR5gIiKioeAeHV1eH+GiYqHgXp2dnh9hIiJh4J8eHd4fIKHiIeDfXl4eHyBhoeHhH96eHmA'
-    }),
-    cb: {
-      post: function() {
-        if (!Conf['Auto Update This']) {
-          return;
-        }
-        Updater.unsuccessfulFetchCount = 0;
-        return setTimeout(Updater.update, 500);
-      },
-      visibility: function() {
-        if (d.hidden) {
-          return;
-        }
-        Updater.unsuccessfulFetchCount = 0;
-        if (Updater.timer.textContent < -Conf['Interval']) {
-          return Updater.set('timer', -Updater.getInterval());
-        }
-      },
-      interval: function() {
-        var val;
-        val = parseInt(this.value, 10);
-        this.value = val > 5 ? val : 5;
-        $.cb.value.call(this);
-        return Updater.set('timer', -Updater.getInterval());
-      },
-      verbose: function() {
-        if (Conf['Verbose']) {
-          Updater.set('count', '+0');
-          return Updater.timer.hidden = false;
-        } else {
-          Updater.set('count', 'Thread Updater');
-          Updater.count.className = '';
-          return Updater.timer.hidden = true;
-        }
-      },
-      autoUpdate: function() {
-        if (Conf['Auto Update This'] = this.checked) {
-          return Updater.timeoutID = setTimeout(Updater.timeout, 1000);
-        } else {
-          return clearTimeout(Updater.timeoutID);
-        }
-      },
-      scrollBG: function() {
-        return Updater.scrollBG = this.checked ? function() {
-          return true;
-        } : function() {
-          return !d.hidden;
-        };
-      },
-      load: function() {
-        switch (this.status) {
-          case 404:
-            Updater.set('timer', '');
-            Updater.set('count', 404);
-            Updater.count.className = 'warning';
-            clearTimeout(Updater.timeoutID);
-            g.dead = true;
-            if (Conf['Unread Count']) {
-              Unread.title = Unread.title.match(/^.+-/)[0] + ' 404';
-            } else {
-              d.title = d.title.match(/^.+-/)[0] + ' 404';
-            }
-            Unread.update(true);
-            QR.abort();
-            break;
-          case 0:
-          case 304:
-            /*
-                      Status Code 304: Not modified
-                      By sending the `If-Modified-Since` header we get a proper status code, and no response.
-                      This saves bandwidth for both the user and the servers and avoid unnecessary computation.
-            */
-
-            Updater.unsuccessfulFetchCount++;
-            Updater.set('timer', -Updater.getInterval());
-            if (Conf['Verbose']) {
-              Updater.set('count', '+0');
-              Updater.count.className = null;
-            }
-            break;
-          case 200:
-            Updater.lastModified = this.getResponseHeader('Last-Modified');
-            Updater.cb.update(JSON.parse(this.response).posts);
-            Updater.set('timer', -Updater.getInterval());
-            break;
-          default:
-            Updater.unsuccessfulFetchCount++;
-            Updater.set('timer', -Updater.getInterval());
-            if (Conf['Verbose']) {
-              Updater.set('count', this.statusText);
-              Updater.count.className = 'warning';
-            }
-        }
-        return delete Updater.request;
-      },
-      update: function(posts) {
-        var count, id, lastPost, nodes, post, scroll, spoilerRange, _i, _len, _ref;
-        if (spoilerRange = posts[0].custom_spoiler) {
-          Build.spoilerRange[g.BOARD] = spoilerRange;
-        }
-        lastPost = Updater.thread.lastElementChild;
-        id = +lastPost.id.slice(2);
-        nodes = [];
-        _ref = posts.reverse();
-        for (_i = 0, _len = _ref.length; _i < _len; _i++) {
-          post = _ref[_i];
-          if (post.no <= id) {
-            break;
-          }
-          nodes.push(Build.postFromObject(post, g.BOARD));
-        }
-        count = nodes.length;
-        if (Conf['Verbose']) {
-          Updater.set('count', "+" + count);
-          Updater.count.className = count ? 'new' : null;
-        }
-        if (count) {
-          if (Conf['Beep'] && d.hidden && (Unread.replies.length === 0)) {
-            Updater.audio.play();
-          }
-          Updater.unsuccessfulFetchCount = 0;
-        } else {
-          Updater.unsuccessfulFetchCount++;
-          return;
-        }
-        scroll = Conf['Scrolling'] && Updater.scrollBG() && lastPost.getBoundingClientRect().bottom - d.documentElement.clientHeight < 25;
-        $.add(Updater.thread, nodes.reverse());
-        if (scroll) {
-          return nodes[0].scrollIntoView();
-        }
-      }
-    },
-    set: function(name, text) {
-      var el, node;
-      el = Updater[name];
-      if (node = el.firstChild) {
-        return node.data = text;
-      } else {
-        return el.textContent = text;
-      }
-    },
-    getInterval: function() {
-      var i, j;
-      i = +Conf['Interval'];
-      j = Math.min(this.unsuccessfulFetchCount, 9);
-      if (!d.hidden) {
-        j = Math.min(j, 6);
-      }
-      return Math.max(i, [5, 10, 15, 20, 30, 60, 90, 120, 240, 300][j]);
-    },
-    timeout: function() {
-      var n;
-      Updater.timeoutID = setTimeout(Updater.timeout, 1000);
-      n = 1 + Number(Updater.timer.firstChild.data);
-      if (n === 0) {
-        return Updater.update();
-      } else if (n >= Updater.getInterval()) {
-        Updater.unsuccessfulFetchCount++;
-        Updater.set('count', 'Retry');
-        Updater.count.className = null;
-        return Updater.update();
-      } else {
-        return Updater.set('timer', n);
-      }
-    },
-    update: function() {
-      var request, url;
-      Updater.set('timer', 0);
-      request = Updater.request;
-      if (request) {
-        request.onloadend = null;
-        request.abort();
-      }
-      url = "//api.4chan.org/" + g.BOARD + "/res/" + g.THREAD_ID + ".json";
-      return Updater.request = $.ajax(url, {
-        onloadend: Updater.cb.load
-      }, {
-        headers: {
-          'If-Modified-Since': Updater.lastModified
-        }
-      });
-    }
-  };
-
-  Watcher = {
-    init: function() {
-      var favicon, html, input, _i, _len, _ref;
-      html = '<div class=move>Thread Watcher</div>';
-      this.dialog = UI.dialog('watcher', 'top: 50px; left: 0px;', html);
-      $.add(d.body, this.dialog);
-      _ref = $$('.op input');
-      for (_i = 0, _len = _ref.length; _i < _len; _i++) {
-        input = _ref[_i];
-        favicon = $.el('img', {
-          className: 'favicon'
-        });
-        $.on(favicon, 'click', this.cb.toggle);
-        $.before(input, favicon);
-      }
-      if (g.THREAD_ID === $.get('autoWatch', 0)) {
-        this.watch(g.THREAD_ID);
-        $["delete"]('autoWatch');
-      } else {
-        this.refresh();
-      }
-      $.on(d, 'QRPostSuccessful', this.cb.post);
-      return $.sync('watched', this.refresh);
-    },
-    refresh: function(watched) {
-      var board, div, favicon, id, link, nodes, props, watchedBoard, x, _i, _j, _len, _len1, _ref, _ref1, _ref2;
-      watched || (watched = $.get('watched', {}));
-      nodes = [];
-      for (board in watched) {
-        _ref = watched[board];
-        for (id in _ref) {
-          props = _ref[id];
-          x = $.el('a', {
-            textContent: '×',
-            href: 'javascript:;'
-          });
-          $.on(x, 'click', Watcher.cb.x);
-          link = $.el('a', props);
-          link.title = link.textContent;
-          div = $.el('div');
-          $.add(div, [x, $.tn(' '), link]);
-          nodes.push(div);
-        }
-      }
-      _ref1 = $$('div:not(.move)', Watcher.dialog);
-      for (_i = 0, _len = _ref1.length; _i < _len; _i++) {
-        div = _ref1[_i];
-        $.rm(div);
-      }
-      $.add(Watcher.dialog, nodes);
-      watchedBoard = watched[g.BOARD] || {};
-      _ref2 = $$('.favicon');
-      for (_j = 0, _len1 = _ref2.length; _j < _len1; _j++) {
-        favicon = _ref2[_j];
-        id = favicon.nextSibling.name;
-        if (id in watchedBoard) {
-          favicon.src = Favicon["default"];
-        } else {
-          favicon.src = Favicon.empty;
-        }
-      }
-    },
-    cb: {
-      toggle: function() {
-        return Watcher.toggle(this.parentNode);
-      },
-      x: function() {
-        var thread;
-        thread = this.nextElementSibling.pathname.split('/');
-        return Watcher.unwatch(thread[3], thread[1]);
-      },
-      post: function(e) {
-        var postID, threadID, _ref;
-        _ref = e.detail, postID = _ref.postID, threadID = _ref.threadID;
-        if (threadID === '0') {
-          if (Conf['Auto Watch']) {
-            return $.set('autoWatch', postID);
-          }
-        } else if (Conf['Auto Watch Reply']) {
-          return Watcher.watch(threadID);
-        }
-      }
-    },
-    toggle: function(thread) {
-      var id;
-      id = $('.favicon + input', thread).name;
-      return Watcher.watch(id) || Watcher.unwatch(id, g.BOARD);
-    },
-    unwatch: function(id, board) {
-      var watched;
-      watched = $.get('watched', {});
-      delete watched[board][id];
-      $.set('watched', watched);
-      return Watcher.refresh();
-    },
-    watch: function(id) {
-      var thread, watched, _name;
-      thread = $.id("t" + id);
-      if ($('.favicon', thread).src === Favicon["default"]) {
-        return false;
-      }
-      watched = $.get('watched', {});
-      watched[_name = g.BOARD] || (watched[_name] = {});
-      watched[g.BOARD][id] = {
-        href: "/" + g.BOARD + "/res/" + id,
-        textContent: Get.title(thread)
-      };
-      $.set('watched', watched);
-      Watcher.refresh();
-      return true;
-    }
-  };
-
-  Anonymize = {
-    init: function() {
-      return Main.callbacks.push(this.node);
-    },
-    node: function(post) {
-      var name, parent, trip;
-      if (post.isInlined && !post.isCrosspost) {
-        return;
-      }
-      name = $('.postInfo .name', post.el);
-      name.textContent = 'Anonymous';
-      if ((trip = name.nextElementSibling) && trip.className === 'postertrip') {
-        $.rm(trip);
-      }
-      if ((parent = name.parentNode).className === 'useremail' && !/^mailto:sage$/i.test(parent.href)) {
-        return $.replace(parent, name);
-      }
-    }
-  };
-
-  Sauce = {
-    init: function() {
-      var link, _i, _len, _ref;
-      if (g.BOARD === 'f') {
-        return;
-      }
-      this.links = [];
-      _ref = Conf['sauces'].split('\n');
-      for (_i = 0, _len = _ref.length; _i < _len; _i++) {
-        link = _ref[_i];
-        if (link[0] === '#') {
-          continue;
-        }
-        this.links.push(this.createSauceLink(link.trim()));
-      }
-      if (!this.links.length) {
-        return;
-      }
-      return Main.callbacks.push(this.node);
-    },
-    createSauceLink: function(link) {
-      var domain, el, href, m;
-      link = link.replace(/(\$\d)/g, function(parameter) {
-        switch (parameter) {
-          case '$1':
-            return "' + (isArchived ? img.firstChild.src : 'http://thumbs.4chan.org' + img.pathname.replace(/src(\\/\\d+).+$/, 'thumb$1s.jpg')) + '";
-          case '$2':
-            return "' + img.href + '";
-          case '$3':
-            return "' + encodeURIComponent(img.firstChild.dataset.md5) + '";
-          case '$4':
-            return g.BOARD;
-          default:
-            return parameter;
-        }
-      });
-      domain = (m = link.match(/;text:(.+)$/)) ? m[1] : link.match(/(\w+)\.\w+\//)[1];
-      href = link.replace(/;text:.+$/, '');
-      href = Function('img', 'isArchived', "return '" + href + "'");
-      el = $.el('a', {
-        target: '_blank',
-        textContent: domain
->>>>>>> fb9edd51
-      });
-    },
-    node: function() {
-      if (this.isClone) {
-        return;
-      }
-      return this.nodes.date.textContent = Time.funk(Time, this.info.date);
-    },
-    createFunc: function(format) {
-      var code;
-      code = format.replace(/%([A-Za-z])/g, function(s, c) {
-        if (c in Time.formatters) {
-          return "' + Time.formatters." + c + ".call(date) + '";
-        } else {
-          return s;
-        }
-      });
-      return Function('Time', 'date', "return '" + code + "'");
-    },
-    day: ['Sunday', 'Monday', 'Tuesday', 'Wednesday', 'Thursday', 'Friday', 'Saturday'],
-    month: ['January', 'February', 'March', 'April', 'May', 'June', 'July', 'August', 'September', 'October', 'November', 'December'],
-    zeroPad: function(n) {
-      if (n < 10) {
-        return "0" + n;
-      } else {
-        return n;
-      }
-    },
-    formatters: {
-      a: function() {
-        return Time.day[this.getDay()].slice(0, 3);
-      },
-      A: function() {
-        return Time.day[this.getDay()];
-      },
-      b: function() {
-        return Time.month[this.getMonth()].slice(0, 3);
-      },
-      B: function() {
-        return Time.month[this.getMonth()];
-      },
-      d: function() {
-        return Time.zeroPad(this.getDate());
-      },
-      e: function() {
-        return this.getDate();
-      },
-      H: function() {
-        return Time.zeroPad(this.getHours());
-      },
-      I: function() {
-        return Time.zeroPad(this.getHours() % 12 || 12);
-      },
-      k: function() {
-        return this.getHours();
-      },
-      l: function() {
-        return this.getHours() % 12 || 12;
-      },
-      m: function() {
-        return Time.zeroPad(this.getMonth() + 1);
-      },
-      M: function() {
-        return Time.zeroPad(this.getMinutes());
-      },
-      p: function() {
-        if (this.getHours() < 12) {
-          return 'AM';
-        } else {
-          return 'PM';
-        }
-      },
-      P: function() {
-        if (this.getHours() < 12) {
-          return 'am';
-        } else {
-          return 'pm';
-        }
-      },
-      S: function() {
-        return Time.zeroPad(this.getSeconds());
-      },
-      y: function() {
-        return this.getFullYear() - 2000;
-      }
-    }
-  };
-
-  RelativeDates = {
-    INTERVAL: $.MINUTE,
-    init: function() {
-      Main.callbacks.push(this.node);
-      return $.on(d, 'visibilitychange', this.flush);
-    },
-    node: function(post) {
-      var dateEl, diff, utc;
-      dateEl = $('.postInfo > .dateTime', post.el);
-      dateEl.title = dateEl.textContent;
-      utc = dateEl.dataset.utc * 1000;
-      diff = Date.now() - utc;
-      dateEl.textContent = RelativeDates.relative(diff);
-      RelativeDates.setUpdate(dateEl, utc, diff);
-      return RelativeDates.flush();
-    },
-    relative: function(diff) {
-      var number, rounded, unit;
-      unit = (number = diff / $.DAY) > 1 ? 'day' : (number = diff / $.HOUR) > 1 ? 'hour' : (number = diff / $.MINUTE) > 1 ? 'minute' : (number = diff / $.SECOND, 'second');
-      rounded = Math.round(number);
-      if (rounded !== 1) {
-        unit += 's';
-      }
-      return "" + rounded + " " + unit + " ago";
-    },
-    stale: [],
-    flush: $.debounce($.SECOND, function() {
-      var now, update, _i, _len, _ref;
-      if (d.hidden) {
-        return;
-      }
-      now = Date.now();
-      _ref = RelativeDates.stale;
-      for (_i = 0, _len = _ref.length; _i < _len; _i++) {
-        update = _ref[_i];
-        update(now);
-      }
-      RelativeDates.stale = [];
-      clearTimeout(RelativeDates.timeout);
-      return RelativeDates.timeout = setTimeout(RelativeDates.flush, RelativeDates.INTERVAL);
-    }),
-    setUpdate: function(dateEl, utc, diff) {
-      var markStale, setOwnTimeout, update;
-      setOwnTimeout = function(diff) {
-        var delay;
-        delay = diff > $.HOUR ? diff % $.HOUR : diff > $.MINUTE ? diff % $.MINUTE : diff % $.SECOND;
-        return setTimeout(markStale, delay);
-      };
-      update = function(now) {
-        if (d.contains(dateEl)) {
-          diff = now - utc;
-          dateEl.textContent = RelativeDates.relative(diff);
-          return setOwnTimeout(diff);
-        }
-      };
-      markStale = function() {
-        return RelativeDates.stale.push(update);
-      };
-      return setOwnTimeout(diff);
-    }
-  };
-
-  FileInfo = {
-    init: function() {
-      if (g.VIEW === 'catalog' || !Conf['File Info Formatting']) {
-        return;
-      }
-      this.funk = this.createFunc(Conf['fileInfo']);
-      return Post.prototype.callbacks.push({
-        name: 'File Info Formatting',
-        cb: this.node
-      });
-    },
-    node: function() {
-      if (!this.file || this.isClone) {
-        return;
-      }
-      return this.file.text.innerHTML = FileInfo.funk(FileInfo, this);
-    },
-    createFunc: function(format) {
-      var code;
-      code = format.replace(/%(.)/g, function(s, c) {
-        if (c in FileInfo.formatters) {
-          return "' + FileInfo.formatters." + c + ".call(post) + '";
-        } else {
-          return s;
-        }
-      });
-      return Function('FileInfo', 'post', "return '" + code + "'");
-    },
-    convertUnit: function(size, unit) {
-      var i;
-      if (unit === 'B') {
-        return "" + (size.toFixed()) + " Bytes";
-      }
-      i = 1 + ['KB', 'MB'].indexOf(unit);
-      while (i--) {
-        size /= 1024;
-      }
-      size = unit === 'MB' ? Math.round(size * 100) / 100 : size.toFixed();
-      return "" + size + " " + unit;
-    },
-    escape: function(name) {
-      return name.replace(/<|>/g, function(c) {
-        return c === '<' && '&lt;' || '&gt;';
-      });
-    },
-    formatters: {
-      t: function() {
-        return this.file.URL.match(/\d+\..+$/)[0];
-      },
-      T: function() {
-        return "<a href=" + FileInfo.data.link + " target=_blank>" + (FileInfo.formatters.t.call(this)) + "</a>";
-      },
-      l: function() {
-        return "<a href=" + this.file.URL + " target=_blank>" + (FileInfo.formatters.n.call(this)) + "</a>";
-      },
-      L: function() {
-        return "<a href=" + this.file.URL + " target=_blank>" + (FileInfo.formatters.N.call(this)) + "</a>";
-      },
-      n: function() {
-        var fullname, shortname;
-        fullname = this.file.name;
-        shortname = Build.shortFilename(this.file.name, this.isReply);
-        if (fullname === shortname) {
-          return FileInfo.escape(fullname);
-        } else {
-          return "<span class=fntrunc>" + (FileInfo.escape(shortname)) + "</span><span class=fnfull>" + (FileInfo.escape(fullname)) + "</span>";
-        }
-      },
-      N: function() {
-        return FileInfo.escape(this.file.name);
-      },
-      p: function() {
-        if (this.file.isSpoiler) {
-          return 'Spoiler, ';
-        } else {
-          return '';
-        }
-      },
-      s: function() {
-        return this.file.size;
-      },
-      B: function() {
-        return FileInfo.convertUnit(this.file.sizeInBytes, 'B');
-      },
-      K: function() {
-        return FileInfo.convertUnit(this.file.sizeInBytes, 'KB');
-      },
-      M: function() {
-        return FileInfo.convertUnit(this.file.sizeInBytes, 'MB');
-      },
-      r: function() {
-        if (this.file.isImage) {
-          return this.file.dimensions;
-        } else {
-          return 'PDF';
-        }
-      }
-    }
-  };
-
-  Sauce = {
-    init: function() {
-      var link, links, _i, _len, _ref;
-      if (g.VIEW === 'catalog' || !Conf['Sauce']) {
-        return;
-      }
-      links = [];
-      _ref = Conf['sauces'].split('\n');
-      for (_i = 0, _len = _ref.length; _i < _len; _i++) {
-        link = _ref[_i];
-        if (link[0] === '#') {
-          continue;
-        }
-        links.push(this.createSauceLink(link.trim()));
-      }
-      if (!links.length) {
-        return;
-      }
-      this.links = links;
-      this.link = $.el('a', {
-        target: '_blank'
-      });
-      return Post.prototype.callbacks.push({
-        name: 'Sauce',
-        cb: this.node
-      });
-    },
-    createSauceLink: function(link) {
-      var m, text;
-      link = link.replace(/%(t?url|md5|board)/g, function(parameter) {
-        switch (parameter) {
-          case '%turl':
-            return "' + post.file.thumbURL + '";
-          case '%url':
-            return "' + post.file.URL + '";
-          case '%md5':
-            return "' + encodeURIComponent(post.file.MD5) + '";
-          case '%board':
-            return "' + post.board + '";
-          default:
-            return parameter;
-        }
-      });
-      text = (m = link.match(/;text:(.+)$/)) ? m[1] : link.match(/(\w+)\.\w+\//)[1];
-      link = link.replace(/;text:.+$/, '');
-      return Function('post', 'a', "a.href = '" + link + "';\na.textContent = '" + text + "';\nreturn a;");
-    },
-    node: function() {
-      var link, nodes, _i, _len, _ref;
-      if (this.isClone || !this.file) {
-        return;
-      }
-      nodes = [];
-      _ref = Sauce.links;
-      for (_i = 0, _len = _ref.length; _i < _len; _i++) {
-        link = _ref[_i];
-        nodes.push($.tn('\u00A0'), link(this, Sauce.link.cloneNode(true)));
-      }
-      return $.add(this.file.info, nodes);
-    }
-  };
-
-  ImageExpand = {
-    init: function() {
-      if (g.VIEW === 'catalog' || !Conf['Image Expansion']) {
-        return;
-      }
-      return Post.prototype.callbacks.push({
-        name: 'Image Expansion',
-        cb: this.node
-      });
-    },
-    node: function() {
-      if (!(this.file && this.file.isImage)) {
-        return;
-      }
-      $.on(this.file.thumb.parentNode, 'click', ImageExpand.cb.toggle);
-      if (ImageExpand.on && !this.isHidden) {
-        return ImageExpand.expand(this);
-      }
-    },
-    cb: {
-      toggle: function(e) {
-        if (e.shiftKey || e.altKey || e.ctrlKey || e.metaKey || e.button !== 0) {
-          return;
-        }
-        e.preventDefault();
-        return ImageExpand.toggle(Get.postFromNode(this));
-      },
-      all: function() {
-        var ID, file, func, post, posts, _i, _j, _len, _len1, _ref, _ref1;
-        $.event('CloseMenu');
-        ImageExpand.on = this.checked;
-        posts = [];
-        _ref = g.posts;
-        for (ID in _ref) {
-          post = _ref[ID];
-          _ref1 = [post].concat(post.clones);
-          for (_i = 0, _len = _ref1.length; _i < _len; _i++) {
-            post = _ref1[_i];
-            file = post.file;
-            if (!(file && file.isImage && doc.contains(post.nodes.root))) {
-              continue;
-            }
-            if (ImageExpand.on && (!Conf['Expand spoilers'] && file.isSpoiler || Conf['Expand from here'] && file.thumb.getBoundingClientRect().top < 0)) {
-              continue;
-            }
-            posts.push(post);
-          }
-        }
-        func = ImageExpand.on ? ImageExpand.expand : ImageExpand.contract;
-        for (_j = 0, _len1 = posts.length; _j < _len1; _j++) {
-          post = posts[_j];
-          func(post);
-        }
-      },
-      setFitness: function() {
-        var checked;
-        checked = this.checked;
-        (checked ? $.addClass : $.rmClass)(doc, this.name.toLowerCase().replace(/\s+/g, '-'));
-        if (this.name !== 'Fit height') {
-          return;
-        }
-        if (checked) {
-          $.on(window, 'resize', ImageExpand.resize);
-          if (!ImageExpand.style) {
-            ImageExpand.style = $.addStyle(null, 'style');
-          }
-          return ImageExpand.resize();
-        } else {
-          return $.off(window, 'resize', ImageExpand.resize);
-        }
-      }
-    },
-    toggle: function(post) {
-      var headRect, postRect, rect, thumb, top;
-      thumb = post.file.thumb;
-      if (!thumb.hidden) {
-        ImageExpand.expand(post);
-        return;
-      }
-      rect = thumb.parentNode.getBoundingClientRect();
-      if (rect.bottom > 0) {
-        postRect = post.nodes.root.getBoundingClientRect();
-        headRect = $.id('header-bar').getBoundingClientRect();
-        top = postRect.top - headRect.top - headRect.height - 2;
-        if ($.engine === 'webkit') {
-          if (rect.top < 0) {
-            d.body.scrollTop += top;
-          }
-          if (rect.left < 0) {
-            d.body.scrollLeft = 0;
-          }
-        } else {
-          if (rect.top < 0) {
-            d.documentElement.scrollTop += top;
-          }
-          if (rect.left < 0) {
-            d.documentElement.scrollLeft = 0;
-          }
-        }
-      }
-      return ImageExpand.contract(post);
-    },
-    contract: function(post) {
-      var img, thumb;
-      thumb = post.file.thumb;
-      thumb.hidden = false;
-      if (img = $('.full-image', thumb.parentNode)) {
-        img.hidden = true;
-      }
-      return $.rmClass(post.nodes.root, 'expanded-image');
-    },
-    expand: function(post) {
-      var img, thumb;
-      thumb = post.file.thumb;
-      if (post.isHidden || thumb.hidden) {
-        return;
-      }
-      thumb.hidden = true;
-      $.addClass(post.nodes.root, 'expanded-image');
-      if (img = $('.full-image', thumb.parentNode)) {
-        img.hidden = false;
-        return;
-      }
-      img = $.el('img', {
-        className: 'full-image',
-        src: post.file.URL
-      });
-      $.on(img, 'error', ImageExpand.error);
-      return $.after(thumb, img);
-    },
-    error: function() {
-      var URL, post, src, timeoutID;
-      post = Get.postFromNode(this);
-      $.rm(this);
-      ImageExpand.contract(post);
-      if (this.hidden) {
-        return;
-      }
-      src = this.src.split('/');
-      if (!(src[2] === 'images.4chan.org' && (URL = Redirect.image(src[3], src[5])))) {
-        if (g.DEAD) {
-          return;
-        }
-        URL = post.file.URL;
-      }
-      if ($.engine !== 'webkit' && URL.split('/')[2] === 'images.4chan.org') {
-        return;
-      }
-      timeoutID = setTimeout(ImageExpand.expand, 10000, post);
-      if ($.engine !== 'webkit' || URL.split('/')[2] !== 'images.4chan.org') {
-        return;
-      }
-      return $.ajax(URL, {
-        onreadystatechange: (function() {
-          if (this.status === 404) {
-            return clearTimeout(timeoutID);
-          }
-        })
-      }, {
-        type: 'head'
-      });
-    },
-    menu: {
-      init: function() {
-        var conf, createSubEntry, el, key, subEntries, _ref;
-        if (g.VIEW === 'catalog' || !Conf['Image Expansion']) {
-          return;
-        }
-        el = $.el('span', {
-          textContent: 'Image Expansion'
-        });
-        createSubEntry = ImageExpand.menu.createSubEntry;
-        subEntries = [];
-        subEntries.push(createSubEntry('Expand all'));
-        _ref = Config.imageExpansion;
-        for (key in _ref) {
-          conf = _ref[key];
-          subEntries.push(createSubEntry(key, conf));
-        }
-        return $.event('AddMenuEntry', {
-          type: 'header',
-          el: el,
-          order: 20,
-          subEntries: subEntries
-        });
-      },
-      createSubEntry: function(type, config) {
-        var input, label;
-        label = $.el('label', {
-          innerHTML: "<input type=checkbox name='" + type + "'> " + type
-        });
-        input = label.firstElementChild;
-        switch (type) {
-          case 'Expand all':
-            $.on(input, 'change', ImageExpand.cb.all);
-            break;
-          case 'Fit width':
-          case 'Fit height':
-            $.on(input, 'change', ImageExpand.cb.setFitness);
-        }
-        if (config) {
-          label.title = config[1];
-          input.checked = Conf[type];
-          $.event('change', null, input);
-          $.on(input, 'change', $.cb.checked);
-        }
-        return {
-          el: label
-        };
-      }
-    },
-    resize: function() {
-      return ImageExpand.style.textContent = ":root.fit-height .full-image {max-height:" + doc.clientHeight + "px}";
-    }
-  };
-
-  RevealSpoilers = {
-    init: function() {
-      if (g.VIEW === 'catalog' || !Conf['Reveal Spoilers']) {
-        return;
-      }
-      return Post.prototype.callbacks.push({
-        name: 'Reveal Spoilers',
-        cb: this.node
-      });
-    },
-    node: function() {
-      var thumb, _ref;
-      if (this.isClone || !((_ref = this.file) != null ? _ref.isSpoiler : void 0)) {
-        return;
-      }
-      thumb = this.file.thumb;
-      thumb.removeAttribute('style');
-      return thumb.src = this.file.thumbURL;
-    }
-  };
-
-  AutoGIF = {
-    init: function() {
-      var _ref;
-      if (g.VIEW === 'catalog' || !Conf['Auto-GIF'] || ((_ref = g.BOARD.ID) === 'gif' || _ref === 'wsg')) {
-        return;
-      }
-      return Post.prototype.callbacks.push({
-        name: 'Auto-GIF',
-        cb: this.node
-      });
-    },
-    node: function() {
-      var URL, gif, style, thumb, _ref, _ref1;
-      if (this.isClone || this.isHidden || this.thread.isHidden || !((_ref = this.file) != null ? _ref.isImage : void 0)) {
-        return;
-      }
-      _ref1 = this.file, thumb = _ref1.thumb, URL = _ref1.URL;
-      if (!(/gif$/.test(URL) && !/spoiler/.test(thumb.src))) {
-        return;
-      }
-      if (this.file.isSpoiler) {
-        style = thumb.style;
-        style.maxHeight = style.maxWidth = this.isReply ? '125px' : '250px';
-      }
-      gif = $.el('img');
-      $.on(gif, 'load', function() {
-        return thumb.src = URL;
-      });
-      return gif.src = URL;
-    }
-  };
-
-  ImageHover = {
-    init: function() {
-      if (g.VIEW === 'catalog' || !Conf['Image Hover']) {
-        return;
-      }
-      return Post.prototype.callbacks.push({
-        name: 'Auto-GIF',
-        cb: this.node
-      });
-    },
-    node: function() {
-      var _ref;
-      if (!((_ref = this.file) != null ? _ref.isImage : void 0)) {
-        return;
-      }
-      return $.on(this.file.thumb, 'mouseover', ImageHover.mouseover);
-    },
-    mouseover: function(e) {
-      var el;
-      el = $.el('img', {
-        id: 'ihover',
-        src: this.parentNode.href
-      });
-      $.add(d.body, el);
-      UI.hover({
-        root: this,
-        el: el,
-        latestEvent: e,
-        endEvents: 'mouseout click',
-        asapTest: function() {
-          return el.naturalHeight;
-        }
-      });
-      return $.on(el, 'error', ImageHover.error);
-    },
-    error: function() {
-      var URL, src, timeoutID,
-        _this = this;
-      if (!doc.contains(this)) {
-        return;
-      }
-      src = this.src.split('/');
-      if (!(src[2] === 'images.4chan.org' && (URL = Redirect.image(src[3], src[5])))) {
-        if (g.DEAD) {
-          return;
-        }
-        URL = post.file.URL;
-      }
-      if ($.engine !== 'webkit' && URL.split('/')[2] === 'images.4chan.org') {
-        return;
-      }
-      timeoutID = setTimeout((function() {
-        return _this.src = URL;
-      }), 3000);
-      if ($.engine !== 'webkit' || URL.split('/')[2] !== 'images.4chan.org') {
-        return;
-      }
-      return $.ajax(URL, {
-        onreadystatechange: (function() {
-          if (this.status === 404) {
-            return clearTimeout(timeoutID);
-          }
-        })
-      }, {
-        type: 'head'
-      });
-    }
-  };
-
-  ThreadUpdater = {
-    init: function() {
-      var checked, conf, html, name, _ref;
-      if (g.VIEW !== 'thread' || !Conf['Thread Updater']) {
-        return;
-      }
-      html = '';
-      _ref = Config.updater.checkbox;
-      for (name in _ref) {
-        conf = _ref[name];
-        checked = Conf[name] ? 'checked' : '';
-        html += "<div><label title='" + conf[1] + "'><input name='" + name + "' type=checkbox " + checked + "> " + name + "</label></div>";
-      }
-      checked = Conf['Auto Update'] ? 'checked' : '';
-      html = "<div class=move><span id=update-status></span> <span id=update-timer></span></div>\n" + html + "\n<div><label title='Controls whether *this* thread automatically updates or not'><input type=checkbox name='Auto Update This' " + checked + "> Auto Update This</label></div>\n<div><label><input type=number name=Interval class=field min=5 value=" + Conf['Interval'] + "> Refresh rate (s)</label></div>\n<div><input value='Update Now' type=button name='Update Now'></div>";
-      this.dialog = UI.dialog('updater', 'bottom: 0; right: 0;', html);
-      this.timer = $('#update-timer', this.dialog);
-      this.status = $('#update-status', this.dialog);
-      return Thread.prototype.callbacks.push({
-        name: 'Thread Updater',
-        cb: this.node
-      });
-    },
-    node: function() {
-      var input, _i, _len, _ref;
-      ThreadUpdater.thread = this;
-      ThreadUpdater.root = this.posts[this].nodes.root.parentNode;
-      ThreadUpdater.lastPost = +ThreadUpdater.root.lastElementChild.id.match(/\d+/)[0];
-      ThreadUpdater.outdateCount = 0;
-      ThreadUpdater.lastModified = '0';
-      _ref = $$('input', ThreadUpdater.dialog);
-      for (_i = 0, _len = _ref.length; _i < _len; _i++) {
-        input = _ref[_i];
-        if (input.type === 'checkbox') {
-          $.on(input, 'change', $.cb.checked);
-        }
-        switch (input.name) {
-          case 'Scroll BG':
-            $.on(input, 'change', ThreadUpdater.cb.scrollBG);
-            ThreadUpdater.cb.scrollBG();
-            break;
-          case 'Auto Update This':
-            $.on(input, 'change', ThreadUpdater.cb.autoUpdate);
-            $.event('change', null, input);
-            break;
-          case 'Interval':
-            $.on(input, 'change', ThreadUpdater.cb.interval);
-            ThreadUpdater.cb.interval.call(input);
-            break;
-          case 'Update Now':
-            $.on(input, 'click', ThreadUpdater.update);
-        }
-      }
-      $.on(window, 'online offline', ThreadUpdater.cb.online);
-      $.on(d, 'QRPostSuccessful', ThreadUpdater.cb.post);
-      $.on(d, 'visibilitychange ovisibilitychange mozvisibilitychange webkitvisibilitychange', ThreadUpdater.cb.visibility);
-      ThreadUpdater.cb.online();
-      return $.add(d.body, ThreadUpdater.dialog);
-    },
-    /*
-      http://freesound.org/people/pierrecartoons1979/sounds/90112/
-      cc-by-nc-3.0
-    */
-
-    beep: 'data:audio/wav;base64,UklGRjQDAABXQVZFZm10IBAAAAABAAEAgD4AAIA+AAABAAgAc21wbDwAAABBAAADAAAAAAAAAAA8AAAAAAAAAAAAAAAAAAAAAAAAAAAAAAAAAAAAAAAAAAAAAAAAAAAAAAAAAAAAAABkYXRhzAIAAGMms8em0tleMV4zIpLVo8nhfSlcPR102Ki+5JspVEkdVtKzs+K1NEhUIT7DwKrcy0g6WygsrM2k1NpiLl0zIY/WpMrjgCdbPhxw2Kq+5Z4qUkkdU9K1s+K5NkVTITzBwqnczko3WikrqM+l1NxlLF0zIIvXpsnjgydZPhxs2ay95aIrUEkdUdC3suK8N0NUIjq+xKrcz002WioppdGm091pK1w0IIjYp8jkhydXPxxq2K295aUrTkoeTs65suK+OUFUIzi7xqrb0VA0WSoootKm0t5tKlo1H4TYqMfkiydWQBxm16+85actTEseS8y7seHAPD9TIza5yKra01QyWSson9On0d5wKVk2H4DYqcfkjidUQB1j1rG75KsvSkseScu8seDCPz1TJDW2yara1FYxWSwnm9Sn0N9zKVg2H33ZqsXkkihSQR1g1bK65K0wSEsfR8i+seDEQTxUJTOzy6rY1VowWC0mmNWoz993KVc3H3rYq8TklSlRQh1d1LS647AyR0wgRMbAsN/GRDpTJTKwzKrX1l4vVy4lldWpzt97KVY4IXbUr8LZljVPRCxhw7W3z6ZISkw1VK+4sMWvXEhSPk6buay9sm5JVkZNiLWqtrJ+TldNTnquqbCwilZXU1BwpKirrpNgWFhTaZmnpquZbFlbVmWOpaOonHZcXlljhaGhpZ1+YWBdYn2cn6GdhmdhYGN3lp2enIttY2Jjco+bnJuOdGZlZXCImJqakHpoZ2Zug5WYmZJ/bGlobX6RlpeSg3BqaW16jZSVkoZ0bGtteImSk5KIeG5tbnaFkJKRinxxbm91gY2QkIt/c3BwdH6Kj4+LgnZxcXR8iI2OjIR5c3J0e4WLjYuFe3VzdHmCioyLhn52dHR5gIiKioeAeHV1eH+GiYqHgXp2dnh9hIiJh4J8eHd4fIKHiIeDfXl4eHyBhoeHhH96eHmA',
-    cb: {
-      online: function() {
-        if (ThreadUpdater.online = navigator.onLine) {
-          ThreadUpdater.outdateCount = 0;
-          ThreadUpdater.set('timer', ThreadUpdater.getInterval());
-          if (Conf['Auto Update This']) {
-            ThreadUpdater.update();
-          }
-          ThreadUpdater.set('status', null, null);
-        } else {
-          ThreadUpdater.set('timer', null);
-          ThreadUpdater.set('status', 'Offline', 'warning');
-        }
-        return ThreadUpdater.cb.autoUpdate();
-      },
-      post: function(e) {
-        if (!(Conf['Auto Update This'] && +e.detail.threadID === ThreadUpdater.thread.ID)) {
-          return;
-        }
-        ThreadUpdater.outdateCount = 0;
-        if (ThreadUpdater.seconds > 2) {
-          return setTimeout(ThreadUpdater.update, 1000);
-        }
-      },
-      visibility: function() {
-        if ($.hidden()) {
-          return;
-        }
-        ThreadUpdater.outdateCount = 0;
-        if (ThreadUpdater.seconds > ThreadUpdater.interval) {
-          return ThreadUpdater.set('timer', ThreadUpdater.getInterval());
-        }
-      },
-      scrollBG: function() {
-        return ThreadUpdater.scrollBG = Conf['Scroll BG'] ? function() {
-          return true;
-        } : function() {
-          return !$.hidden();
-        };
-      },
-      autoUpdate: function() {
-        if (Conf['Auto Update This'] && ThreadUpdater.online) {
-          return ThreadUpdater.timeoutID = setTimeout(ThreadUpdater.timeout, 1000);
-        } else {
-          return clearTimeout(ThreadUpdater.timeoutID);
-        }
-      },
-      interval: function() {
-        var val;
-        val = Math.max(5, parseInt(this.value, 10));
-        ThreadUpdater.interval = this.value = val;
-        return $.cb.value.call(this);
-      },
-      load: function() {
-        var klass, req, text, _ref, _ref1;
-        req = ThreadUpdater.req;
-        switch (req.status) {
-          case 200:
-            g.DEAD = false;
-            ThreadUpdater.parse(JSON.parse(req.response).posts);
-            ThreadUpdater.lastModified = req.getResponseHeader('Last-Modified');
-            ThreadUpdater.set('timer', ThreadUpdater.getInterval());
-            break;
-          case 404:
-            g.DEAD = true;
-            ThreadUpdater.set('timer', null);
-            ThreadUpdater.set('status', '404', 'warning');
-            clearTimeout(ThreadUpdater.timeoutID);
-            ThreadUpdater.thread.kill();
-            $.event('ThreadUpdate', {
-              404: true,
-              thread: ThreadUpdater.thread
-            });
-            break;
-          default:
-            ThreadUpdater.outdateCount++;
-            ThreadUpdater.set('timer', ThreadUpdater.getInterval());
-            /*
-                      Status Code 304: Not modified
-                      By sending the `If-Modified-Since` header we get a proper status code, and no response.
-                      This saves bandwidth for both the user and the servers and avoid unnecessary computation.
-            */
-
-            _ref1 = (_ref = req.status) === 0 || _ref === 304 ? [null, null] : ["" + req.statusText + " (" + req.status + ")", 'warning'], text = _ref1[0], klass = _ref1[1];
-            ThreadUpdater.set('status', text, klass);
-        }
-        return delete ThreadUpdater.req;
-      }
-    },
-    getInterval: function() {
-      var i, j;
-      i = ThreadUpdater.interval;
-      j = Math.min(ThreadUpdater.outdateCount, 10);
-      if (!$.hidden()) {
-        j = Math.min(j, 7);
-      }
-      return ThreadUpdater.seconds = Math.max(i, [0, 5, 10, 15, 20, 30, 60, 90, 120, 240, 300][j]);
-    },
-    set: function(name, text, klass) {
-      var el, node;
-      el = ThreadUpdater[name];
-      if (node = el.firstChild) {
-        node.data = text;
-      } else {
-        el.textContent = text;
-      }
-      if (klass !== void 0) {
-        return el.className = klass;
-      }
-    },
-    timeout: function() {
-      var n;
-      ThreadUpdater.timeoutID = setTimeout(ThreadUpdater.timeout, 1000);
-      if (!(n = --ThreadUpdater.seconds)) {
-        return ThreadUpdater.update();
-      } else if (n <= -60) {
-        ThreadUpdater.set('status', 'Retrying', null);
-        return ThreadUpdater.update();
-      } else if (n > 0) {
-        return ThreadUpdater.set('timer', n);
-      }
-    },
-    update: function() {
-      var url;
-      if (!ThreadUpdater.online) {
-        return;
-      }
-      ThreadUpdater.seconds = 0;
-      ThreadUpdater.set('timer', '...');
-      if (ThreadUpdater.req) {
-        ThreadUpdater.req.onloadend = null;
-        ThreadUpdater.req.abort();
-      }
-      url = "//api.4chan.org/" + ThreadUpdater.thread.board + "/res/" + ThreadUpdater.thread + ".json";
-      return ThreadUpdater.req = $.ajax(url, {
-        onloadend: ThreadUpdater.cb.load
-      }, {
-        headers: {
-          'If-Modified-Since': ThreadUpdater.lastModified
-        }
-      });
-    },
-    parse: function(postObjects) {
-      var ID, count, deletedFiles, deletedPosts, files, index, node, nodes, num, post, postObject, posts, scroll, _i, _len, _ref;
-      Build.spoilerRange[ThreadUpdater.thread.board] = postObjects[0].custom_spoiler;
-      nodes = [];
-      posts = [];
-      index = [];
-      files = [];
-      count = 0;
-      for (_i = 0, _len = postObjects.length; _i < _len; _i++) {
-        postObject = postObjects[_i];
-        num = postObject.no;
-        index.push(num);
-        if (postObject.fsize) {
-          files.push(num);
-        }
-        if (num <= ThreadUpdater.lastPost) {
-          continue;
-        }
-        count++;
-        node = Build.postFromObject(postObject, ThreadUpdater.thread.board.ID);
-        nodes.push(node);
-        posts.push(new Post(node, ThreadUpdater.thread, ThreadUpdater.thread.board));
-      }
-      deletedPosts = [];
-      deletedFiles = [];
-      _ref = ThreadUpdater.thread.posts;
-      for (ID in _ref) {
-        post = _ref[ID];
-        if (post.isDead) {
-          continue;
-        }
-        ID = +ID;
-        if (-1 === index.indexOf(ID)) {
-          post.kill();
-          deletedPosts.push(post);
-        } else if (post.file && !post.file.isDead && -1 === files.indexOf(ID)) {
-          post.kill(true);
-          deletedFiles.push(post);
-        }
-      }
-      if (!count) {
-        ThreadUpdater.set('status', null, null);
-        ThreadUpdater.outdateCount++;
-      } else {
-        ThreadUpdater.set('status', "+" + count, 'new');
-        ThreadUpdater.outdateCount = 0;
-        if (Conf['Beep'] && $.hidden()) {
-          if (!ThreadUpdater.audio) {
-            ThreadUpdater.audio = $.el('audio', {
-              src: ThreadUpdater.beep
-            });
-          }
-          ThreadUpdater.audio.play();
-        }
-        ThreadUpdater.lastPost = posts[count - 1].ID;
-        Main.callbackNodes(Post, posts);
-        scroll = Conf['Auto Scroll'] && ThreadUpdater.scrollBG() && ThreadUpdater.root.getBoundingClientRect().bottom - doc.clientHeight < 25;
-        $.add(ThreadUpdater.root, nodes);
-        if (scroll) {
-          nodes[0].scrollIntoView();
-        }
-      }
-      return $.event('ThreadUpdate', {
-        404: false,
-        thread: ThreadUpdater.thread,
-        newPosts: posts,
-        deletedPosts: deletedPosts,
-        deletedFiles: deletedFiles
-      });
-    }
-  };
-
-  QR = {
-    init: function() {
-      var link;
-      if (g.VIEW === 'catalog' || !Conf['Quick Reply']) {
-        return;
-      }
-      if (Conf['Hide Original Post Form']) {
-        $.addClass(doc, 'hide-original-post-form');
-      }
-      link = $.el('a', {
-        className: 'qr-shortcut',
-        textContent: 'Quick Reply',
-        href: 'javascript:;'
-      });
-      $.on(link, 'click', function() {
-        $.event('CloseMenu');
-        QR.open();
-        if (g.BOARD.ID === 'f') {
-          if (g.VIEW === 'index') {
-            QR.threadSelector.value = '9999';
-          }
-        } else if (g.VIEW === 'thread') {
-          QR.threadSelector.value = g.THREAD;
-        } else {
-          QR.threadSelector.value = 'new';
-        }
-        return $('textarea', QR.el).focus();
-      });
-      $.event('AddMenuEntry', {
-        type: 'header',
-        el: link,
-        order: 10
-      });
-      $.on(d, 'dragover', QR.dragOver);
-      $.on(d, 'drop', QR.dropFile);
-      $.on(d, 'dragstart dragend', QR.drag);
-      $.on(d, '4chanXInitFinished', function() {
-        if (!Conf['Persistent QR']) {
-          return;
-        }
-        QR.open();
-        if (Conf['Auto Hide QR']) {
-          return QR.hide();
-        }
-      });
-      $.on(d, 'ThreadUpdate', function() {
-        if (g.DEAD) {
-          return QR.abort();
-        } else {
-          return QR.status();
-        }
-      });
-      return Post.prototype.callbacks.push({
-        name: 'Quick Reply',
-        cb: this.node
-      });
-    },
-    node: function() {
-      return $.on($('a[title="Quote this post"]', this.nodes.info), 'click', QR.quote);
-    },
-    open: function() {
-      if (QR.el) {
-        QR.el.hidden = false;
-        QR.unhide();
-        return;
-      }
-      try {
-        return QR.dialog();
-      } catch (err) {
-        delete QR.el;
-        return Main.handleErrors({
-          message: 'Quick Reply dialog creation crashed.',
-          error: err
-        });
-      }
-    },
-    close: function() {
-      var i, spoiler, _i, _len, _ref;
-      QR.el.hidden = true;
-      QR.abort();
-      d.activeElement.blur();
-      $.rmClass(QR.el, 'dump');
-      _ref = QR.replies;
-      for (_i = 0, _len = _ref.length; _i < _len; _i++) {
-        i = _ref[_i];
-        QR.replies[0].rm();
-      }
-      QR.cooldown.auto = false;
-      QR.status();
-      QR.resetFileInput();
-      if (!Conf['Remember Spoiler'] && (spoiler = $.id('spoiler')).checked) {
-        spoiler.click();
-      }
-      return QR.cleanNotifications();
-    },
-    hide: function() {
-      d.activeElement.blur();
-      $.addClass(QR.el, 'autohide');
-      return $.id('autohide').checked = true;
-    },
-    unhide: function() {
-      $.rmClass(QR.el, 'autohide');
-      return $.id('autohide').checked = false;
-    },
-    toggleHide: function() {
-      if (this.checked) {
-        return QR.hide();
-      } else {
-        return QR.unhide();
-      }
-    },
-    error: function(err) {
-      var el;
-      QR.open();
-      if (typeof err === 'string') {
-        el = $.tn(err);
-      } else {
-        el = err;
-        el.removeAttribute('style');
-      }
-      if (QR.captcha.isEnabled && /captcha|verification/i.test(el.textContent)) {
-        $('[autocomplete]', QR.el).focus();
-      }
-      if (d.hidden) {
-        alert(el.textContent);
-      }
-      return QR.lastNotifications.push(new Notification('warning', el));
-    },
-    lastNotifications: [],
-    cleanNotifications: function() {
-      var notification, _i, _len, _ref;
-      _ref = QR.lastNotifications;
-      for (_i = 0, _len = _ref.length; _i < _len; _i++) {
-        notification = _ref[_i];
-        notification.close();
-      }
-      return QR.lastNotification = [];
-    },
-    status: function(data) {
-      var disabled, input, value;
-      if (data == null) {
-        data = {};
-      }
-      if (!QR.el) {
-        return;
-      }
-      if (g.DEAD) {
-        value = 404;
-        disabled = true;
-        QR.cooldown.auto = false;
-      }
-      value = data.progress || QR.cooldown.seconds || value;
-      input = QR.status.input;
-      input.value = QR.cooldown.auto ? value ? "Auto " + value : 'Auto' : value || 'Submit';
-      return input.disabled = disabled || false;
-    },
-    cooldown: {
-      init: function() {
-        QR.cooldown.types = {
-          thread: (function() {
-            switch (g.BOARD) {
-              case 'q':
-                return 86400;
-              case 'b':
-              case 'soc':
-              case 'r9k':
-                return 600;
-              default:
-                return 300;
-            }
-          })(),
-          sage: g.BOARD === 'q' ? 600 : 60,
-          file: g.BOARD === 'q' ? 300 : 30,
-          post: g.BOARD === 'q' ? 60 : 30
-        };
-        QR.cooldown.cooldowns = $.get("" + g.BOARD + ".cooldown", {});
-        QR.cooldown.start();
-        return $.sync("" + g.BOARD + ".cooldown", QR.cooldown.sync);
-      },
-      start: function() {
-        if (QR.cooldown.isCounting) {
-          return;
-        }
-        QR.cooldown.isCounting = true;
-        return QR.cooldown.count();
-      },
-      sync: function(cooldowns) {
-        var id;
-        for (id in cooldowns) {
-          QR.cooldown.cooldowns[id] = cooldowns[id];
-        }
-        return QR.cooldown.start();
-      },
-      set: function(data) {
-        var cooldown, hasFile, isReply, isSage, start, type;
-        start = Date.now();
-        if (data.delay) {
-          cooldown = {
-            delay: data.delay
-          };
-        } else {
-          isSage = /sage/i.test(data.post.email);
-          hasFile = !!data.post.file;
-          isReply = data.isReply;
-          type = !isReply ? 'thread' : isSage ? 'sage' : hasFile ? 'file' : 'post';
-          cooldown = {
-            isReply: isReply,
-            isSage: isSage,
-            hasFile: hasFile,
-            timeout: start + QR.cooldown.types[type] * $.SECOND
-          };
-        }
-        QR.cooldown.cooldowns[start] = cooldown;
-        $.set("" + g.BOARD + ".cooldown", QR.cooldown.cooldowns);
-        return QR.cooldown.start();
-      },
-      unset: function(id) {
-        delete QR.cooldown.cooldowns[id];
-        return $.set("" + g.BOARD + ".cooldown", QR.cooldown.cooldowns);
-      },
-      count: function() {
-        var cooldown, cooldowns, elapsed, hasFile, isReply, isSage, now, post, seconds, start, type, types, update, _ref;
-        if (Object.keys(QR.cooldown.cooldowns).length) {
-          setTimeout(QR.cooldown.count, 1000);
-        } else {
-          $["delete"]("" + g.BOARD + ".cooldown");
-          delete QR.cooldown.isCounting;
-          delete QR.cooldown.seconds;
-          QR.status();
-          return;
-        }
-        isReply = g.BOARD.ID === 'f' && g.VIEW === 'thread' ? true : QR.threadSelector.value !== 'new';
-        if (isReply) {
-          post = QR.replies[0];
-          isSage = /sage/i.test(post.email);
-          hasFile = !!post.file;
-        }
-        now = Date.now();
-        seconds = null;
-        _ref = QR.cooldown, types = _ref.types, cooldowns = _ref.cooldowns;
-        for (start in cooldowns) {
-          cooldown = cooldowns[start];
-          if ('delay' in cooldown) {
-            if (cooldown.delay) {
-              seconds = Math.max(seconds, cooldown.delay--);
-            } else {
-              seconds = Math.max(seconds, 0);
-              QR.cooldown.unset(start);
-            }
-            continue;
-          }
-          if (isReply === cooldown.isReply) {
-            type = !isReply ? 'thread' : isSage && cooldown.isSage ? 'sage' : hasFile && cooldown.hasFile ? 'file' : 'post';
-            elapsed = Math.floor((now - start) / 1000);
-            if (elapsed >= 0) {
-              seconds = Math.max(seconds, types[type] - elapsed);
-            }
-          }
-          if (!((start <= now && now <= cooldown.timeout))) {
-            QR.cooldown.unset(start);
-          }
-        }
-        update = seconds !== null || !!QR.cooldown.seconds;
-        QR.cooldown.seconds = seconds;
-        if (update) {
-          QR.status();
-        }
-        if (seconds === 0 && QR.cooldown.auto) {
-          return QR.submit();
-        }
-      }
-    },
-    quote: function(e) {
-      var caretPos, post, range, s, sel, selectionRoot, ta, text, thread;
-      if (e != null) {
-        e.preventDefault();
-      }
-      text = "";
-      sel = d.getSelection();
-      selectionRoot = $.x('ancestor::div[contains(@class,"postContainer")][1]', sel.anchorNode);
-      post = Get.postFromRoot($.x('ancestor::div[contains(@class,"postContainer")][1]', this));
-      thread = g.BOARD.posts[Get.contextFromLink(this).thread];
-      if ((s = sel.toString().trim()) && post.nodes.root === selectionRoot) {
-        s = s.replace(/\n/g, '\n>');
-        text += ">" + s + "\n";
-      }
-      text = !text && post === thread && (!QR.el || QR.el.hidden) ? "" : ">>" + post + "\n" + text;
-      QR.open();
-      ta = $('textarea', QR.el);
-      if (QR.threadSelector && !ta.value && g.BOARD.ID !== 'f') {
-        QR.threadSelector.value = thread.ID;
-      }
-      caretPos = ta.selectionStart;
-      ta.value = ta.value.slice(0, caretPos) + text + ta.value.slice(ta.selectionEnd);
-      range = caretPos + text.length;
-      ta.setSelectionRange(range, range);
-      ta.focus();
-      return ta.dispatchEvent(new Event('input'));
-    },
-    characterCount: function() {
-      var count, counter;
-      counter = QR.charaCounter;
-      count = this.textLength;
-      counter.textContent = count;
-      counter.hidden = count < 1000;
-      return (count > 1500 ? $.addClass : $.rmClass)(counter, 'warning');
-    },
-    drag: function(e) {
-      var toggle;
-      toggle = e.type === 'dragstart' ? $.off : $.on;
-      toggle(d, 'dragover', QR.dragOver);
-      return toggle(d, 'drop', QR.dropFile);
-    },
-    dragOver: function(e) {
-      e.preventDefault();
-      return e.dataTransfer.dropEffect = 'copy';
-    },
-    dropFile: function(e) {
-      if (!e.dataTransfer.files.length) {
-        return;
-      }
-      e.preventDefault();
-      QR.open();
-      QR.fileInput.call(e.dataTransfer);
-      return $.addClass(QR.el, 'dump');
-    },
-    fileInput: function() {
-      var file, _i, _len, _ref;
-      QR.cleanNotifications();
-      if (this.files.length === 1) {
-        file = this.files[0];
-        if (file.size > this.max) {
-          QR.error("File too large (file: " + ($.bytesToString(file.size)) + ", max: " + ($.bytesToString(this.max)) + ").");
-          QR.resetFileInput();
-        } else if (-1 === QR.mimeTypes.indexOf(file.type)) {
-          QR.error('Unsupported file type.');
-          QR.resetFileInput();
-        } else {
-          QR.selected.setFile(file);
-        }
-        return;
-      }
-      _ref = this.files;
-      for (_i = 0, _len = _ref.length; _i < _len; _i++) {
-        file = _ref[_i];
-        if (file.size > this.max) {
-          QR.error("File " + file.name + " is too large (file: " + ($.bytesToString(file.size)) + ", max: " + ($.bytesToString(this.max)) + ").");
-        } else if (-1 === QR.mimeTypes.indexOf(file.type)) {
-          QR.error("" + file.name + ": Unsupported file type.");
-        }
-        if (!QR.replies[QR.replies.length - 1].file) {
-          QR.replies[QR.replies.length - 1].setFile(file);
-        } else {
-          new QR.reply().setFile(file);
-        }
-      }
-      $.addClass(QR.el, 'dump');
-      return QR.resetFileInput();
-    },
-    resetFileInput: function() {
-      return $('[type=file]', QR.el).value = null;
-    },
-    replies: [],
-    reply: (function() {
-
-      function _Class() {
-        var persona, prev,
-          _this = this;
-        prev = QR.replies[QR.replies.length - 1];
-        persona = $.get('QR.persona', {});
-        this.name = prev ? prev.name : persona.name || null;
-        this.email = prev && !/^sage$/.test(prev.email) ? prev.email : persona.email || null;
-        this.sub = prev && Conf['Remember Subject'] ? prev.sub : Conf['Remember Subject'] ? persona.sub : null;
-        this.spoiler = prev && Conf['Remember Spoiler'] ? prev.spoiler : false;
-        this.com = null;
-        this.el = $.el('a', {
-          className: 'qrpreview',
-          draggable: true,
-          href: 'javascript:;',
-          innerHTML: '<a class=remove>×</a><label hidden><input type=checkbox> Spoiler</label><span></span>'
-        });
-        $('input', this.el).checked = this.spoiler;
-        $.on(this.el, 'click', function() {
-          return _this.select();
-        });
-        $.on($('.remove', this.el), 'click', function(e) {
-          e.stopPropagation();
-          return _this.rm();
-        });
-        $.on($('label', this.el), 'click', function(e) {
-          return e.stopPropagation();
-        });
-        $.on($('input', this.el), 'change', function(e) {
-          _this.spoiler = e.target.checked;
-          if (_this.el.id === 'selected') {
-            return $.id('spoiler').checked = _this.spoiler;
-          }
-        });
-        $.before($('#addReply', QR.el), this.el);
-        $.on(this.el, 'dragstart', this.dragStart);
-        $.on(this.el, 'dragenter', this.dragEnter);
-        $.on(this.el, 'dragleave', this.dragLeave);
-        $.on(this.el, 'dragover', this.dragOver);
-        $.on(this.el, 'dragend', this.dragEnd);
-        $.on(this.el, 'drop', this.drop);
-        QR.replies.push(this);
-      }
-
-<<<<<<< HEAD
-      _Class.prototype.setFile = function(file) {
-        var fileURL, img,
-          _this = this;
-        this.file = file;
-        this.el.title = "" + file.name + " (" + ($.bytesToString(file.size)) + ")";
-        if (QR.spoiler) {
-          $('label', this.el).hidden = false;
-        }
-        if (!/^image/.test(file.type)) {
-          this.el.style.backgroundImage = null;
-          return;
-        }
-        if (!window.URL) {
-          return;
-        }
-        URL.revokeObjectURL(this.url);
-        fileURL = URL.createObjectURL(file);
-        img = $.el('img');
-        $.on(img, 'load', function() {
-          var c, data, i, l, s, ui8a, _i;
-          s = 90 * 3;
-          if (img.height < s || img.width < s) {
-            _this.url = fileURL;
-            _this.el.style.backgroundImage = "url(" + _this.url + ")";
-            return;
-=======
-  Redirect = {
-    image: function(board, filename) {
-      switch (board) {
-        case 'a':
-        case 'jp':
-        case 'm':
-        case 'q':
-        case 'sp':
-        case 'tg':
-        case 'vg':
-        case 'wsg':
-          return "//archive.foolz.us/" + board + "/full_image/" + filename;
-        case 'u':
-          return "//nsfw.foolz.us/" + board + "/full_image/" + filename;
-        case 'po':
-          return "//archive.thedarkcave.org/" + board + "/full_image/" + filename;
-        case 'ck':
-        case 'lit':
-          return "//fuuka.warosu.org/" + board + "/full_image/" + filename;
-        case 'cgl':
-        case 'g':
-        case 'mu':
-        case 'w':
-          return "//rbt.asia/" + board + "/full_image/" + filename;
-        case 'an':
-        case 'k':
-        case 'toy':
-        case 'x':
-          return "http://archive.heinessen.com/" + board + "/full_image/" + filename;
-        case 'c':
-          return "//archive.nyafuu.org/" + board + "/full_image/" + filename;
-      }
-    },
-    post: function(board, postID) {
-      switch (board) {
-        case 'a':
-        case 'co':
-        case 'jp':
-        case 'm':
-        case 'q':
-        case 'sp':
-        case 'tg':
-        case 'tv':
-        case 'v':
-        case 'vg':
-        case 'wsg':
-        case 'dev':
-        case 'foolz':
-          return "//archive.foolz.us/_/api/chan/post/?board=" + board + "&num=" + postID;
-        case 'u':
-        case 'kuku':
-          return "//nsfw.foolz.us/_/api/chan/post/?board=" + board + "&num=" + postID;
-        case 'c':
-        case 'int':
-        case 'po':
-          return "//archive.thedarkcave.org/_/api/chan/post/?board=" + board + "&num=" + postID;
-      }
-    },
-    to: function(data) {
-      var board, threadID, url;
-      if (!data.isSearch) {
-        threadID = data.threadID;
-      }
-      board = data.board;
-      switch (board) {
         case 'a':
         case 'co':
         case 'jp':
@@ -5182,9 +2363,2249 @@
           url = Redirect.path('//archive.nyafuu.org', 'fuuka', data);
           break;
         default:
-          if (threadID) {
+          if (data.threadID) {
             url = "//boards.4chan.org/" + board + "/";
->>>>>>> fb9edd51
+          }
+      }
+      return url || '';
+    },
+    path: function(base, archiver, data) {
+      var board, path, postID, threadID, type, value;
+      if (data.isSearch) {
+        board = data.board, type = data.type, value = data.value;
+        type = type === 'name' ? 'username' : type === 'MD5' ? 'image' : type;
+        value = encodeURIComponent(value);
+        if (archiver === 'foolfuuka') {
+          return "" + base + "/" + board + "/search/" + type + "/" + value;
+        } else if (type === 'image') {
+          return "" + base + "/" + board + "/?task=search2&search_media_hash=" + value;
+        } else {
+          return "" + base + "/" + board + "/?task=search2&search_" + type + "=" + value;
+        }
+      }
+      board = data.board, threadID = data.threadID, postID = data.postID;
+      if (postID && typeof postID === 'string') {
+        postID = postID.match(/\d+/)[0];
+      }
+      path = threadID ? "" + board + "/thread/" + threadID : "" + board + "/post/" + postID;
+      if (archiver === 'foolfuuka') {
+        path += '/';
+      }
+      if (threadID && postID) {
+        path += archiver === 'foolfuuka' ? "#" + postID : "#p" + postID;
+      }
+      return "" + base + "/" + path;
+    }
+  };
+
+  Build = {
+    spoilerRange: {},
+    shortFilename: function(filename, isReply) {
+      var threshold;
+      threshold = isReply ? 30 : 40;
+      if (filename.length - 4 > threshold) {
+        return "" + filename.slice(0, threshold - 5) + "(...)." + filename.slice(-3);
+      } else {
+        return filename;
+      }
+    },
+    postFromObject: function(data, board) {
+      var o;
+      o = {
+        postID: data.no,
+        threadID: data.resto || data.no,
+        board: board,
+        name: data.name,
+        capcode: data.capcode,
+        tripcode: data.trip,
+        uniqueID: data.id,
+        email: data.email ? encodeURI(data.email.replace(/&quot;/g, '"')) : '',
+        subject: data.sub,
+        flagCode: data.country,
+        flagName: data.country_name,
+        date: data.now,
+        dateUTC: data.time,
+        comment: data.com,
+        isSticky: !!data.sticky,
+        isClosed: !!data.closed
+      };
+      if (data.ext || data.filedeleted) {
+        o.file = {
+          name: data.filename + data.ext,
+          timestamp: "" + data.tim + data.ext,
+          url: "//images.4chan.org/" + board + "/src/" + data.tim + data.ext,
+          height: data.h,
+          width: data.w,
+          MD5: data.md5,
+          size: data.fsize,
+          turl: "//thumbs.4chan.org/" + board + "/thumb/" + data.tim + "s.jpg",
+          theight: data.tn_h,
+          twidth: data.tn_w,
+          isSpoiler: !!data.spoiler,
+          isDeleted: !!data.filedeleted
+        };
+      }
+      return Build.post(o);
+    },
+    post: function(o, isArchived) {
+      /*
+          This function contains code from 4chan-JS (https://github.com/4chan/4chan-JS).
+          @license: https://github.com/4chan/4chan-JS/blob/master/LICENSE
+      */
+
+      var a, board, capcode, capcodeClass, capcodeStart, closed, comment, container, date, dateUTC, email, emailEnd, emailStart, ext, file, fileDims, fileHTML, fileInfo, fileSize, fileThumb, filename, flag, flagCode, flagName, href, imgSrc, isClosed, isOP, isSticky, name, postID, quote, shortFilename, spoilerRange, staticPath, sticky, subject, threadID, tripcode, uniqueID, userID, _i, _len, _ref;
+      postID = o.postID, threadID = o.threadID, board = o.board, name = o.name, capcode = o.capcode, tripcode = o.tripcode, uniqueID = o.uniqueID, email = o.email, subject = o.subject, flagCode = o.flagCode, flagName = o.flagName, date = o.date, dateUTC = o.dateUTC, isSticky = o.isSticky, isClosed = o.isClosed, comment = o.comment, file = o.file;
+      isOP = postID === threadID;
+      staticPath = '//static.4chan.org';
+      if (email) {
+        emailStart = '<a href="mailto:' + email + '" class="useremail">';
+        emailEnd = '</a>';
+      } else {
+        emailStart = '';
+        emailEnd = '';
+      }
+      subject = subject ? "<span class=subject>" + subject + "</span>" : '';
+      userID = !capcode && uniqueID ? (" <span class='posteruid id_" + uniqueID + "'>(ID: ") + ("<span class=hand title='Highlight posts by this ID'>" + uniqueID + "</span>)</span> ") : '';
+      switch (capcode) {
+        case 'admin':
+        case 'admin_highlight':
+          capcodeClass = " capcodeAdmin";
+          capcodeStart = " <strong class='capcode hand id_admin'" + "title='Highlight posts by the Administrator'>## Admin</strong>";
+          capcode = (" <img src='" + staticPath + "/image/adminicon.gif' ") + "alt='This user is the 4chan Administrator.' " + "title='This user is the 4chan Administrator.' class=identityIcon>";
+          break;
+        case 'mod':
+          capcodeClass = " capcodeMod";
+          capcodeStart = " <strong class='capcode hand id_mod' " + "title='Highlight posts by Moderators'>## Mod</strong>";
+          capcode = (" <img src='" + staticPath + "/image/modicon.gif' ") + "alt='This user is a 4chan Moderator.' " + "title='This user is a 4chan Moderator.' class=identityIcon>";
+          break;
+        case 'developer':
+          capcodeClass = " capcodeDeveloper";
+          capcodeStart = " <strong class='capcode hand id_developer' " + "title='Highlight posts by Developers'>## Developer</strong>";
+          capcode = (" <img src='" + staticPath + "/image/developericon.gif' ") + "alt='This user is a 4chan Developer.' " + "title='This user is a 4chan Developer.' class=identityIcon>";
+          break;
+        default:
+          capcodeClass = '';
+          capcodeStart = '';
+          capcode = '';
+      }
+      flag = flagCode ? (" <img src='" + staticPath + "/image/country/" + (board === 'pol' ? 'troll/' : '')) + flagCode.toLowerCase() + (".gif' alt=" + flagCode + " title='" + flagName + "' class=countryFlag>") : '';
+      if (file != null ? file.isDeleted : void 0) {
+        fileHTML = isOP ? ("<div id=f" + postID + " class=file><div class=fileInfo></div><span class=fileThumb>") + ("<img src='" + staticPath + "/image/filedeleted.gif' alt='File deleted.' class='fileDeleted retina'>") + "</span></div>" : ("<div id=f" + postID + " class=file><span class=fileThumb>") + ("<img src='" + staticPath + "/image/filedeleted-res.gif' alt='File deleted.' class='fileDeletedRes retina'>") + "</span></div>";
+      } else if (file) {
+        ext = file.name.slice(-3);
+        if (!file.twidth && !file.theight && ext === 'gif') {
+          file.twidth = file.width;
+          file.theight = file.height;
+        }
+        fileSize = $.bytesToString(file.size);
+        fileThumb = file.turl;
+        if (file.isSpoiler) {
+          fileSize = "Spoiler Image, " + fileSize;
+          if (!isArchived) {
+            fileThumb = '//static.4chan.org/image/spoiler';
+            if (spoilerRange = Build.spoilerRange[board]) {
+              fileThumb += ("-" + board) + Math.floor(1 + spoilerRange * Math.random());
+            }
+            fileThumb += '.png';
+            file.twidth = file.theight = 100;
+          }
+        }
+        imgSrc = ("<a class='fileThumb" + (file.isSpoiler ? ' imgspoiler' : '') + "' href='" + file.url + "' target=_blank>") + ("<img src='" + fileThumb + "' alt='" + fileSize + "' data-md5=" + file.MD5 + " style='width:" + file.twidth + "px;height:" + file.theight + "px'></a>");
+        a = $.el('a', {
+          innerHTML: file.name
+        });
+        filename = a.textContent.replace(/%22/g, '"');
+        a.textContent = Build.shortFilename(filename);
+        shortFilename = a.innerHTML;
+        a.textContent = filename;
+        filename = a.innerHTML.replace(/'/g, '&apos;');
+        fileDims = ext === 'pdf' ? 'PDF' : "" + file.width + "x" + file.height;
+        fileInfo = ("<span class=fileText id=fT" + postID + (file.isSpoiler ? " title='" + filename + "'" : '') + ">File: <a href='" + file.url + "' target=_blank>" + file.timestamp + "</a>") + ("-(" + fileSize + ", " + fileDims + (file.isSpoiler ? '' : ", <span title='" + filename + "'>" + shortFilename + "</span>")) + ")</span>";
+        fileHTML = "<div id=f" + postID + " class=file><div class=fileInfo>" + fileInfo + "</div>" + imgSrc + "</div>";
+      } else {
+        fileHTML = '';
+      }
+      tripcode = tripcode ? " <span class=postertrip>" + tripcode + "</span>" : '';
+      sticky = isSticky ? ' <img src=//static.4chan.org/image/sticky.gif alt=Sticky title=Sticky style="height:16px;width:16px">' : '';
+      closed = isClosed ? ' <img src=//static.4chan.org/image/closed.gif alt=Closed title=Closed style="height:16px;width:16px">' : '';
+      container = $.el('div', {
+        id: "pc" + postID,
+        className: "postContainer " + (isOP ? 'op' : 'reply') + "Container",
+        innerHTML: (isOP ? '' : "<div class=sideArrows id=sa" + postID + ">&gt;&gt;</div>") + ("<div id=p" + postID + " class='post " + (isOP ? 'op' : 'reply') + (capcode === 'admin_highlight' ? ' highlightPost' : '') + "'>") + ("<div class='postInfoM mobile' id=pim" + postID + ">") + ("<span class='nameBlock" + capcodeClass + "'>") + ("<span class=name>" + (name || '') + "</span>") + tripcode + capcodeStart + capcode + userID + flag + sticky + closed + ("<br>" + subject) + ("</span><span class='dateTime postNum' data-utc=" + dateUTC + ">" + date) + '<br><em>' + ("<a href=" + ("/" + board + "/res/" + threadID + "#p" + postID) + ">No.</a>") + ("<a href='" + (g.VIEW === 'thread' && g.THREAD === +threadID ? "javascript:quote(" + postID + ")" : "/" + board + "/res/" + threadID + "#q" + postID) + "'>" + postID + "</a>") + '</em></span>' + '</div>' + (isOP ? fileHTML : '') + ("<div class='postInfo desktop' id=pi" + postID + ">") + ("<input type=checkbox name=" + postID + " value=delete> ") + ("" + subject + " ") + ("<span class='nameBlock" + capcodeClass + "'>") + emailStart + ("<span class=name>" + (name || '') + "</span>") + tripcode + capcodeStart + emailEnd + capcode + userID + flag + sticky + closed + ' </span> ' + ("<span class=dateTime data-utc=" + dateUTC + ">" + date + "</span> ") + "<span class='postNum desktop'>" + ("<a href=" + ("/" + board + "/res/" + threadID + "#p" + postID) + " title='Highlight this post'>No.</a>") + ("<a href='" + (g.VIEW === 'thread' && g.THREAD === +threadID ? "javascript:quote(" + postID + ")" : "/" + board + "/res/" + threadID + "#q" + postID) + "' title='Quote this post'>" + postID + "</a>") + '</span>' + '</div>' + (isOP ? '' : fileHTML) + ("<blockquote class=postMessage id=m" + postID + ">" + (comment || '') + "</blockquote> ") + '</div>'
+      });
+      _ref = $$('.quotelink', container);
+      for (_i = 0, _len = _ref.length; _i < _len; _i++) {
+        quote = _ref[_i];
+        href = quote.getAttribute('href');
+        if (href[0] === '/') {
+          continue;
+        }
+        quote.href = "/" + board + "/res/" + href;
+      }
+      return container;
+    }
+  };
+
+  Get = {
+    postFromRoot: function(root) {
+      var board, index, link, post, postID;
+      link = $('a[title="Highlight this post"]', root);
+      board = link.pathname.split('/')[1];
+      postID = link.hash.slice(2);
+      index = root.dataset.clone;
+      post = g.posts["" + board + "." + postID];
+      if (index) {
+        return post.clones[index];
+      } else {
+        return post;
+      }
+    },
+    postFromNode: function(root) {
+      return Get.postFromRoot($.x('ancestor::div[contains(@class,"postContainer")][1]', root));
+    },
+    contextFromLink: function(quotelink) {
+      return Get.postFromRoot($.x('ancestor::div[parent::div[@class="thread"]][1]', quotelink));
+    },
+    postDataFromLink: function(link) {
+      var board, path, postID, threadID;
+      if (link.hostname === 'boards.4chan.org') {
+        path = link.pathname.split('/');
+        board = path[1];
+        threadID = path[3];
+        postID = link.hash.slice(2);
+      } else {
+        board = link.dataset.board;
+        threadID = link.dataset.threadid || 0;
+        postID = link.dataset.postid;
+      }
+      return {
+        board: board,
+        threadID: +threadID,
+        postID: +postID
+      };
+    },
+    allQuotelinksLinkingTo: function(post) {
+      var ID, quote, quotedPost, quotelinks, quoterPost, _i, _j, _k, _len, _len1, _len2, _ref, _ref1, _ref2, _ref3;
+      quotelinks = [];
+      _ref = g.posts;
+      for (ID in _ref) {
+        quoterPost = _ref[ID];
+        if (-1 !== quoterPost.quotes.indexOf(post.fullID)) {
+          _ref1 = [quoterPost].concat(quoterPost.clones);
+          for (_i = 0, _len = _ref1.length; _i < _len; _i++) {
+            quoterPost = _ref1[_i];
+            quotelinks.push.apply(quotelinks, quoterPost.nodes.quotelinks);
+          }
+        }
+      }
+      if (Conf['Quote Backlinks']) {
+        _ref2 = post.quotes;
+        for (_j = 0, _len1 = _ref2.length; _j < _len1; _j++) {
+          quote = _ref2[_j];
+          if (!(quotedPost = g.posts[quote])) {
+            continue;
+          }
+          _ref3 = [quotedPost].concat(quotedPost.clones);
+          for (_k = 0, _len2 = _ref3.length; _k < _len2; _k++) {
+            quotedPost = _ref3[_k];
+            quotelinks.push.apply(quotelinks, Array.prototype.slice.call(quotedPost.nodes.backlinks));
+          }
+        }
+      }
+      return quotelinks.filter(function(quotelink) {
+        var board, postID, _ref4;
+        _ref4 = Get.postDataFromLink(quotelink), board = _ref4.board, postID = _ref4.postID;
+        return board === post.board.ID && postID === post.ID;
+      });
+    },
+    postClone: function(board, threadID, postID, root, context) {
+      var post, url;
+      if (post = g.posts["" + board + "." + postID]) {
+        Get.insert(post, root, context);
+        return;
+      }
+      root.textContent = "Loading post No." + postID + "...";
+      if (threadID) {
+        return $.cache("//api.4chan.org/" + board + "/res/" + threadID + ".json", function() {
+          return Get.fetchedPost(this, board, threadID, postID, root, context);
+        });
+      } else if (url = Redirect.post(board, postID)) {
+        return $.cache(url, function() {
+          return Get.archivedPost(this, board, postID, root, context);
+        });
+      }
+    },
+    insert: function(post, root, context) {
+      var clone, nodes;
+      if (!root.parentNode) {
+        return;
+      }
+      clone = post.addClone(context);
+      Main.callbackNodes(Post, [clone]);
+      nodes = clone.nodes;
+      nodes.root.innerHTML = null;
+      $.add(nodes.root, nodes.post);
+      root.innerHTML = null;
+      return $.add(root, nodes.root);
+    },
+    fetchedPost: function(req, board, threadID, postID, root, context) {
+      var post, posts, status, thread, url, _i, _len;
+      if (post = g.posts["" + board + "." + postID]) {
+        Get.insert(post, root, context);
+        return;
+      }
+      status = req.status;
+      if (status !== 200) {
+        if (url = Redirect.post(board, postID)) {
+          $.cache(url, function() {
+            return Get.archivedPost(this, board, postID, root, context);
+          });
+        } else {
+          $.addClass(root, 'warning');
+          root.textContent = status === 404 ? "Thread No." + threadID + " 404'd." : "Error " + req.status + ": " + req.statusText + ".";
+        }
+        return;
+      }
+      posts = JSON.parse(req.response).posts;
+      Build.spoilerRange[board] = posts[0].custom_spoiler;
+      for (_i = 0, _len = posts.length; _i < _len; _i++) {
+        post = posts[_i];
+        if (post.no === postID) {
+          break;
+        }
+        if (post.no > postID) {
+          if (url = Redirect.post(board, postID)) {
+            $.cache(url, function() {
+              return Get.archivedPost(this, board, postID, root, context);
+            });
+          } else {
+            $.addClass(root, 'warning');
+            root.textContent = "Post No." + postID + " was not found.";
+          }
+          return;
+        }
+      }
+      board = g.boards[board] || new Board(board);
+      thread = g.threads["" + board + "." + threadID] || new Thread(threadID, board);
+      post = new Post(Build.postFromObject(post, board), thread, board);
+      Main.callbackNodes(Post, [post]);
+      return Get.insert(post, root, context);
+    },
+    archivedPost: function(req, board, postID, root, context) {
+      var bq, comment, data, o, post, thread, threadID, _ref;
+      if (post = g.posts["" + board + "." + postID]) {
+        Get.insert(post, root, context);
+        return;
+      }
+      data = JSON.parse(req.response);
+      if (data.error) {
+        $.addClass(root, 'warning');
+        root.textContent = data.error;
+        return;
+      }
+      bq = $.el('blockquote', {
+        textContent: data.comment
+      });
+      bq.innerHTML = bq.innerHTML.replace(/\n|\[\/?b\]|\[\/?spoiler\]|\[\/?code\]|\[\/?moot\]|\[\/?banned\]/g, function(text) {
+        switch (text) {
+          case '\n':
+            return '<br>';
+          case '[b]':
+            return '<b>';
+          case '[/b]':
+            return '</b>';
+          case '[spoiler]':
+            return '<span class=spoiler>';
+          case '[/spoiler]':
+            return '</span>';
+          case '[code]':
+            return '<pre class=prettyprint>';
+          case '[/code]':
+            return '</pre>';
+          case '[moot]':
+            return '<div style="padding:5px;margin-left:.5em;border-color:#faa;border:2px dashed rgba(255,0,0,.1);border-radius:2px">';
+          case '[/moot]':
+            return '</div>';
+          case '[banned]':
+            return '<b style="color: red;">';
+          case '[/banned]':
+            return '</b>';
+        }
+      });
+      comment = bq.innerHTML.replace(/(^|>)(&gt;[^<$]*)(<|$)/g, '$1<span class=quote>$2</span>$3').replace(/((&gt;){2}(&gt;\/[a-z\d]+\/)?\d+)/g, '<span class=deadlink>$1</span>');
+      threadID = data.thread_num;
+      o = {
+        postID: "" + postID,
+        threadID: "" + threadID,
+        board: board,
+        name: data.name_processed,
+        capcode: (function() {
+          switch (data.capcode) {
+            case 'M':
+              return 'mod';
+            case 'A':
+              return 'admin';
+            case 'D':
+              return 'developer';
+          }
+        })(),
+        tripcode: data.trip,
+        uniqueID: data.poster_hash,
+        email: data.email ? encodeURI(data.email) : '',
+        subject: data.title_processed,
+        flagCode: data.poster_country,
+        flagName: data.poster_country_name_processed,
+        date: data.fourchan_date,
+        dateUTC: data.timestamp,
+        comment: comment
+      };
+      if ((_ref = data.media) != null ? _ref.media_filename : void 0) {
+        o.file = {
+          name: data.media.media_filename_processed,
+          timestamp: data.media.media_orig,
+          url: data.media.media_link || data.media.remote_media_link,
+          height: data.media.media_h,
+          width: data.media.media_w,
+          MD5: data.media.media_hash,
+          size: data.media.media_size,
+          turl: data.media.thumb_link || ("//thumbs.4chan.org/" + board + "/thumb/" + data.media.preview_orig),
+          theight: data.media.preview_h,
+          twidth: data.media.preview_w,
+          isSpoiler: data.media.spoiler === '1'
+        };
+      }
+      board = g.boards[board] || new Board(board);
+      thread = g.threads["" + board + "." + threadID] || new Thread(threadID, board);
+      post = new Post(Build.post(o, true), thread, board, {
+        isArchived: true
+      });
+      Main.callbackNodes(Post, [post]);
+      return Get.insert(post, root, context);
+    }
+  };
+
+  Quotify = {
+    init: function() {
+      if (g.VIEW === 'catalog' || !Conf['Resurrect Quotes']) {
+        return;
+      }
+      return Post.prototype.callbacks.push({
+        name: 'Resurrect Quotes',
+        cb: this.node
+      });
+    },
+    node: function() {
+      var ID, a, board, deadlink, m, post, quote, quoteID, redirect, _i, _len, _ref, _ref1;
+      if (this.isClone) {
+        return;
+      }
+      _ref = $$('.deadlink', this.nodes.comment);
+      for (_i = 0, _len = _ref.length; _i < _len; _i++) {
+        deadlink = _ref[_i];
+        if (deadlink.parentNode.className === 'prettyprint') {
+          $.replace(deadlink, Array.prototype.slice.call(deadlink.childNodes));
+          continue;
+        }
+        quote = deadlink.textContent;
+        if (!(ID = (_ref1 = quote.match(/\d+$/)) != null ? _ref1[0] : void 0)) {
+          continue;
+        }
+        board = (m = quote.match(/^>>>\/([a-z\d]+)/)) ? m[1] : this.board.ID;
+        quoteID = "" + board + "." + ID;
+        if (post = g.posts[quoteID]) {
+          if (!post.isDead) {
+            a = $.el('a', {
+              href: "/" + board + "/" + post.thread + "/res/#p" + ID,
+              className: 'quotelink',
+              textContent: quote
+            });
+          } else if (redirect = Redirect.to({
+            board: board,
+            threadID: post.thread.ID,
+            postID: ID
+          })) {
+            a = $.el('a', {
+              href: redirect,
+              className: 'quotelink deadlink',
+              target: '_blank',
+              textContent: "" + quote + "\u00A0(Dead)"
+            });
+            a.setAttribute('data-board', board);
+            a.setAttribute('data-threadid', post.thread.ID);
+            a.setAttribute('data-postid', ID);
+          }
+        } else if (redirect = Redirect.to({
+          board: board,
+          threadID: 0,
+          postID: ID
+        })) {
+          a = $.el('a', {
+            href: redirect,
+            className: 'deadlink',
+            target: '_blank',
+            textContent: "" + quote + "\u00A0(Dead)"
+          });
+          if (Redirect.post(board, ID)) {
+            $.addClass(a, 'quotelink');
+            a.setAttribute('data-board', board);
+            a.setAttribute('data-postid', ID);
+          }
+        }
+        if (__indexOf.call(this.quotes, quoteID) < 0) {
+          this.quotes.push(quoteID);
+        }
+        if (!a) {
+          deadlink.textContent += "\u00A0(Dead)";
+          continue;
+        }
+        $.replace(deadlink, a);
+        if ($.hasClass(a, 'quotelink')) {
+          this.nodes.quotelinks.push(a);
+        }
+      }
+    }
+  };
+
+  QuoteInline = {
+    init: function() {
+      if (g.VIEW === 'catalog' || !Conf['Quote Inline']) {
+        return;
+      }
+      return Post.prototype.callbacks.push({
+        name: 'Quote Inline',
+        cb: this.node
+      });
+    },
+    node: function() {
+      var link, _i, _j, _len, _len1, _ref, _ref1;
+      _ref = this.nodes.quotelinks;
+      for (_i = 0, _len = _ref.length; _i < _len; _i++) {
+        link = _ref[_i];
+        $.on(link, 'click', QuoteInline.toggle);
+      }
+      _ref1 = this.nodes.backlinks;
+      for (_j = 0, _len1 = _ref1.length; _j < _len1; _j++) {
+        link = _ref1[_j];
+        $.on(link, 'click', QuoteInline.toggle);
+      }
+    },
+    toggle: function(e) {
+      var board, context, postID, threadID, _ref;
+      if (e.shiftKey || e.altKey || e.ctrlKey || e.metaKey || e.button !== 0) {
+        return;
+      }
+      e.preventDefault();
+      _ref = Get.postDataFromLink(this), board = _ref.board, threadID = _ref.threadID, postID = _ref.postID;
+      context = Get.contextFromLink(this);
+      if ($.hasClass(this, 'inlined')) {
+        QuoteInline.rm(this, board, threadID, postID, context);
+      } else {
+        if ($.x("ancestor::div[@id='p" + postID + "']", this)) {
+          return;
+        }
+        QuoteInline.add(this, board, threadID, postID, context);
+      }
+      return this.classList.toggle('inlined');
+    },
+    findRoot: function(quotelink, isBacklink) {
+      if (isBacklink) {
+        return quotelink.parentNode.parentNode;
+      } else {
+        return $.x('ancestor-or-self::*[parent::blockquote][1]', quotelink);
+      }
+    },
+    add: function(quotelink, board, threadID, postID, context) {
+      var inline, isBacklink, post;
+      isBacklink = $.hasClass(quotelink, 'backlink');
+      inline = $.el('div', {
+        id: "i" + postID,
+        className: 'inline'
+      });
+      $.after(QuoteInline.findRoot(quotelink, isBacklink), inline);
+      Get.postClone(board, threadID, postID, inline, context);
+      if (!((post = g.posts["" + board + "." + postID]) && context.thread === post.thread)) {
+        return;
+      }
+      if (isBacklink && Conf['Forward Hiding']) {
+        $.addClass(post.nodes.root, 'forwarded');
+        return post.forwarded++ || (post.forwarded = 1);
+      }
+    },
+    rm: function(quotelink, board, threadID, postID, context) {
+      var el, inlined, isBacklink, post, root, _ref;
+      isBacklink = $.hasClass(quotelink, 'backlink');
+      root = QuoteInline.findRoot(quotelink, isBacklink);
+      root = $.x("following-sibling::div[@id='i" + postID + "'][1]", root);
+      $.rm(root);
+      if (!(el = root.firstElementChild)) {
+        return;
+      }
+      post = g.posts["" + board + "." + postID];
+      post.rmClone(el.dataset.clone);
+      if (Conf['Forward Hiding'] && isBacklink && context.thread === g.threads["" + board + "." + threadID] && !--post.forwarded) {
+        delete post.forwarded;
+        $.rmClass(post.nodes.root, 'forwarded');
+      }
+      while (inlined = $('.inlined', el)) {
+        _ref = Get.postDataFromLink(inlined), board = _ref.board, threadID = _ref.threadID, postID = _ref.postID;
+        QuoteInline.rm(inlined, board, threadID, postID, context);
+        $.rmClass(inlined, 'inlined');
+      }
+    }
+  };
+
+  QuotePreview = {
+    init: function() {
+      if (g.VIEW === 'catalog' || !Conf['Quote Preview']) {
+        return;
+      }
+      return Post.prototype.callbacks.push({
+        name: 'Quote Preview',
+        cb: this.node
+      });
+    },
+    node: function() {
+      var link, _i, _j, _len, _len1, _ref, _ref1;
+      _ref = this.nodes.quotelinks;
+      for (_i = 0, _len = _ref.length; _i < _len; _i++) {
+        link = _ref[_i];
+        $.on(link, 'mouseover', QuotePreview.mouseover);
+      }
+      _ref1 = this.nodes.backlinks;
+      for (_j = 0, _len1 = _ref1.length; _j < _len1; _j++) {
+        link = _ref1[_j];
+        $.on(link, 'mouseover', QuotePreview.mouseover);
+      }
+    },
+    mouseover: function(e) {
+      var board, clone, origin, post, postID, posts, qp, quote, quoterID, threadID, _i, _j, _k, _len, _len1, _len2, _ref, _ref1, _ref2;
+      if ($.hasClass(this, 'inlined')) {
+        return;
+      }
+      _ref = Get.postDataFromLink(this), board = _ref.board, threadID = _ref.threadID, postID = _ref.postID;
+      qp = $.el('div', {
+        id: 'qp',
+        className: 'dialog'
+      });
+      $.add(d.body, qp);
+      Get.postClone(board, threadID, postID, qp, Get.contextFromLink(this));
+      UI.hover({
+        root: this,
+        el: qp,
+        latestEvent: e,
+        endEvents: 'mouseout click',
+        cb: QuotePreview.mouseout,
+        asapTest: function() {
+          return qp.firstElementChild;
+        }
+      });
+      if (!(origin = g.posts["" + board + "." + postID])) {
+        return;
+      }
+      if (Conf['Quote Highlighting']) {
+        posts = [origin].concat(origin.clones);
+        posts.pop();
+        for (_i = 0, _len = posts.length; _i < _len; _i++) {
+          post = posts[_i];
+          $.addClass(post.nodes.post, 'qphl');
+        }
+      }
+      quoterID = $.x('ancestor::*[@id][1]', this).id.match(/\d+$/)[0];
+      clone = Get.postFromRoot(qp.firstChild);
+      _ref1 = clone.nodes.quotelinks;
+      for (_j = 0, _len1 = _ref1.length; _j < _len1; _j++) {
+        quote = _ref1[_j];
+        if (quote.hash.slice(2) === quoterID) {
+          $.addClass(quote, 'forwardlink');
+        }
+      }
+      _ref2 = clone.nodes.backlinks;
+      for (_k = 0, _len2 = _ref2.length; _k < _len2; _k++) {
+        quote = _ref2[_k];
+        if (quote.hash.slice(2) === quoterID) {
+          $.addClass(quote, 'forwardlink');
+        }
+      }
+    },
+    mouseout: function() {
+      var clone, post, root, _i, _len, _ref;
+      if (!(root = this.el.firstElementChild)) {
+        return;
+      }
+      clone = Get.postFromRoot(root);
+      post = clone.origin;
+      post.rmClone(root.dataset.clone);
+      if (!Conf['Quote Highlighting']) {
+        return;
+      }
+      _ref = [post].concat(post.clones);
+      for (_i = 0, _len = _ref.length; _i < _len; _i++) {
+        post = _ref[_i];
+        $.rmClass(post.nodes.post, 'qphl');
+      }
+    }
+  };
+
+  QuoteBacklink = {
+    init: function() {
+      var format;
+      if (g.VIEW === 'catalog' || !Conf['Quote Backlinks']) {
+        return;
+      }
+      format = Conf['backlink'].replace(/%id/g, "' + id + '");
+      this.funk = Function('id', "return '" + format + "'");
+      this.containers = {};
+      Post.prototype.callbacks.push({
+        name: 'Quote Backlinking Part 1',
+        cb: this.firstNode
+      });
+      return Post.prototype.callbacks.push({
+        name: 'Quote Backlinking Part 2',
+        cb: this.secondNode
+      });
+    },
+    firstNode: function() {
+      var a, clone, container, containers, link, post, quote, _i, _j, _k, _len, _len1, _len2, _ref, _ref1;
+      if (this.isClone || !this.quotes.length) {
+        return;
+      }
+      a = $.el('a', {
+        href: "/" + this.board + "/res/" + this.thread + "#p" + this,
+        className: this.isHidden ? 'filtered backlink' : 'backlink',
+        textContent: QuoteBacklink.funk(this.ID)
+      });
+      _ref = this.quotes;
+      for (_i = 0, _len = _ref.length; _i < _len; _i++) {
+        quote = _ref[_i];
+        containers = [QuoteBacklink.getContainer(quote)];
+        if (post = g.posts[quote]) {
+          _ref1 = post.clones;
+          for (_j = 0, _len1 = _ref1.length; _j < _len1; _j++) {
+            clone = _ref1[_j];
+            containers.push(clone.nodes.backlinkContainer);
+          }
+        }
+        for (_k = 0, _len2 = containers.length; _k < _len2; _k++) {
+          container = containers[_k];
+          link = a.cloneNode(true);
+          if (Conf['Quote Preview']) {
+            $.on(link, 'mouseover', QuotePreview.mouseover);
+          }
+          if (Conf['Quote Inline']) {
+            $.on(link, 'click', QuoteInline.toggle);
+          }
+          $.add(container, [$.tn(' '), link]);
+        }
+      }
+    },
+    secondNode: function() {
+      var container;
+      if (this.isClone && this.origin.nodes.backlinkContainer) {
+        this.nodes.backlinkContainer = $('.container', this.nodes.info);
+        return;
+      }
+      if (!(Conf['OP Backlinks'] || this.isReply)) {
+        return;
+      }
+      container = QuoteBacklink.getContainer(this.fullID);
+      this.nodes.backlinkContainer = container;
+      return $.add(this.nodes.info, container);
+    },
+    getContainer: function(id) {
+      var _base;
+      return (_base = this.containers)[id] || (_base[id] = $.el('span', {
+        className: 'container'
+      }));
+    }
+  };
+
+  QuoteOP = {
+    init: function() {
+      if (g.VIEW === 'catalog' || !Conf['Mark OP Quotes']) {
+        return;
+      }
+      this.text = '\u00A0(OP)';
+      return Post.prototype.callbacks.push({
+        name: 'Mark OP Quotes',
+        cb: this.node
+      });
+    },
+    node: function() {
+      var board, op, postID, quote, quotelinks, quotes, _i, _j, _len, _len1, _ref;
+      if (this.isClone && this.thread === this.context.thread) {
+        return;
+      }
+      if (!(quotes = this.quotes).length) {
+        return;
+      }
+      quotelinks = this.nodes.quotelinks;
+      if (this.isClone && -1 < quotes.indexOf(this.fullID)) {
+        for (_i = 0, _len = quotelinks.length; _i < _len; _i++) {
+          quote = quotelinks[_i];
+          quote.textContent = quote.textContent.replace(QuoteOP.text, '');
+        }
+      }
+      op = (this.isClone ? this.context : this).thread.fullID;
+      if (!(-1 < quotes.indexOf(op))) {
+        return;
+      }
+      for (_j = 0, _len1 = quotelinks.length; _j < _len1; _j++) {
+        quote = quotelinks[_j];
+        _ref = Get.postDataFromLink(quote), board = _ref.board, postID = _ref.postID;
+        if (("" + board + "." + postID) === op) {
+          $.add(quote, $.tn(QuoteOP.text));
+        }
+      }
+    }
+  };
+
+  QuoteCT = {
+    init: function() {
+      if (g.VIEW === 'catalog' || !Conf['Mark Cross-thread Quotes']) {
+        return;
+      }
+      this.text = '\u00A0(Cross-thread)';
+      return Post.prototype.callbacks.push({
+        name: 'Mark Cross-thread Quotes',
+        cb: this.node
+      });
+    },
+    node: function() {
+      var board, data, quote, quotelinks, quotes, thread, _i, _len, _ref;
+      if (this.isClone && this.thread === this.context.thread) {
+        return;
+      }
+      if (!(quotes = this.quotes).length) {
+        return;
+      }
+      quotelinks = this.nodes.quotelinks;
+      _ref = this.isClone ? this.context : this, board = _ref.board, thread = _ref.thread;
+      for (_i = 0, _len = quotelinks.length; _i < _len; _i++) {
+        quote = quotelinks[_i];
+        data = Get.postDataFromLink(quote);
+        if (!data.threadID) {
+          continue;
+        }
+        if (this.isClone) {
+          quote.textContent = quote.textContent.replace(QuoteCT.text, '');
+        }
+        if (data.board === this.board.ID && data.threadID !== thread.ID) {
+          $.add(quote, $.tn(QuoteCT.text));
+        }
+      }
+    }
+  };
+
+  Anonymize = {
+    init: function() {
+      if (g.VIEW === 'catalog' || !Conf['Anonymize']) {
+        return;
+      }
+      return Post.prototype.callbacks.push({
+        name: 'Anonymize',
+        cb: this.node
+      });
+    },
+    node: function() {
+      var email, name, tripcode, _ref;
+      if (this.info.capcode || this.isClone) {
+        return;
+      }
+      _ref = this.nodes, name = _ref.name, tripcode = _ref.tripcode, email = _ref.email;
+      if (this.info.name !== 'Anonymous') {
+        name.textContent = 'Anonymous';
+      }
+      if (tripcode) {
+        $.rm(tripcode);
+        delete this.nodes.tripcode;
+      }
+      if (this.info.email) {
+        if (/sage/i.test(this.info.email)) {
+          return email.href = 'mailto:sage';
+        } else {
+          $.replace(email, name);
+          return delete this.nodes.email;
+        }
+      }
+    }
+  };
+
+  Time = {
+    init: function() {
+      if (g.VIEW === 'catalog' || !Conf['Time Formatting']) {
+        return;
+      }
+      this.funk = this.createFunc(Conf['time']);
+      return Post.prototype.callbacks.push({
+        name: 'Time Formatting',
+        cb: this.node
+      });
+    },
+    node: function() {
+      if (this.isClone) {
+        return;
+      }
+      return this.nodes.date.textContent = Time.funk(Time, this.info.date);
+    },
+    createFunc: function(format) {
+      var code;
+      code = format.replace(/%([A-Za-z])/g, function(s, c) {
+        if (c in Time.formatters) {
+          return "' + Time.formatters." + c + ".call(date) + '";
+        } else {
+          return s;
+        }
+      });
+      return Function('Time', 'date', "return '" + code + "'");
+    },
+    day: ['Sunday', 'Monday', 'Tuesday', 'Wednesday', 'Thursday', 'Friday', 'Saturday'],
+    month: ['January', 'February', 'March', 'April', 'May', 'June', 'July', 'August', 'September', 'October', 'November', 'December'],
+    zeroPad: function(n) {
+      if (n < 10) {
+        return "0" + n;
+      } else {
+        return n;
+      }
+    },
+    formatters: {
+      a: function() {
+        return Time.day[this.getDay()].slice(0, 3);
+      },
+      A: function() {
+        return Time.day[this.getDay()];
+      },
+      b: function() {
+        return Time.month[this.getMonth()].slice(0, 3);
+      },
+      B: function() {
+        return Time.month[this.getMonth()];
+      },
+      d: function() {
+        return Time.zeroPad(this.getDate());
+      },
+      e: function() {
+        return this.getDate();
+      },
+      H: function() {
+        return Time.zeroPad(this.getHours());
+      },
+      I: function() {
+        return Time.zeroPad(this.getHours() % 12 || 12);
+      },
+      k: function() {
+        return this.getHours();
+      },
+      l: function() {
+        return this.getHours() % 12 || 12;
+      },
+      m: function() {
+        return Time.zeroPad(this.getMonth() + 1);
+      },
+      M: function() {
+        return Time.zeroPad(this.getMinutes());
+      },
+      p: function() {
+        if (this.getHours() < 12) {
+          return 'AM';
+        } else {
+          return 'PM';
+        }
+      },
+      P: function() {
+        if (this.getHours() < 12) {
+          return 'am';
+        } else {
+          return 'pm';
+        }
+      },
+      S: function() {
+        return Time.zeroPad(this.getSeconds());
+      },
+      y: function() {
+        return this.getFullYear() - 2000;
+      }
+    }
+  };
+
+  RelativeDates = {
+    INTERVAL: $.MINUTE,
+    init: function() {
+      if (g.VIEW === 'catalog' || !Conf['Relative Post Dates']) {
+        return;
+      }
+      $.on(d, 'visibilitychange ThreadUpdate', this.flush);
+      return Post.prototype.callbacks.push({
+        name: 'Relative Post Dates',
+        cb: this.node
+      });
+    },
+    node: function() {
+      var dateEl, diff;
+      dateEl = this.nodes.date;
+      dateEl.title = dateEl.textContent;
+      diff = Date.now() - this.info.date;
+      dateEl.textContent = RelativeDates.relative(diff);
+      return RelativeDates.setUpdate(this, diff);
+    },
+    relative: function(diff) {
+      var number, rounded, unit;
+      unit = (number = diff / $.DAY) > 1 ? 'day' : (number = diff / $.HOUR) > 1 ? 'hour' : (number = diff / $.MINUTE) > 1 ? 'minute' : (number = diff / $.SECOND, 'second');
+      rounded = Math.round(number);
+      if (rounded !== 1) {
+        unit += 's';
+      }
+      return "" + rounded + " " + unit + " ago";
+    },
+    stale: [],
+    flush: $.debounce($.SECOND, function() {
+      var now, update, _i, _len, _ref;
+      if (d.hidden) {
+        return;
+      }
+      now = Date.now();
+      _ref = RelativeDates.stale;
+      for (_i = 0, _len = _ref.length; _i < _len; _i++) {
+        update = _ref[_i];
+        update(now);
+      }
+      RelativeDates.stale = [];
+      clearTimeout(RelativeDates.timeout);
+      return RelativeDates.timeout = setTimeout(RelativeDates.flush, RelativeDates.INTERVAL);
+    }),
+    setUpdate: function(post, diff) {
+      var dateEl, markStale, setOwnTimeout, update;
+      setOwnTimeout = function(diff) {
+        var delay;
+        delay = diff > $.HOUR ? diff % $.HOUR : diff > $.MINUTE ? diff % $.MINUTE : diff % $.SECOND;
+        return setTimeout(markStale, delay);
+      };
+      dateEl = post.nodes.date;
+      update = function(now) {
+        if (d.contains(dateEl)) {
+          diff = now - post.info.date;
+          dateEl.textContent = RelativeDates.relative(diff);
+          return setOwnTimeout(diff);
+        }
+      };
+      markStale = function() {
+        return RelativeDates.stale.push(update);
+      };
+      return setOwnTimeout(diff);
+    }
+  };
+
+  FileInfo = {
+    init: function() {
+      if (g.VIEW === 'catalog' || !Conf['File Info Formatting']) {
+        return;
+      }
+      this.funk = this.createFunc(Conf['fileInfo']);
+      return Post.prototype.callbacks.push({
+        name: 'File Info Formatting',
+        cb: this.node
+      });
+    },
+    node: function() {
+      if (!this.file || this.isClone) {
+        return;
+      }
+      return this.file.text.innerHTML = FileInfo.funk(FileInfo, this);
+    },
+    createFunc: function(format) {
+      var code;
+      code = format.replace(/%(.)/g, function(s, c) {
+        if (c in FileInfo.formatters) {
+          return "' + FileInfo.formatters." + c + ".call(post) + '";
+        } else {
+          return s;
+        }
+      });
+      return Function('FileInfo', 'post', "return '" + code + "'");
+    },
+    convertUnit: function(size, unit) {
+      var i;
+      if (unit === 'B') {
+        return "" + (size.toFixed()) + " Bytes";
+      }
+      i = 1 + ['KB', 'MB'].indexOf(unit);
+      while (i--) {
+        size /= 1024;
+      }
+      size = unit === 'MB' ? Math.round(size * 100) / 100 : size.toFixed();
+      return "" + size + " " + unit;
+    },
+    escape: function(name) {
+      return name.replace(/<|>/g, function(c) {
+        return c === '<' && '&lt;' || '&gt;';
+      });
+    },
+    formatters: {
+      t: function() {
+        return this.file.URL.match(/\d+\..+$/)[0];
+      },
+      T: function() {
+        return "<a href=" + FileInfo.data.link + " target=_blank>" + (FileInfo.formatters.t.call(this)) + "</a>";
+      },
+      l: function() {
+        return "<a href=" + this.file.URL + " target=_blank>" + (FileInfo.formatters.n.call(this)) + "</a>";
+      },
+      L: function() {
+        return "<a href=" + this.file.URL + " target=_blank>" + (FileInfo.formatters.N.call(this)) + "</a>";
+      },
+      n: function() {
+        var fullname, shortname;
+        fullname = this.file.name;
+        shortname = Build.shortFilename(this.file.name, this.isReply);
+        if (fullname === shortname) {
+          return FileInfo.escape(fullname);
+        } else {
+          return "<span class=fntrunc>" + (FileInfo.escape(shortname)) + "</span><span class=fnfull>" + (FileInfo.escape(fullname)) + "</span>";
+        }
+      },
+      N: function() {
+        return FileInfo.escape(this.file.name);
+      },
+      p: function() {
+        if (this.file.isSpoiler) {
+          return 'Spoiler, ';
+        } else {
+          return '';
+        }
+      },
+      s: function() {
+        return this.file.size;
+      },
+      B: function() {
+        return FileInfo.convertUnit(this.file.sizeInBytes, 'B');
+      },
+      K: function() {
+        return FileInfo.convertUnit(this.file.sizeInBytes, 'KB');
+      },
+      M: function() {
+        return FileInfo.convertUnit(this.file.sizeInBytes, 'MB');
+      },
+      r: function() {
+        if (this.file.isImage) {
+          return this.file.dimensions;
+        } else {
+          return 'PDF';
+        }
+      }
+    }
+  };
+
+  Sauce = {
+    init: function() {
+      var link, links, _i, _len, _ref;
+      if (g.VIEW === 'catalog' || !Conf['Sauce']) {
+        return;
+      }
+      links = [];
+      _ref = Conf['sauces'].split('\n');
+      for (_i = 0, _len = _ref.length; _i < _len; _i++) {
+        link = _ref[_i];
+        if (link[0] === '#') {
+          continue;
+        }
+        links.push(this.createSauceLink(link.trim()));
+      }
+      if (!links.length) {
+        return;
+      }
+      this.links = links;
+      this.link = $.el('a', {
+        target: '_blank'
+      });
+      return Post.prototype.callbacks.push({
+        name: 'Sauce',
+        cb: this.node
+      });
+    },
+    createSauceLink: function(link) {
+      var m, text;
+      link = link.replace(/%(t?url|md5|board)/g, function(parameter) {
+        switch (parameter) {
+          case '%turl':
+            return "' + post.file.thumbURL + '";
+          case '%url':
+            return "' + post.file.URL + '";
+          case '%md5':
+            return "' + encodeURIComponent(post.file.MD5) + '";
+          case '%board':
+            return "' + post.board + '";
+          default:
+            return parameter;
+        }
+      });
+      text = (m = link.match(/;text:(.+)$/)) ? m[1] : link.match(/(\w+)\.\w+\//)[1];
+      link = link.replace(/;text:.+$/, '');
+      return Function('post', 'a', "a.href = '" + link + "';\na.textContent = '" + text + "';\nreturn a;");
+    },
+    node: function() {
+      var link, nodes, _i, _len, _ref;
+      if (this.isClone || !this.file) {
+        return;
+      }
+      nodes = [];
+      _ref = Sauce.links;
+      for (_i = 0, _len = _ref.length; _i < _len; _i++) {
+        link = _ref[_i];
+        nodes.push($.tn('\u00A0'), link(this, Sauce.link.cloneNode(true)));
+      }
+      return $.add(this.file.info, nodes);
+    }
+  };
+
+  ImageExpand = {
+    init: function() {
+      if (g.VIEW === 'catalog' || !Conf['Image Expansion']) {
+        return;
+      }
+      return Post.prototype.callbacks.push({
+        name: 'Image Expansion',
+        cb: this.node
+      });
+    },
+    node: function() {
+      if (!(this.file && this.file.isImage)) {
+        return;
+      }
+      $.on(this.file.thumb.parentNode, 'click', ImageExpand.cb.toggle);
+      if (ImageExpand.on && !this.isHidden) {
+        return ImageExpand.expand(this);
+      }
+    },
+    cb: {
+      toggle: function(e) {
+        if (e.shiftKey || e.altKey || e.ctrlKey || e.metaKey || e.button !== 0) {
+          return;
+        }
+        e.preventDefault();
+        return ImageExpand.toggle(Get.postFromNode(this));
+      },
+      all: function() {
+        var ID, file, func, post, posts, _i, _j, _len, _len1, _ref, _ref1;
+        $.event('CloseMenu');
+        ImageExpand.on = this.checked;
+        posts = [];
+        _ref = g.posts;
+        for (ID in _ref) {
+          post = _ref[ID];
+          _ref1 = [post].concat(post.clones);
+          for (_i = 0, _len = _ref1.length; _i < _len; _i++) {
+            post = _ref1[_i];
+            file = post.file;
+            if (!(file && file.isImage && doc.contains(post.nodes.root))) {
+              continue;
+            }
+            if (ImageExpand.on && (!Conf['Expand spoilers'] && file.isSpoiler || Conf['Expand from here'] && file.thumb.getBoundingClientRect().top < 0)) {
+              continue;
+            }
+            posts.push(post);
+          }
+        }
+        func = ImageExpand.on ? ImageExpand.expand : ImageExpand.contract;
+        for (_j = 0, _len1 = posts.length; _j < _len1; _j++) {
+          post = posts[_j];
+          func(post);
+        }
+      },
+      setFitness: function() {
+        var checked;
+        checked = this.checked;
+        (checked ? $.addClass : $.rmClass)(doc, this.name.toLowerCase().replace(/\s+/g, '-'));
+        if (this.name !== 'Fit height') {
+          return;
+        }
+        if (checked) {
+          $.on(window, 'resize', ImageExpand.resize);
+          if (!ImageExpand.style) {
+            ImageExpand.style = $.addStyle(null, 'style');
+          }
+          return ImageExpand.resize();
+        } else {
+          return $.off(window, 'resize', ImageExpand.resize);
+        }
+      }
+    },
+    toggle: function(post) {
+      var headRect, postRect, rect, thumb, top;
+      thumb = post.file.thumb;
+      if (!thumb.hidden) {
+        ImageExpand.expand(post);
+        return;
+      }
+      rect = thumb.parentNode.getBoundingClientRect();
+      if (rect.bottom > 0) {
+        postRect = post.nodes.root.getBoundingClientRect();
+        headRect = $.id('header-bar').getBoundingClientRect();
+        top = postRect.top - headRect.top - headRect.height - 2;
+        if ($.engine === 'webkit') {
+          if (rect.top < 0) {
+            d.body.scrollTop += top;
+          }
+          if (rect.left < 0) {
+            d.body.scrollLeft = 0;
+          }
+        } else {
+          if (rect.top < 0) {
+            d.documentElement.scrollTop += top;
+          }
+          if (rect.left < 0) {
+            d.documentElement.scrollLeft = 0;
+          }
+        }
+      }
+      return ImageExpand.contract(post);
+    },
+    contract: function(post) {
+      var img, thumb;
+      thumb = post.file.thumb;
+      thumb.hidden = false;
+      if (img = $('.full-image', thumb.parentNode)) {
+        img.hidden = true;
+      }
+      return $.rmClass(post.nodes.root, 'expanded-image');
+    },
+    expand: function(post) {
+      var img, thumb;
+      thumb = post.file.thumb;
+      if (post.isHidden || thumb.hidden) {
+        return;
+      }
+      thumb.hidden = true;
+      $.addClass(post.nodes.root, 'expanded-image');
+      if (img = $('.full-image', thumb.parentNode)) {
+        img.hidden = false;
+        return;
+      }
+      img = $.el('img', {
+        className: 'full-image',
+        src: post.file.URL
+      });
+      $.on(img, 'error', ImageExpand.error);
+      return $.after(thumb, img);
+    },
+    error: function() {
+      var URL, post, src, timeoutID;
+      post = Get.postFromNode(this);
+      $.rm(this);
+      ImageExpand.contract(post);
+      if (this.hidden) {
+        return;
+      }
+      src = this.src.split('/');
+      if (!(src[2] === 'images.4chan.org' && (URL = Redirect.image(src[3], src[5])))) {
+        if (g.DEAD) {
+          return;
+        }
+        URL = post.file.URL;
+      }
+      if ($.engine !== 'webkit' && URL.split('/')[2] === 'images.4chan.org') {
+        return;
+      }
+      timeoutID = setTimeout(ImageExpand.expand, 10000, post);
+      if ($.engine !== 'webkit' || URL.split('/')[2] !== 'images.4chan.org') {
+        return;
+      }
+      return $.ajax(URL, {
+        onreadystatechange: (function() {
+          if (this.status === 404) {
+            return clearTimeout(timeoutID);
+          }
+        })
+      }, {
+        type: 'head'
+      });
+    },
+    menu: {
+      init: function() {
+        var conf, createSubEntry, el, key, subEntries, _ref;
+        if (g.VIEW === 'catalog' || !Conf['Image Expansion']) {
+          return;
+        }
+        el = $.el('span', {
+          textContent: 'Image Expansion'
+        });
+        createSubEntry = ImageExpand.menu.createSubEntry;
+        subEntries = [];
+        subEntries.push(createSubEntry('Expand all'));
+        _ref = Config.imageExpansion;
+        for (key in _ref) {
+          conf = _ref[key];
+          subEntries.push(createSubEntry(key, conf));
+        }
+        return $.event('AddMenuEntry', {
+          type: 'header',
+          el: el,
+          order: 20,
+          subEntries: subEntries
+        });
+      },
+      createSubEntry: function(type, config) {
+        var input, label;
+        label = $.el('label', {
+          innerHTML: "<input type=checkbox name='" + type + "'> " + type
+        });
+        input = label.firstElementChild;
+        switch (type) {
+          case 'Expand all':
+            $.on(input, 'change', ImageExpand.cb.all);
+            break;
+          case 'Fit width':
+          case 'Fit height':
+            $.on(input, 'change', ImageExpand.cb.setFitness);
+        }
+        if (config) {
+          label.title = config[1];
+          input.checked = Conf[type];
+          $.event('change', null, input);
+          $.on(input, 'change', $.cb.checked);
+        }
+        return {
+          el: label
+        };
+      }
+    },
+    resize: function() {
+      return ImageExpand.style.textContent = ":root.fit-height .full-image {max-height:" + doc.clientHeight + "px}";
+    }
+  };
+
+  RevealSpoilers = {
+    init: function() {
+      if (g.VIEW === 'catalog' || !Conf['Reveal Spoilers']) {
+        return;
+      }
+      return Post.prototype.callbacks.push({
+        name: 'Reveal Spoilers',
+        cb: this.node
+      });
+    },
+    node: function() {
+      var thumb, _ref;
+      if (this.isClone || !((_ref = this.file) != null ? _ref.isSpoiler : void 0)) {
+        return;
+      }
+      thumb = this.file.thumb;
+      thumb.removeAttribute('style');
+      return thumb.src = this.file.thumbURL;
+    }
+  };
+
+  AutoGIF = {
+    init: function() {
+      var _ref;
+      if (g.VIEW === 'catalog' || !Conf['Auto-GIF'] || ((_ref = g.BOARD.ID) === 'gif' || _ref === 'wsg')) {
+        return;
+      }
+      return Post.prototype.callbacks.push({
+        name: 'Auto-GIF',
+        cb: this.node
+      });
+    },
+    node: function() {
+      var URL, gif, style, thumb, _ref, _ref1;
+      if (this.isClone || this.isHidden || this.thread.isHidden || !((_ref = this.file) != null ? _ref.isImage : void 0)) {
+        return;
+      }
+      _ref1 = this.file, thumb = _ref1.thumb, URL = _ref1.URL;
+      if (!(/gif$/.test(URL) && !/spoiler/.test(thumb.src))) {
+        return;
+      }
+      if (this.file.isSpoiler) {
+        style = thumb.style;
+        style.maxHeight = style.maxWidth = this.isReply ? '125px' : '250px';
+      }
+      gif = $.el('img');
+      $.on(gif, 'load', function() {
+        return thumb.src = URL;
+      });
+      return gif.src = URL;
+    }
+  };
+
+  ImageHover = {
+    init: function() {
+      if (g.VIEW === 'catalog' || !Conf['Image Hover']) {
+        return;
+      }
+      return Post.prototype.callbacks.push({
+        name: 'Auto-GIF',
+        cb: this.node
+      });
+    },
+    node: function() {
+      var _ref;
+      if (!((_ref = this.file) != null ? _ref.isImage : void 0)) {
+        return;
+      }
+      return $.on(this.file.thumb, 'mouseover', ImageHover.mouseover);
+    },
+    mouseover: function(e) {
+      var el;
+      el = $.el('img', {
+        id: 'ihover',
+        src: this.parentNode.href
+      });
+      $.add(d.body, el);
+      UI.hover({
+        root: this,
+        el: el,
+        latestEvent: e,
+        endEvents: 'mouseout click',
+        asapTest: function() {
+          return el.naturalHeight;
+        }
+      });
+      return $.on(el, 'error', ImageHover.error);
+    },
+    error: function() {
+      var URL, src, timeoutID,
+        _this = this;
+      if (!doc.contains(this)) {
+        return;
+      }
+      src = this.src.split('/');
+      if (!(src[2] === 'images.4chan.org' && (URL = Redirect.image(src[3], src[5])))) {
+        if (g.DEAD) {
+          return;
+        }
+        URL = post.file.URL;
+      }
+      if ($.engine !== 'webkit' && URL.split('/')[2] === 'images.4chan.org') {
+        return;
+      }
+      timeoutID = setTimeout((function() {
+        return _this.src = URL;
+      }), 3000);
+      if ($.engine !== 'webkit' || URL.split('/')[2] !== 'images.4chan.org') {
+        return;
+      }
+      return $.ajax(URL, {
+        onreadystatechange: (function() {
+          if (this.status === 404) {
+            return clearTimeout(timeoutID);
+          }
+        })
+      }, {
+        type: 'head'
+      });
+    }
+  };
+
+  ThreadUpdater = {
+    init: function() {
+      var checked, conf, html, name, _ref;
+      if (g.VIEW !== 'thread' || !Conf['Thread Updater']) {
+        return;
+      }
+      html = '';
+      _ref = Config.updater.checkbox;
+      for (name in _ref) {
+        conf = _ref[name];
+        checked = Conf[name] ? 'checked' : '';
+        html += "<div><label title='" + conf[1] + "'><input name='" + name + "' type=checkbox " + checked + "> " + name + "</label></div>";
+      }
+      checked = Conf['Auto Update'] ? 'checked' : '';
+      html = "<div class=move><span id=update-status></span> <span id=update-timer></span></div>\n" + html + "\n<div><label title='Controls whether *this* thread automatically updates or not'><input type=checkbox name='Auto Update This' " + checked + "> Auto Update This</label></div>\n<div><label><input type=number name=Interval class=field min=5 value=" + Conf['Interval'] + "> Refresh rate (s)</label></div>\n<div><input value='Update Now' type=button name='Update Now'></div>";
+      this.dialog = UI.dialog('updater', 'bottom: 0; right: 0;', html);
+      this.timer = $('#update-timer', this.dialog);
+      this.status = $('#update-status', this.dialog);
+      return Thread.prototype.callbacks.push({
+        name: 'Thread Updater',
+        cb: this.node
+      });
+    },
+    node: function() {
+      var input, _i, _len, _ref;
+      ThreadUpdater.thread = this;
+      ThreadUpdater.root = this.posts[this].nodes.root.parentNode;
+      ThreadUpdater.lastPost = +ThreadUpdater.root.lastElementChild.id.match(/\d+/)[0];
+      ThreadUpdater.outdateCount = 0;
+      ThreadUpdater.lastModified = '0';
+      _ref = $$('input', ThreadUpdater.dialog);
+      for (_i = 0, _len = _ref.length; _i < _len; _i++) {
+        input = _ref[_i];
+        if (input.type === 'checkbox') {
+          $.on(input, 'change', $.cb.checked);
+        }
+        switch (input.name) {
+          case 'Scroll BG':
+            $.on(input, 'change', ThreadUpdater.cb.scrollBG);
+            ThreadUpdater.cb.scrollBG();
+            break;
+          case 'Auto Update This':
+            $.on(input, 'change', ThreadUpdater.cb.autoUpdate);
+            $.event('change', null, input);
+            break;
+          case 'Interval':
+            $.on(input, 'change', ThreadUpdater.cb.interval);
+            ThreadUpdater.cb.interval.call(input);
+            break;
+          case 'Update Now':
+            $.on(input, 'click', ThreadUpdater.update);
+        }
+      }
+      $.on(window, 'online offline', ThreadUpdater.cb.online);
+      $.on(d, 'QRPostSuccessful', ThreadUpdater.cb.post);
+      $.on(d, 'visibilitychange', ThreadUpdater.cb.visibility);
+      ThreadUpdater.cb.online();
+      return $.add(d.body, ThreadUpdater.dialog);
+    },
+    /*
+      http://freesound.org/people/pierrecartoons1979/sounds/90112/
+      cc-by-nc-3.0
+    */
+
+    beep: 'data:audio/wav;base64,UklGRjQDAABXQVZFZm10IBAAAAABAAEAgD4AAIA+AAABAAgAc21wbDwAAABBAAADAAAAAAAAAAA8AAAAAAAAAAAAAAAAAAAAAAAAAAAAAAAAAAAAAAAAAAAAAAAAAAAAAAAAAAAAAABkYXRhzAIAAGMms8em0tleMV4zIpLVo8nhfSlcPR102Ki+5JspVEkdVtKzs+K1NEhUIT7DwKrcy0g6WygsrM2k1NpiLl0zIY/WpMrjgCdbPhxw2Kq+5Z4qUkkdU9K1s+K5NkVTITzBwqnczko3WikrqM+l1NxlLF0zIIvXpsnjgydZPhxs2ay95aIrUEkdUdC3suK8N0NUIjq+xKrcz002WioppdGm091pK1w0IIjYp8jkhydXPxxq2K295aUrTkoeTs65suK+OUFUIzi7xqrb0VA0WSoootKm0t5tKlo1H4TYqMfkiydWQBxm16+85actTEseS8y7seHAPD9TIza5yKra01QyWSson9On0d5wKVk2H4DYqcfkjidUQB1j1rG75KsvSkseScu8seDCPz1TJDW2yara1FYxWSwnm9Sn0N9zKVg2H33ZqsXkkihSQR1g1bK65K0wSEsfR8i+seDEQTxUJTOzy6rY1VowWC0mmNWoz993KVc3H3rYq8TklSlRQh1d1LS647AyR0wgRMbAsN/GRDpTJTKwzKrX1l4vVy4lldWpzt97KVY4IXbUr8LZljVPRCxhw7W3z6ZISkw1VK+4sMWvXEhSPk6buay9sm5JVkZNiLWqtrJ+TldNTnquqbCwilZXU1BwpKirrpNgWFhTaZmnpquZbFlbVmWOpaOonHZcXlljhaGhpZ1+YWBdYn2cn6GdhmdhYGN3lp2enIttY2Jjco+bnJuOdGZlZXCImJqakHpoZ2Zug5WYmZJ/bGlobX6RlpeSg3BqaW16jZSVkoZ0bGtteImSk5KIeG5tbnaFkJKRinxxbm91gY2QkIt/c3BwdH6Kj4+LgnZxcXR8iI2OjIR5c3J0e4WLjYuFe3VzdHmCioyLhn52dHR5gIiKioeAeHV1eH+GiYqHgXp2dnh9hIiJh4J8eHd4fIKHiIeDfXl4eHyBhoeHhH96eHmA',
+    cb: {
+      online: function() {
+        if (ThreadUpdater.online = navigator.onLine) {
+          ThreadUpdater.outdateCount = 0;
+          ThreadUpdater.set('timer', ThreadUpdater.getInterval());
+          if (Conf['Auto Update This']) {
+            ThreadUpdater.update();
+          }
+          ThreadUpdater.set('status', null, null);
+        } else {
+          ThreadUpdater.set('timer', null);
+          ThreadUpdater.set('status', 'Offline', 'warning');
+        }
+        return ThreadUpdater.cb.autoUpdate();
+      },
+      post: function(e) {
+        if (!(Conf['Auto Update This'] && +e.detail.threadID === ThreadUpdater.thread.ID)) {
+          return;
+        }
+        ThreadUpdater.outdateCount = 0;
+        if (ThreadUpdater.seconds > 2) {
+          return setTimeout(ThreadUpdater.update, 1000);
+        }
+      },
+      visibility: function() {
+        if (d.hidden) {
+          return;
+        }
+        ThreadUpdater.outdateCount = 0;
+        if (ThreadUpdater.seconds > ThreadUpdater.interval) {
+          return ThreadUpdater.set('timer', ThreadUpdater.getInterval());
+        }
+      },
+      scrollBG: function() {
+        return ThreadUpdater.scrollBG = Conf['Scroll BG'] ? function() {
+          return true;
+        } : function() {
+          return !d.hidden;
+        };
+      },
+      autoUpdate: function() {
+        if (Conf['Auto Update This'] && ThreadUpdater.online) {
+          return ThreadUpdater.timeoutID = setTimeout(ThreadUpdater.timeout, 1000);
+        } else {
+          return clearTimeout(ThreadUpdater.timeoutID);
+        }
+      },
+      interval: function() {
+        var val;
+        val = Math.max(5, parseInt(this.value, 10));
+        ThreadUpdater.interval = this.value = val;
+        return $.cb.value.call(this);
+      },
+      load: function() {
+        var klass, req, text, _ref, _ref1;
+        req = ThreadUpdater.req;
+        switch (req.status) {
+          case 200:
+            g.DEAD = false;
+            ThreadUpdater.parse(JSON.parse(req.response).posts);
+            ThreadUpdater.lastModified = req.getResponseHeader('Last-Modified');
+            ThreadUpdater.set('timer', ThreadUpdater.getInterval());
+            break;
+          case 404:
+            g.DEAD = true;
+            ThreadUpdater.set('timer', null);
+            ThreadUpdater.set('status', '404', 'warning');
+            clearTimeout(ThreadUpdater.timeoutID);
+            ThreadUpdater.thread.kill();
+            $.event('ThreadUpdate', {
+              404: true,
+              thread: ThreadUpdater.thread
+            });
+            break;
+          default:
+            ThreadUpdater.outdateCount++;
+            ThreadUpdater.set('timer', ThreadUpdater.getInterval());
+            /*
+                      Status Code 304: Not modified
+                      By sending the `If-Modified-Since` header we get a proper status code, and no response.
+                      This saves bandwidth for both the user and the servers and avoid unnecessary computation.
+            */
+
+            _ref1 = (_ref = req.status) === 0 || _ref === 304 ? [null, null] : ["" + req.statusText + " (" + req.status + ")", 'warning'], text = _ref1[0], klass = _ref1[1];
+            ThreadUpdater.set('status', text, klass);
+        }
+        return delete ThreadUpdater.req;
+      }
+    },
+    getInterval: function() {
+      var i, j;
+      i = ThreadUpdater.interval;
+      j = Math.min(ThreadUpdater.outdateCount, 10);
+      if (!d.hidden) {
+        j = Math.min(j, 7);
+      }
+      return ThreadUpdater.seconds = Math.max(i, [0, 5, 10, 15, 20, 30, 60, 90, 120, 240, 300][j]);
+    },
+    set: function(name, text, klass) {
+      var el, node;
+      el = ThreadUpdater[name];
+      if (node = el.firstChild) {
+        node.data = text;
+      } else {
+        el.textContent = text;
+      }
+      if (klass !== void 0) {
+        return el.className = klass;
+      }
+    },
+    timeout: function() {
+      var n;
+      ThreadUpdater.timeoutID = setTimeout(ThreadUpdater.timeout, 1000);
+      if (!(n = --ThreadUpdater.seconds)) {
+        return ThreadUpdater.update();
+      } else if (n <= -60) {
+        ThreadUpdater.set('status', 'Retrying', null);
+        return ThreadUpdater.update();
+      } else if (n > 0) {
+        return ThreadUpdater.set('timer', n);
+      }
+    },
+    update: function() {
+      var url;
+      if (!ThreadUpdater.online) {
+        return;
+      }
+      ThreadUpdater.seconds = 0;
+      ThreadUpdater.set('timer', '...');
+      if (ThreadUpdater.req) {
+        ThreadUpdater.req.onloadend = null;
+        ThreadUpdater.req.abort();
+      }
+      url = "//api.4chan.org/" + ThreadUpdater.thread.board + "/res/" + ThreadUpdater.thread + ".json";
+      return ThreadUpdater.req = $.ajax(url, {
+        onloadend: ThreadUpdater.cb.load
+      }, {
+        headers: {
+          'If-Modified-Since': ThreadUpdater.lastModified
+        }
+      });
+    },
+    parse: function(postObjects) {
+      var ID, count, deletedFiles, deletedPosts, files, index, node, nodes, num, post, postObject, posts, scroll, _i, _len, _ref;
+      Build.spoilerRange[ThreadUpdater.thread.board] = postObjects[0].custom_spoiler;
+      nodes = [];
+      posts = [];
+      index = [];
+      files = [];
+      count = 0;
+      for (_i = 0, _len = postObjects.length; _i < _len; _i++) {
+        postObject = postObjects[_i];
+        num = postObject.no;
+        index.push(num);
+        if (postObject.fsize) {
+          files.push(num);
+        }
+        if (num <= ThreadUpdater.lastPost) {
+          continue;
+        }
+        count++;
+        node = Build.postFromObject(postObject, ThreadUpdater.thread.board.ID);
+        nodes.push(node);
+        posts.push(new Post(node, ThreadUpdater.thread, ThreadUpdater.thread.board));
+      }
+      deletedPosts = [];
+      deletedFiles = [];
+      _ref = ThreadUpdater.thread.posts;
+      for (ID in _ref) {
+        post = _ref[ID];
+        if (post.isDead) {
+          continue;
+        }
+        ID = +ID;
+        if (-1 === index.indexOf(ID)) {
+          post.kill();
+          deletedPosts.push(post);
+        } else if (post.file && !post.file.isDead && -1 === files.indexOf(ID)) {
+          post.kill(true);
+          deletedFiles.push(post);
+        }
+      }
+      if (!count) {
+        ThreadUpdater.set('status', null, null);
+        ThreadUpdater.outdateCount++;
+      } else {
+        ThreadUpdater.set('status', "+" + count, 'new');
+        ThreadUpdater.outdateCount = 0;
+        if (Conf['Beep'] && d.hidden) {
+          if (!ThreadUpdater.audio) {
+            ThreadUpdater.audio = $.el('audio', {
+              src: ThreadUpdater.beep
+            });
+          }
+          ThreadUpdater.audio.play();
+        }
+        ThreadUpdater.lastPost = posts[count - 1].ID;
+        Main.callbackNodes(Post, posts);
+        scroll = Conf['Auto Scroll'] && ThreadUpdater.scrollBG() && ThreadUpdater.root.getBoundingClientRect().bottom - doc.clientHeight < 25;
+        $.add(ThreadUpdater.root, nodes);
+        if (scroll) {
+          nodes[0].scrollIntoView();
+        }
+      }
+      return $.event('ThreadUpdate', {
+        404: false,
+        thread: ThreadUpdater.thread,
+        newPosts: posts,
+        deletedPosts: deletedPosts,
+        deletedFiles: deletedFiles
+      });
+    }
+  };
+
+  QR = {
+    init: function() {
+      var link;
+      if (g.VIEW === 'catalog' || !Conf['Quick Reply']) {
+        return;
+      }
+      if (Conf['Hide Original Post Form']) {
+        $.addClass(doc, 'hide-original-post-form');
+      }
+      link = $.el('a', {
+        className: 'qr-shortcut',
+        textContent: 'Quick Reply',
+        href: 'javascript:;'
+      });
+      $.on(link, 'click', function() {
+        $.event('CloseMenu');
+        QR.open();
+        if (g.BOARD.ID === 'f') {
+          if (g.VIEW === 'index') {
+            QR.threadSelector.value = '9999';
+          }
+        } else if (g.VIEW === 'thread') {
+          QR.threadSelector.value = g.THREAD;
+        } else {
+          QR.threadSelector.value = 'new';
+        }
+        return $('textarea', QR.el).focus();
+      });
+      $.event('AddMenuEntry', {
+        type: 'header',
+        el: link,
+        order: 10
+      });
+      $.on(d, 'dragover', QR.dragOver);
+      $.on(d, 'drop', QR.dropFile);
+      $.on(d, 'dragstart dragend', QR.drag);
+      $.on(d, '4chanXInitFinished', function() {
+        if (!Conf['Persistent QR']) {
+          return;
+        }
+        QR.open();
+        if (Conf['Auto Hide QR']) {
+          return QR.hide();
+        }
+      });
+      $.on(d, 'ThreadUpdate', function() {
+        if (g.DEAD) {
+          return QR.abort();
+        } else {
+          return QR.status();
+        }
+      });
+      return Post.prototype.callbacks.push({
+        name: 'Quick Reply',
+        cb: this.node
+      });
+    },
+    node: function() {
+      return $.on($('a[title="Quote this post"]', this.nodes.info), 'click', QR.quote);
+    },
+    open: function() {
+      if (QR.el) {
+        QR.el.hidden = false;
+        QR.unhide();
+        return;
+      }
+      try {
+        return QR.dialog();
+      } catch (err) {
+        delete QR.el;
+        return Main.handleErrors({
+          message: 'Quick Reply dialog creation crashed.',
+          error: err
+        });
+      }
+    },
+    close: function() {
+      var i, spoiler, _i, _len, _ref;
+      QR.el.hidden = true;
+      QR.abort();
+      d.activeElement.blur();
+      $.rmClass(QR.el, 'dump');
+      _ref = QR.replies;
+      for (_i = 0, _len = _ref.length; _i < _len; _i++) {
+        i = _ref[_i];
+        QR.replies[0].rm();
+      }
+      QR.cooldown.auto = false;
+      QR.status();
+      QR.resetFileInput();
+      if (!Conf['Remember Spoiler'] && (spoiler = $.id('spoiler')).checked) {
+        spoiler.click();
+      }
+      return QR.cleanNotifications();
+    },
+    hide: function() {
+      d.activeElement.blur();
+      $.addClass(QR.el, 'autohide');
+      return $.id('autohide').checked = true;
+    },
+    unhide: function() {
+      $.rmClass(QR.el, 'autohide');
+      return $.id('autohide').checked = false;
+    },
+    toggleHide: function() {
+      if (this.checked) {
+        return QR.hide();
+      } else {
+        return QR.unhide();
+      }
+    },
+    error: function(err) {
+      var el;
+      QR.open();
+      if (typeof err === 'string') {
+        el = $.tn(err);
+      } else {
+        el = err;
+        el.removeAttribute('style');
+      }
+      if (QR.captcha.isEnabled && /captcha|verification/i.test(el.textContent)) {
+        $('[autocomplete]', QR.el).focus();
+      }
+      if (d.hidden) {
+        alert(el.textContent);
+      }
+      return QR.lastNotifications.push(new Notification('warning', el));
+    },
+    lastNotifications: [],
+    cleanNotifications: function() {
+      var notification, _i, _len, _ref;
+      _ref = QR.lastNotifications;
+      for (_i = 0, _len = _ref.length; _i < _len; _i++) {
+        notification = _ref[_i];
+        notification.close();
+      }
+      return QR.lastNotification = [];
+    },
+    status: function(data) {
+      var disabled, input, value;
+      if (data == null) {
+        data = {};
+      }
+      if (!QR.el) {
+        return;
+      }
+      if (g.DEAD) {
+        value = 404;
+        disabled = true;
+        QR.cooldown.auto = false;
+      }
+      value = data.progress || QR.cooldown.seconds || value;
+      input = QR.status.input;
+      input.value = QR.cooldown.auto ? value ? "Auto " + value : 'Auto' : value || 'Submit';
+      return input.disabled = disabled || false;
+    },
+    cooldown: {
+      init: function() {
+        QR.cooldown.types = {
+          thread: (function() {
+            switch (g.BOARD) {
+              case 'q':
+                return 86400;
+              case 'b':
+              case 'soc':
+              case 'r9k':
+                return 600;
+              default:
+                return 300;
+            }
+          })(),
+          sage: g.BOARD === 'q' ? 600 : 60,
+          file: g.BOARD === 'q' ? 300 : 30,
+          post: g.BOARD === 'q' ? 60 : 30
+        };
+        QR.cooldown.cooldowns = $.get("" + g.BOARD + ".cooldown", {});
+        QR.cooldown.start();
+        return $.sync("" + g.BOARD + ".cooldown", QR.cooldown.sync);
+      },
+      start: function() {
+        if (QR.cooldown.isCounting) {
+          return;
+        }
+        QR.cooldown.isCounting = true;
+        return QR.cooldown.count();
+      },
+      sync: function(cooldowns) {
+        var id;
+        for (id in cooldowns) {
+          QR.cooldown.cooldowns[id] = cooldowns[id];
+        }
+        return QR.cooldown.start();
+      },
+      set: function(data) {
+        var cooldown, hasFile, isReply, isSage, start, type;
+        start = Date.now();
+        if (data.delay) {
+          cooldown = {
+            delay: data.delay
+          };
+        } else {
+          isSage = /sage/i.test(data.post.email);
+          hasFile = !!data.post.file;
+          isReply = data.isReply;
+          type = !isReply ? 'thread' : isSage ? 'sage' : hasFile ? 'file' : 'post';
+          cooldown = {
+            isReply: isReply,
+            isSage: isSage,
+            hasFile: hasFile,
+            timeout: start + QR.cooldown.types[type] * $.SECOND
+          };
+        }
+        QR.cooldown.cooldowns[start] = cooldown;
+        $.set("" + g.BOARD + ".cooldown", QR.cooldown.cooldowns);
+        return QR.cooldown.start();
+      },
+      unset: function(id) {
+        delete QR.cooldown.cooldowns[id];
+        return $.set("" + g.BOARD + ".cooldown", QR.cooldown.cooldowns);
+      },
+      count: function() {
+        var cooldown, cooldowns, elapsed, hasFile, isReply, isSage, now, post, seconds, start, type, types, update, _ref;
+        if (Object.keys(QR.cooldown.cooldowns).length) {
+          setTimeout(QR.cooldown.count, 1000);
+        } else {
+          $["delete"]("" + g.BOARD + ".cooldown");
+          delete QR.cooldown.isCounting;
+          delete QR.cooldown.seconds;
+          QR.status();
+          return;
+        }
+        isReply = g.BOARD.ID === 'f' && g.VIEW === 'thread' ? true : QR.threadSelector.value !== 'new';
+        if (isReply) {
+          post = QR.replies[0];
+          isSage = /sage/i.test(post.email);
+          hasFile = !!post.file;
+        }
+        now = Date.now();
+        seconds = null;
+        _ref = QR.cooldown, types = _ref.types, cooldowns = _ref.cooldowns;
+        for (start in cooldowns) {
+          cooldown = cooldowns[start];
+          if ('delay' in cooldown) {
+            if (cooldown.delay) {
+              seconds = Math.max(seconds, cooldown.delay--);
+            } else {
+              seconds = Math.max(seconds, 0);
+              QR.cooldown.unset(start);
+            }
+            continue;
+          }
+          if (isReply === cooldown.isReply) {
+            type = !isReply ? 'thread' : isSage && cooldown.isSage ? 'sage' : hasFile && cooldown.hasFile ? 'file' : 'post';
+            elapsed = Math.floor((now - start) / 1000);
+            if (elapsed >= 0) {
+              seconds = Math.max(seconds, types[type] - elapsed);
+            }
+          }
+          if (!((start <= now && now <= cooldown.timeout))) {
+            QR.cooldown.unset(start);
+          }
+        }
+        update = seconds !== null || !!QR.cooldown.seconds;
+        QR.cooldown.seconds = seconds;
+        if (update) {
+          QR.status();
+        }
+        if (seconds === 0 && QR.cooldown.auto) {
+          return QR.submit();
+        }
+      }
+    },
+    quote: function(e) {
+      var caretPos, post, range, s, sel, selectionRoot, ta, text, thread;
+      if (e != null) {
+        e.preventDefault();
+      }
+      text = "";
+      sel = d.getSelection();
+      selectionRoot = $.x('ancestor::div[contains(@class,"postContainer")][1]', sel.anchorNode);
+      post = Get.postFromRoot($.x('ancestor::div[contains(@class,"postContainer")][1]', this));
+      thread = g.BOARD.posts[Get.contextFromLink(this).thread];
+      if ((s = sel.toString().trim()) && post.nodes.root === selectionRoot) {
+        s = s.replace(/\n/g, '\n>');
+        text += ">" + s + "\n";
+      }
+      text = !text && post === thread && (!QR.el || QR.el.hidden) ? "" : ">>" + post + "\n" + text;
+      QR.open();
+      ta = $('textarea', QR.el);
+      if (QR.threadSelector && !ta.value && g.BOARD.ID !== 'f') {
+        QR.threadSelector.value = thread.ID;
+      }
+      caretPos = ta.selectionStart;
+      ta.value = ta.value.slice(0, caretPos) + text + ta.value.slice(ta.selectionEnd);
+      range = caretPos + text.length;
+      ta.setSelectionRange(range, range);
+      ta.focus();
+      return ta.dispatchEvent(new Event('input'));
+    },
+    characterCount: function() {
+      var count, counter;
+      counter = QR.charaCounter;
+      count = this.textLength;
+      counter.textContent = count;
+      counter.hidden = count < 1000;
+      return (count > 1500 ? $.addClass : $.rmClass)(counter, 'warning');
+    },
+    drag: function(e) {
+      var toggle;
+      toggle = e.type === 'dragstart' ? $.off : $.on;
+      toggle(d, 'dragover', QR.dragOver);
+      return toggle(d, 'drop', QR.dropFile);
+    },
+    dragOver: function(e) {
+      e.preventDefault();
+      return e.dataTransfer.dropEffect = 'copy';
+    },
+    dropFile: function(e) {
+      if (!e.dataTransfer.files.length) {
+        return;
+      }
+      e.preventDefault();
+      QR.open();
+      QR.fileInput.call(e.dataTransfer);
+      return $.addClass(QR.el, 'dump');
+    },
+    fileInput: function() {
+      var file, _i, _len, _ref;
+      QR.cleanNotifications();
+      if (this.files.length === 1) {
+        file = this.files[0];
+        if (file.size > this.max) {
+          QR.error("File too large (file: " + ($.bytesToString(file.size)) + ", max: " + ($.bytesToString(this.max)) + ").");
+          QR.resetFileInput();
+        } else if (-1 === QR.mimeTypes.indexOf(file.type)) {
+          QR.error('Unsupported file type.');
+          QR.resetFileInput();
+        } else {
+          QR.selected.setFile(file);
+        }
+        return;
+      }
+      _ref = this.files;
+      for (_i = 0, _len = _ref.length; _i < _len; _i++) {
+        file = _ref[_i];
+        if (file.size > this.max) {
+          QR.error("File " + file.name + " is too large (file: " + ($.bytesToString(file.size)) + ", max: " + ($.bytesToString(this.max)) + ").");
+        } else if (-1 === QR.mimeTypes.indexOf(file.type)) {
+          QR.error("" + file.name + ": Unsupported file type.");
+        }
+        if (!QR.replies[QR.replies.length - 1].file) {
+          QR.replies[QR.replies.length - 1].setFile(file);
+        } else {
+          new QR.reply().setFile(file);
+        }
+      }
+      $.addClass(QR.el, 'dump');
+      return QR.resetFileInput();
+    },
+    resetFileInput: function() {
+      return $('[type=file]', QR.el).value = null;
+    },
+    replies: [],
+    reply: (function() {
+
+      function _Class() {
+        var persona, prev,
+          _this = this;
+        prev = QR.replies[QR.replies.length - 1];
+        persona = $.get('QR.persona', {});
+        this.name = prev ? prev.name : persona.name || null;
+        this.email = prev && !/^sage$/.test(prev.email) ? prev.email : persona.email || null;
+        this.sub = prev && Conf['Remember Subject'] ? prev.sub : Conf['Remember Subject'] ? persona.sub : null;
+        this.spoiler = prev && Conf['Remember Spoiler'] ? prev.spoiler : false;
+        this.com = null;
+        this.el = $.el('a', {
+          className: 'qrpreview',
+          draggable: true,
+          href: 'javascript:;',
+          innerHTML: '<a class=remove>×</a><label hidden><input type=checkbox> Spoiler</label><span></span>'
+        });
+        $('input', this.el).checked = this.spoiler;
+        $.on(this.el, 'click', function() {
+          return _this.select();
+        });
+        $.on($('.remove', this.el), 'click', function(e) {
+          e.stopPropagation();
+          return _this.rm();
+        });
+        $.on($('label', this.el), 'click', function(e) {
+          return e.stopPropagation();
+        });
+        $.on($('input', this.el), 'change', function(e) {
+          _this.spoiler = e.target.checked;
+          if (_this.el.id === 'selected') {
+            return $.id('spoiler').checked = _this.spoiler;
+          }
+        });
+        $.before($('#addReply', QR.el), this.el);
+        $.on(this.el, 'dragstart', this.dragStart);
+        $.on(this.el, 'dragenter', this.dragEnter);
+        $.on(this.el, 'dragleave', this.dragLeave);
+        $.on(this.el, 'dragover', this.dragOver);
+        $.on(this.el, 'dragend', this.dragEnd);
+        $.on(this.el, 'drop', this.drop);
+        QR.replies.push(this);
+      }
+
+      _Class.prototype.setFile = function(file) {
+        var fileURL, img,
+          _this = this;
+        this.file = file;
+        this.el.title = "" + file.name + " (" + ($.bytesToString(file.size)) + ")";
+        if (QR.spoiler) {
+          $('label', this.el).hidden = false;
+        }
+        if (!/^image/.test(file.type)) {
+          this.el.style.backgroundImage = null;
+          return;
+        }
+        if (!window.URL) {
+          return;
+        }
+        URL.revokeObjectURL(this.url);
+        fileURL = URL.createObjectURL(file);
+        img = $.el('img');
+        $.on(img, 'load', function() {
+          var c, data, i, l, s, ui8a, _i;
+          s = 90 * 3;
+          if (img.height < s || img.width < s) {
+            _this.url = fileURL;
+            _this.el.style.backgroundImage = "url(" + _this.url + ")";
+            return;
           }
           if (img.height <= img.width) {
             img.width = s / img.height * img.width;
@@ -5279,7 +4700,6 @@
         return QR.replies.splice(newIndex, 0, reply);
       };
 
-<<<<<<< HEAD
       _Class.prototype.dragEnd = function() {
         var el;
         $.rmClass(this, 'drag');
@@ -5413,15 +4833,6 @@
           return;
         }
         return e.preventDefault();
-=======
-  ImageHover = {
-    init: function() {
-      return Main.callbacks.push(this.node);
-    },
-    node: function(post) {
-      if (!post.img || post.hasPdf) {
-        return;
->>>>>>> fb9edd51
       }
     },
     dialog: function() {
@@ -5518,7 +4929,6 @@
       $.add(d.body, QR.el);
       return $.event('QRDialogCreation', null, QR.el);
     },
-<<<<<<< HEAD
     submit: function(e) {
       var callbacks, captcha, captchas, challenge, err, filetag, m, opts, post, reply, response, textOnly, threadID, _ref;
       if (e != null) {
@@ -5527,11 +4937,6 @@
       if (QR.cooldown.seconds) {
         QR.cooldown.auto = !QR.cooldown.auto;
         QR.status();
-=======
-    node: function(post) {
-      var a;
-      if (!post.img || post.hasPdf) {
->>>>>>> fb9edd51
         return;
       }
       QR.abort();
@@ -5578,7 +4983,6 @@
             response = "" + response + " " + response;
           }
         }
-<<<<<<< HEAD
       }
       if (err) {
         QR.cooldown.auto = false;
@@ -5590,54 +4994,6 @@
       QR.cooldown.auto = QR.replies.length > 1;
       if (Conf['Auto Hide QR'] && !QR.cooldown.auto) {
         QR.hide();
-=======
-        return ImageExpand.contract(thumb);
-      } else {
-        return ImageExpand.expand(thumb);
-      }
-    },
-    contract: function(thumb) {
-      thumb.hidden = false;
-      thumb.nextSibling.hidden = true;
-      return $.rmClass(thumb.parentNode.parentNode.parentNode, 'image_expanded');
-    },
-    expand: function(thumb, src) {
-      var a, img;
-      if ($.x('ancestor-or-self::*[@hidden]', thumb)) {
-        return;
-      }
-      a = thumb.parentNode;
-      src || (src = a.href);
-      if (/\.pdf$/.test(src)) {
-        return;
-      }
-      thumb.hidden = true;
-      $.addClass(thumb.parentNode.parentNode.parentNode, 'image_expanded');
-      if ((img = thumb.nextSibling) && img.nodeName === 'IMG') {
-        img.hidden = false;
-        return;
-      }
-      img = $.el('img', {
-        src: src
-      });
-      $.on(img, 'error', ImageExpand.error);
-      return $.after(thumb, img);
-    },
-    error: function() {
-      var src, thumb, timeoutID, url;
-      thumb = this.previousSibling;
-      ImageExpand.contract(thumb);
-      $.rm(this);
-      src = this.src.split('/');
-      if (!(src[2] === 'images.4chan.org' && (url = Redirect.image(src[3], src[5])))) {
-        if (g.dead) {
-          return;
-        }
-        url = "//images.4chan.org/" + src[3] + "/src/" + src[5];
-      }
-      if ($.engine !== 'webkit' && url.split('/')[2] === 'images.4chan.org') {
-        return;
->>>>>>> fb9edd51
       }
       if (!QR.cooldown.auto && $.x('ancestor::div[@id="qr"]', d.activeElement)) {
         d.activeElement.blur();
@@ -5750,41 +5106,10 @@
       } else if (g.VIEW === 'reply' && !QR.cooldown.auto) {
         $.open("//boards.4chan.org/" + g.BOARD + "/res/" + threadID + "#p" + postID);
       }
-<<<<<<< HEAD
       if (Conf['Persistent QR'] || QR.cooldown.auto) {
         reply.rm();
       } else {
         QR.close();
-=======
-      Main.polyfill();
-      if (g.CATALOG) {
-        return $.ready(Main.catalog);
-      } else {
-        return Main.features();
-      }
-    },
-    polyfill: function() {
-      var event, prefix, property;
-      if (!('visibilityState' in document)) {
-        prefix = 'mozVisibilityState' in document ? 'moz' : 'webkitVisibilityState' in document ? 'webkit' : 'o';
-        property = prefix + 'VisibilityState';
-        event = prefix + 'visibilitychange';
-        d.visibilityState = d[property];
-        d.hidden = d.visibilityState === 'hidden';
-        return $.on(d, event, function() {
-          d.visibilityState = d[property];
-          d.hidden = d.visibilityState === 'hidden';
-          return $.event(d, new CustomEvent('visibilitychange'));
-        });
-      }
-    },
-    catalog: function() {
-      if (Conf['Catalog Links']) {
-        CatalogLinks.init();
-      }
-      if (Conf['Thread Hiding']) {
-        return ThreadHiding.init();
->>>>>>> fb9edd51
       }
       QR.status();
       return QR.resetFileInput();
@@ -5889,17 +5214,9 @@
         this.nodes.uniqueID = uniqueID;
         this.info.uniqueID = uniqueID.firstElementChild.textContent;
       }
-<<<<<<< HEAD
       if (capcode = $('.capcode', info)) {
         this.nodes.capcode = capcode;
         this.info.capcode = capcode.textContent;
-=======
-      if (Conf['Relative Post Dates']) {
-        RelativeDates.init();
-      }
-      if (Conf['File Info Formatting']) {
-        FileInfo.init();
->>>>>>> fb9edd51
       }
       if (flag = $('.countryFlag', info)) {
         this.nodes.flag = flag;
@@ -6174,6 +5491,7 @@
         return console.timeEnd("" + name + " initialization");
       };
       console.time('All initializations');
+      initFeature('Polyfill', Polyfill);
       initFeature('Header', Header);
       initFeature('Settings', Settings);
       initFeature('Resurrect Quotes', Quotify);
@@ -6197,6 +5515,7 @@
       initFeature('Mark Cross-thread Quotes', QuoteCT);
       initFeature('Anonymize', Anonymize);
       initFeature('Time Formatting', Time);
+      initFeature('Relative Post Dates', RelativeDates);
       initFeature('File Info Formatting', FileInfo);
       initFeature('Sauce', Sauce);
       initFeature('Image Expansion', ImageExpand);
@@ -6255,7 +5574,6 @@
       if (!$.hasClass(doc, 'fourchan-x')) {
         Main.initStyle();
       }
-<<<<<<< HEAD
       if (d.title === '4chan - 404 Not Found') {
         if (Conf['404 Redirect'] && g.VIEW === 'thread') {
           location.href = Redirect.to({
@@ -6265,33 +5583,6 @@
           });
         }
         return;
-=======
-    },
-    preParse: function(node) {
-      var el, img, imgParent, parentClass, post;
-      parentClass = node.parentNode.className;
-      el = $('.post', node);
-      post = {
-        root: node,
-        el: el,
-        "class": el.className,
-        ID: el.id.match(/\d+$/)[0],
-        threadID: g.THREAD_ID || $.x('ancestor::div[parent::div[@class="board"]]', node).id.match(/\d+$/)[0],
-        isArchived: /\barchivedPost\b/.test(parentClass),
-        isInlined: /\binline\b/.test(parentClass),
-        isCrosspost: /\bcrosspost\b/.test(parentClass),
-        blockquote: el.lastElementChild,
-        quotes: el.getElementsByClassName('quotelink'),
-        backlinks: el.getElementsByClassName('backlink'),
-        fileInfo: false,
-        img: false
-      };
-      if (img = $('img[data-md5]', el)) {
-        imgParent = img.parentNode;
-        post.img = img;
-        post.fileInfo = imgParent.previousElementSibling;
-        post.hasPdf = /\.pdf$/.test(imgParent.href);
->>>>>>> fb9edd51
       }
       if (board = $('.board')) {
         threads = [];
@@ -6378,7 +5669,6 @@
           this.textContent = 'show';
           return logs.hidden = true;
         }
-<<<<<<< HEAD
       });
       logs = $.el('div', {
         hidden: true
@@ -6402,512 +5692,6 @@
       return [message, error];
     },
     css: "/* General */\n.dialog {\nbox-shadow: 0 1px 2px rgba(0, 0, 0, .15);\nborder: 1px solid;\ndisplay: block;\npadding: 0;\n}\n.field {\nborder: 1px solid #CCC;\n-moz-box-sizing: border-box;\nbox-sizing: border-box;\ncolor: #333;\nfont: 13px sans-serif;\nmargin: 0;\npadding: 2px 4px 3px;\noutline: none;\n-webkit-transition: color .25s, border-color .25s;\ntransition: color .25s, border-color .25s;\n}\n.field:-moz-placeholder,\n.field:hover:-moz-placeholder {\ncolor: #AAA !important;\n}\n.field:hover {\nborder-color: #999;\n}\n.field:hover, .field:focus {\ncolor: #000;\n}\n.move {\ncursor: move;\n}\nlabel {\ncursor: pointer;\n}\na[href=\"javascript:;\"] {\ntext-decoration: none;\n}\n.warning {\ncolor: red;\n}\n\n/* 4chan style fixes */\n.opContainer, .op {\ndisplay: block !important;\n}\n.post {\noverflow: visible !important;\n}\n[hidden] {\ndisplay: none !important;\n}\n\n/* fixed, z-index */\n#qp, #ihover,\n#updater, #stats,\n#header,\n#qr, #watcher {\nposition: fixed;\n}\n#notifications {\nz-index: 80;\n}\n#qp, #ihover {\nz-index: 70;\n}\n#menu {\nz-index: 60;\n}\n#updater, #stats {\nz-index: 50;\n}\n#header:hover {\nz-index: 40;\n}\n#qr {\nz-index: 30;\n}\n#header {\nz-index: 20;\n}\n#watcher {\nz-index: 10;\n}\n\n/* Header */\n.fourchan-x body {\nmargin-top: 2em;\n}\n.fourchan-x #boardNavDesktop,\n.fourchan-x #navtopright,\n.fourchan-x #boardNavDesktopFoot {\ndisplay: none !important;\n}\n#header {\ntop: 0;\nright: 0;\nleft: 0;\n}\n#header-bar {\nborder-width: 0 0 1px;\npadding: 4px;\nposition: relative;\n-webkit-transition: all .1s ease-in-out;\ntransition: all .1s ease-in-out;\n}\n#header-bar.autohide:not(:hover) {\nbox-shadow: none;\nmargin-bottom: -1em;\n-webkit-transform: translateY(-100%);\ntransform: translateY(-100%);\n-webkit-transition: all .75s .25s ease-in-out;\ntransition: all .75s .25s ease-in-out;\n}\n#toggle-header-bar {\ncursor: n-resize;\nleft: 0;\nright: 0;\nbottom: -8px;\nheight: 10px;\nposition: absolute;\n}\n#header-bar.autohide #toggle-header-bar {\ncursor: s-resize;\n}\n#header-bar a {\ntext-decoration: none;\npadding: 1px;\n}\n#header-bar > .menu-button {\nfloat: right;\npadding: 0;\n}\n\n/* Notifications */\n#notifications {\ntext-align: center;\n}\n.notification {\ncolor: #FFF;\nfont-weight: 700;\ntext-shadow: 0 1px 2px rgba(0, 0, 0, .5);\nbox-shadow: 0 1px 2px rgba(0, 0, 0, .15);\nborder-radius: 2px;\nmargin: 1px auto;\nwidth: 500px;\nmax-width: 100%;\nposition: relative;\n-webkit-transition: all .25s ease-in-out;\ntransition: all .25s ease-in-out;\n}\n.notification.error {\nbackground-color: hsla(0, 100%, 40%, .9);\n}\n.notification.warning {\nbackground-color: hsla(36, 100%, 40%, .9);\n}\n.notification.info {\nbackground-color: hsla(200, 100%, 40%, .9);\n}\n.notification.success {\nbackground-color: hsla(104, 100%, 40%, .9);\n}\n.notification > .close {\ncolor: white;\npadding: 4px 6px;\ntop: 0;\nright: 0;\nposition: absolute;\n}\n.message {\n-moz-box-sizing: border-box;\nbox-sizing: border-box;\npadding: 4px 20px;\nmax-height: 200px;\nwidth: 100%;\noverflow: auto;\n}\n\n/* Thread Updater */\n#updater:not(:hover) {\nbackground: none;\nborder: none;\nbox-shadow: none;\n}\n#updater > .move {\npadding: 0 3px;\n}\n#updater > div:last-child {\ntext-align: center;\n}\n#updater input[type=number] {\nwidth: 4em;\n}\n#updater:not(:hover) > div:not(.move) {\ndisplay: none;\n}\n.new {\ncolor: limegreen;\n}\n\n/* Quote */\n.deadlink {\ntext-decoration: none !important;\n}\n.backlink.deadlink, .quotelink.deadlink {\ntext-decoration: underline !important;\n}\n.inlined {\nopacity: .5;\n}\n#qp input, .forwarded {\ndisplay: none;\n}\n.quotelink.forwardlink,\n.backlink.forwardlink {\ntext-decoration: none;\nborder-bottom: 1px dashed;\n}\n.filtered {\ntext-decoration: underline line-through;\n}\n.inline {\nborder: 1px solid;\ndisplay: table;\nmargin: 2px 0;\n}\n.inline .post {\nborder: 0 !important;\nbackground-color: transparent !important;\ndisplay: table !important;\nmargin: 0 !important;\npadding: 1px 2px !important;\n}\n#qp {\npadding: 2px 2px 5px;\n}\n#qp .post {\nborder: none;\nmargin: 0;\npadding: 0;\n}\n#qp img {\nmax-height: 300px;\nmax-width: 500px;\n}\n.qphl {\nbox-shadow: 0 0 0 2px rgba(216, 94, 49, .7);\n}\n\n/* File */\n.fileText:hover .fntrunc,\n.fileText:not(:hover) .fnfull {\ndisplay: none;\n}\n:root.fit-width .full-image {\nmax-width: 100%;\n}\n:root.gecko.fit-width .full-image,\n:root.presto.fit-width .full-image {\nwidth: 100%;\n}\n.expanded-image > .op > .file::after {\ncontent: '';\nclear: both;\ndisplay: table;\n}\n#ihover {\n-moz-box-sizing: border-box;\nbox-sizing: border-box;\nmax-height: 100%;\nmax-width: 75%;\npadding-bottom: 16px;\n}\n\n/* Filter */\n.opContainer.filter-highlight {\nbox-shadow: inset 5px 0 rgba(255, 0, 0, .5);\n}\n.opContainer.filter-highlight.qphl {\nbox-shadow: inset 5px 0 rgba(255, 0, 0, .5),\n            0 0 0 2px rgba(216, 94, 49, .7);\n}\n.filter-highlight > .reply {\nbox-shadow: -5px 0 rgba(255, 0, 0, .5);\n}\n.filter-highlight > .reply.qphl {\nbox-shadow: -5px 0 rgba(255, 0, 0, .5),\n            0 0 0 2px rgba(216, 94, 49, .7);\n}\n\n/* Thread & Reply Hiding */\n.hide-thread-button,\n.hide-reply-button {\nfloat: left;\nmargin-right: 2px;\n}\n.stub ~ .sideArrows,\n.stub ~ .hide-reply-button,\n.stub ~ .post {\ndisplay: none !important;\n}\n\n/* QR */\n.hide-original-post-form #postForm,\n.hide-original-post-form .postingMode {\ndisplay: none;\n}\n#qr > .move {\nmin-width: 300px;\noverflow: hidden;\n-moz-box-sizing: border-box;\nbox-sizing: border-box;\npadding: 0 2px;\n}\n#qr > .move > span {\nfloat: right;\n}\n#autohide, .close, #qr select, #dump, .remove, .captchaimg, #qr div.warning {\ncursor: pointer;\n}\n#qr select {\nmargin: 0;\n}\n#dump {\nbackground: -webkit-linear-gradient(#EEE, #CCC);\nbackground: linear-gradient(#EEE, #CCC);\nborder: 1px solid #CCC;\nmargin: 0;\npadding: 2px 4px 3px;\noutline: none;\nwidth: 30px;\n}\n.gecko #dump {\npadding: 1px 0 2px;\nwidth: 10%;\n}\n#dump:hover, #dump:focus {\nbackground: -webkit-linear-gradient(#FFF, #DDD);\nbackground: linear-gradient(#FFF, #DDD);\n}\n#dump:active, .dump #dump:not(:hover):not(:focus) {\nbackground: -webkit-linear-gradient(#CCC, #DDD);\nbackground: linear-gradient(#CCC, #DDD);\n}\n#qr:not(.dump) #replies, .dump > form > label {\ndisplay: none;\n}\n#replies {\ndisplay: block;\nheight: 100px;\nposition: relative;\n-webkit-user-select: none;\n-moz-user-select: none;\n-o-user-select: none;\nuser-select: none;\n}\n#replies > div {\ncounter-reset: qrpreviews;\ntop: 0; right: 0; bottom: 0; left: 0;\nmargin: 0; padding: 0;\noverflow: hidden;\nposition: absolute;\nwhite-space: pre;\n}\n#replies > div:hover {\nbottom: -10px;\noverflow-x: auto;\nz-index: 1;\n}\n.qrpreview {\nbackground-position: 50% 20%;\nbackground-size: cover;\nborder: 1px solid #808080;\ncolor: #FFF !important;\nfont-size: 12px;\n-moz-box-sizing: border-box;\nbox-sizing: border-box;\ncursor: move;\ndisplay: inline-block;\nheight: 90px; width: 90px;\nmargin: 5px; padding: 2px;\nopacity: .6;\noutline: none;\noverflow: hidden;\nposition: relative;\ntext-shadow: 0 1px 1px #000;\n-webkit-transition: opacity .25s ease-in-out;\ntransition: opacity .25s ease-in-out;\nvertical-align: top;\n}\n.qrpreview:hover, .qrpreview:focus {\nopacity: .9;\ncolor: #FFF !important;\n}\n.qrpreview#selected {\nopacity: 1;\n}\n.qrpreview::before {\ncounter-increment: qrpreviews;\ncontent: counter(qrpreviews);\nfont-weight: 700;\ntext-shadow: 0 0 3px #000, 0 0 5px #000;\nposition: absolute;\ntop: 3px; right: 3px;\n}\n.qrpreview.drag {\nborder-color: red;\nborder-style: dashed;\n}\n.qrpreview.over {\nborder-color: #FFF;\nborder-style: dashed;\n}\n.remove {\ncolor: #E00 !important;\nfont-weight: 700;\npadding: 3px;\n}\n.remove:hover::after {\ncontent: ' Remove';\n}\n.qrpreview > label {\nbackground: rgba(0, 0, 0, .5);\nright: 0; bottom: 0; left: 0;\nposition: absolute;\ntext-align: center;\n}\n.qrpreview > label > input {\nmargin: 1px 0;\nvertical-align: bottom;\n}\n#addReply {\nfont-size: 3.5em;\nline-height: 100px;\n}\n.persona {\ndisplay: -webkit-flex;\ndisplay: flex;\n}\n.persona .field {\n-webkit-flex: 1;\nflex: 1;\n}\n.gecko .persona .field {\nwidth: 30%;\n}\n#qr textarea.field {\ndisplay: -webkit-box;\nmin-height: 160px;\nmin-width: 100%;\n}\n#qr.captcha textarea.field {\nmin-height: 120px;\n}\n.textarea {\nposition: relative;\n}\n#charCount {\ncolor: #000;\nbackground: hsla(0, 0%, 100%, .5);\nfont-size: 8pt;\nmargin: 1px;\nposition: absolute;\nbottom: 0;\nright: 0;\npointer-events: none;\n}\n#charCount.warning {\ncolor: red;\n}\n.captchainput > .field {\nmin-width: 100%;\n}\n.captchaimg {\nbackground: #FFF;\noutline: 1px solid #CCC;\noutline-offset: -1px;\ntext-align: center;\n}\n.captchaimg > img {\ndisplay: block;\nheight: 57px;\nwidth: 300px;\n}\n#qr [type=file] {\nmargin: 1px 0;\nwidth: 70%;\n}\n#qr [type=submit] {\nmargin: 1px 0;\npadding: 1px; /* not Gecko */\nwidth: 30%;\n}\n.gecko #qr [type=submit] {\npadding: 0 1px; /* Gecko does not respect box-sizing: border-box */\n}\n\n/* Menu */\n.menu-button {\ndisplay: inline-block;\n}\n.menu-button > span {\nborder-top:   6px solid;\nborder-right: 4px solid transparent;\nborder-left:  4px solid transparent;\ndisplay: inline-block;\nmargin: 2px;\nvertical-align: middle;\n}\n#menu {\nborder-bottom: 0;\ndisplay: -webkit-flex;\ndisplay: flex;\n-webkit-flex-flow: column nowrap;\nflex-flow: column nowrap;\nposition: absolute;\noutline: none;\n}\n.entry {\ncursor: pointer;\noutline: none;\npadding: 3px 7px;\nposition: relative;\ntext-decoration: none;\nwhite-space: nowrap;\n}\n.entry.has-submenu {\npadding-right: 20px;\n}\n.has-submenu::after {\ncontent: '';\nborder-left:   6px solid;\nborder-top:    4px solid transparent;\nborder-bottom: 4px solid transparent;\ndisplay: inline-block;\nmargin: 4px;\nposition: absolute;\nright: 3px;\n}\n.has-submenu:not(.focused) > .submenu {\ndisplay: none;\n}\n.submenu {\nborder-bottom: 0;\ndisplay: -webkit-flex;\ndisplay: flex;\n-webkit-flex-flow: column nowrap;\nflex-flow: column nowrap;\nposition: absolute;\nmargin: -1px 0;\n}\n.entry input {\nmargin: 0;\n}\n\n/* General */\n:root.yotsuba .dialog {\nbackground-color: #F0E0D6;\nborder-color: #D9BFB7;\n}\n:root.yotsuba .field:focus {\nborder-color: #EA8;\n}\n\n/* Header */\n:root.yotsuba #header-bar {\nfont-size: 9pt;\ncolor: #B86;\n}\n:root.yotsuba #header-bar a {\ncolor: #800000;\n}\n\n/* Quote */\n:root.yotsuba .backlink.deadlink {\ncolor: #00E !important;\n}\n:root.yotsuba .inline {\nborder-color: #D9BFB7;\nbackground-color: rgba(255, 255, 255, .14);\n}\n\n/* QR */\n:root.yotsuba .qrpreview {\nbackground-color: rgba(0, 0, 0, .15);\n}\n\n/* Menu */\n:root.yotsuba .entry {\nborder-bottom: 1px solid #D9BFB7;\n}\n:root.yotsuba .focused.entry {\nbackground: rgba(255, 255, 255, .33);\n}\n\n/* General */\n:root.yotsuba-b .dialog {\nbackground-color: #D6DAF0;\nborder-color: #B7C5D9;\n}\n:root.yotsuba-b .field:focus {\nborder-color: #98E;\n}\n\n/* Header */\n:root.yotsuba-b #header-bar {\nfont-size: 9pt;\ncolor: #89A;\n}\n:root.yotsuba-b #header-bar a {\ncolor: #34345C;\n}\n\n/* Quote */\n:root.yotsuba-b .backlink.deadlink {\ncolor: #34345C !important;\n}\n:root.yotsuba-b .inline {\nborder-color: #B7C5D9;\nbackground-color: rgba(255, 255, 255, .14);\n}\n\n/* QR */\n:root.yotsuba-b .qrpreview {\nbackground-color: rgba(0, 0, 0, .15);\n}\n\n/* Menu */\n:root.yotsuba-b .entry {\nborder-bottom: 1px solid #B7C5D9;\n}\n:root.yotsuba-b .focused.entry {\nbackground: rgba(255, 255, 255, .33);\n}\n\n/* General */\n:root.futaba .dialog {\nbackground-color: #F0E0D6;\nborder-color: #D9BFB7;\n}\n:root.futaba .field:focus {\nborder-color: #EA8;\n}\n\n/* Header */\n:root.futaba #header-bar {\nfont-size: 11pt;\ncolor: #B86;\n}\n:root.futaba #header-bar a {\ncolor: #800000;\n}\n\n/* Quote */\n:root.futaba .backlink.deadlink {\ncolor: #00E !important;\n}\n:root.futaba .inline {\nborder-color: #D9BFB7;\nbackground-color: rgba(255, 255, 255, .14);\n}\n\n/* QR */\n:root.futaba .qrpreview {\nbackground-color: rgba(0, 0, 0, .15);\n}\n\n/* Menu */\n:root.futaba .entry {\nborder-bottom: 1px solid #D9BFB7;\n}\n:root.futaba .focused.entry {\nbackground: rgba(255, 255, 255, .33);\n}\n\n/* General */\n:root.burichan .dialog {\nbackground-color: #D6DAF0;\nborder-color: #B7C5D9;\n}\n:root.burichan .field:focus {\nborder-color: #98E;\n}\n\n/* Header */\n:root.burichan #header-bar {\nfont-size: 11pt;\ncolor: #89A;\n}\n:root.burichan #header-bar a {\ncolor: #34345C;\n}\n\n/* Quote */\n:root.burichan .backlink.deadlink {\ncolor: #34345C !important;\n}\n:root.burichan .inline {\nborder-color: #B7C5D9;\nbackground-color: rgba(255, 255, 255, .14);\n}\n\n/* QR */\n:root.burichan .qrpreview {\nbackground-color: rgba(0, 0, 0, .15);\n}\n\n/* Menu */\n:root.burichan .entry {\nborder-bottom: 1px solid #B7C5D9;\n}\n:root.burichan .focused.entry {\nbackground: rgba(255, 255, 255, .33);\n}\n\n/* General */\n:root.tomorrow .dialog {\nbackground-color: #282A2E;\nborder-color: #111;\n}\n:root.tomorrow .field:focus {\nborder-color: #000;\n}\n\n/* Header */\n:root.tomorrow #header-bar {\nfont-size: 9pt;\ncolor: #C5C8C6;\n}\n:root.tomorrow #header-bar a {\ncolor: #81A2BE;\n}\n\n/* Quote */\n:root.tomorrow .backlink.deadlink {\ncolor: #81A2BE !important;\n}\n:root.tomorrow .inline {\nborder-color: #111;\nbackground-color: rgba(0, 0, 0, .14);\n}\n\n/* QR */\n:root.tomorrow .qrpreview {\nbackground-color: rgba(255, 255, 255, .15);\n}\n\n/* Menu */\n:root.tomorrow .entry {\nborder-bottom: 1px solid #111;\n}\n:root.tomorrow .focused.entry {\nbackground: rgba(0, 0, 0, .33);\n}\n\n/* General */\n:root.photon .dialog {\nbackground-color: #DDD;\nborder-color: #CCC;\n}\n:root.photon .field:focus {\nborder-color: #EA8;\n}\n\n/* Header */\n:root.photon #header-bar {\nfont-size: 9pt;\ncolor: #333;\n}\n:root.photon #header-bar a {\ncolor: #FF6600;\n}\n\n/* Quote */\n:root.photon .backlink.deadlink {\ncolor: #F60 !important;\n}\n:root.photon .inline {\nborder-color: #CCC;\nbackground-color: rgba(255, 255, 255, .14);\n}\n\n/* QR */\n:root.photon .qrpreview {\nbackground-color: rgba(0, 0, 0, .15);\n}\n\n/* Menu */\n:root.photon .entry {\nborder-bottom: 1px solid #CCC;\n}\n:root.photon .focused.entry {\nbackground: rgba(255, 255, 255, .33);\n}\n"
-=======
-      };
-      return $.globalEval(("(" + code + ")()").replace('_id_', bq.id));
-    },
-    namespace: '4chan_x.',
-    version: '2.38.1',
-    callbacks: [],
-    css: '\
-/* dialog styling */\
-.dialog.reply {\
-  display: block;\
-  border: 1px solid rgba(0,0,0,.25);\
-  padding: 0;\
-}\
-.move {\
-  cursor: move;\
-}\
-label, .favicon {\
-  cursor: pointer;\
-}\
-a[href="javascript:;"] {\
-  text-decoration: none;\
-}\
-.warning {\
-  color: red;\
-}\
-\
-.hide_thread_button:not(.hidden_thread) {\
-  float: left;\
-}\
-\
-.thread > .hidden_thread ~ *,\
-[hidden],\
-#content > [name=tab]:not(:checked) + div,\
-#updater:not(:hover) > :not(.move),\
-.autohide:not(:hover) > form,\
-#qp input, .forwarded {\
-  display: none !important;\
-}\
-\
-.menu_button {\
-  display: inline-block;\
-}\
-.menu_button > span {\
-  border-top:   .5em solid;\
-  border-right: .3em solid transparent;\
-  border-left:  .3em solid transparent;\
-  display: inline-block;\
-  margin: 2px;\
-  vertical-align: middle;\
-}\
-#menu {\
-  position: absolute;\
-  outline: none;\
-}\
-.entry {\
-  border-bottom: 1px solid rgba(0, 0, 0, .25);\
-  cursor: pointer;\
-  display: block;\
-  outline: none;\
-  padding: 3px 7px;\
-  position: relative;\
-  text-decoration: none;\
-  white-space: nowrap;\
-}\
-.entry:last-child {\
-  border: none;\
-}\
-.focused.entry {\
-  background: rgba(255, 255, 255, .33);\
-}\
-.entry.hasSubMenu {\
-  padding-right: 1.5em;\
-}\
-.hasSubMenu::after {\
-  content: "";\
-  border-left:   .5em solid;\
-  border-top:    .3em solid transparent;\
-  border-bottom: .3em solid transparent;\
-  display: inline-block;\
-  margin: .3em;\
-  position: absolute;\
-  right: 3px;\
-}\
-.hasSubMenu:not(.focused) > .subMenu {\
-  display: none;\
-}\
-.subMenu {\
-  position: absolute;\
-  left: 100%;\
-  top: 0;\
-  margin-top: -1px;\
-}\
-\
-h1 {\
-  text-align: center;\
-}\
-#qr > .move {\
-  min-width: 300px;\
-  overflow: hidden;\
-  box-sizing: border-box;\
-  -moz-box-sizing: border-box;\
-  padding: 0 2px;\
-}\
-#qr > .move > span {\
-  float: right;\
-}\
-#autohide, .close, #qr select, #dump, .remove, .captchaimg, #qr div.warning {\
-  cursor: pointer;\
-}\
-#qr select,\
-#qr > form {\
-  margin: 0;\
-}\
-#dump {\
-  background: -webkit-linear-gradient(#EEE, #CCC);\
-  background: -moz-linear-gradient(#EEE, #CCC);\
-  background: -o-linear-gradient(#EEE, #CCC);\
-  background: linear-gradient(#EEE, #CCC);\
-  width: 10%;\
-}\
-.gecko #dump {\
-  padding: 1px 0 2px;\
-}\
-#dump:hover, #dump:focus {\
-  background: -webkit-linear-gradient(#FFF, #DDD);\
-  background: -moz-linear-gradient(#FFF, #DDD);\
-  background: -o-linear-gradient(#FFF, #DDD);\
-  background: linear-gradient(#FFF, #DDD);\
-}\
-#dump:active, .dump #dump:not(:hover):not(:focus) {\
-  background: -webkit-linear-gradient(#CCC, #DDD);\
-  background: -moz-linear-gradient(#CCC, #DDD);\
-  background: -o-linear-gradient(#CCC, #DDD);\
-  background: linear-gradient(#CCC, #DDD);\
-}\
-#qr:not(.dump) #replies, .dump > form > label {\
-  display: none;\
-}\
-#replies {\
-  display: block;\
-  height: 100px;\
-  position: relative;\
-  -webkit-user-select: none;\
-  -moz-user-select: none;\
-  -o-user-select: none;\
-  user-select: none;\
-}\
-#replies > div {\
-  counter-reset: thumbnails;\
-  top: 0; right: 0; bottom: 0; left: 0;\
-  margin: 0; padding: 0;\
-  overflow: hidden;\
-  position: absolute;\
-  white-space: pre;\
-}\
-#replies > div:hover {\
-  bottom: -10px;\
-  overflow-x: auto;\
-  z-index: 1;\
-}\
-.thumbnail {\
-  background-color: rgba(0,0,0,.2) !important;\
-  background-position: 50% 20% !important;\
-  background-size: cover !important;\
-  border: 1px solid #666;\
-  box-sizing: border-box;\
-  -moz-box-sizing: border-box;\
-  cursor: move;\
-  display: inline-block;\
-  height: 90px; width: 90px;\
-  margin: 5px; padding: 2px;\
-  opacity: .5;\
-  outline: none;\
-  overflow: hidden;\
-  position: relative;\
-  text-shadow: 0 1px 1px #000;\
-  -webkit-transition: opacity .25s ease-in-out;\
-  -moz-transition: opacity .25s ease-in-out;\
-  -o-transition: opacity .25s ease-in-out;\
-  transition: opacity .25s ease-in-out;\
-  vertical-align: top;\
-}\
-.thumbnail:hover, .thumbnail:focus {\
-  opacity: .9;\
-}\
-.thumbnail#selected {\
-  opacity: 1;\
-}\
-.thumbnail::before {\
-  counter-increment: thumbnails;\
-  content: counter(thumbnails);\
-  color: #FFF;\
-  font-weight: 700;\
-  padding: 3px;\
-  position: absolute;\
-  top: 0;\
-  right: 0;\
-  text-shadow: 0 0 3px #000, 0 0 8px #000;\
-}\
-.thumbnail.drag {\
-  box-shadow: 0 0 10px rgba(0,0,0,.5);\
-}\
-.thumbnail.over {\
-  border-color: #FFF;\
-}\
-.thumbnail > span {\
-  color: #FFF;\
-}\
-.remove {\
-  background: none;\
-  color: #E00;\
-  font-weight: 700;\
-  padding: 3px;\
-}\
-.remove:hover::after {\
-  content: " Remove";\
-}\
-.thumbnail > label {\
-  background: rgba(0,0,0,.5);\
-  color: #FFF;\
-  right: 0; bottom: 0; left: 0;\
-  position: absolute;\
-  text-align: center;\
-}\
-.thumbnail > label > input {\
-  margin: 0;\
-}\
-#addReply {\
-  color: #333;\
-  font-size: 3.5em;\
-  line-height: 100px;\
-}\
-#addReply:hover, #addReply:focus {\
-  color: #000;\
-}\
-.field {\
-  border: 1px solid #CCC;\
-  box-sizing: border-box;\
-  -moz-box-sizing: border-box;\
-  color: #333;\
-  font: 13px sans-serif;\
-  margin: 0;\
-  padding: 2px 4px 3px;\
-  -webkit-transition: color .25s, border .25s;\
-  -moz-transition: color .25s, border .25s;\
-  -o-transition: color .25s, border .25s;\
-  transition: color .25s, border .25s;\
-}\
-.field:-moz-placeholder,\
-.field:hover:-moz-placeholder {\
-  color: #AAA;\
-}\
-.field:hover, .field:focus {\
-  border-color: #999;\
-  color: #000;\
-  outline: none;\
-}\
-#qr > form > div:first-child > .field:not(#dump) {\
-  width: 30%;\
-}\
-#qr textarea.field {\
-  display: -webkit-box;\
-  min-height: 160px;\
-  min-width: 100%;\
-}\
-#qr.captcha textarea.field {\
-  min-height: 120px;\
-}\
-.textarea {\
-  position: relative;\
-}\
-#charCount {\
-  color: #000;\
-  background: hsla(0, 0%, 100%, .5);\
-  font-size: 8pt;\
-  margin: 1px;\
-  position: absolute;\
-  bottom: 0;\
-  right: 0;\
-  pointer-events: none;\
-}\
-#charCount.warning {\
-  color: red;\
-}\
-.captchainput > .field {\
-  min-width: 100%;\
-}\
-.captchaimg {\
-  background: #FFF;\
-  outline: 1px solid #CCC;\
-  outline-offset: -1px;\
-  text-align: center;\
-}\
-.captchaimg > img {\
-  display: block;\
-  height: 57px;\
-  width: 300px;\
-}\
-#qr [type=file] {\
-  margin: 1px 0;\
-  width: 70%;\
-}\
-#qr [type=submit] {\
-  margin: 1px 0;\
-  padding: 1px; /* not Gecko */\
-  width: 30%;\
-}\
-.gecko #qr [type=submit] {\
-  padding: 0 1px; /* Gecko does not respect box-sizing: border-box */\
-}\
-\
-.fileText:hover .fntrunc,\
-.fileText:not(:hover) .fnfull {\
-  display: none;\
-}\
-.fitwidth img[data-md5] + img {\
-  max-width: 100%;\
-}\
-.gecko  .fitwidth img[data-md5] + img,\
-.presto .fitwidth img[data-md5] + img {\
-  width: 100%;\
-}\
-\
-#qr, #qp, #updater, #stats, #ihover, #overlay, #navlinks {\
-  position: fixed;\
-}\
-\
-#ihover {\
-  max-height: 97%;\
-  max-width: 75%;\
-  padding-bottom: 18px;\
-}\
-\
-#navlinks {\
-  font-size: 16px;\
-  top: 25px;\
-  right: 5px;\
-}\
-\
-body {\
-  box-sizing: border-box;\
-  -moz-box-sizing: border-box;\
-}\
-body.unscroll {\
-  overflow: hidden;\
-}\
-#overlay {\
-  top: 0;\
-  left: 0;\
-  width: 100%;\
-  height: 100%;\
-  text-align: center;\
-  background: rgba(0,0,0,.5);\
-  z-index: 1;\
-}\
-#overlay::after {\
-  content: "";\
-  display: inline-block;\
-  height: 100%;\
-  vertical-align: middle;\
-}\
-#options {\
-  box-sizing: border-box;\
-  -moz-box-sizing: border-box;\
-  display: inline-block;\
-  padding: 5px;\
-  position: relative;\
-  text-align: left;\
-  vertical-align: middle;\
-  width: 600px;\
-  max-width: 100%;\
-  height: 500px;\
-  max-height: 100%;\
-}\
-#credits {\
-  float: right;\
-}\
-#options ul {\
-  padding: 0;\
-}\
-#options article li {\
-  margin: 10px 0 10px 2em;\
-}\
-#options code {\
-  background: hsla(0, 0%, 100%, .5);\
-  color: #000;\
-  padding: 0 1px;\
-}\
-#options label {\
-  text-decoration: underline;\
-}\
-#content {\
-  overflow: auto;\
-  position: absolute;\
-  top: 2.5em;\
-  right: 5px;\
-  bottom: 5px;\
-  left: 5px;\
-}\
-#content textarea {\
-  font-family: monospace;\
-  min-height: 350px;\
-  resize: vertical;\
-  width: 100%;\
-}\
-\
-#updater {\
-  text-align: right;\
-}\
-#updater:not(:hover) {\
-  border: none;\
-  background: transparent;\
-}\
-#updater input[type=number] {\
-  width: 4em;\
-}\
-.new {\
-  background: lime;\
-}\
-\
-#watcher {\
-  padding-bottom: 5px;\
-  position: absolute;\
-  overflow: hidden;\
-  white-space: nowrap;\
-}\
-#watcher:not(:hover) {\
-  max-height: 220px;\
-}\
-#watcher > div {\
-  max-width: 200px;\
-  overflow: hidden;\
-  padding-left: 5px;\
-  padding-right: 5px;\
-  text-overflow: ellipsis;\
-}\
-#watcher > .move {\
-  padding-top: 5px;\
-  text-decoration: underline;\
-}\
-\
-#qp {\
-  padding: 2px 2px 5px;\
-}\
-#qp .post {\
-  border: none;\
-  margin: 0;\
-  padding: 0;\
-}\
-#qp img {\
-  max-height: 300px;\
-  max-width: 500px;\
-}\
-.qphl {\
-  box-shadow: 0 0 0 2px rgba(216, 94, 49, .7);\
-}\
-.quotelink.deadlink {\
-  text-decoration: underline !important;\
-}\
-.deadlink:not(.quotelink) {\
-  text-decoration: none !important;\
-}\
-.inlined {\
-  opacity: .5;\
-}\
-.inline {\
-  background-color: rgba(255, 255, 255, 0.15);\
-  border: 1px solid rgba(128, 128, 128, 0.5);\
-  display: table;\
-  margin: 2px;\
-  padding: 2px;\
-}\
-.inline .post {\
-  background: none;\
-  border: none;\
-  margin: 0;\
-  padding: 0;\
-}\
-div.opContainer {\
-  display: block !important;\
-}\
-.opContainer.filter_highlight {\
-  box-shadow: inset 5px 0 rgba(255, 0, 0, .5);\
-}\
-.opContainer.filter_highlight.qphl {\
-  box-shadow: inset 5px 0 rgba(255, 0, 0, .5),\
-              0 0 0 2px rgba(216, 94, 49, .7);\
-}\
-.filter_highlight > .reply {\
-  box-shadow: -5px 0 rgba(255, 0, 0, .5);\
-}\
-.filter_highlight > .reply.qphl {\
-  box-shadow: -5px 0 rgba(255, 0, 0, .5),\
-              0 0 0 2px rgba(216, 94, 49, .7)\
-}\
-.filtered {\
-  text-decoration: underline line-through;\
-}\
-.quotelink.forwardlink,\
-.backlink.forwardlink {\
-  text-decoration: none;\
-  border-bottom: 1px dashed;\
-}\
-'
->>>>>>> fb9edd51
   };
 
   Main.init();
