<<<<<<< HEAD
**MayhemYDG**:
- **New feature**: `Show Dice Roll` (with @carboncopy)
=======
- **Thread Watcher** improvements:
 - It is now possible to open all watched threads via the `Open all threads` button in the Thread Watcher's menu.
 - Added the `Current Board` setting to switch between showing watched threads from the current board or all boards, disabled by default.
 - About dead (404'd) threads:
  - Dead threads will be typographically indicated with a strikethrough.
  - Dead threads will directly link to the corresponding archive when available.
  - A button to prune all 404'd threads from the list is now available.
  - Added the `Auto Prune` setting to automatically prune 404'd threads, disabled by default.
 - The current thread is now highlighted in the list of watched threads.
 - Watching the current thread can be done in the Header's menu too.
- Removed the `Check for Updates` setting:
 - Your browser/userscript manager should handle updates itself automatically.

## 3.6.0 - *2013-08-10*

- **New feature**: `Show Dice Roll`
>>>>>>> 288b7155
 - Shows dice that were entered into the email field on /tg/.
- Fix impossibility to create new threads when in dead threads.
- Fix flag filtering on /sp/ and /int/.
- Update archives. (with @woxxy and @proplex)
- Minor fixes.
- Minor optimizations.

**Zixaphir**:
- Linkifier Rewrite.
- Fix Quote Threading toggle.
- Added Twitch.tv and Vine embedding (with @ihavenoface)
- Keybinds to scroll to posts that quote you.
- Minor optimizations.
- Minor fixes.

**aeosynth**:
- Update Gruntfile.coffee.

### v1.2.25
*2013-08-04*

**seaweedchan**:
- Fix issues with having two options called `Reveal Spoilers`. 
- Update archive.

### v1.2.24
*2013-07-24*

**seaweedchan**:
- Update archives (warosu is back up, and with it, the option to use it).

### v1.2.23
*2013-07-23*

**matt4682**:
- Small fix for new error message.

### v1.2.22
*2013-07-23*

**seaweedchan**:
- Update archives.

### v1.2.21
*2013-07-22*

**seaweedchan**:
- Fix /f/ posting.
- Change the "Connection error" message, and point to my own FAQ instead of Mayhem's.

### v1.2.20
*2013-07-22*

**MayhemYDG**:
- Fixed captcha caching not syncing across open threads.

**seaweedchan**:
- Changed some defaults around

### v1.2.19
*2013-07-14*

**seaweedchan**:
- Update archives. LoveIsOver is going down permanently until it can find a host, some boards were removed by archivers, and Warosu has been down for 2 days now.
- Add a new option to hide "4chan X has been updated to ____" notifications for those having issues with them.

### v1.2.18
*2013-06-27*

**seaweedchan**:
- Update archives

### v1.2.17
*2013-06-17*
**seaweedchan**:
- Fix full images being forced onto their own line

### v1.2.16
*2013-06-16*

**seaweedchan**:
- Add `.active` class to `.menu-button` when clicked (and remove on menu close)
- Move /v/ and /vg/ back to Foolz archive

### v1.2.15
*2013-06-14*

**seaweedchan**:
- Revert Mayhem's updater changes which caused silly issues
- Make thumbnails in QR show (or most of) the whole image

### v1.2.14
*2013-06-14*

**MayhemYDG**:
- Remove /s4s/ from warosu archive
- Fix CAPTCHA duplication on the report page
- Small bug fixes

**seaweedchan**:
- Rename `Indicate Spoilers` to `Reveal Spoilers`
- If `Reveal Spoilers` is enabled but `Remove Spoilers` is not, act as if the spoiler is hovered

**Tracerneo**:
- Add ID styling for IDs with black text

### v1.2.13
*2013-05-28*

**seaweedchan**:
- Small bug fixes

### v1.2.12
*2013-05-27*

**MayhemYDG**:
- Fix `Jump to Next Reply` keybind not accounting for posts after unread line

**seaweedchan**:
- Added `.hasInline` (if replyContainer contains .inline) for userstyle/script maintainers

### v1.2.11
*2013-05-27*

**MayhemYDG**:
- Add page count to thread stats
- Better performance for Fit Height by using vh

**seaweedchan**:
- Added OpenSettings event on 4chan X settings/sections open for userscripts like OneeChan and 4chan Style Script
- Changed defaults that use the arrow keys to shift+arrow key to not conflict with scrolling
- Made Mayhem's page count in thread stats optional

### v1.2.10
*2013-05-25*

**seaweedchan**:
- Small bug fixes

### v1.2.9
*2013-05-25*

**seaweedchan**:
- Fix YouTube videos in Firefox taking z-index priority
- Fix Persistent QR not working for /f/

**zixaphir**:
- New option: `Image Prefetching`. Adds a toggle to the header menu for per-thread prefetching.
- Make Advance on contract work with Fappe Tyme

### v1.2.8
*2013-05-20*

**MayhemYDG**:
- Tiny fixes

**seaweedchan**:
- New image expansion option: `Advance on contract`. Advances to next post unless Fappe Tyme is enabled (temporary)
- Change `.qr-link` to `.qr-link-container` and `.qr-link>a` to `.qr-link`

**Wohlfe**:
- Add /pol/ archiving for FoolzaShit

### v1.2.7
*2013-05-18*

**seaweedchan**:
- Update /q/'s posting cooldown
- Make "___ omitted. Click here to view." text change when thread is expanded.
- Restrict "Reply to Thread" click event to the link itself
- Fix Nyafuu being undefined

### v1.2.6
*2013-05-16*

**seaweedchan**:
- Fix bug with theme switching

### v1.2.5
*2013-05-15*

**seaweedchan**:
- New option `Captcha Warning Notifications`
 - When disabled, shows a red border around the captcha to indicate captcha errors. Goes back to normal when any key is pressed.
- Color Quick Reply's inputs in Tomorrow to match the theme
- Revert some of Mayhem's changes that caused new bugs

### v1.2.4
*2013-05-14*

**seaweedchan**:
- Don't let QR shortcut close a Persistent QR
- Don't let Reply to Thread link close the QR -- it should only do what it implies

**zixaphir**:
- Add board selection to archiver options
- Fix bug where image hover would close when hitting Enter while typing
- Add `Quoted Title` option which adds (!) text to title when user is quoted

### v1.2.3
*2013-05-14*

**MayhemYDG**:
- Add new archive selection

**seaweedchan**:
- Change watcher favicon to a heart. Change class name from `.favicon` to `.watch-thread-link`. Add `.watched` if thread is watched.
- Remove new archive selection back into Advanced
- Some styling fixes

**zixaphir**:
- Make new archive selection not depend on a JSON file
- Remove some code from May Ham's 4chan X that sends user errors back to his server (we didn't have a working link anyway)

### v1.2.2
*2013-05-11*

**seaweedchan**:
- Small bug fixes
- Changed `Persistent Thread Watcher` option to `Toggleable Thread Watcher`. 
  - When disabled, the [Watcher] shortcut is no longer added, and the watcher stays at the top of the page.

### v1.2.1
*2013-05-10*

**seaweedchan**:
- Small bug fixes

## v1.2.0 - "Youmu" ![Youmu](src/General/img/changelog/1.2.0.png)
*2013-05-10*

**MayhemYDG**:
- Added Foolzashit archive
- Added `blink` class to document in preparation for future versions of Chrome and Opera
- Take advantage of announcement's new `data-utc` value for hiding
  - `data-utc` is a timestamp, this allows us to not have to store the entire text content of the announcement

**seaweedchan**:
- Turn all brackets into pseudo-elements. Brackets can be changed by overwriting the `content` of `.fourchanx-link::before` (`[`) and `.fourchanx-link::after` (`]`), or removed entirely with ease.
  - Note: This does not change the default brackets around `toggle-all` in the custom navigation. These are up to the user.
- Fix file input in Opera
- External link support in Custom Board Navigation!
  - `external-text:"Google","http://www.google.com"`
- Fix JIDF flag on /pol/ when post is fetched by updater

**zixaphir**:
- Change Custom Board Navigation input into textarea, new lines will convert to spaces
- Fix auto-scrolling in Chrome
- Fix wrapping of #dump-list in Chrome
- Fix (You) not being added in expanded comments

### v1.1.18
*2013-05-09*

**seaweedchan**:
- Hide stub link added in menus of stubs
- #dump-button moved into #qr-filename-container as a simple + link
- QR with 4chan Pass made a little wider
- Styling changes for spoiler label, also added `.has-spoiler` class for QR

![QR styling changes](src/General/img/changelog/1.1.18.png)

### v1.1.17
*2013-05-08*

**seaweedchan**:
- Bug fixes

### v1.1.16
*2013-05-07*

**seaweedchan**:
- Add `Centered links` option for header
- Add `Persistent Thread Watcher` option
- Watcher styling changes

**zixaphir**:
- Simpler update checking

### v1.1.15
*2013-05-07*

**seaweedchan**:
- Fix update and download urls for Greasemonkey

### v1.1.14
*2013-05-07*

**seaweedchan**:
- Fix catalog content sometimes disappearing due to issue with 4chan's javascript

**zixaphir**:
- Re-added `Quote Hash Navigation` option

### v1.1.13
*2013-05-06*

**seaweedchan**:
- Disable settings removing scroll bar when opened, thus fixing the issue where it jumps up the page randomly
- Hide watcher by default, add [Watcher] shortcut.

### v1.1.12
*2013-05-06*

**detharonil**:
- Support for %Y in time formatting
- More future-proof %y

**MayhemYDG**:
- Fix whitespaces not being preserved in code tags in /g/.

**seaweedchan**:
- Fix QR not being able to drag to the top with fixed header disabled

**zixaphir**:
- Fix custom CSS
- Fix [Deleted] showing up randomly after submitting a post

### v1.1.11
*2013-05-04*

**seaweedchan**:
- Add `Highlight Posts Quoting You` option
- Add 'catalog', 'index', or 'thread' classes to document depending on what's open
- Add `Filtered Backlinks` options that when disabled, hides filtered backlinks

### v1.1.10
*2013-05-03*

**seaweedchan**:
- Fix update checking

### v1.1.9
*2013-05-02*

**seaweedchan**
- Fix boards with previously deleted archives not switching to new archives 

**ihavenoface**:
- 4chan Pass link by the style selector

**zixaphir**:
- Make Allow False Positives option more efficient

### v1.1.8
*2013-05-01*

**seaweedchan**:
- Fix QR not clearing on submit with Posting Success Notifications disabled
- New archives for /h/, /v/, and /vg/

### v1.1.7
*2013-05-01*

**seaweedchan**:
- External image embedding
- Account for time options in youtube links for embedding
- Once again remove /v/ and /vg/ archiving... ;_;
- Add paste.installgentoo.com embedding
- Added `Posting Success Notifications` option to make "Post Successful!" and "_____ uploaded" notifications optional
- Added `Allow False Positives` option under Linkification, giving the user more control over what's linkified.

### v1.1.6
*2013-05-01*

**seaweedchan**:
- Fix Gist links if no username is specificed

**MayhemYDG**:
 - Access it in the `Advanced` tab of the Settings window.

**zixaphir**:
- Add Gist link titles

### v1.1.5
*2013-04-30*

**seaweedchan**:
- Fix various embedding issues
- Fix Link Title depending on Embedding
- Added favicons to links that can be embedded
- Add gist embedding

### v1.1.4
*2013-04-29*

**seaweedchan**:
- Change ESC functionality in QR to autohide if Persistent QR is enabled
- Add /v/ and /vg/ archiving to archive.nihil-ad-rem.net, and make sure Archiver Selection settings actually switch to it
- Add option to toggle between updater and stats fixed in header or floating

**MayhemYDG**: 
- Add nyafuu archiving for /w/
- Add /d/ archive

### v1.1.3
*2013-04-28*

**seaweedchan**:
- Chrome doesn't get .null, so don't style it
- Fix count when auto update is disabled and set updater text to "Update"
- Remove /v/ and /vg/ redirection from Foolz.
- Toggle keybind for header auto-hiding

**MayhemYDG**:
- Fix Unread Count taking into account hidden posts.

### v1.1.2
*2013-04-26*

**seaweedchan**:
- Fix emoji and favicon previews not updating on change.
- Fix issue with dragging thread watcher
- Fix some settings not importing when coming from Mayhem's v3
- Fix menu z-index

**MayhemYDG**:
- Fix bug where a thread would freeze on load.

**zixaphir**:
- Fix preview with favicons and emoji
- Fix NaN error on Thread Updater Interval
- Draggable UI can no longer overlap the Header.
  - Setting the header to Autohide also increases its z-index to overlap other UI

### v1.1.1
*2013-04-26*

**zixaphir**:
- Fix script on Opera

**MayhemYDG**:
- Minor fixes.
- Chrome only: Due to technical limitations, Filter lists and Custom CSS will not by synchronized across devices anymore.

**seaweedchan**:
- Allow thread watcher to load on catalog

### v1.0.10
*2013-04-23*

- Add message pertaining to rewrite

### v1.0.9
*2013-04-17*

**ihavenoface**:
- Implement Announcement Hiding

**seaweedchan**:
- Change #options back to inheriting colors from replies
- Fix script breaking when disabling image expansion

### v1.0.8
*2013-04-15*

**seaweedchan**:
- Redo settings menu styling
- Move Export/Import buttons and dialog
- Update license and use banner.js for license

### v1.0.7
*2013-04-14*

qqueue:
- Relative post dates

**MayhemYDG**:
- Exporting/importing settings

### v1.0.6
*2013-04-13*

**seaweedchan**:
- Update supported boards for archive redirection and custom navigation
- Point to github.io instead of github.com for pages
- Fix post archive link for InstallGentoo and Foolz
- Make InstallGentoo default for /g/
- Fix embedding issues

### v1.0.5
*2013-04-09*

**seaweedchan**:
- Added keybind to toggle Fappe Tyme
- Fix code tag keybind

**zixaphir**:
- Add 'yourPost' class to own replies

### v1.0.4
*2013-04-08*

**seaweedchan**:
- Fix Fappe Tyme
- Re- add label for image expanding
- Move restore button to left side as per RiDeag

### v1.0.3
*2013-03-23*

**seaweedchan**:
- Add ad- blocking CSS into Custom CSS examples

**zixaphir**:
- Fix ctrl+s bringing up save dialog
- Fix issues with soundcloud embedding

### v1.0.2
*2013-03-14*

**seaweedchan**:
- New Rice option: Emoji Position
- New layout for Rice tab
- No more Yotsuba / Yotsuba B in options

### v1.0.1
*2013-03-14*

- New option: Emoji
- New Rice option: Sage Emoji

**seaweedchan**:
- Prettier error messages

### v1.0.0
*2013-03-13*

- Initial release

**zixaphir**:
- Fix unread post count for filtered posts
- Fix issues when switching from ihavenoface's fork
- Fix backlinks not receiving filtered class
- Fix QR position not saving on refresh<|MERGE_RESOLUTION|>--- conflicted
+++ resolved
@@ -1,7 +1,6 @@
-<<<<<<< HEAD
 **MayhemYDG**:
 - **New feature**: `Show Dice Roll` (with @carboncopy)
-=======
+ - Shows dice that were entered into the email field on /tg/.
 - **Thread Watcher** improvements:
  - It is now possible to open all watched threads via the `Open all threads` button in the Thread Watcher's menu.
  - Added the `Current Board` setting to switch between showing watched threads from the current board or all boards, disabled by default.
@@ -14,12 +13,6 @@
  - Watching the current thread can be done in the Header's menu too.
 - Removed the `Check for Updates` setting:
  - Your browser/userscript manager should handle updates itself automatically.
-
-## 3.6.0 - *2013-08-10*
-
-- **New feature**: `Show Dice Roll`
->>>>>>> 288b7155
- - Shows dice that were entered into the email field on /tg/.
 - Fix impossibility to create new threads when in dead threads.
 - Fix flag filtering on /sp/ and /int/.
 - Update archives. (with @woxxy and @proplex)
