<<<<<<< HEAD
<<<<<<< HEAD
=======
### v1.2.43 
*2013-11-10*

**noface**:
- Strawpoll.me embedding support (as usual, only works on HTTP 4chan due to lack of HTTPS)

### v1.2.42 
*2013-10-22*

>>>>>>> b9a0d453
**Zixaphir**:
- Better MediaCru.sh embedding
- Infinite Scrolling

### v1.2.41 
*2013-10-03*
=======
## 3.14.0 - *2013-11-21*

- **New option**: `Auto-hide header on scroll`.
- Added support for `4cdn.org`.

## 3.13.0 - *2013-11-16*

- More index navigation improvements:
 - Searching in the index is now possible and will show matched OPs by:
 <ul>
  <li> comment
  <li> subject
  <li> filename
  <li> name
  <li> tripcode
  <li> e-mail
 </ul>
 - The page number on which threads are will now be displayed in OPs, to easily identify where threads are located when:
 <ul>
  <li> searching through the index.
  <li> using different index modes and sorting types.
  <li> threads highlighted by the filter are moved to the top and move other threads down.
 </ul>
 - The elapsed time since the last index refresh is now indicated at the top of the index.
 - New setting: `Show replies`, enabled by default. Disable it to only show OPs in the index.

### 3.12.1 - *2013-11-04*

- The index refreshing notification will now only appear on initial page load with slow connections.
- Minor fixes.

## 3.12.0 - *2013-11-03*

- Index navigation improvements:
 - You can now refresh the index page you are on with the refresh shortcut in the header bar or the same keybind for refreshing threads.
 - You can now switch between paged and all-threads index modes via the "Index Navigation" header sub-menu:<br>
  ![index navigation](img/changelog/3.12.0/0.png)
 - Threads in the index can now be sorted by:
 <ul>
  <li> Bump order
  <li> Last reply
  <li> Creation date
  <li> Reply count
  <li> File count
 </ul>
 - Navigating across index pages is now instantaneous.
- Added a keybind to open the catalog search field on index pages.

### 3.11.5 - *2013-10-03*

- Minor Chrome 30 fix.
>>>>>>> ce0c0c1623702e7931908183160fa04a31b26897

**MayhemYDG**:
- Minor Chrome 30 fix

<<<<<<< HEAD
### v1.2.40 
*2013-09-22*
=======
- Tiny posting cooldown adjustment:
 - You can post an image reply immediately after a non-image reply.
>>>>>>> ce0c0c1623702e7931908183160fa04a31b26897

**MayhemYDG**:
- /pol/ flag selector

<<<<<<< HEAD
**seaweedchan**:
- Delete cooldown update
- Small bug fixes
- Don't show warnings AND desktop notifications at the same time, and prefer QR warnings unless the document is hidden
=======
- Update posting cooldown timers to match 4chan settings:
 - Cooldown may vary between inter-thread and intra-thread replies.
 - Cooldown may vary when posting a file or not.
 - Cooldown does not take sageing into account anymore.
 - Timers vary across boards.
>>>>>>> ce0c0c1623702e7931908183160fa04a31b26897

### v1.2.39 
*2013-09-19*

<<<<<<< HEAD
**seaweedchan**:
- Fix thread updater bug introduced in last version
=======
- Updated post and deletion cooldown timers to match 4chan changes: they are now twice as long.
>>>>>>> ce0c0c1623702e7931908183160fa04a31b26897

### v1.2.38 
*2013-09-19*

**MayhemYDG**:
- Update posting cooldown timers to match 4chan settings:
  - Cooldown may vary between inter-thread and intra-thread replies.
  - Cooldown may vary when posting a file or not.
  - Cooldown does not take sageing into account anymore.
  - Timers vary across boards.

### v1.2.37 
*2013-09-12*

**seaweedchan**:
- Just some small fixes.

### v1.2.36 
*2013-08-26*

**MayhemYDG**:
- New desktop notification:
  * The QR will now warn you when you are running low on cached captchas while auto-posting.

**seaweedchan**:
 - Visual overhaul for gallery mode

**Zixaphir**:
 - Fix an issue with the file dialog randomly opening multiple times (with seaweedchan)
![Gallery](src/General/img/changelog/2.3.6.png)
- Add new feature: `Gallery`.
  * Opens images in a lightweight Gallery script.
  * If enabled while Image Expansion is disabled, will takeover as the default action when images are clicked.
  * Supports several hotkeys: left is previous, right and enter are next, escape closes.
  * Works with Thread Updater to add new images to the Gallery while its open.
  * BLINK/WEBKIT ONLY: Clicking the file title will download the image with the original name.
  * Menu button to hide thumbnails, enable/disable fit width/height
  * Thumbnails scroll with the active image

### v1.2.35 
*2013-08-20*

**seaweedchan**:
- Fix Mayhem breaking input history (names, emails, subjects) in Firefox

### v1.2.34 
*2013-08-19*

**seaweedchan**:
- `.icon` to `.fourchanx-icon` to avoid conflicts with 4chan's CSS

### v1.2.33 
*2013-08-18*

**MayhemYDG**:
- Added new option: `Desktop Notifications`
- Implement filename editing
- Replace shortcuts with icons

**seaweedchan**:
- Made shortcut icons optional under the Header submenu, disabled by default, as well as edited some of the icons
- Disabled desktop notifications by default
- Edited filename editing to require a ctrl+click, so otherwise the file input will look and behave the same as before
- Added `.you` class to quotelinks that quote you

**Zixaphir**:
- Forked and minimized the Font Awesome CSS used for the shortcut icons
- Some more linkifier improvements

### v1.2.32 
*2013-08-16*

**seaweedchan**:
- Optimizations for the banner and board title code, including a fix for boards without subtitles throwing an error

### v1.2.31 
*2013-08-16*

**seaweedchan**:

![Board title editing in action](src/General/img/changelog/1.2.31.png)

- Ported `Custom Board Titles` feature from Appchan X (with Zixaphir)
  - This allows you to edit the board title and subtitle in real-time by ctrl+clicking them
- Ported ability to change to a new random banner image on click from Appchan X

**Zixaphir**:
- Small linkifier fix

### v1.2.30 
*2013-08-15*

**seaweedchan**:
- Fix Color User IDs
- Fix Mayhem breaking uploading images in Pale Moon (and other forks based on Firefox <22)

**Zixaphir**:
- More under-the-hood linkifier changes, including support for all top-level domains (with seaweedchan)
- Fix header auto-hide toggle keybind

### v1.2.29 
*2013-08-14*

**Zixaphir**:
- Fix issue that caused 4chan X to show settings after every page load

### v1.2.28 
*2013-08-14*

**MayhemYDG**:

![New thread watcher](src/General/img/changelog/1.2.28.png)

- Greatly improved thread watcher
  - Added submenu with ability to prune 404'd threads, filter by current board, etc
  - Periodically checks which threads have 404'd and indicates them with a strikethrough
- Removed `Check for Updates` as your browser should now handle this automatically
- Fixed an error for Firefox <23 users
- Add a message for Chrome users who experience the Corrupted File bug

**seaweedchan**:
- Changed class `.fourchanx-link` for brackets to `.brackets-wrap` to be consistent with Mayhem's 4chan X
- Added `.seaweedchan` class to the document for those that need a way to tell this fork from other forks for CSS/JS

**Zixaphir**:

![Linkifier in action](src/General/img/changelog/1.2.28-2.png)

- Drastically improved the accuracy and quality of the linkifier (with seaweedchan)
- Removed `Allow False Positives` option due to the accuracy of the new linkifier regex


### v1.2.27
*2013-08-12*

**seaweedchan**:
- Fix minor class name change from last version's merge

### v1.2.26
*2013-08-12*

**MayhemYDG**:
- Show dice rolls that were entered into the email field on /tg/.
- Fix flag filtering on /sp/ and /int/.
- Minor fixes.
- Minor optimizations.

**seaweedchan**:
- Change new error message to link to ban page just in case

**Zixaphir**:
- Linkifier Rewrite.
- Added Twitch.tv and Vine embedding (with @ihavenoface)
- Keybinds to scroll to posts that quote you.
- Minor optimizations.
- Minor fixes.

### v1.2.25
*2013-08-04*

**seaweedchan**:
- Fix issues with having two options called `Reveal Spoilers`. 
- Update archive.

### v1.2.24
*2013-07-24*

**seaweedchan**:
- Update archives (warosu is back up, and with it, the option to use it).

### v1.2.23
*2013-07-23*

**matt4682**:
- Small fix for new error message.

### v1.2.22
*2013-07-23*

**seaweedchan**:
- Update archives.

### v1.2.21
*2013-07-22*

**seaweedchan**:
- Fix /f/ posting.
- Change the "Connection error" message, and point to my own FAQ instead of Mayhem's.

### v1.2.20
*2013-07-22*

**MayhemYDG**:
- Fixed captcha caching not syncing across open threads.

**seaweedchan**:
- Changed some defaults around

### v1.2.19
*2013-07-14*

**seaweedchan**:
- Update archives. LoveIsOver is going down permanently until it can find a host, some boards were removed by archivers, and Warosu has been down for 2 days now.
- Add a new option to hide "4chan X has been updated to ____" notifications for those having issues with them.

### v1.2.18
*2013-06-27*

**seaweedchan**:
- Update archives

### v1.2.17
*2013-06-17*
**seaweedchan**:
- Fix full images being forced onto their own line

### v1.2.16
*2013-06-16*

**seaweedchan**:
- Add `.active` class to `.menu-button` when clicked (and remove on menu close)
- Move /v/ and /vg/ back to Foolz archive

### v1.2.15
*2013-06-14*

**seaweedchan**:
- Revert Mayhem's updater changes which caused silly issues
- Make thumbnails in QR show (or most of) the whole image

### v1.2.14
*2013-06-14*

**MayhemYDG**:
- Remove /s4s/ from warosu archive
- Fix CAPTCHA duplication on the report page
- Small bug fixes

**seaweedchan**:
- Rename `Indicate Spoilers` to `Reveal Spoilers`
- If `Reveal Spoilers` is enabled but `Remove Spoilers` is not, act as if the spoiler is hovered

**Tracerneo**:
- Add ID styling for IDs with black text

### v1.2.13
*2013-05-28*

**seaweedchan**:
- Small bug fixes

### v1.2.12
*2013-05-27*

**MayhemYDG**:
- Fix `Jump to Next Reply` keybind not accounting for posts after unread line

**seaweedchan**:
- Added `.hasInline` (if replyContainer contains .inline) for userstyle/script maintainers

### v1.2.11
*2013-05-27*

**MayhemYDG**:
- Add page count to thread stats
- Better performance for Fit Height by using vh

**seaweedchan**:
- Added OpenSettings event on 4chan X settings/sections open for userscripts like OneeChan and 4chan Style Script
- Changed defaults that use the arrow keys to shift+arrow key to not conflict with scrolling
- Made Mayhem's page count in thread stats optional

### v1.2.10
*2013-05-25*

**seaweedchan**:
- Small bug fixes

### v1.2.9
*2013-05-25*

**seaweedchan**:
- Fix YouTube videos in Firefox taking z-index priority
- Fix Persistent QR not working for /f/

**zixaphir**:
- New option: `Image Prefetching`. Adds a toggle to the header menu for per-thread prefetching.
- Make Advance on contract work with Fappe Tyme

### v1.2.8
*2013-05-20*

**MayhemYDG**:
- Tiny fixes

**seaweedchan**:
- New image expansion option: `Advance on contract`. Advances to next post unless Fappe Tyme is enabled (temporary)
- Change `.qr-link` to `.qr-link-container` and `.qr-link>a` to `.qr-link`

**Wohlfe**:
- Add /pol/ archiving for FoolzaShit

### v1.2.7
*2013-05-18*

**seaweedchan**:
- Update /q/'s posting cooldown
- Make "___ omitted. Click here to view." text change when thread is expanded.
- Restrict "Reply to Thread" click event to the link itself
- Fix Nyafuu being undefined

### v1.2.6
*2013-05-16*

**seaweedchan**:
- Fix bug with theme switching

### v1.2.5
*2013-05-15*

**seaweedchan**:
- New option `Captcha Warning Notifications`
 - When disabled, shows a red border around the captcha to indicate captcha errors. Goes back to normal when any key is pressed.
- Color Quick Reply's inputs in Tomorrow to match the theme
- Revert some of Mayhem's changes that caused new bugs

### v1.2.4
*2013-05-14*

**seaweedchan**:
- Don't let QR shortcut close a Persistent QR
- Don't let Reply to Thread link close the QR -- it should only do what it implies

**zixaphir**:
- Add board selection to archiver options
- Fix bug where image hover would close when hitting Enter while typing
- Add `Quoted Title` option which adds (!) text to title when user is quoted

### v1.2.3
*2013-05-14*

<<<<<<< HEAD
**MayhemYDG**:
- Add new archive selection
=======
- **New feature**: `Archive selection`
 - Select which archive you want for specific boards and redirection type.
 - Access it in the `Archives` tab of the Settings window.
- The list of archived boards will now update automatically, independently from 4chan X updates.
 - If you're an archiver and want [data](https://github.com/MayhemYDG/4chan-x/blob/v3/json/archives.json) about your archive to be updated, added or removed: send a PR or open an issue.
- Fix quote previews getting 'stuck' in Opera.
>>>>>>> ce0c0c1623702e7931908183160fa04a31b26897

**seaweedchan**:
- Change watcher favicon to a heart. Change class name from `.favicon` to `.watch-thread-link`. Add `.watched` if thread is watched.
- Remove new archive selection back into Advanced
- Some styling fixes

**zixaphir**:
- Make new archive selection not depend on a JSON file
- Remove some code from May Ham's 4chan X that sends user errors back to his server (we didn't have a working link anyway)

### v1.2.2
*2013-05-11*

**seaweedchan**:
- Small bug fixes
- Changed `Persistent Thread Watcher` option to `Toggleable Thread Watcher`. 
  - When disabled, the [Watcher] shortcut is no longer added, and the watcher stays at the top of the page.

### v1.2.1
*2013-05-10*

**seaweedchan**:
- Small bug fixes

## v1.2.0 - "Youmu" ![Youmu](src/General/img/changelog/1.2.0.png)
*2013-05-10*

**MayhemYDG**:
- Added Foolzashit archive
- Added `blink` class to document in preparation for future versions of Chrome and Opera
- Take advantage of announcement's new `data-utc` value for hiding
  - `data-utc` is a timestamp, this allows us to not have to store the entire text content of the announcement

**seaweedchan**:
- Turn all brackets into pseudo-elements. Brackets can be changed by overwriting the `content` of `.fourchanx-link::before` (`[`) and `.fourchanx-link::after` (`]`), or removed entirely with ease.
  - Note: This does not change the default brackets around `toggle-all` in the custom navigation. These are up to the user.
- Fix file input in Opera
- External link support in Custom Board Navigation!
  - `external-text:"Google","http://www.google.com"`
- Fix JIDF flag on /pol/ when post is fetched by updater

**zixaphir**:
- Change Custom Board Navigation input into textarea, new lines will convert to spaces
- Fix auto-scrolling in Chrome
- Fix wrapping of #dump-list in Chrome
- Fix (You) not being added in expanded comments

### v1.1.18
*2013-05-09*

**seaweedchan**:
- Hide stub link added in menus of stubs
- #dump-button moved into #qr-filename-container as a simple + link
- QR with 4chan Pass made a little wider
- Styling changes for spoiler label, also added `.has-spoiler` class for QR

![QR styling changes](src/General/img/changelog/1.1.18.png)

### v1.1.17
*2013-05-08*

**seaweedchan**:
- Bug fixes

### v1.1.16
*2013-05-07*

**seaweedchan**:
- Add `Centered links` option for header
- Add `Persistent Thread Watcher` option
- Watcher styling changes

**zixaphir**:
- Simpler update checking

### v1.1.15
*2013-05-07*

**seaweedchan**:
- Fix update and download urls for Greasemonkey

### v1.1.14
*2013-05-07*

**seaweedchan**:
- Fix catalog content sometimes disappearing due to issue with 4chan's javascript

**zixaphir**:
- Re-added `Quote Hash Navigation` option

### v1.1.13
*2013-05-06*

**seaweedchan**:
- Disable settings removing scroll bar when opened, thus fixing the issue where it jumps up the page randomly
- Hide watcher by default, add [Watcher] shortcut.

### v1.1.12
*2013-05-06*

**detharonil**:
- Support for %Y in time formatting
- More future-proof %y

**MayhemYDG**:
- Fix whitespaces not being preserved in code tags in /g/.

**seaweedchan**:
- Fix QR not being able to drag to the top with fixed header disabled

**zixaphir**:
- Fix custom CSS
- Fix [Deleted] showing up randomly after submitting a post

### v1.1.11
*2013-05-04*

**seaweedchan**:
- Add `Highlight Posts Quoting You` option
- Add 'catalog', 'index', or 'thread' classes to document depending on what's open
- Add `Filtered Backlinks` options that when disabled, hides filtered backlinks

### v1.1.10
*2013-05-03*

**seaweedchan**:
- Fix update checking

### v1.1.9
*2013-05-02*

**seaweedchan**
- Fix boards with previously deleted archives not switching to new archives 

**ihavenoface**:
- 4chan Pass link by the style selector

**zixaphir**:
- Make Allow False Positives option more efficient

### v1.1.8
*2013-05-01*

**seaweedchan**:
- Fix QR not clearing on submit with Posting Success Notifications disabled
- New archives for /h/, /v/, and /vg/

### v1.1.7
*2013-05-01*

**seaweedchan**:
- External image embedding
- Account for time options in youtube links for embedding
- Once again remove /v/ and /vg/ archiving... ;_;
- Add paste.installgentoo.com embedding
- Added `Posting Success Notifications` option to make "Post Successful!" and "_____ uploaded" notifications optional
- Added `Allow False Positives` option under Linkification, giving the user more control over what's linkified.

### v1.1.6
*2013-05-01*

**seaweedchan**:
- Fix Gist links if no username is specificed

**MayhemYDG**:
 - Access it in the `Advanced` tab of the Settings window.

**zixaphir**:
- Add Gist link titles

### v1.1.5
*2013-04-30*

**seaweedchan**:
- Fix various embedding issues
- Fix Link Title depending on Embedding
- Added favicons to links that can be embedded
- Add gist embedding

### v1.1.4
*2013-04-29*

**seaweedchan**:
- Change ESC functionality in QR to autohide if Persistent QR is enabled
- Add /v/ and /vg/ archiving to archive.nihil-ad-rem.net, and make sure Archiver Selection settings actually switch to it
- Add option to toggle between updater and stats fixed in header or floating

**MayhemYDG**: 
- Add nyafuu archiving for /w/
- Add /d/ archive

### v1.1.3
*2013-04-28*

**seaweedchan**:
- Chrome doesn't get .null, so don't style it
- Fix count when auto update is disabled and set updater text to "Update"
- Remove /v/ and /vg/ redirection from Foolz.
- Toggle keybind for header auto-hiding

**MayhemYDG**:
- Fix Unread Count taking into account hidden posts.

### v1.1.2
*2013-04-26*

**seaweedchan**:
- Fix emoji and favicon previews not updating on change.
- Fix issue with dragging thread watcher
- Fix some settings not importing when coming from Mayhem's v3
- Fix menu z-index

**MayhemYDG**:
- Fix bug where a thread would freeze on load.

**zixaphir**:
- Fix preview with favicons and emoji
- Fix NaN error on Thread Updater Interval
- Draggable UI can no longer overlap the Header.
  - Setting the header to Autohide also increases its z-index to overlap other UI

### v1.1.1
*2013-04-26*

**zixaphir**:
- Fix script on Opera

**MayhemYDG**:
- Minor fixes.
- Chrome only: Due to technical limitations, Filter lists and Custom CSS will not by synchronized across devices anymore.

**seaweedchan**:
- Allow thread watcher to load on catalog

### v1.0.10
*2013-04-23*

- Add message pertaining to rewrite

### v1.0.9
*2013-04-17*

**ihavenoface**:
- Implement Announcement Hiding

**seaweedchan**:
- Change #options back to inheriting colors from replies
- Fix script breaking when disabling image expansion

### v1.0.8
*2013-04-15*

**seaweedchan**:
- Redo settings menu styling
- Move Export/Import buttons and dialog
- Update license and use banner.js for license

### v1.0.7
*2013-04-14*

qqueue:
- Relative post dates

**MayhemYDG**:
- Exporting/importing settings

### v1.0.6
*2013-04-13*

**seaweedchan**:
- Update supported boards for archive redirection and custom navigation
- Point to github.io instead of github.com for pages
- Fix post archive link for InstallGentoo and Foolz
- Make InstallGentoo default for /g/
- Fix embedding issues

### v1.0.5
*2013-04-09*

**seaweedchan**:
- Added keybind to toggle Fappe Tyme
- Fix code tag keybind

**zixaphir**:
- Add 'yourPost' class to own replies

### v1.0.4
*2013-04-08*

**seaweedchan**:
- Fix Fappe Tyme
- Re- add label for image expanding
- Move restore button to left side as per RiDeag

### v1.0.3
*2013-03-23*

**seaweedchan**:
- Add ad- blocking CSS into Custom CSS examples

**zixaphir**:
- Fix ctrl+s bringing up save dialog
- Fix issues with soundcloud embedding

### v1.0.2
*2013-03-14*

**seaweedchan**:
- New Rice option: Emoji Position
- New layout for Rice tab
- No more Yotsuba / Yotsuba B in options

### v1.0.1
*2013-03-14*

- New option: Emoji
- New Rice option: Sage Emoji

**seaweedchan**:
- Prettier error messages

### v1.0.0
*2013-03-13*

- Initial release

**zixaphir**:
- Fix unread post count for filtered posts
- Fix issues when switching from ihavenoface's fork
- Fix backlinks not receiving filtered class
- Fix QR position not saving on refresh<|MERGE_RESOLUTION|>--- conflicted
+++ resolved
@@ -1,30 +1,9 @@
-<<<<<<< HEAD
-<<<<<<< HEAD
-=======
-### v1.2.43 
-*2013-11-10*
-
-**noface**:
-- Strawpoll.me embedding support (as usual, only works on HTTP 4chan due to lack of HTTPS)
-
-### v1.2.42 
-*2013-10-22*
-
->>>>>>> b9a0d453
-**Zixaphir**:
-- Better MediaCru.sh embedding
-- Infinite Scrolling
-
-### v1.2.41 
-*2013-10-03*
-=======
-## 3.14.0 - *2013-11-21*
-
+
+**MayhemYDG**:
+- Tiny posting cooldown adjustment:
+ - You can post an image reply immediately after a non-image reply.
 - **New option**: `Auto-hide header on scroll`.
 - Added support for `4cdn.org`.
-
-## 3.13.0 - *2013-11-16*
-
 - More index navigation improvements:
  - Searching in the index is now possible and will show matched OPs by:
  <ul>
@@ -43,14 +22,7 @@
  </ul>
  - The elapsed time since the last index refresh is now indicated at the top of the index.
  - New setting: `Show replies`, enabled by default. Disable it to only show OPs in the index.
-
-### 3.12.1 - *2013-11-04*
-
 - The index refreshing notification will now only appear on initial page load with slow connections.
-- Minor fixes.
-
-## 3.12.0 - *2013-11-03*
-
 - Index navigation improvements:
  - You can now refresh the index page you are on with the refresh shortcut in the header bar or the same keybind for refreshing threads.
  - You can now switch between paged and all-threads index modes via the "Index Navigation" header sub-menu:<br>
@@ -65,48 +37,43 @@
  </ul>
  - Navigating across index pages is now instantaneous.
 - Added a keybind to open the catalog search field on index pages.
-
-### 3.11.5 - *2013-10-03*
-
-- Minor Chrome 30 fix.
->>>>>>> ce0c0c1623702e7931908183160fa04a31b26897
+- Various minor fixes
+
+### v1.2.43 
+*2013-11-10*
+
+**noface**:
+- Strawpoll.me embedding support (as usual, only works on HTTP 4chan due to lack of HTTPS)
+
+### v1.2.42 
+*2013-10-22*
+
+**Zixaphir**:
+- Better MediaCru.sh embedding
+- Infinite Scrolling
+
+### v1.2.41 
+*2013-10-03*
 
 **MayhemYDG**:
 - Minor Chrome 30 fix
 
-<<<<<<< HEAD
 ### v1.2.40 
 *2013-09-22*
-=======
-- Tiny posting cooldown adjustment:
- - You can post an image reply immediately after a non-image reply.
->>>>>>> ce0c0c1623702e7931908183160fa04a31b26897
 
 **MayhemYDG**:
 - /pol/ flag selector
 
-<<<<<<< HEAD
 **seaweedchan**:
 - Delete cooldown update
 - Small bug fixes
 - Don't show warnings AND desktop notifications at the same time, and prefer QR warnings unless the document is hidden
-=======
-- Update posting cooldown timers to match 4chan settings:
- - Cooldown may vary between inter-thread and intra-thread replies.
- - Cooldown may vary when posting a file or not.
- - Cooldown does not take sageing into account anymore.
- - Timers vary across boards.
->>>>>>> ce0c0c1623702e7931908183160fa04a31b26897
 
 ### v1.2.39 
 *2013-09-19*
 
-<<<<<<< HEAD
 **seaweedchan**:
 - Fix thread updater bug introduced in last version
-=======
-- Updated post and deletion cooldown timers to match 4chan changes: they are now twice as long.
->>>>>>> ce0c0c1623702e7931908183160fa04a31b26897
 
 ### v1.2.38 
 *2013-09-19*
@@ -448,17 +415,8 @@
 ### v1.2.3
 *2013-05-14*
 
-<<<<<<< HEAD
 **MayhemYDG**:
 - Add new archive selection
-=======
-- **New feature**: `Archive selection`
- - Select which archive you want for specific boards and redirection type.
- - Access it in the `Archives` tab of the Settings window.
-- The list of archived boards will now update automatically, independently from 4chan X updates.
- - If you're an archiver and want [data](https://github.com/MayhemYDG/4chan-x/blob/v3/json/archives.json) about your archive to be updated, added or removed: send a PR or open an issue.
-- Fix quote previews getting 'stuck' in Opera.
->>>>>>> ce0c0c1623702e7931908183160fa04a31b26897
 
 **seaweedchan**:
 - Change watcher favicon to a heart. Change class name from `.favicon` to `.watch-thread-link`. Add `.watched` if thread is watched.
