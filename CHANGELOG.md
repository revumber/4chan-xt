--- conflicted
+++ resolved
@@ -1,4 +1,16 @@
-<<<<<<< HEAD
+seaweedchan:
+- Fix Gist links if no username is specificed
+
+MayhemYDG:
+- **New feature**: `Quick Reply Personas`
+ - Add custom auto-completion for the name, e-mail and subject inputs.
+ - Always use a specific persona.
+ - Per-board configuration.
+ - Access it in the `QR` tab of the Settings window.
+
+zixaphir:
+- Add Gist link titles
+
 ### 1.1.5 - 2013-04-30
 seaweedchan:
 - Fix various embedding issues
@@ -24,21 +36,6 @@
 - Toggle keybind for header auto-hiding
 
 MayhemYDG:
-=======
-- **New feature**: `Quick Reply Personas`
- - Add custom auto-completion for the name, e-mail and subject inputs.
- - Always use a specific persona.
- - Per-board configuration.
- - Access it in the `QR` tab of the Settings window.
-
-### 3.2.3 - *2013-04-30*
-
-- Update archive redirection for /c/, /d/, /v/, /vg/, /w/ and /wg/.
-- Minor fixes.
-
-### 3.2.2 - *2013-04-27*
-
->>>>>>> e0233198
 - Fix Unread Count taking into account hidden posts.
 
 ### 1.1.2 - 2013-04-26
