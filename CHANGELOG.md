## 4chan XT changelog

4chan XT uses a different user script namespace, so to migrate you need to export settings from 4chan X, and import them
in XT.

### Unreleased

<<<<<<< HEAD
- Improved interaction between restoring from the archive and reply threading.
  - Known issue: parents from threads get put at the end instead of the correct place.
=======
- Added as "Link Title in the catalog" setting a workaround for [ccd0/4chan-x#3427](https://github.com/ccd0/4chan-x/issues/3427).
- Restored span around ➕︎ and ➖︎ icons in the index for user styles. [#17](https://github.com/TuxedoTako/4chan-xt/issues/17).
>>>>>>> 97d3e72e

### v2.3.2 (2023-12-27)

- Fixed the settings import mistaking a 4chan XT config for a [loadletter/4chan-x](https://github.com/loadletter/4chan-x)
  one and failing. [#16](https://github.com/TuxedoTako/4chan-xt/issues/16)

### v2.3.1 (2023-12-26)

- Fixed classes on capcode. [#14](https://github.com/TuxedoTako/4chan-xt/issues/14)
- Fixed default FAQ link in the header. [#15](https://github.com/TuxedoTako/4chan-xt/issues/15)

### v2.3.0 (2023-12-25) (Merry Christmas)

- Added `.fourchan-xt` class. [#11](https://github.com/TuxedoTako/4chan-xt/issues/11)
- Added `window.fourchanXT` with the version number in `version` and a `buildDate` `Date` object.
- Version number is no longer prefixed with "XT ", and will now follow major.minor.bugfix.
- Fixed "Expand All Images" shortcut in the header. [#13](https://github.com/TuxedoTako/4chan-xt/issues/13)
- Ran the chrome extension version, and fixed a problem with the ajax function. How long has that been down? I use the
  extension version myself.

### XT v2.2.6 (2023-12-22)

- Fixed header shortcuts with text instead of icons. [#12](https://github.com/TuxedoTako/4chan-xt/issues/12)

### XT v2.2.5 (2023-12-21)

- Fixed posts scrolling under the header when navigated to by the id.
  [#10](https://github.com/TuxedoTako/4chan-xt/issues/10)
  - Now `scroll-margin-top` is used, which needed `overflow: clip;` instead of `:hidden`, which is why the minimum
    chrome version is bumped to 90.
- Disabled automatic retry when captcha failed. [ccd0/4chan-x\#3134](https://github.com/ccd0/4chan-x/issues/3134),
  [ccd0/4chan-x\#3424](https://github.com/ccd0/4chan-x/issues/3157).
  - I think. I honestly had trouble reproducing this issue.

### XT v2.2.4 (2023-12-19)

- Fixed Index, Archive and Catalog navbar links no longer bold on blue boards:
  [ccd0/4chan-x\#3424](https://github.com/ccd0/4chan-x/issues/3424).

### XT v2.2.3 (2023-11-08)

- Fixed error when "Force Noscript Captcha" is enabled.

### XT v2.2.2 (2023-10-29)

- Fixed trying to get thread JSON from unsupported archives.

### XT v2.2.1 (2023-10-28)

- Fixed thread not scrolling to last read post.
- Set default 'Exempt Archives from Encryption' to false. This setting will _not_ change automatically when updating.
- Enabled automatic updates. If you don't want updates, turn them off in your user script manager.

### XT v2.2.0 (2023-10-27)

- Added ability to restore deleted posts from an external archive. This can be found in the drop down menu at the top
  right. [#8](https://github.com/TuxedoTako/4chan-xt/issues/8)
- Also minify css in the minified build.

### XT v2.1.4 (2023-09-02)

- Fix DataBoard class, should solve [#7](https://github.com/TuxedoTako/4chan-xt/issues/7)
- Fix Settings.upgrade to work with version numbers prepended with XT

### XT v2.1.3 (2023-08-21)

- Embed x.com links.
- Settings no longer close when the mouse ends up outside of the modal when selecting text in an input or textarea.

### XT v2.1.2 (2023-07-22)

- Fix inlining/previewing of archive links like quote links. [#5](https://github.com/TuxedoTako/4chan-xt/issues/5)

### XT v2.1.1 (2023-07-16)

- Time formatting now falls back to browser locale instead of giving an error when the locale is not set.
- Update notification link now links to the changelog on the right branch on github.

### XT v2.1.0 (2023-06-24)

- Limited support for audio posts: they work in threads but not yet in the gallery. Might add if there's demand.
  - Can be disabled in the settings
- Small performance improvements
  - Removed unnecessary `Array.from`s from coffeescript to js migration
  - Time module: cache Intl.DateTimeFormat objects
  - callbackNodesDB: increase nr of callbacks because the setTimeout triggers a reflow, which in some of my tests took
    as long as the actual chunk of callbacks

### XT v2.0.0

#### 2023-04-30

This is the first XT release, which means this is after the migration from coffeescript to typescript, but there are
some other changes as well. These changes aren't in the upstream PR.

- Optimized image filters: filters are in a Map with the hash as key, instead of iterating over all image filters
- I removed font awesome to make the script smaller, and used unicode icons instead. This might break some user scripts
  build in 4chan X that rely on them, and I only tested on windows.
- For even smaller user script size, there is a minified version available
- https://github.com/ccd0/4chan-x/pull/3352, fix for https://github.com/ccd0/4chan-x/issues/3349 was ported

## Original 4chan X changelog

For the original changelog, see [original 4chan X CHANGELOG.md](./original%204chan%20X%20CHANGELOG.md).<|MERGE_RESOLUTION|>--- conflicted
+++ resolved
@@ -5,13 +5,10 @@
 
 ### Unreleased
 
-<<<<<<< HEAD
 - Improved interaction between restoring from the archive and reply threading.
   - Known issue: parents from threads get put at the end instead of the correct place.
-=======
 - Added as "Link Title in the catalog" setting a workaround for [ccd0/4chan-x#3427](https://github.com/ccd0/4chan-x/issues/3427).
 - Restored span around ➕︎ and ➖︎ icons in the index for user styles. [#17](https://github.com/TuxedoTako/4chan-xt/issues/17).
->>>>>>> 97d3e72e
 
 ### v2.3.2 (2023-12-27)
 
