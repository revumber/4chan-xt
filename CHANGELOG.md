<<<<<<< HEAD
**MayhemYDG**:
=======
- **New feature**: `Show Dice Roll`
 - Shows dice that were entered into the email field on /tg/.
>>>>>>> 6f6c1be3
- Fix impossibility to create new threads when in dead threads.
- Fix flag filtering on /sp/ and /int/.
- Update archives. (with woxxy and proplex)
- Minor fixes.
- Minor optimizations.

**Zixaphir**:
- Linkifier Rewrite.
- Fix Quote Threading toggle.
- Added Twitch.tv and Vine embedding (with @ihavenoface)
- Keybinds to scroll to posts that quote you.
- Minor optimizations.
- Minor fixes.

**aeosynth**:
- Update Gruntfile.coffee.

### v1.2.25
*2013-08-04*

**seaweedchan**:
- Fix issues with having two options called `Reveal Spoilers`. 
- Update archive.

### v1.2.24
*2013-07-24*

**seaweedchan**:
- Update archives (warosu is back up, and with it, the option to use it).

### v1.2.23
*2013-07-23*

**matt4682**:
- Small fix for new error message.

### v1.2.22
*2013-07-23*

**seaweedchan**:
- Update archives.

### v1.2.21
*2013-07-22*

**seaweedchan**:
- Fix /f/ posting.
- Change the "Connection error" message, and point to my own FAQ instead of Mayhem's.

### v1.2.20
*2013-07-22*

**MayhemYDG**:
- Fixed captcha caching not syncing across open threads.

**seaweedchan**:
- Changed some defaults around

### v1.2.19
*2013-07-14*

**seaweedchan**:
- Update archives. LoveIsOver is going down permanently until it can find a host, some boards were removed by archivers, and Warosu has been down for 2 days now.
- Add a new option to hide "4chan X has been updated to ____" notifications for those having issues with them.

### v1.2.18
*2013-06-27*

**seaweedchan**:
- Update archives

### v1.2.17
*2013-06-17*
**seaweedchan**:
- Fix full images being forced onto their own line

### v1.2.16
*2013-06-16*

**seaweedchan**:
- Add `.active` class to `.menu-button` when clicked (and remove on menu close)
- Move /v/ and /vg/ back to Foolz archive

### v1.2.15
*2013-06-14*

**seaweedchan**:
- Revert Mayhem's updater changes which caused silly issues
- Make thumbnails in QR show (or most of) the whole image

### v1.2.14
*2013-06-14*

**MayhemYDG**:
- Remove /s4s/ from warosu archive
- Fix CAPTCHA duplication on the report page
- Small bug fixes

**seaweedchan**:
- Rename `Indicate Spoilers` to `Reveal Spoilers`
- If `Reveal Spoilers` is enabled but `Remove Spoilers` is not, act as if the spoiler is hovered

**Tracerneo**:
- Add ID styling for IDs with black text

### v1.2.13
*2013-05-28*

**seaweedchan**:
- Small bug fixes

### v1.2.12
*2013-05-27*

**MayhemYDG**:
- Fix `Jump to Next Reply` keybind not accounting for posts after unread line

**seaweedchan**:
- Added `.hasInline` (if replyContainer contains .inline) for userstyle/script maintainers

### v1.2.11
*2013-05-27*

**MayhemYDG**:
- Add page count to thread stats
- Better performance for Fit Height by using vh

**seaweedchan**:
- Added OpenSettings event on 4chan X settings/sections open for userscripts like OneeChan and 4chan Style Script
- Changed defaults that use the arrow keys to shift+arrow key to not conflict with scrolling
- Made Mayhem's page count in thread stats optional

### v1.2.10
*2013-05-25*

**seaweedchan**:
- Small bug fixes

### v1.2.9
*2013-05-25*

**seaweedchan**:
- Fix YouTube videos in Firefox taking z-index priority
- Fix Persistent QR not working for /f/

**zixaphir**:
- New option: `Image Prefetching`. Adds a toggle to the header menu for per-thread prefetching.
- Make Advance on contract work with Fappe Tyme

### v1.2.8
*2013-05-20*

**MayhemYDG**:
- Tiny fixes

**seaweedchan**:
- New image expansion option: `Advance on contract`. Advances to next post unless Fappe Tyme is enabled (temporary)
- Change `.qr-link` to `.qr-link-container` and `.qr-link>a` to `.qr-link`

**Wohlfe**:
- Add /pol/ archiving for FoolzaShit

### v1.2.7
*2013-05-18*

**seaweedchan**:
- Update /q/'s posting cooldown
- Make "___ omitted. Click here to view." text change when thread is expanded.
- Restrict "Reply to Thread" click event to the link itself
- Fix Nyafuu being undefined

### v1.2.6
*2013-05-16*

**seaweedchan**:
- Fix bug with theme switching

### v1.2.5
*2013-05-15*

**seaweedchan**:
- New option `Captcha Warning Notifications`
 - When disabled, shows a red border around the captcha to indicate captcha errors. Goes back to normal when any key is pressed.
- Color Quick Reply's inputs in Tomorrow to match the theme
- Revert some of Mayhem's changes that caused new bugs

### v1.2.4
*2013-05-14*

**seaweedchan**:
- Don't let QR shortcut close a Persistent QR
- Don't let Reply to Thread link close the QR -- it should only do what it implies

**zixaphir**:
- Add board selection to archiver options
- Fix bug where image hover would close when hitting Enter while typing
- Add `Quoted Title` option which adds (!) text to title when user is quoted

### v1.2.3
*2013-05-14*

**MayhemYDG**:
- Add new archive selection

**seaweedchan**:
- Change watcher favicon to a heart. Change class name from `.favicon` to `.watch-thread-link`. Add `.watched` if thread is watched.
- Remove new archive selection back into Advanced
- Some styling fixes

**zixaphir**:
- Make new archive selection not depend on a JSON file
- Remove some code from May Ham's 4chan X that sends user errors back to his server (we didn't have a working link anyway)

### v1.2.2
*2013-05-11*

**seaweedchan**:
- Small bug fixes
- Changed `Persistent Thread Watcher` option to `Toggleable Thread Watcher`. 
  - When disabled, the [Watcher] shortcut is no longer added, and the watcher stays at the top of the page.

### v1.2.1
*2013-05-10*

**seaweedchan**:
- Small bug fixes

## v1.2.0 - "Youmu" ![Youmu](src/General/img/changelog/1.2.0.png)
*2013-05-10*

**MayhemYDG**:
- Added Foolzashit archive
- Added `blink` class to document in preparation for future versions of Chrome and Opera
- Take advantage of announcement's new `data-utc` value for hiding
  - `data-utc` is a timestamp, this allows us to not have to store the entire text content of the announcement

**seaweedchan**:
- Turn all brackets into pseudo-elements. Brackets can be changed by overwriting the `content` of `.fourchanx-link::before` (`[`) and `.fourchanx-link::after` (`]`), or removed entirely with ease.
  - Note: This does not change the default brackets around `toggle-all` in the custom navigation. These are up to the user.
- Fix file input in Opera
- External link support in Custom Board Navigation!
  - `external-text:"Google","http://www.google.com"`
- Fix JIDF flag on /pol/ when post is fetched by updater

**zixaphir**:
- Change Custom Board Navigation input into textarea, new lines will convert to spaces
- Fix auto-scrolling in Chrome
- Fix wrapping of #dump-list in Chrome
- Fix (You) not being added in expanded comments

### v1.1.18
*2013-05-09*

**seaweedchan**:
- Hide stub link added in menus of stubs
- #dump-button moved into #qr-filename-container as a simple + link
- QR with 4chan Pass made a little wider
- Styling changes for spoiler label, also added `.has-spoiler` class for QR

![QR styling changes](src/General/img/changelog/1.1.18.png)

### v1.1.17
*2013-05-08*

**seaweedchan**:
- Bug fixes

### v1.1.16
*2013-05-07*

**seaweedchan**:
- Add `Centered links` option for header
- Add `Persistent Thread Watcher` option
- Watcher styling changes

**zixaphir**:
- Simpler update checking

### v1.1.15
*2013-05-07*

**seaweedchan**:
- Fix update and download urls for Greasemonkey

### v1.1.14
*2013-05-07*

**seaweedchan**:
- Fix catalog content sometimes disappearing due to issue with 4chan's javascript

**zixaphir**:
- Re-added `Quote Hash Navigation` option

### v1.1.13
*2013-05-06*

**seaweedchan**:
- Disable settings removing scroll bar when opened, thus fixing the issue where it jumps up the page randomly
- Hide watcher by default, add [Watcher] shortcut.

### v1.1.12
*2013-05-06*

**detharonil**:
- Support for %Y in time formatting
- More future-proof %y

**MayhemYDG**:
- Fix whitespaces not being preserved in code tags in /g/.

**seaweedchan**:
- Fix QR not being able to drag to the top with fixed header disabled

**zixaphir**:
- Fix custom CSS
- Fix [Deleted] showing up randomly after submitting a post

### v1.1.11
*2013-05-04*

**seaweedchan**:
- Add `Highlight Posts Quoting You` option
- Add 'catalog', 'index', or 'thread' classes to document depending on what's open
- Add `Filtered Backlinks` options that when disabled, hides filtered backlinks

### v1.1.10
*2013-05-03*

**seaweedchan**:
- Fix update checking

### v1.1.9
*2013-05-02*

**seaweedchan**
- Fix boards with previously deleted archives not switching to new archives 

**ihavenoface**:
- 4chan Pass link by the style selector

**zixaphir**:
- Make Allow False Positives option more efficient

### v1.1.8
*2013-05-01*

**seaweedchan**:
- Fix QR not clearing on submit with Posting Success Notifications disabled
- New archives for /h/, /v/, and /vg/

### v1.1.7
*2013-05-01*

**seaweedchan**:
- External image embedding
- Account for time options in youtube links for embedding
- Once again remove /v/ and /vg/ archiving... ;_;
- Add paste.installgentoo.com embedding
- Added `Posting Success Notifications` option to make "Post Successful!" and "_____ uploaded" notifications optional
- Added `Allow False Positives` option under Linkification, giving the user more control over what's linkified.

### v1.1.6
*2013-05-01*

**seaweedchan**:
- Fix Gist links if no username is specificed

**MayhemYDG**:
 - Access it in the `Advanced` tab of the Settings window.

**zixaphir**:
- Add Gist link titles

### v1.1.5
*2013-04-30*

**seaweedchan**:
- Fix various embedding issues
- Fix Link Title depending on Embedding
- Added favicons to links that can be embedded
- Add gist embedding

### v1.1.4
*2013-04-29*

**seaweedchan**:
- Change ESC functionality in QR to autohide if Persistent QR is enabled
- Add /v/ and /vg/ archiving to archive.nihil-ad-rem.net, and make sure Archiver Selection settings actually switch to it
- Add option to toggle between updater and stats fixed in header or floating

**MayhemYDG**: 
- Add nyafuu archiving for /w/
- Add /d/ archive

### v1.1.3
*2013-04-28*

**seaweedchan**:
- Chrome doesn't get .null, so don't style it
- Fix count when auto update is disabled and set updater text to "Update"
- Remove /v/ and /vg/ redirection from Foolz.
- Toggle keybind for header auto-hiding

**MayhemYDG**:
- Fix Unread Count taking into account hidden posts.

### v1.1.2
*2013-04-26*

**seaweedchan**:
- Fix emoji and favicon previews not updating on change.
- Fix issue with dragging thread watcher
- Fix some settings not importing when coming from Mayhem's v3
- Fix menu z-index

**MayhemYDG**:
- Fix bug where a thread would freeze on load.

**zixaphir**:
- Fix preview with favicons and emoji
- Fix NaN error on Thread Updater Interval
- Draggable UI can no longer overlap the Header.
  - Setting the header to Autohide also increases its z-index to overlap other UI

### v1.1.1
*2013-04-26*

**zixaphir**:
- Fix script on Opera

**MayhemYDG**:
- Minor fixes.
- Chrome only: Due to technical limitations, Filter lists and Custom CSS will not by synchronized across devices anymore.

**seaweedchan**:
- Allow thread watcher to load on catalog

### v1.0.10
*2013-04-23*

- Add message pertaining to rewrite

### v1.0.9
*2013-04-17*

**ihavenoface**:
- Implement Announcement Hiding

**seaweedchan**:
- Change #options back to inheriting colors from replies
- Fix script breaking when disabling image expansion

### v1.0.8
*2013-04-15*

**seaweedchan**:
- Redo settings menu styling
- Move Export/Import buttons and dialog
- Update license and use banner.js for license

### v1.0.7
*2013-04-14*

qqueue:
- Relative post dates

**MayhemYDG**:
- Exporting/importing settings

### v1.0.6
*2013-04-13*

**seaweedchan**:
- Update supported boards for archive redirection and custom navigation
- Point to github.io instead of github.com for pages
- Fix post archive link for InstallGentoo and Foolz
- Make InstallGentoo default for /g/
- Fix embedding issues

### v1.0.5
*2013-04-09*

**seaweedchan**:
- Added keybind to toggle Fappe Tyme
- Fix code tag keybind

**zixaphir**:
- Add 'yourPost' class to own replies

### v1.0.4
*2013-04-08*

**seaweedchan**:
- Fix Fappe Tyme
- Re- add label for image expanding
- Move restore button to left side as per RiDeag

### v1.0.3
*2013-03-23*

**seaweedchan**:
- Add ad- blocking CSS into Custom CSS examples

**zixaphir**:
- Fix ctrl+s bringing up save dialog
- Fix issues with soundcloud embedding

### v1.0.2
*2013-03-14*

**seaweedchan**:
- New Rice option: Emoji Position
- New layout for Rice tab
- No more Yotsuba / Yotsuba B in options

### v1.0.1
*2013-03-14*

- New option: Emoji
- New Rice option: Sage Emoji

**seaweedchan**:
- Prettier error messages

### v1.0.0
*2013-03-13*

- Initial release

**zixaphir**:
- Fix unread post count for filtered posts
- Fix issues when switching from ihavenoface's fork
- Fix backlinks not receiving filtered class
- Fix QR position not saving on refresh<|MERGE_RESOLUTION|>--- conflicted
+++ resolved
@@ -1,12 +1,9 @@
-<<<<<<< HEAD
-**MayhemYDG**:
-=======
-- **New feature**: `Show Dice Roll`
+**MayhemYDG**:
+- **New feature**: `Show Dice Roll` (with @carboncopy)
  - Shows dice that were entered into the email field on /tg/.
->>>>>>> 6f6c1be3
 - Fix impossibility to create new threads when in dead threads.
 - Fix flag filtering on /sp/ and /int/.
-- Update archives. (with woxxy and proplex)
+- Update archives. (with @woxxy and @proplex)
 - Minor fixes.
 - Minor optimizations.
 
