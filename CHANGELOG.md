<<<<<<< HEAD
### v1.2.10
*2013-05-25*
=======
## 3.5.0 - *2013-05-26*

- The Thread Stats counters now include the number of the page where the thread is.

### 3.4.3 - *2013-05-17*
>>>>>>> d69a2c3f

**seaweedchan**:
- Small bug fixes

### v1.2.9
*2013-05-25*

**seaweedchan**:
- Fix YouTube videos in Firefox taking z-index priority
- Fix Persistent QR not working for /f/

**zixaphir**:
- New option: `Image Prefetching`. Adds a toggle to the header menu for per-thread prefetching.
- Make Advance on contract work with Fappe Tyme

### v1.2.8
*2013-05-20*

**MayhemYDG**:
- Tiny fixes

**seaweedchan**:
- New image expansion option: `Advance on contract`. Advances to next post unless Fappe Tyme is enabled (temporary)
- Change `.qr-link` to `.qr-link-container` and `.qr-link>a` to `.qr-link`

**Wohlfe**:
- Add /pol/ archiving for FoolzaShit

### v1.2.7
*2013-05-18*

**seaweedchan**:
- Update /q/'s posting cooldown
- Make "___ omitted. Click here to view." text change when thread is expanded.
- Restrict "Reply to Thread" click event to the link itself
- Fix Nyafuu being undefined

### v1.2.6
*2013-05-16*

**seaweedchan**:
- Fix bug with theme switching

### v1.2.5
*2013-05-15*

**seaweedchan**:
- New option `Captcha Warning Notifications`
 - When disabled, shows a red border around the captcha to indicate captcha errors. Goes back to normal when any key is pressed.
- Color Quick Reply's inputs in Tomorrow to match the theme
- Revert some of Mayhem's changes that caused new bugs

### v1.2.4
*2013-05-14*

**seaweedchan**:
- Don't let QR shortcut close a Persistent QR
- Don't let Reply to Thread link close the QR -- it should only do what it implies

**zixaphir**:
- Add board selection to archiver options
- Fix bug where image hover would close when hitting Enter while typing
- Add `Quoted Title` option which adds (!) text to title when user is quoted

### v1.2.3
*2013-05-14*

**MayhemYDG**:
- Add new archive selection

**seaweedchan**:
- Change watcher favicon to a heart. Change class name from `.favicon` to `.watch-thread-link`. Add `.watched` if thread is watched.
- Remove new archive selection back into Advanced
- Some styling fixes

**zixaphir**:
- Make new archive selection not depend on a JSON file
- Remove some code from May Ham's 4chan X that sends user errors back to his server (we didn't have a working link anyway)

### v1.2.2
*2013-05-11*

**seaweedchan**:
- Small bug fixes
- Changed `Persistent Thread Watcher` option to `Toggleable Thread Watcher`. 
  - When disabled, the [Watcher] shortcut is no longer added, and the watcher stays at the top of the page.

### v1.2.1
*2013-05-10*

**seaweedchan**:
- Small bug fixes

## v1.2.0 - "Youmu" ![Youmu](src/General/img/changelog/1.2.0.png)
*2013-05-10*

**MayhemYDG**:
- Added Foolzashit archive
- Added `blink` class to document in preparation for future versions of Chrome and Opera
- Take advantage of announcement's new `data-utc` value for hiding
  - `data-utc` is a timestamp, this allows us to not have to store the entire text content of the announcement

**seaweedchan**:
- Turn all brackets into pseudo-elements. Brackets can be changed by overwriting the `content` of `.fourchanx-link::before` (`[`) and `.fourchanx-link::after` (`]`), or removed entirely with ease.
  - Note: This does not change the default brackets around `toggle-all` in the custom navigation. These are up to the user.
- Fix file input in Opera
- External link support in Custom Board Navigation!
  - `external-text:"Google","http://www.google.com"`
- Fix JIDF flag on /pol/ when post is fetched by updater

**zixaphir**:
- Change Custom Board Navigation input into textarea, new lines will convert to spaces
- Fix auto-scrolling in Chrome
- Fix wrapping of #dump-list in Chrome
- Fix (You) not being added in expanded comments

### v1.1.18
*2013-05-09*

**seaweedchan**:
- Hide stub link added in menus of stubs
- #dump-button moved into #qr-filename-container as a simple + link
- QR with 4chan Pass made a little wider
- Styling changes for spoiler label, also added `.has-spoiler` class for QR

![QR styling changes](src/General/img/changelog/1.1.18.png)

### v1.1.17
*2013-05-08*

**seaweedchan**:
- Bug fixes

### v1.1.16
*2013-05-07*

**seaweedchan**:
- Add `Centered links` option for header
- Add `Persistent Thread Watcher` option
- Watcher styling changes

**zixaphir**:
- Simpler update checking

### v1.1.15
*2013-05-07*

**seaweedchan**:
- Fix update and download urls for Greasemonkey

### v1.1.14
*2013-05-07*

**seaweedchan**:
- Fix catalog content sometimes disappearing due to issue with 4chan's javascript

**zixaphir**:
- Re-added `Quote Hash Navigation` option

### v1.1.13
*2013-05-06*

**seaweedchan**:
- Disable settings removing scroll bar when opened, thus fixing the issue where it jumps up the page randomly
- Hide watcher by default, add [Watcher] shortcut.

### v1.1.12
*2013-05-06*

**detharonil**:
- Support for %Y in time formatting
- More future-proof %y

**MayhemYDG**:
- Fix whitespaces not being preserved in code tags in /g/.

**seaweedchan**:
- Fix QR not being able to drag to the top with fixed header disabled

**zixaphir**:
- Fix custom CSS
- Fix [Deleted] showing up randomly after submitting a post

### v1.1.11
*2013-05-04*

**seaweedchan**:
- Add `Highlight Posts Quoting You` option
- Add 'catalog', 'index', or 'thread' classes to document depending on what's open
- Add `Filtered Backlinks` options that when disabled, hides filtered backlinks

### v1.1.10
*2013-05-03*

**seaweedchan**:
- Fix update checking

### v1.1.9
*2013-05-02*

**seaweedchan**
- Fix boards with previously deleted archives not switching to new archives 

**ihavenoface**:
- 4chan Pass link by the style selector

**zixaphir**:
- Make Allow False Positives option more efficient

### v1.1.8
*2013-05-01*

**seaweedchan**:
- Fix QR not clearing on submit with Posting Success Notifications disabled
- New archives for /h/, /v/, and /vg/

### v1.1.7
*2013-05-01*

**seaweedchan**:
- External image embedding
- Account for time options in youtube links for embedding
- Once again remove /v/ and /vg/ archiving... ;_;
- Add paste.installgentoo.com embedding
- Added `Posting Success Notifications` option to make "Post Successful!" and "_____ uploaded" notifications optional
- Added `Allow False Positives` option under Linkification, giving the user more control over what's linkified.

### v1.1.6
*2013-05-01*

**seaweedchan**:
- Fix Gist links if no username is specificed

**MayhemYDG**:
 - Access it in the `Advanced` tab of the Settings window.

**zixaphir**:
- Add Gist link titles

### v1.1.5
*2013-04-30*

**seaweedchan**:
- Fix various embedding issues
- Fix Link Title depending on Embedding
- Added favicons to links that can be embedded
- Add gist embedding

### v1.1.4
*2013-04-29*

**seaweedchan**:
- Change ESC functionality in QR to autohide if Persistent QR is enabled
- Add /v/ and /vg/ archiving to archive.nihil-ad-rem.net, and make sure Archiver Selection settings actually switch to it
- Add option to toggle between updater and stats fixed in header or floating

**MayhemYDG**: 
- Add nyafuu archiving for /w/
- Add /d/ archive

### v1.1.3
*2013-04-28*

**seaweedchan**:
- Chrome doesn't get .null, so don't style it
- Fix count when auto update is disabled and set updater text to "Update"
- Remove /v/ and /vg/ redirection from Foolz.
- Toggle keybind for header auto-hiding

**MayhemYDG**:
- Fix Unread Count taking into account hidden posts.

### v1.1.2
*2013-04-26*

**seaweedchan**:
- Fix emoji and favicon previews not updating on change.
- Fix issue with dragging thread watcher
- Fix some settings not importing when coming from Mayhem's v3
- Fix menu z-index

**MayhemYDG**:
- Fix bug where a thread would freeze on load.

**zixaphir**:
- Fix preview with favicons and emoji
- Fix NaN error on Thread Updater Interval
- Draggable UI can no longer overlap the Header.
  - Setting the header to Autohide also increases its z-index to overlap other UI

### v1.1.1
*2013-04-26*

**zixaphir**:
- Fix script on Opera

**MayhemYDG**:
- Minor fixes.
- Chrome only: Due to technical limitations, Filter lists and Custom CSS will not by synchronized across devices anymore.

**seaweedchan**:
- Allow thread watcher to load on catalog

### v1.0.10
*2013-04-23*

- Add message pertaining to rewrite

### v1.0.9
*2013-04-17*

**ihavenoface**:
- Implement Announcement Hiding

**seaweedchan**:
- Change #options back to inheriting colors from replies
- Fix script breaking when disabling image expansion

### v1.0.8
*2013-04-15*

**seaweedchan**:
- Redo settings menu styling
- Move Export/Import buttons and dialog
- Update license and use banner.js for license

### v1.0.7
*2013-04-14*

qqueue:
- Relative post dates

**MayhemYDG**:
- Exporting/importing settings

### v1.0.6
*2013-04-13*

**seaweedchan**:
- Update supported boards for archive redirection and custom navigation
- Point to github.io instead of github.com for pages
- Fix post archive link for InstallGentoo and Foolz
- Make InstallGentoo default for /g/
- Fix embedding issues

### v1.0.5
*2013-04-09*

**seaweedchan**:
- Added keybind to toggle Fappe Tyme
- Fix code tag keybind

**zixaphir**:
- Add 'yourPost' class to own replies

### v1.0.4
*2013-04-08*

**seaweedchan**:
- Fix Fappe Tyme
- Re- add label for image expanding
- Move restore button to left side as per RiDeag

### v1.0.3
*2013-03-23*

**seaweedchan**:
- Add ad- blocking CSS into Custom CSS examples

**zixaphir**:
- Fix ctrl+s bringing up save dialog
- Fix issues with soundcloud embedding

### v1.0.2
*2013-03-14*

**seaweedchan**:
- New Rice option: Emoji Position
- New layout for Rice tab
- No more Yotsuba / Yotsuba B in options

### v1.0.1
*2013-03-14*

- New option: Emoji
- New Rice option: Sage Emoji

**seaweedchan**:
- Prettier error messages

### v1.0.0
*2013-03-13*

- Initial release

**zixaphir**:
- Fix unread post count for filtered posts
- Fix issues when switching from ihavenoface's fork
- Fix backlinks not receiving filtered class
- Fix QR position not saving on refresh<|MERGE_RESOLUTION|>--- conflicted
+++ resolved
@@ -1,13 +1,14 @@
-<<<<<<< HEAD
+**MayhemYDG**:
+- Add page count to thread stats
+- Better performance for Fit Height by using vh
+
+**seaweedchan**:
+- Added OpenSettings event on 4chan X settings/sections open for userscripts like OneeChan and 4chan Style Script
+- Changed defaults that use the arrow keys to shift+arrow key to not conflict with scrolling
+- Made Mayhem's page count in thread stats optional
+
 ### v1.2.10
 *2013-05-25*
-=======
-## 3.5.0 - *2013-05-26*
-
-- The Thread Stats counters now include the number of the page where the thread is.
-
-### 3.4.3 - *2013-05-17*
->>>>>>> d69a2c3f
 
 **seaweedchan**:
 - Small bug fixes
