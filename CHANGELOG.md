<<<<<<< HEAD
seaweedchan:
- Change ESC functionality in QR to autohide if Persistent QR is enabled
- Add /v/ and /vg/ archiving to archive.nihil-ad-rem.net, and make sure Archiver Selection settings actually switch to it
- Add option to toggle between updater and stats fixed in header or floating

MayhemYDG: 
- Add nyafuu archiving for /w/

### 1.1.3 - 2013-04-28
seaweedchan:
- Chrome doesn't get .null, so don't style it
- Fix count when auto update is disabled and set updater text to "Update"
- Remove /v/ and /vg/ redirection from Foolz.
- Toggle keybind for header auto-hiding

MayhemYDG:
=======
### 3.2.3 - *2013-04-30*

- Update archive redirection for /c/, /d/, /v/, /vg/, /w/ and /wg/.
- Minor fixes.

### 3.2.2 - *2013-04-27*

>>>>>>> 22ea1033
- Fix Unread Count taking into account hidden posts.

### 1.1.2 - 2013-04-26
seaweedchan:
- Fix emoji and favicon previews not updating on change.
- Fix issue with dragging thread watcher
- Fix some settings not importing when coming from Mayhem's v3
- Fix menu z-index

MayhemYDG:
- Fix bug where a thread would freeze on load.

zixaphir:
- Fix preview with favicons and emoji
- Fix NaN error on Thread Updater Interval
- Draggable UI can no longer overlap the Header.
  -- Setting the header to Autohide also increases its z-index to overlap other UI

### 1.1.1 - 2013-04-26
zixaphir:
- Fix script on Opera

MayhemYDG:
- Minor fixes.
- Chrome only: Due to technical limitations, Filter lists and Custom CSS will not by synchronized across devices anymore.

seaweedchan:
- Allow thread watcher to load on catalog

### 1.0.10:
- Add message pertaining to rewrite

### 1.0.9:
ihavenoface:
- Implement Announcement Hiding
seaweedchan:
- Change #options back to inheriting colors from replies
- Fix script breaking when disabling image expansion

### 1.0.8:
seaweedchan:
- Redo settings menu styling
- Move Export/Import buttons and dialog
- Update license and use banner.js for license

### 1.0.7:
qqueue:
- Relative post dates
MayhemYDG:
- Exporting/importing settings

### 1.0.6
seaweedchan:
- Update supported boards for archive redirection and custom navigation
- Point to github.io instead of github.com for pages
- Fix post archive link for InstallGentoo and Foolz
- Make InstallGentoo default for /g/
- Fix embedding issues

### 1.0.5:
seaweedchan:
- Added keybind to toggle Fappe Tyme
- Fix code tag keybind
Zixaphir:
- Add 'yourPost' class to own replies

### 1.0.4:
seaweedchan:
- Fix Fappe Tyme
- Re- add label for image expanding
- Move restore button to left side as per RiDeag

### 1.0.3
seaweedchan:
- Add ad- blocking CSS into Custom CSS examples
Zixaphir:
- Fix ctrl+s bringing up save dialog
- Fix issues with soundcloud embedding

### 1.0.2:
seaweedchan:
- New Rice option: Emoji Position
- New layout for Rice tab
- No more Yotsuba / Yotsuba B in options

### 1.0.1:
- New option: Emoji
- New Rice option: Sage Emoji
seaweedchan:
- Prettier error messages

### 1.0.0
- Initial release
zixaphir:
- Fix unread post count for filtered posts
- Fix issues when switching from ihavenoface's fork
- Fix backlinks not receiving filtered class
- Fix QR position not saving on refresh<|MERGE_RESOLUTION|>--- conflicted
+++ resolved
@@ -1,4 +1,3 @@
-<<<<<<< HEAD
 seaweedchan:
 - Change ESC functionality in QR to autohide if Persistent QR is enabled
 - Add /v/ and /vg/ archiving to archive.nihil-ad-rem.net, and make sure Archiver Selection settings actually switch to it
@@ -6,6 +5,7 @@
 
 MayhemYDG: 
 - Add nyafuu archiving for /w/
+- Add /d/ archive
 
 ### 1.1.3 - 2013-04-28
 seaweedchan:
@@ -15,15 +15,6 @@
 - Toggle keybind for header auto-hiding
 
 MayhemYDG:
-=======
-### 3.2.3 - *2013-04-30*
-
-- Update archive redirection for /c/, /d/, /v/, /vg/, /w/ and /wg/.
-- Minor fixes.
-
-### 3.2.2 - *2013-04-27*
-
->>>>>>> 22ea1033
 - Fix Unread Count taking into account hidden posts.
 
 ### 1.1.2 - 2013-04-26
