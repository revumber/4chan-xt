<<<<<<< HEAD
### v1.2.17
*2013-06-17*
=======
- Fix impossibility to create new threads when in dead threads.

### 3.5.7 - *2013-07-13*

- Drop Opera <15 support.

### 3.5.6 - *2013-07-02*

- Fix flag filtering on /sp/ and /int/.

### 3.5.5 - *2013-06-20*

- Minor fixes.

### 3.5.4 - *2013-06-11*
>>>>>>> 8a9df9d1

**seaweedchan**:
- Fix full images being forced onto their own line

### v1.2.16
*2013-06-16*

**seaweedchan**:
- Add `.active` class to `.menu-button` when clicked (and remove on menu close)
- Move /v/ and /vg/ back to Foolz archive

### v1.2.15
*2013-06-14*

**seaweedchan**:
- Revert Mayhem's updater changes which caused silly issues
- Make thumbnails in QR show (or most of) the whole image

### v1.2.14
*2013-06-14*

**MayhemYDG**:
- Remove /s4s/ from warosu archive
- Fix CAPTCHA duplication on the report page
- Small bug fixes

**seaweedchan**:
- Rename `Indicate Spoilers` to `Reveal Spoilers`
- If `Reveal Spoilers` is enabled but `Remove Spoilers` is not, act as if the spoiler is hovered

**Tracerneo**:
- Add ID styling for IDs with black text

### v1.2.13
*2013-05-28*

**seaweedchan**:
- Small bug fixes

### v1.2.12
*2013-05-27*

**MayhemYDG**:
- Fix `Jump to Next Reply` keybind not accounting for posts after unread line

**seaweedchan**:
- Added `.hasInline` (if replyContainer contains .inline) for userstyle/script maintainers

### v1.2.11
*2013-05-27*

**MayhemYDG**:
- Add page count to thread stats
- Better performance for Fit Height by using vh

**seaweedchan**:
- Added OpenSettings event on 4chan X settings/sections open for userscripts like OneeChan and 4chan Style Script
- Changed defaults that use the arrow keys to shift+arrow key to not conflict with scrolling
- Made Mayhem's page count in thread stats optional

### v1.2.10
*2013-05-25*

**seaweedchan**:
- Small bug fixes

### v1.2.9
*2013-05-25*

**seaweedchan**:
- Fix YouTube videos in Firefox taking z-index priority
- Fix Persistent QR not working for /f/

**zixaphir**:
- New option: `Image Prefetching`. Adds a toggle to the header menu for per-thread prefetching.
- Make Advance on contract work with Fappe Tyme

### v1.2.8
*2013-05-20*

**MayhemYDG**:
- Tiny fixes

**seaweedchan**:
- New image expansion option: `Advance on contract`. Advances to next post unless Fappe Tyme is enabled (temporary)
- Change `.qr-link` to `.qr-link-container` and `.qr-link>a` to `.qr-link`

**Wohlfe**:
- Add /pol/ archiving for FoolzaShit

### v1.2.7
*2013-05-18*

**seaweedchan**:
- Update /q/'s posting cooldown
- Make "___ omitted. Click here to view." text change when thread is expanded.
- Restrict "Reply to Thread" click event to the link itself
- Fix Nyafuu being undefined

### v1.2.6
*2013-05-16*

**seaweedchan**:
- Fix bug with theme switching

### v1.2.5
*2013-05-15*

**seaweedchan**:
- New option `Captcha Warning Notifications`
 - When disabled, shows a red border around the captcha to indicate captcha errors. Goes back to normal when any key is pressed.
- Color Quick Reply's inputs in Tomorrow to match the theme
- Revert some of Mayhem's changes that caused new bugs

### v1.2.4
*2013-05-14*

**seaweedchan**:
- Don't let QR shortcut close a Persistent QR
- Don't let Reply to Thread link close the QR -- it should only do what it implies

**zixaphir**:
- Add board selection to archiver options
- Fix bug where image hover would close when hitting Enter while typing
- Add `Quoted Title` option which adds (!) text to title when user is quoted

### v1.2.3
*2013-05-14*

**MayhemYDG**:
- Add new archive selection

**seaweedchan**:
- Change watcher favicon to a heart. Change class name from `.favicon` to `.watch-thread-link`. Add `.watched` if thread is watched.
- Remove new archive selection back into Advanced
- Some styling fixes

**zixaphir**:
- Make new archive selection not depend on a JSON file
- Remove some code from May Ham's 4chan X that sends user errors back to his server (we didn't have a working link anyway)

### v1.2.2
*2013-05-11*

**seaweedchan**:
- Small bug fixes
- Changed `Persistent Thread Watcher` option to `Toggleable Thread Watcher`. 
  - When disabled, the [Watcher] shortcut is no longer added, and the watcher stays at the top of the page.

### v1.2.1
*2013-05-10*

**seaweedchan**:
- Small bug fixes

## v1.2.0 - "Youmu" ![Youmu](src/General/img/changelog/1.2.0.png)
*2013-05-10*

**MayhemYDG**:
- Added Foolzashit archive
- Added `blink` class to document in preparation for future versions of Chrome and Opera
- Take advantage of announcement's new `data-utc` value for hiding
  - `data-utc` is a timestamp, this allows us to not have to store the entire text content of the announcement

**seaweedchan**:
- Turn all brackets into pseudo-elements. Brackets can be changed by overwriting the `content` of `.fourchanx-link::before` (`[`) and `.fourchanx-link::after` (`]`), or removed entirely with ease.
  - Note: This does not change the default brackets around `toggle-all` in the custom navigation. These are up to the user.
- Fix file input in Opera
- External link support in Custom Board Navigation!
  - `external-text:"Google","http://www.google.com"`
- Fix JIDF flag on /pol/ when post is fetched by updater

**zixaphir**:
- Change Custom Board Navigation input into textarea, new lines will convert to spaces
- Fix auto-scrolling in Chrome
- Fix wrapping of #dump-list in Chrome
- Fix (You) not being added in expanded comments

### v1.1.18
*2013-05-09*

**seaweedchan**:
- Hide stub link added in menus of stubs
- #dump-button moved into #qr-filename-container as a simple + link
- QR with 4chan Pass made a little wider
- Styling changes for spoiler label, also added `.has-spoiler` class for QR

![QR styling changes](src/General/img/changelog/1.1.18.png)

### v1.1.17
*2013-05-08*

**seaweedchan**:
- Bug fixes

### v1.1.16
*2013-05-07*

**seaweedchan**:
- Add `Centered links` option for header
- Add `Persistent Thread Watcher` option
- Watcher styling changes

**zixaphir**:
- Simpler update checking

### v1.1.15
*2013-05-07*

**seaweedchan**:
- Fix update and download urls for Greasemonkey

### v1.1.14
*2013-05-07*

**seaweedchan**:
- Fix catalog content sometimes disappearing due to issue with 4chan's javascript

**zixaphir**:
- Re-added `Quote Hash Navigation` option

### v1.1.13
*2013-05-06*

**seaweedchan**:
- Disable settings removing scroll bar when opened, thus fixing the issue where it jumps up the page randomly
- Hide watcher by default, add [Watcher] shortcut.

### v1.1.12
*2013-05-06*

**detharonil**:
- Support for %Y in time formatting
- More future-proof %y

**MayhemYDG**:
- Fix whitespaces not being preserved in code tags in /g/.

**seaweedchan**:
- Fix QR not being able to drag to the top with fixed header disabled

**zixaphir**:
- Fix custom CSS
- Fix [Deleted] showing up randomly after submitting a post

### v1.1.11
*2013-05-04*

**seaweedchan**:
- Add `Highlight Posts Quoting You` option
- Add 'catalog', 'index', or 'thread' classes to document depending on what's open
- Add `Filtered Backlinks` options that when disabled, hides filtered backlinks

### v1.1.10
*2013-05-03*

**seaweedchan**:
- Fix update checking

### v1.1.9
*2013-05-02*

**seaweedchan**
- Fix boards with previously deleted archives not switching to new archives 

**ihavenoface**:
- 4chan Pass link by the style selector

**zixaphir**:
- Make Allow False Positives option more efficient

### v1.1.8
*2013-05-01*

**seaweedchan**:
- Fix QR not clearing on submit with Posting Success Notifications disabled
- New archives for /h/, /v/, and /vg/

### v1.1.7
*2013-05-01*

**seaweedchan**:
- External image embedding
- Account for time options in youtube links for embedding
- Once again remove /v/ and /vg/ archiving... ;_;
- Add paste.installgentoo.com embedding
- Added `Posting Success Notifications` option to make "Post Successful!" and "_____ uploaded" notifications optional
- Added `Allow False Positives` option under Linkification, giving the user more control over what's linkified.

### v1.1.6
*2013-05-01*

**seaweedchan**:
- Fix Gist links if no username is specificed

**MayhemYDG**:
 - Access it in the `Advanced` tab of the Settings window.

**zixaphir**:
- Add Gist link titles

### v1.1.5
*2013-04-30*

**seaweedchan**:
- Fix various embedding issues
- Fix Link Title depending on Embedding
- Added favicons to links that can be embedded
- Add gist embedding

### v1.1.4
*2013-04-29*

**seaweedchan**:
- Change ESC functionality in QR to autohide if Persistent QR is enabled
- Add /v/ and /vg/ archiving to archive.nihil-ad-rem.net, and make sure Archiver Selection settings actually switch to it
- Add option to toggle between updater and stats fixed in header or floating

**MayhemYDG**: 
- Add nyafuu archiving for /w/
- Add /d/ archive

### v1.1.3
*2013-04-28*

**seaweedchan**:
- Chrome doesn't get .null, so don't style it
- Fix count when auto update is disabled and set updater text to "Update"
- Remove /v/ and /vg/ redirection from Foolz.
- Toggle keybind for header auto-hiding

**MayhemYDG**:
- Fix Unread Count taking into account hidden posts.

### v1.1.2
*2013-04-26*

**seaweedchan**:
- Fix emoji and favicon previews not updating on change.
- Fix issue with dragging thread watcher
- Fix some settings not importing when coming from Mayhem's v3
- Fix menu z-index

**MayhemYDG**:
- Fix bug where a thread would freeze on load.

**zixaphir**:
- Fix preview with favicons and emoji
- Fix NaN error on Thread Updater Interval
- Draggable UI can no longer overlap the Header.
  - Setting the header to Autohide also increases its z-index to overlap other UI

### v1.1.1
*2013-04-26*

**zixaphir**:
- Fix script on Opera

**MayhemYDG**:
- Minor fixes.
- Chrome only: Due to technical limitations, Filter lists and Custom CSS will not by synchronized across devices anymore.

**seaweedchan**:
- Allow thread watcher to load on catalog

### v1.0.10
*2013-04-23*

- Add message pertaining to rewrite

### v1.0.9
*2013-04-17*

**ihavenoface**:
- Implement Announcement Hiding

**seaweedchan**:
- Change #options back to inheriting colors from replies
- Fix script breaking when disabling image expansion

### v1.0.8
*2013-04-15*

**seaweedchan**:
- Redo settings menu styling
- Move Export/Import buttons and dialog
- Update license and use banner.js for license

### v1.0.7
*2013-04-14*

qqueue:
- Relative post dates

**MayhemYDG**:
- Exporting/importing settings

### v1.0.6
*2013-04-13*

**seaweedchan**:
- Update supported boards for archive redirection and custom navigation
- Point to github.io instead of github.com for pages
- Fix post archive link for InstallGentoo and Foolz
- Make InstallGentoo default for /g/
- Fix embedding issues

### v1.0.5
*2013-04-09*

**seaweedchan**:
- Added keybind to toggle Fappe Tyme
- Fix code tag keybind

**zixaphir**:
- Add 'yourPost' class to own replies

### v1.0.4
*2013-04-08*

**seaweedchan**:
- Fix Fappe Tyme
- Re- add label for image expanding
- Move restore button to left side as per RiDeag

### v1.0.3
*2013-03-23*

**seaweedchan**:
- Add ad- blocking CSS into Custom CSS examples

**zixaphir**:
- Fix ctrl+s bringing up save dialog
- Fix issues with soundcloud embedding

### v1.0.2
*2013-03-14*

**seaweedchan**:
- New Rice option: Emoji Position
- New layout for Rice tab
- No more Yotsuba / Yotsuba B in options

### v1.0.1
*2013-03-14*

- New option: Emoji
- New Rice option: Sage Emoji

**seaweedchan**:
- Prettier error messages

### v1.0.0
*2013-03-13*

- Initial release

**zixaphir**:
- Fix unread post count for filtered posts
- Fix issues when switching from ihavenoface's fork
- Fix backlinks not receiving filtered class
- Fix QR position not saving on refresh<|MERGE_RESOLUTION|>--- conflicted
+++ resolved
@@ -1,24 +1,11 @@
-<<<<<<< HEAD
+**MayhemYDG**:
+- Fix impossibility to create new threads when in dead threads.
+- Drop Opera <15 support.
+- Fix flag filtering on /sp/ and /int/.
+- Minor fixes.
+
 ### v1.2.17
 *2013-06-17*
-=======
-- Fix impossibility to create new threads when in dead threads.
-
-### 3.5.7 - *2013-07-13*
-
-- Drop Opera <15 support.
-
-### 3.5.6 - *2013-07-02*
-
-- Fix flag filtering on /sp/ and /int/.
-
-### 3.5.5 - *2013-06-20*
-
-- Minor fixes.
-
-### 3.5.4 - *2013-06-11*
->>>>>>> 8a9df9d1
-
 **seaweedchan**:
 - Fix full images being forced onto their own line
 
