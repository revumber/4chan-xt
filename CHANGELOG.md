<<<<<<< HEAD
### v2.9.12 
*2014-04-04*

**ccd0**:
- Support expansion of .webm videos.
- Support hover for .webm videos.
- Add .webm to supported posting types.
- Add option to enable/disable sound.
- Update archives with data from MayhemYDG fork.

### v2.9.11 
*2014-04-03*

**ccd0**:
- Fix flag selector not being removed from post form.
- Fix [navigation bug](https://github.com/ccd0/4chan-x/issues/14)

**Zixaphir**:
- Fixed Link Titles.

### v2.9.10 
*2014-04-02*
=======
<<<<<<< HEAD
**duckness**:
- Merge changes from Mayhem fork
=======
## 3.20.0 - *2014-04-05*

- Add support for .webm files.

### 3.19.5 - *2014-04-03*
>>>>>>> mayhem
>>>>>>> f6353729

**MayhemYDG**:
- Fix captcha submission:
  Captchas were reloaded the instant a post was submitted to 4chan. Unfortunately, a recent change to reCAPTCHA made it so reloading captchas invalidates the ones that loaded but not yet used. This is now fixed by only unloading the captcha, and only load new ones after the post is submitted.<br>
  This also kills captcha caching, so the feature was removed.

### v2.9.9
*2014-03-27*

**MayhemYDG**:
- Fix captcha not refreshing.

### v2.9.8 
*2014-03-26*

**Zixaphir**:
- Rewrote "Scroll to post quoting you" functionality, solving several small issues with it.
- Improved Linkifier link detection.
- Fixed an issue with Thread Updater intervals not saving correctly.
- Added Oneechan's Backlink Icons features.
- Added an option to shrink file information text.
- Small performance improvements.

### v2.9.7
*2014-03-20*

**Zixaphir**:
- Fixed some issues with Chrome Storage and themes/mascots/link titles

### v2.9.6
*2014-03-19*

**Zixaphir**:
- Fix issues causing backlinks to be duplicated.
- Old cached link titles will properly be pruned again.

### v2.9.5
*2014-03-15*

**Zixaphir**:
- Fix Reveal Spoiler Thumbnails (again).

### v2.9.4
*2014-03-14*

**Mayhem**:
- Bugfixes.

**Zixaphir**:
- Restore catalog and return shortcut icons.
- Added the ability to search from URL bar with #s=_searchterm_ (requires JSON Navigation).
  - The vanilla 4chan search will also redirect to this if JSON Navigation is enabled.
- Performance improvements to JSON Navigation and Linkify.
- Bugfixes.
  - Fixed an especially icky bug where the JSON Navigation would display a blank page on a 304 'Not-Modified' status.
  - Hopefully this will resolve all "blank page" bugs with JSON Navigation that did not generate a user-visible error. (404 threads will still fail, for instance, but display an error)
  - Fixed Infinite Scrolling in Chrome.

### v2.9.3
*2014-03-11*

**vampiricwulf**:
- Fix Reveal Spoilers.

**Zixaphir**:
- JSON Navigation (Index, Catalog) performance improvements.
- Fix Reveal Spoiler Thumbnails.
- Fix post hide / hide show menu not working on Filtered posts.
- Fix prev/next page keybinds.
- Update Custom Navigation legend to reflect index mode changes.
- JSON Navigation now works for backlinks (when Quote Inlining is disabled) and backlink hashlinks.

### v2.9.2
*2014-03-10*

**Zixaphir**:
- Bugfixes for Thread Updater Auto Scroll and Post Highlighting.
- The catalog now works with JSON Navigation disabled.
- Added a return button to the JSON Navigation that will switch you back to non-catalog view (requires NavLinks not to be hidden).

### v2.9.1
*2014-03-09*

**Zixaphir**:
- Bugfixes for post hiding, thread updater, and keybinds.

## v2.9.0
*2014-03-08*

**MayhemYDG**:
- Thread and post hiding changes:
 - The posts' menu now has a label entry listing the reasons why a post got hidden or highlighted.
 - `Thread Hiding` and `Reply Hiding` settings are merged into one: `Post Hiding`.
 - `Thread Hiding Link` and `Reply Hiding Link` settings are merged into one: `Post Hiding Link`.
 - Hiding a thread removes it from the index in `Paged` or `All threads` modes.
 <ul>
  <li> Hidden threads can be seen by clicking the `[Show]` button the the top of the index.
  <li> The `Anchor Hidden Threads` setting has been removed.
 </ul>
- Added `Image Size` setting for the catalog.
- Added `Open threads in a new tab` setting for the catalog.
- Added `board-mode:"type"` and `board-sort:"type"` parameters to custom board navigation.
- Added OP name/date tooltip in the catalog.
- Added a keybind to cycle through index sort types, `Ctrl+x` by default.
- Added keybindings for index modes, `Ctrl+{1,2,3}` by default.
- `Index Mode` and `Index Sort` have been moved out of the header's menu into the index page.
- Minor captcha fixes.
- New setting: `Quote Markers`, enabled by default
 - This merges `Mark Quotes of You`, `Mark OP Quotes` and `Mark Cross-thread Quotes` into one feature.
 - Backlinks now also get these markers.
 - Multiple markers are now more compact, for example `>>123 (You/OP)` instead of `>>123 (You) (OP)`.
- New setting: `Image Hover in Catalog`
 - Like `Image Hover`, but for the catalog only.
- Added `Archive link` to the Custom Board Navigation Rice
- Added a setting to configure the number of threads per page for the paged mode of the index.
- Dropped support for the official catalog.
- More index navigation improvements:
 - Threads in catalog mode have the usual menu.
 - When in catalog mode, the menu now also allows to pin/unpin threads.
 - The index will now display how many threads are hidden.
 - When in catalog mode, you can toggle between hidden/non-hidden threads.
 - New index mode: `catalog`<br>
  ![catalog mode](img/changelog/3.16.0/0.png)
 - When in catalog mode, use `Shift+Click` to hide, and `Alt+Click` to pin threads.
 - Existing features affect the catalog mode such as:
 <ul>
  <li> Filter (hiding, highlighting)
  <li> Thread Hiding
  <li> Linkify
  <li> Thumbnail Replacemenu
  <li> Image Hover
 </ul>
 - Support for the official catalog will be removed in the future, once the catalog mode for the index is deemed satisfactory.
- Added `Original filename` variable to Sauce panel.
- Fixed a bug which prevented QR cooldowns from being pruned from storage.
 - On Chrome, the storage could reach the quota and prevent 4chan X from saving data like QR name/mail or auto-watch for example.
- Added a Reset Settings button in the settings.
- More stability update.
- Stability update.

**Spittie**
- Check image dimension before uploading

**Vampiricwulf**
- Flash embedding and other Flash features.

**Zixaphir**
- Update Custom Navigation legend to reflect index mode changes.
- JSON Navigation now works for backlinks (when Quote Inlining is disabled) and backlink hashlinks.
- JSON Navigation (Index, Catalog) performance improvements.
- Added a nifty bread-crumb for the JSON Navigation.
- Many spiffy performance, state awareness, and sanity improvements to JSON Navigation.
- Bugfixes.

![Check image dimension](src/General/img/changelog/1.4.1.png)
- Bug fixes
- Update archives

### v2.8.11
*2014-02-16*

**MayhemYDG**
- Fix QR

**Spittie**
- Better url handling
- Add Twitter embedding
- Add .xpi for Firefox Mobile
- Add /biz/
- Add gfycat.com embedding
- Replace some icons with fontawesome
- Add Metro favicons (lel)
- Fix Chrome (aka copy from Appchan)
- Add option to load the captcha when you open a thread
- Add OpenSUSE emoji
- Fix Chrome (Maybe? Hopefully I haven't fucked everything)
- Add fgst.eu
- Add mawa.re
- Fix new captcha
- Add archive.installgentoo.com
- Upload images directly from urls
![Upload from url](src/General/img/changelog/1.3.6.gif)

**Zixaphir**:
- Bugfixes.

### v2.8.8
*2014-01-30*

**MayhemYDG**:
- Added a `Reset Settings` button in the settings.
- More stability update.
- Stability update.

**ParrotParrot**:
- Added `Original filename` variable to Sauce panel.

**Zixaphir**:
- Bugfixes

### v2.8.7
*2014-01-19*

**Zixaphir**:
- Fix posting.

### v2.8.6
*2014-01-19*

**Zixaphir**:
- General improvements all across our current JSON Navigation implementations.

### v2.8.5
*2014-01-14*

**Zixaphir**:
- Reimplemented mascot importing.
- The "Questionable" mascot category has been emptied. All of the mascots within it can be reimported from https://raw.github.com/zixaphir/appchan-x/master/questionable.json
- Added a category for custom mascots.

### v2.8.4
*2014-01-13*

bugfix

### v2.8.3
*2014-01-13*

bugfix

### v2.8.2
*2014-01-13*

**Zixaphir**:
- Infinite Scrolling no longer dynamically changes the URL.
- JSON Navigation and Index features are now optional.
- Fixed several small issues with themes and mascots.

### v2.8.1
*2014-01-13*

**seaweeedchan**:
- Convert infinite scrolling into an Index Mode, rather than being forced
- Fix Menu errors on older Firefox versions, such as the ESR

**Zixaphir**:
- Fix an issue where changing the current archive would crash the redirect features.
- Themes and Mascots will now switch when navigating between NSFW and SFW boards if those options are in use.
- Pagination will now properly hide while in thread view.
- The captcha filter is now [finally] optional.
- Some more FontAwesome icons.
- Fix a bug causing appchan to [incorrectly] report that QR Personas were disabled. They cannot be disabled.
- The SFW status of boards is no longer hard-coded and therefore will require no changes when boards are added or removed.
- Removed and forced the `Force Reply Break` on Chrome. Disabling it didn't work and broke the page layout.

### v2.8.0
*2014-01-11*

**seaweedchan**:
- Various fixes and improvements for the JSONified index
- Removed unnecessary index refresh notifications
- Various style tweaks

**Zixaphir**:
- Various fixes and improvements for the JSONified index
- We now use JSON for navigating between boards and threads. This should result in various bandwidth and performance improvements. Probably.
- Users are now subjected to whatever terrible code went into that previous feature. :3
- Infinite Scrolling restored.

### v2.7.4
*2013-12-27*

**Zixaphir**:
- Bugfixes.

### v2.7.3
*2013-12-26*

**Zixaphir**:
- If I had realized that people actually used the catalog, I would have pushed a new stable last night. :/

### v2.7.2
*2013-12-25*

**MayhemYDG**:
- Performance improvements.

**Zixaphir**:
- Moar bugfixes.

**Zixaphir**:
- Bug fixes and optimizations

### v2.7.1
*2013-12-24*

**Zixaphir**:
- Bug fixes and optimizations

## v2.7.0
*2013-12-16*

**MayhemYDG**:
- More Index Improvements:
 - New setting: `Anchor Hidden Threads`, enabled by default. Hidden threads will be moved at the end of the index to fill the first pages.
 - New setting: `Refreshed Navigation`, disabled by default. When enabled, navigating through pages will refresh the index.
 - The last index refresh timer will now indicate the last time the index changed from 4chan's side, instead of the last time you refreshed the index.

**noface**:
- Strawpoll.me embedding support (as usual, only works on HTTP 4chan due to lack of HTTPS)

**Zixaphir**:
- FappeTyme and WerkTyme now persist across sessions.
- Bugfixes everywhere.

### v2.6.1
*2013-11-27*

**Zixaphir**:
- Fix an incorrect classname resulting in icons not showing correctly.

## v2.6.0
*2013-11-27*

**MayhemYDG**:
- **New option**: `Auto-hide header on scroll`.
- Added support for `4cdn.org`.
- Index navigation improvements:
 - Searching in the index is now possible and will show matched OPs by:
 <ul>
  <li> comment
  <li> subject
  <li> filename
  <li> name
  <li> tripcode
  <li> e-mail
 </ul>
 - The page number on which threads are will now be displayed in OPs, to easily identify where threads are located when:
 <ul>
  <li> searching through the index.
  <li> using different index modes and sorting types.
  <li> threads highlighted by the filter are moved to the top and move other threads down.
 </ul>
 - The elapsed time since the last index refresh is now indicated at the top of the index.
 - New setting: `Show replies`, enabled by default. Disable it to only show OPs in the index.
 - New setting: `Anchor Hidden Threads`, enabled by default. Hidden threads will be moved at the end of the index to fill the first pages.
 - New setting: `Refreshed Navigation`, disabled by default. When enabled, navigating through pages will refresh the index.
 - The last index refresh timer will now indicate the last time the index changed from 4chan's side, instead of the last time you refreshed the index.
 - You can now refresh the index page you are on with the refresh shortcut in the header bar or the same keybind for refreshing threads.
 - You can now switch between paged and all-threads index modes via the "Index Navigation" header sub-menu (note that this replaces infinite scrolling):<br>
  ![index navigation](src/General/img/changelog/1.2.46.png)
 - Threads in the index can now be sorted by:
 <ul>
  <li> Bump order
  <li> Last reply
  <li> Creation date
  <li> Reply count
  <li> File count
 </ul>
 - Navigating across index pages is now instantaneous.
 - The index refreshing notification will now only appear on initial page load with slow connections.
- Added a keybind to open the catalog search field on index pages.
- Minor cooldown fix:
 - You cannot post an image reply immediately after a non-image reply anymore.
- Various minor fixes

### v2.5.1
*2013-10-20*
**Zixaphir**:
- Infinite Scrolling Bugfix (chrome)

### v2.4.1
*2013-10-13*

**Zixaphir**:
- Bugfixes

## v2.4.0
*2013-10-13*

**MayhemYDG**:
- Tiny posting cooldown adjustment:
  * You can post an image reply immediately after a non-image reply.
- Update posting cooldown timers to match 4chan settings:
  * Cooldown may vary between inter-thread and intra-thread replies.
  * Cooldown may vary when posting a file or not.
  * Cooldown does not take sageing into account anymore.
  * Timers vary across boards.
- Updated post and deletion cooldown timers to match 4chan changes: they are now twice longer.
- Added support for the flag selector on /pol/.
- Minor Chrome 30 fix.

**seaweedchan**:
- Fix thread updater bug introduced in last version
- Just some small fixes.
- Delete cooldown update
- Small bug fixes
- Don't show warnings AND desktop notifications at the same time, and prefer QR warnings unless the document is hidden

**zixaphir**:
- Some changes to mascots
  * Silhouette mascots are now generated dynamically with the silhouette filter
  * Images are now compressed client side before being uploaded via the upload interface (this is only for mascots, not posts)
- Fix an issue with Linkifier linkifying replaced spoilers
- Fix an issue with "fit height" in the gallery on Chrome
- Small thread updater fixes

### v2.3.10
*2013-08-31*

**Zixaphir**:
- Catalog bugfix

### v2.3.9
*2013-08-30*

**MayhemYDG**:
- New desktop notification:
  * The QR will now warn you when you are running low on cached captchas while auto-posting.

**seaweedchan**:
- Gallery Bugfix: hide thumbnails

**Zixaphir**:
- Add some css flex support
- General bugfixes

### v2.3.8
*2013-08-25*

- I accidentally z-index

### v2.3.7
*2013-08-25*

**Zixaphir**:
- Some new gallery features
  * Fit Width
  * Fit Height
  * Hide Thumbnails
  * The gallery thumbnail bar will now scroll to the current thumbnail if it is out of the visible range.
  * Now enabled by default (but won't be used as the default thumbnail option without disabling Image Expansion)
- Bugfixes

**seaweedchan**:
- Gallery layout and aesthetics overhaul

### v2.3.6
*2013-08-21*

**Zixaphir**:
![Gallery](src/General/img/changelog/2.3.6.png)
- **New Feature**: `Gallery`.
  * Disabled by default.
  * Opens images in a lightweight Gallery script.
  * If enabled while Image Expansion is disabled, will takeover as the default action when images are clicked.
  * Supports several hotkeys: left is previous, right and enter are next, escape closes.
  * Works with Thread Updater to add new images to the Gallery while its open.
  * BLINK/WEBKIT ONLY: Clicking the file title will download the image with the original name.

### v2.3.5
*2013-08-19*

**Zixaphir**:
- Bugfixes on catalog, /sp/, and /int/

### v2.3.4
*2013-08-18*

**MayhemYDG**:
- Added new option: `Desktop Notifications`
- Implement filename editing
- Replace shortcuts with icons

**seaweedchan**:
- Made shortcut icons optional under the Header submenu, disabled by default, as well as edited some of the icons
- Disabled desktop notifications by default
- Edited filename editing to require a ctrl+click, so otherwise the file input will look and behave the same as before
- Added `.you` class to quotelinks that quote you

**Zixaphir**:
- Forked and minimized the Font Awesome CSS used for the shortcut icons
- Some more linkifier improvements

**seaweedchan**:
- Optimizations for the banner and board title code

**zixaphir**:
- Bugfixes, mostly

### v2.3.3
*2013-08-16*

**seaweedchan**:
- Fix Color User IDs

**MayhemYDG**:

![New thread watcher](src/General/img/changelog/1.2.28.png)

- Greatly improved thread watcher
  - Added submenu with ability to prune 404'd threads, filter by current board, etc
  - Periodically checks which threads have 404'd and indicates them with a strikethrough
- Removed `Check for Updates` as your browser should now handle this automatically
- Fixed an error for Firefox <23 users
- Add a message for Chrome users who experience the Corrupted File bug

**Zixaphir**:

![Linkifier in action](src/General/img/changelog/1.2.28-2.png)

- Drastically improved the accuracy and quality of the linkifier (with seaweedchan)
- More under-the-hood linkifier changes, including support for all top-level domains (with seaweedchan)
- Removed `Allow False Positives` option due to the accuracy of the new linkifier regex

### 2.3.2 - *2013-08-12*

**zixaphir**:
- Fix Linkifier bug in Chrome.

### 2.3.1 - *2013-08-11*

**zixaphir**:
- Fix issue with release process not properly reversioning.

## 2.3.0 - *2013-08-10*

**aeosynth**:
- Update Gruntfile.coffee.

**Zixaphir**:
- Added Twitch.tv and Vine embedding (with @ihavenoface)
- Keybinds to scroll to posts that quote you.
- New Feature: toggle between image banners by clicking them.
- Minor optimizations.
- Minor fixes.

**MayhemYDG**:
- Show dice rolls that were entered into the email field on /tg/.
- Fix flag filtering on /sp/ and /int/.
- Minor fixes.
- Minor optimizations.

**seaweedchan**:
- Fix issues with having two options called `Reveal Spoilers`.
- Update archive.

**Zixaphir**:

### v2.2.2
*2013-08-01*
**zixaphir**:
- Fix opening new threads and posts in a new tab.
- Minimum Chrome Version is now 27.
- Minimum Firefox Version is now 22.
- Minimum Opera version is now 15.
  * BUG REPORTS FILED WITH BROWSERS THAT DO NOT MEET THESE REQUIREMENTS WILL BE CLOSED AND IGNORED.

**MayhemYDG**:
- Fix QR Cooldown and clearing bugs.

### v2.2.1
*2013-07-27*

**zixaphir**:
- Fix exif hiding on /p/.

## v2.2.0
*2013-07-25*

**MayhemYDG**:
- Remove /s4s/ from warosu archive.
- Fix CAPTCHA duplication on the report page.
- Fix impossibility to create new threads when in dead threads.
- Drop Opera <15 support.
- Fix flag filtering on /sp/ and /int/.
- Minor fixes.

**seaweedchan**:
- Add `.active` class to `.menu-button` when clicked (and remove on menu close)
- Move /v/ and /vg/ back to Foolz archive
- Revert Mayhem's updater changes which caused silly issues
- Rename `Indicate Spoilers` to `Reveal Spoilers`
- If `Reveal Spoilers` is enabled but `Remove Spoilers` is not, act as if the spoiler is hovered
- Add a new option to hide "4chan X has been updated to ____" notifications for those having issues with them.
- Update archives
- Add `.active` class to `.menu-button` when clicked (and remove on menu close)
- Move /v/ and /vg/ back to Foolz archive

**Tracerneo**:
- Add ID styling for IDs with black text

**zixaphir**:
- Completely redo mascot positions to not depend on other elements to work
- Add a mascot silhouette feature (this will be available on a per-mascot basis at some point)
- Fixed Mascot Offsets
- Fix several bugs with the mascot and theme editors
- Add an option to toggle between mascots by clicking the current mascot
- Fix "Fit Height" image expansion option
- Post Form Decorations now use appchan's dialog colors (instead of random background and border colors)
  * This may cause some themes to look weird. Please report any issues with the default themes and post form colors
- 4chan Dark Upgrade's reply backgrounds are consistent now
- Rewrote Emoji CSS
- Presto versions of Opera are no longer supported (a Webkit/Blink version is in the works/mostly works)
- Tiny CSS touch-ups

### v2.1.3
*2013-06-04*

**zixaphir**:
- Fixed a small CSS error resulting in invisible mascot options

### v2.1.2
*2013-06-04*

**zixaphir**:
- Remove shitty menu placeholder icon
  * replace it with settings icon
  * move settings link into menu
- Fix autoupdating in greasemonkey, apparently
- Add front page styling (http://www.4chan.org/)
- Clean up CSS a bit
  * Remove mascot positioning based on post form decorations
  * Remove 4sight support

### v2.1.1
*2013-06-02*

**zixaphir**:
- Changed close character from '×' to '✖'
- Bugfixes

## v2.1.0
*2013-06-01*

**zixaphir**:
- CSS ~70% (maybe?) rewritten to account for class-based options
- Fixed CSS filters on webkit
- Hopefully better mascot positioning
- Fix issues with dialog width and small sidebar with vertical icons

### v2.0.6
*2013-05-29*

**zixaphir**:
- Fix a small CSS bug resulting in backlinks being the wrong color

### v2.0.5
*2013-05-28*

**MayhemYDG**:
- Tiny fixes
- Add page count to thread stats
- Better performance for Fit Height by using vh
- Fix `Jump to Next Reply` keybind not accounting for posts after unread line

**seaweedchan**:
- Added OpenSettings event on 4chan X settings/sections open for userscripts like OneeChan and 4chan Style Script
- Changed defaults that use the arrow keys to shift+arrow key to not conflict with scrolling
- Made Mayhem's page count in thread stats optional
- Small bug fixes
- Fix YouTube videos in Firefox taking z-index priority
- Fix Persistent QR not working for /f/
- New image expansion option: `Advance on contract`. Advances to next post unless Fappe Tyme is enabled (temporary)
- Change `.qr-link` to `.qr-link-container` and `.qr-link>a` to `.qr-link`
- Update /q/'s posting cooldown
- Make "___ omitted. Click here to view." text change when thread is expanded.
- Restrict "Reply to Thread" click event to the link itself
- Fix Nyafuu being undefined
- New option `Captcha Warning Notifications`
 - When disabled, shows a red border around the captcha to indicate captcha errors. Goes back to normal when any key is pressed.
- Color Quick Reply's inputs in Tomorrow to match the theme
- Revert some of Mayhem's changes that caused new bugs
- Added `.hasInline` (if replyContainer contains .inline) for userstyle/script maintainers

**Wohlfe**:
- Add /pol/ archiving for FoolzaShit

**zixaphir**:
- New option: `Image Prefetching`. Adds a toggle to the header menu for per-thread prefetching.
- Make Advance on contract work with Fappe Tyme
- Fix various options and functions that were not working as intended or were unintuitive
  * Filter Highlighting
  * Highlight Owned Posts
  * Highlight Posts Quoting You
  * Mascot and Theme Exporting will now save as a named JSON file by default
  * On side pagination
  * Banner Reflections
  * Replies with inlined posts will not shrink in Fit Width mode anymore.
- Fixed odd spacing issues with shortcuts and other bracketed elements

### v2.0.4
*2013-05-15*
**MayhemYDG**:
- Add new archive selection

**seaweedchan**:
- Change watcher favicon to a heart. Change class name from `.favicon` to `.watch-thread-link`. Add `.watched` if thread is watched.
- Remove new archive selection back into Advanced
- Some styling fixes

**zixaphir**:
- Make new archive selection not depend on a JSON file
- Remove some code that sends user errors back to us (we didn't have a working link anyway)
- Add board selection to archiver options
- Fix bug where image hover would close when hitting Enter while typing
- Add `Quoted Title` option which adds (!) text to title when user is quoted
- Add option to indent replies.

### v2.0.3
*2013-05-10*
**seaweedchan**:
- bug fixes

**zixaphir**:
- Change Custom Board Navigation input into textarea, new lines will convert to spaces
- Fix auto-scrolling in Chrome
- Fix wrapping of #dump-list in Chrome
- Fix (You) not being added in expanded comments
- bugfixes
- Some extra changes on top of seaweed's QR changes for our ricey nature
- New theme, Generigray
- New theme, Frost

![QR styling rice, generigray](src/General/img/changelog/2.0.2-qr.png)

**MayhemYDG**:
- Added Foolzashit archive
- Added `blink` class to document in preparation for future versions of Chrome and Opera
- Take advantage of announcement's new `data-utc` value for hiding
  - `data-utc` is a timestamp, this allows us to not have to store the entire text content of the announcement

**seaweedchan**:
- Turn all brackets into pseudo-elements. Brackets can be changed by overwriting the `content` of `.fourchanx-link::before` (`[`) and `.fourchanx-link::after` (`]`), or removed entirely with ease.
  - Note: This does not change the default brackets around `toggle-all` in the custom navigation. These are up to the user.
- Fix file input in Opera
- External link support in Custom Board Navigation!
  - `external-text:"Google","http://www.google.com"`
- Fix JIDF flag on /pol/ when post is fetched by updater
- Hide stub link added in menus of stubs
- #dump-button moved into #qr-filename-container as a simple + link
- QR with 4chan Pass made a little wider
- Styling changes for spoiler label, also added `.has-spoiler` class for QR

![QR styling changes](src/General/img/changelog/1.1.18.png)

### 2.0.2 - 2013-05-09
**zixaphir**:
- More mascot and theme editor fixes
- Fix stubs in reply hiding menu not following stubs config
- Fix thread hiding
- Fix Board Subtitle option
- Revert to Mayhem-style notifications
- Add options for adding QR Shortcuts to the header or page
- Try to tighten up mascot positions in relation to the post form

### 2.0.1 - 2013-05-08
**seaweed**:
- Fix an issue with custom board navigation catalog links

**zixaphir**:
- Fix Fappe Tyme always being enabled
- Fix z-index issues in Chrome
- Fix theme creation and deletion
- Separate Updater status and count better
- Fix posting from Index
- Prevent Style.init() from crashing on Chrome

# 2.0.0 - 2013-05-07
Completely rebased off https://github.com/seaweedchan/4chan-x/ 1.1.16
I hate changelogs so I'd rather not talk about it, but rest assured it
comes with various performance improvements, layout changes, and the
like. If you don't like it, I'm sorry, but change comes with sacrifice,
and we've certainly gained more than we've lost<|MERGE_RESOLUTION|>--- conflicted
+++ resolved
@@ -1,4 +1,6 @@
-<<<<<<< HEAD
+**MayhemYDG**:
+- Some changes to webm code.
+
 ### v2.9.12 
 *2014-04-04*
 
@@ -21,18 +23,9 @@
 
 ### v2.9.10 
 *2014-04-02*
-=======
-<<<<<<< HEAD
+
 **duckness**:
 - Merge changes from Mayhem fork
-=======
-## 3.20.0 - *2014-04-05*
-
-- Add support for .webm files.
-
-### 3.19.5 - *2014-04-03*
->>>>>>> mayhem
->>>>>>> f6353729
 
 **MayhemYDG**:
 - Fix captcha submission:
