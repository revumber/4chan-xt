--- conflicted
+++ resolved
@@ -1,13 +1,3 @@
-<<<<<<< HEAD
-=======
-### 3.14.1 - *2013-11-25*
-
-- Minor cooldown fix:
- - You cannot post an image reply immediately after a non-image reply anymore.
-
-## 3.14.0 - *2013-11-21*
->>>>>>> 6a9b1a01
-
 **MayhemYDG**:
 - Tiny posting cooldown adjustment:
  - You can post an image reply immediately after a non-image reply.
@@ -46,6 +36,8 @@
  </ul>
  - Navigating across index pages is now instantaneous.
 - Added a keybind to open the catalog search field on index pages.
+- Minor cooldown fix:
+ - You cannot post an image reply immediately after a non-image reply anymore.
 - Various minor fixes
 
 ### v1.2.43 
