<<<<<<< HEAD
**MayhemYDG**
=======
### 3.20.8 - *2014-04-20*

- Even more bug fixes.

### 3.20.7 - *2014-04-20*

- More bug fixes.

### 3.20.6 - *2014-04-20*

- Bug fixes.

### 3.20.5 - *2014-04-20*

>>>>>>> 1f47e048
- Update 4chan namespaces support.
- Better handling of webm playback errors.

### v1.7.8 
*2014-04-12*

**ccd0**
- Some keybind bugfixes.
- Begin work toward compatibility with new URLs.

### v1.7.7 
*2014-04-10*

**fgts**
- Update archive list.

### v1.7.6 
*2014-04-10*

**ccd0**
- `Loop in New Tab` (enabled by default) causes videos opened in a separate tab to loop, and applies your settings for inline expanded videos to them.

### v1.7.5 
*2014-04-09*
**ccd0**
- Add WebM support to gallery (currently no controls).
- Add PDF support to gallery, disabled by default. Enable with `PDF in Gallery`.

### v1.7.4 
*2014-04-08*

**Nebukazar**
- `Quote Threading` disabled by default
- Added missing titles to Header icons

**ccd0**
- Fix bug in gallery introduced in 1.7.3.

### v1.7.3 
*2014-04-07*

**ccd0**
- Fix behavior of .webm videos expanded within inline quotes.
- Contract thumbnails in quoted previews to avoid crashes caused by videos in quoted previews on some systems.
- Change interface when both `Autoplay` and `Show Controls` are unchecked. In this mode, videos are now activated by clicking on them. The first click expands the video, the second click plays the video, and the third click contracts it.
- Add item `Expand videos` in `Image Expansion` menu, which enables expansion of videos by `Expand All Images`. Disabled by default. Previously videos were expanded.
- Disable autoplay for videos expanded by `Expand All Images`.

### v1.7.2 
*2014-04-07*

**ccd0**
- Restore thread expansion with JSON navigation disabled.

### v1.7.1 
*2014-04-06*

**ccd0**
- Fix minimum width bug.
- `JSON Navigation` is now disabled by default.

## v1.7.0 
*2014-04-06*

**Zixaphir** 
- Reload captcha if there are posts in the queue.

**ccd0**
- In v1.5.1, image/video hover was changed to hide and re-use the images/videos to avoid crashes.
  Fixing bugs caused by this change.

**duckness**
- Allow disabling upgrade nag message.

### v1.5.2 
*2014-04-04*

**Zixaphir**:
- Fix file info bug.

**ccd0**:
- Fix memory issue.

### v1.5.1 
*2014-04-04*

**ccd0**:
- Support hover for .webm videos.
- Add .webm to supported posting types.
- Add option `Allow Sound` to enable/disable sound. Enabled by default.

## v1.5.0 
*2014-04-04*

**ccd0**:
- Support expansion of .webm videos.
- New setting: `Autoplay`, enabled by default. Causes videos to play immediately when expanded.
- New setting: `Show Controls`, enabled by default. Shows native controls on videos.

### v1.4.7 
*2014-04-03*

**ccd0**:
- Fix updating of Chrom* extension.

### v1.4.6 
*2014-04-03*

**ccd0**:
- Update archives with data from MayhemYDG fork.

### v1.4.5 
*2014-04-03*

**ccd0**:
- Add updater for Chrom* extension.

### v1.4.4 
*2014-04-03*

**ccd0**:
- Fix flag selector not being removed from post form.

### v1.4.3 
*2014-04-03*

**ccd0**:
- Fix [navigation bug](https://github.com/ccd0/4chan-x/issues/14)

### v1.4.2 
*2014-04-02*

**MayhemYDG**:
- Fix captcha not refreshing.
- Fix captcha submission:<br>
  Captchas were reloaded the instant a post was submitted to 4chan. Unfortunately, a recent change to reCAPTCHA made it so reloading captchas invalidates the ones that loaded but not yet used. This is now fixed by only unloading the captcha, and only load new ones after the post is submitted.<br>
  This also kills captcha caching, so the feature was removed.
**duckness**:
- Merge changes from Mayhem fork
**ccd0**:
- Embedding for direct video links
- Merge changes from Mayhem fork

### v1.4.1 
*2014-03-01*

**Spittie**
- Check image dimension before uploading

![Check image dimension](src/General/img/changelog/1.4.1.png)
- Bug fixes
- Update archives

## v1.4.0 
*2014-02-24*

**ParrotParrot**:
- Added `Original filename` variable to Sauce panel.

**MayhemYDG**:

- Added a Reset Settings button in the settings.
- More stability update.
- Stability update.

**Zixaphir**:
- Merge changes from Mayhem fork

### v1.3.9 
*2014-02-20*

**Spittie**
- Fix uploading (>me in charge of not being an idiot)

### v1.3.8 
*2014-02-20*

**MayhemYDG**
- Fix QR

**Spittie**
- Better url handling

### v1.3.7 
*2014-02-15*

**Spittie**
- Add Twitter embedding
- Add .xpi for Firefox Mobile
- Add /biz/

### v1.3.6 
*2014-02-13*

**Spittie**
- Upload images directly from urls
 
![Upload from url](src/General/img/changelog/1.3.6.gif)
- Add gfycat.com embedding
- Replace some icons with fontawesome
- Add Metro favicons (lel)

### v1.3.5 
*2014-02-10*

**Spittie**
- Fix Chrome (aka copy from Appchan)
- Add option to load the captcha when you open a thread
- Add OpenSUSE emoji

### v1.3.4 
*2014-02-10*

**Spittie**
- Fix Chrome (Maybe? Hopefully I haven't fucked everything)
- Add fgst.eu
- Add mawa.re

### v1.3.3 
*2014-02-09*

**MayhemYDG**
- Fix new captcha

**Spittie**
- Add archive.installgentoo.com

### v1.3.2 
*2014-01-12*

**seaweedchan**:
- Fix Menu errors on older Firefox versions, such as the ESR

### v1.3.1 
*2014-01-12*

**seaweeedchan**:
- Turn infinite scrolling into new index mode
- Fix style issues with non-fixed header

**Zixaphir**:
- Add old infinite scrolling functionality
- Fix Redirect errors

## v1.3.0 
*2014-01-10*

**MayhemYDG**:
- **New option**: `Auto-hide header on scroll`.
- Added support for `4cdn.org`.
- Index navigation improvements:
 - Searching in the index is now possible and will show matched OPs by:
 <ul>
  <li> comment
  <li> subject
  <li> filename
  <li> name
  <li> tripcode
  <li> e-mail
 </ul>
 - The page number on which threads are will now be displayed in OPs, to easily identify where threads are located when:
 <ul>
  <li> searching through the index.
  <li> using different index modes and sorting types.
  <li> threads highlighted by the filter are moved to the top and move other threads down.
 </ul>
 - The elapsed time since the last index refresh is now indicated at the top of the index.
 - New setting: `Show replies`, enabled by default. Disable it to only show OPs in the index.
 - New setting: `Anchor Hidden Threads`, enabled by default. Hidden threads will be moved at the end of the index to fill the first pages.
 - New setting: `Refreshed Navigation`, disabled by default. When enabled, navigating through pages will refresh the index.
 - The last index refresh timer will now indicate the last time the index changed from 4chan's side, instead of the last time you refreshed the index.
 - You can now refresh the index page you are on with the refresh shortcut in the header bar or the same keybind for refreshing threads.
 - You can now switch between paged and all-threads index modes via the "Index Navigation" header sub-menu (note that this replaces infinite scrolling):<br>
  ![index navigation](src/General/img/changelog/1.2.46.png)
 - Threads in the index can now be sorted by:
 <ul>
  <li> Bump order
  <li> Last reply
  <li> Creation date
  <li> Reply count
  <li> File count
 </ul>
 - Navigating across index pages is now instantaneous.
 - The index refreshing notification will now only appear on initial page load with slow connections.
- Added a keybind to open the catalog search field on index pages.
- Minor cooldown fix:
 - You cannot post an image reply immediately after a non-image reply anymore.
- Various minor fixes

**seaweedchan**:
- Various fixes and improvements for the JSONified index
- Removed index refresh notifications
- Various style tweaks

**Zixaphir**:
- FappeTyme and WerkTyme now persist across sessions.
- Various fixes and improvements for the JSONified index

### v1.2.45 
*2014-01-07*

**seaweedchan**:
- Remove moot's plea to remove ad-blocker
- Hopefully fix NSFW themes and 404 image redirecting
- Update archive list

**Zixaphir**:
- Fix optional increase for thread updater

### v1.2.44 
*2013-12-06*

**MayhemYDG**:
- Cooldown fix (You can no longer post an image reply immediately after a text reply)
- Fix for 4chan markup change that caused a lot of errors

**seaweedchan**:
- Fix catalog links option

### v1.2.43 
*2013-11-10*

**noface**:
- Strawpoll.me embedding support (as usual, only works on HTTP 4chan due to lack of HTTPS)

### v1.2.42 
*2013-10-22*

**Zixaphir**:
- Better MediaCru.sh embedding
- Infinite Scrolling

### v1.2.41 
*2013-10-03*

**MayhemYDG**:
- Minor Chrome 30 fix

### v1.2.40 
*2013-09-22*

**MayhemYDG**:
- /pol/ flag selector

**seaweedchan**:
- Delete cooldown update
- Small bug fixes
- Don't show warnings AND desktop notifications at the same time, and prefer QR warnings unless the document is hidden

### v1.2.39 
*2013-09-19*

**seaweedchan**:
- Fix thread updater bug introduced in last version

### v1.2.38 
*2013-09-19*

**MayhemYDG**:
- Update posting cooldown timers to match 4chan settings:
  - Cooldown may vary between inter-thread and intra-thread replies.
  - Cooldown may vary when posting a file or not.
  - Cooldown does not take sageing into account anymore.
  - Timers vary across boards.

### v1.2.37 
*2013-09-12*

**seaweedchan**:
- Just some small fixes.

### v1.2.36 
*2013-08-26*

**MayhemYDG**:
- New desktop notification:
  * The QR will now warn you when you are running low on cached captchas while auto-posting.

**seaweedchan**:
 - Visual overhaul for gallery mode

**Zixaphir**:
 - Fix an issue with the file dialog randomly opening multiple times (with seaweedchan)
![Gallery](src/General/img/changelog/2.3.6.png)
- Add new feature: `Gallery`.
  * Opens images in a lightweight Gallery script.
  * If enabled while Image Expansion is disabled, will takeover as the default action when images are clicked.
  * Supports several hotkeys: left is previous, right and enter are next, escape closes.
  * Works with Thread Updater to add new images to the Gallery while its open.
  * BLINK/WEBKIT ONLY: Clicking the file title will download the image with the original name.
  * Menu button to hide thumbnails, enable/disable fit width/height
  * Thumbnails scroll with the active image

### v1.2.35 
*2013-08-20*

**seaweedchan**:
- Fix Mayhem breaking input history (names, emails, subjects) in Firefox

### v1.2.34 
*2013-08-19*

**seaweedchan**:
- `.icon` to `.fourchanx-icon` to avoid conflicts with 4chan's CSS

### v1.2.33 
*2013-08-18*

**MayhemYDG**:
- Added new option: `Desktop Notifications`
- Implement filename editing
- Replace shortcuts with icons

**seaweedchan**:
- Made shortcut icons optional under the Header submenu, disabled by default, as well as edited some of the icons
- Disabled desktop notifications by default
- Edited filename editing to require a ctrl+click, so otherwise the file input will look and behave the same as before
- Added `.you` class to quotelinks that quote you

**Zixaphir**:
- Forked and minimized the Font Awesome CSS used for the shortcut icons
- Some more linkifier improvements

### v1.2.32 
*2013-08-16*

**seaweedchan**:
- Optimizations for the banner and board title code, including a fix for boards without subtitles throwing an error

### v1.2.31 
*2013-08-16*

**seaweedchan**:

![Board title editing in action](src/General/img/changelog/1.2.31.png)

- Ported `Custom Board Titles` feature from Appchan X (with Zixaphir)
  - This allows you to edit the board title and subtitle in real-time by ctrl+clicking them
- Ported ability to change to a new random banner image on click from Appchan X

**Zixaphir**:
- Small linkifier fix

### v1.2.30 
*2013-08-15*

**seaweedchan**:
- Fix Color User IDs
- Fix Mayhem breaking uploading images in Pale Moon (and other forks based on Firefox <22)

**Zixaphir**:
- More under-the-hood linkifier changes, including support for all top-level domains (with seaweedchan)
- Fix header auto-hide toggle keybind

### v1.2.29 
*2013-08-14*

**Zixaphir**:
- Fix issue that caused 4chan X to show settings after every page load

### v1.2.28 
*2013-08-14*

**MayhemYDG**:

![New thread watcher](src/General/img/changelog/1.2.28.png)

- Greatly improved thread watcher
  - Added submenu with ability to prune 404'd threads, filter by current board, etc
  - Periodically checks which threads have 404'd and indicates them with a strikethrough
- Removed `Check for Updates` as your browser should now handle this automatically
- Fixed an error for Firefox <23 users
- Add a message for Chrome users who experience the Corrupted File bug

**seaweedchan**:
- Changed class `.fourchanx-link` for brackets to `.brackets-wrap` to be consistent with Mayhem's 4chan X
- Added `.seaweedchan` class to the document for those that need a way to tell this fork from other forks for CSS/JS

**Zixaphir**:

![Linkifier in action](src/General/img/changelog/1.2.28-2.png)

- Drastically improved the accuracy and quality of the linkifier (with seaweedchan)
- Removed `Allow False Positives` option due to the accuracy of the new linkifier regex


### v1.2.27
*2013-08-12*

**seaweedchan**:
- Fix minor class name change from last version's merge

### v1.2.26
*2013-08-12*

**MayhemYDG**:
- Show dice rolls that were entered into the email field on /tg/.
- Fix flag filtering on /sp/ and /int/.
- Minor fixes.
- Minor optimizations.

**seaweedchan**:
- Change new error message to link to ban page just in case

**Zixaphir**:
- Linkifier Rewrite.
- Added Twitch.tv and Vine embedding (with @ihavenoface)
- Keybinds to scroll to posts that quote you.
- Minor optimizations.
- Minor fixes.

### v1.2.25
*2013-08-04*

**seaweedchan**:
- Fix issues with having two options called `Reveal Spoilers`. 
- Update archive.

### v1.2.24
*2013-07-24*

**seaweedchan**:
- Update archives (warosu is back up, and with it, the option to use it).

### v1.2.23
*2013-07-23*

**matt4682**:
- Small fix for new error message.

### v1.2.22
*2013-07-23*

**seaweedchan**:
- Update archives.

### v1.2.21
*2013-07-22*

**seaweedchan**:
- Fix /f/ posting.
- Change the "Connection error" message, and point to my own FAQ instead of Mayhem's.

### v1.2.20
*2013-07-22*

**MayhemYDG**:
- Fixed captcha caching not syncing across open threads.

**seaweedchan**:
- Changed some defaults around

### v1.2.19
*2013-07-14*

**seaweedchan**:
- Update archives. LoveIsOver is going down permanently until it can find a host, some boards were removed by archivers, and Warosu has been down for 2 days now.
- Add a new option to hide "4chan X has been updated to ____" notifications for those having issues with them.

### v1.2.18
*2013-06-27*

**seaweedchan**:
- Update archives

### v1.2.17
*2013-06-17*
**seaweedchan**:
- Fix full images being forced onto their own line

### v1.2.16
*2013-06-16*

**seaweedchan**:
- Add `.active` class to `.menu-button` when clicked (and remove on menu close)
- Move /v/ and /vg/ back to Foolz archive

### v1.2.15
*2013-06-14*

**seaweedchan**:
- Revert Mayhem's updater changes which caused silly issues
- Make thumbnails in QR show (or most of) the whole image

### v1.2.14
*2013-06-14*

**MayhemYDG**:
- Remove /s4s/ from warosu archive
- Fix CAPTCHA duplication on the report page
- Small bug fixes

**seaweedchan**:
- Rename `Indicate Spoilers` to `Reveal Spoilers`
- If `Reveal Spoilers` is enabled but `Remove Spoilers` is not, act as if the spoiler is hovered

**Tracerneo**:
- Add ID styling for IDs with black text

### v1.2.13
*2013-05-28*

**seaweedchan**:
- Small bug fixes

### v1.2.12
*2013-05-27*

**MayhemYDG**:
- Fix `Jump to Next Reply` keybind not accounting for posts after unread line

**seaweedchan**:
- Added `.hasInline` (if replyContainer contains .inline) for userstyle/script maintainers

### v1.2.11
*2013-05-27*

**MayhemYDG**:
- Add page count to thread stats
- Better performance for Fit Height by using vh

**seaweedchan**:
- Added OpenSettings event on 4chan X settings/sections open for userscripts like OneeChan and 4chan Style Script
- Changed defaults that use the arrow keys to shift+arrow key to not conflict with scrolling
- Made Mayhem's page count in thread stats optional

### v1.2.10
*2013-05-25*

**seaweedchan**:
- Small bug fixes

### v1.2.9
*2013-05-25*

**seaweedchan**:
- Fix YouTube videos in Firefox taking z-index priority
- Fix Persistent QR not working for /f/

**zixaphir**:
- New option: `Image Prefetching`. Adds a toggle to the header menu for per-thread prefetching.
- Make Advance on contract work with Fappe Tyme

### v1.2.8
*2013-05-20*

**MayhemYDG**:
- Tiny fixes

**seaweedchan**:
- New image expansion option: `Advance on contract`. Advances to next post unless Fappe Tyme is enabled (temporary)
- Change `.qr-link` to `.qr-link-container` and `.qr-link>a` to `.qr-link`

**Wohlfe**:
- Add /pol/ archiving for FoolzaShit

### v1.2.7
*2013-05-18*

**seaweedchan**:
- Update /q/'s posting cooldown
- Make "___ omitted. Click here to view." text change when thread is expanded.
- Restrict "Reply to Thread" click event to the link itself
- Fix Nyafuu being undefined

### v1.2.6
*2013-05-16*

**seaweedchan**:
- Fix bug with theme switching

### v1.2.5
*2013-05-15*

**seaweedchan**:
- New option `Captcha Warning Notifications`
 - When disabled, shows a red border around the captcha to indicate captcha errors. Goes back to normal when any key is pressed.
- Color Quick Reply's inputs in Tomorrow to match the theme
- Revert some of Mayhem's changes that caused new bugs

### v1.2.4
*2013-05-14*

**seaweedchan**:
- Don't let QR shortcut close a Persistent QR
- Don't let Reply to Thread link close the QR -- it should only do what it implies

**zixaphir**:
- Add board selection to archiver options
- Fix bug where image hover would close when hitting Enter while typing
- Add `Quoted Title` option which adds (!) text to title when user is quoted

### v1.2.3
*2013-05-14*

**MayhemYDG**:
- Add new archive selection

**seaweedchan**:
- Change watcher favicon to a heart. Change class name from `.favicon` to `.watch-thread-link`. Add `.watched` if thread is watched.
- Remove new archive selection back into Advanced
- Some styling fixes

**zixaphir**:
- Make new archive selection not depend on a JSON file
- Remove some code from May Ham's 4chan X that sends user errors back to his server (we didn't have a working link anyway)

### v1.2.2
*2013-05-11*

**seaweedchan**:
- Small bug fixes
- Changed `Persistent Thread Watcher` option to `Toggleable Thread Watcher`. 
  - When disabled, the [Watcher] shortcut is no longer added, and the watcher stays at the top of the page.

### v1.2.1
*2013-05-10*

**seaweedchan**:
- Small bug fixes

## v1.2.0 - "Youmu" ![Youmu](src/General/img/changelog/1.2.0.png)
*2013-05-10*

**MayhemYDG**:
- Added Foolzashit archive
- Added `blink` class to document in preparation for future versions of Chrome and Opera
- Take advantage of announcement's new `data-utc` value for hiding
  - `data-utc` is a timestamp, this allows us to not have to store the entire text content of the announcement

**seaweedchan**:
- Turn all brackets into pseudo-elements. Brackets can be changed by overwriting the `content` of `.fourchanx-link::before` (`[`) and `.fourchanx-link::after` (`]`), or removed entirely with ease.
  - Note: This does not change the default brackets around `toggle-all` in the custom navigation. These are up to the user.
- Fix file input in Opera
- External link support in Custom Board Navigation!
  - `external-text:"Google","http://www.google.com"`
- Fix JIDF flag on /pol/ when post is fetched by updater

**zixaphir**:
- Change Custom Board Navigation input into textarea, new lines will convert to spaces
- Fix auto-scrolling in Chrome
- Fix wrapping of #dump-list in Chrome
- Fix (You) not being added in expanded comments

### v1.1.18
*2013-05-09*

**seaweedchan**:
- Hide stub link added in menus of stubs
- #dump-button moved into #qr-filename-container as a simple + link
- QR with 4chan Pass made a little wider
- Styling changes for spoiler label, also added `.has-spoiler` class for QR

![QR styling changes](src/General/img/changelog/1.1.18.png)

### v1.1.17
*2013-05-08*

**seaweedchan**:
- Bug fixes

### v1.1.16
*2013-05-07*

**seaweedchan**:
- Add `Centered links` option for header
- Add `Persistent Thread Watcher` option
- Watcher styling changes

**zixaphir**:
- Simpler update checking

### v1.1.15
*2013-05-07*

**seaweedchan**:
- Fix update and download urls for Greasemonkey

### v1.1.14
*2013-05-07*

**seaweedchan**:
- Fix catalog content sometimes disappearing due to issue with 4chan's javascript

**zixaphir**:
- Re-added `Quote Hash Navigation` option

### v1.1.13
*2013-05-06*

**seaweedchan**:
- Disable settings removing scroll bar when opened, thus fixing the issue where it jumps up the page randomly
- Hide watcher by default, add [Watcher] shortcut.

### v1.1.12
*2013-05-06*

**detharonil**:
- Support for %Y in time formatting
- More future-proof %y

**MayhemYDG**:
- Fix whitespaces not being preserved in code tags in /g/.

**seaweedchan**:
- Fix QR not being able to drag to the top with fixed header disabled

**zixaphir**:
- Fix custom CSS
- Fix [Deleted] showing up randomly after submitting a post

### v1.1.11
*2013-05-04*

**seaweedchan**:
- Add `Highlight Posts Quoting You` option
- Add 'catalog', 'index', or 'thread' classes to document depending on what's open
- Add `Filtered Backlinks` options that when disabled, hides filtered backlinks

### v1.1.10
*2013-05-03*

**seaweedchan**:
- Fix update checking

### v1.1.9
*2013-05-02*

**seaweedchan**
- Fix boards with previously deleted archives not switching to new archives 

**ihavenoface**:
- 4chan Pass link by the style selector

**zixaphir**:
- Make Allow False Positives option more efficient

### v1.1.8
*2013-05-01*

**seaweedchan**:
- Fix QR not clearing on submit with Posting Success Notifications disabled
- New archives for /h/, /v/, and /vg/

### v1.1.7
*2013-05-01*

**seaweedchan**:
- External image embedding
- Account for time options in youtube links for embedding
- Once again remove /v/ and /vg/ archiving... ;_;
- Add paste.installgentoo.com embedding
- Added `Posting Success Notifications` option to make "Post Successful!" and "_____ uploaded" notifications optional
- Added `Allow False Positives` option under Linkification, giving the user more control over what's linkified.

### v1.1.6
*2013-05-01*

**seaweedchan**:
- Fix Gist links if no username is specificed

**MayhemYDG**:
 - Access it in the `Advanced` tab of the Settings window.

**zixaphir**:
- Add Gist link titles

### v1.1.5
*2013-04-30*

**seaweedchan**:
- Fix various embedding issues
- Fix Link Title depending on Embedding
- Added favicons to links that can be embedded
- Add gist embedding

### v1.1.4
*2013-04-29*

**seaweedchan**:
- Change ESC functionality in QR to autohide if Persistent QR is enabled
- Add /v/ and /vg/ archiving to archive.nihil-ad-rem.net, and make sure Archiver Selection settings actually switch to it
- Add option to toggle between updater and stats fixed in header or floating

**MayhemYDG**: 
- Add nyafuu archiving for /w/
- Add /d/ archive

### v1.1.3
*2013-04-28*

**seaweedchan**:
- Chrome doesn't get .null, so don't style it
- Fix count when auto update is disabled and set updater text to "Update"
- Remove /v/ and /vg/ redirection from Foolz.
- Toggle keybind for header auto-hiding

**MayhemYDG**:
- Fix Unread Count taking into account hidden posts.

### v1.1.2
*2013-04-26*

**seaweedchan**:
- Fix emoji and favicon previews not updating on change.
- Fix issue with dragging thread watcher
- Fix some settings not importing when coming from Mayhem's v3
- Fix menu z-index

**MayhemYDG**:
- Fix bug where a thread would freeze on load.

**zixaphir**:
- Fix preview with favicons and emoji
- Fix NaN error on Thread Updater Interval
- Draggable UI can no longer overlap the Header.
  - Setting the header to Autohide also increases its z-index to overlap other UI

### v1.1.1
*2013-04-26*

**zixaphir**:
- Fix script on Opera

**MayhemYDG**:
- Minor fixes.
- Chrome only: Due to technical limitations, Filter lists and Custom CSS will not by synchronized across devices anymore.

**seaweedchan**:
- Allow thread watcher to load on catalog

### v1.0.10
*2013-04-23*

- Add message pertaining to rewrite

### v1.0.9
*2013-04-17*

**ihavenoface**:
- Implement Announcement Hiding

**seaweedchan**:
- Change #options back to inheriting colors from replies
- Fix script breaking when disabling image expansion

### v1.0.8
*2013-04-15*

**seaweedchan**:
- Redo settings menu styling
- Move Export/Import buttons and dialog
- Update license and use banner.js for license

### v1.0.7
*2013-04-14*

qqueue:
- Relative post dates

**MayhemYDG**:
- Exporting/importing settings

### v1.0.6
*2013-04-13*

**seaweedchan**:
- Update supported boards for archive redirection and custom navigation
- Point to github.io instead of github.com for pages
- Fix post archive link for InstallGentoo and Foolz
- Make InstallGentoo default for /g/
- Fix embedding issues

### v1.0.5
*2013-04-09*

**seaweedchan**:
- Added keybind to toggle Fappe Tyme
- Fix code tag keybind

**zixaphir**:
- Add 'yourPost' class to own replies

### v1.0.4
*2013-04-08*

**seaweedchan**:
- Fix Fappe Tyme
- Re- add label for image expanding
- Move restore button to left side as per RiDeag

### v1.0.3
*2013-03-23*

**seaweedchan**:
- Add ad- blocking CSS into Custom CSS examples

**zixaphir**:
- Fix ctrl+s bringing up save dialog
- Fix issues with soundcloud embedding

### v1.0.2
*2013-03-14*

**seaweedchan**:
- New Rice option: Emoji Position
- New layout for Rice tab
- No more Yotsuba / Yotsuba B in options

### v1.0.1
*2013-03-14*

- New option: Emoji
- New Rice option: Sage Emoji

**seaweedchan**:
- Prettier error messages

### v1.0.0
*2013-03-13*

- Initial release

**zixaphir**:
- Fix unread post count for filtered posts
- Fix issues when switching from ihavenoface's fork
- Fix backlinks not receiving filtered class
- Fix QR position not saving on refresh<|MERGE_RESOLUTION|>--- conflicted
+++ resolved
@@ -1,23 +1,7 @@
-<<<<<<< HEAD
 **MayhemYDG**
-=======
-### 3.20.8 - *2014-04-20*
-
-- Even more bug fixes.
-
-### 3.20.7 - *2014-04-20*
-
-- More bug fixes.
-
-### 3.20.6 - *2014-04-20*
-
-- Bug fixes.
-
-### 3.20.5 - *2014-04-20*
-
->>>>>>> 1f47e048
 - Update 4chan namespaces support.
 - Better handling of webm playback errors.
+- Bugfixes
 
 ### v1.7.8 
 *2014-04-12*
