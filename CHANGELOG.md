<<<<<<< HEAD
**MayhemYDG**:
=======
## 3.9.0 - *2013-08-18*

- **New feature**: `Desktop Notifications`
 - Enabled by default, but you will have to grant your browser permissions to display them or disable them altogether:<br>
  ![authorize or disable](img/changelog/3.9.0/0.png)
 - Clicking on a notification will bring up the relevant tab. (Does not work on Firefox unfortunately, [see bug 874050](https://bugzilla.mozilla.org/show_bug.cgi?id=874050).)
 - Notifications will appear when someone quotes you, clicking such notification will also scroll the thread to the relevant post.
 - Notifications will appear for posting errors instead of alert popups.
 - Opera does *not* support desktop notifications yet.

## 3.8.0 - *2013-08-15*
>>>>>>> a1e8d1a9

![filename editing](img/changelog/3.8.0/0.gif)

- The QR now allows you to edit the filename on the fly:

### v1.2.32 
*2013-08-16*

**seaweedchan**:
- Optimizations for the banner and board title code, including a fix for boards without subtitles throwing an error

### v1.2.31 
*2013-08-16*

**seaweedchan**:

![Board title editing in action](src/General/img/changelog/1.2.31.png)

- Ported `Custom Board Titles` feature from Appchan X (with Zixaphir)
  - This allows you to edit the board title and subtitle in real-time by ctrl+clicking them
- Ported ability to change to a new random banner image on click from Appchan X

**Zixaphir**:
- Small linkifier fix

### v1.2.30 
*2013-08-15*

**seaweedchan**:
- Fix Color User IDs
- Fix Mayhem breaking uploading images in Pale Moon (and other forks based on Firefox <22)

**Zixaphir**:
- More under-the-hood linkifier changes, including support for all top-level domains (with seaweedchan)
- Fix header auto-hide toggle keybind

### v1.2.29 
*2013-08-14*

**Zixaphir**:
- Fix issue that caused 4chan X to show settings after every page load

### v1.2.28 
*2013-08-14*

**MayhemYDG**:

![New thread watcher](src/General/img/changelog/1.2.28.png)

- Greatly improved thread watcher
  - Added submenu with ability to prune 404'd threads, filter by current board, etc
  - Periodically checks which threads have 404'd and indicates them with a strikethrough
- Removed `Check for Updates` as your browser should now handle this automatically
- Fixed an error for Firefox <23 users
- Add a message for Chrome users who experience the Corrupted File bug

**seaweedchan**:
- Changed class `.fourchanx-link` for brackets to `.brackets-wrap` to be consistent with Mayhem's 4chan X
- Added `.seaweedchan` class to the document for those that need a way to tell this fork from other forks for CSS/JS

**Zixaphir**:

![Linkifier in action](src/General/img/changelog/1.2.28-2.png)

- Drastically improved the accuracy and quality of the linkifier (with seaweedchan)
- Removed `Allow False Positives` option due to the accuracy of the new linkifier regex


### v1.2.27
*2013-08-12*

**seaweedchan**:
- Fix minor class name change from last version's merge

### v1.2.26
*2013-08-12*

**MayhemYDG**:
- Show dice rolls that were entered into the email field on /tg/.
- Fix flag filtering on /sp/ and /int/.
- Minor fixes.
- Minor optimizations.

**seaweedchan**:
- Change new error message to link to ban page just in case

**Zixaphir**:
- Linkifier Rewrite.
- Added Twitch.tv and Vine embedding (with @ihavenoface)
- Keybinds to scroll to posts that quote you.
- Minor optimizations.
- Minor fixes.

### v1.2.25
*2013-08-04*

**seaweedchan**:
- Fix issues with having two options called `Reveal Spoilers`. 
- Update archive.

### v1.2.24
*2013-07-24*

**seaweedchan**:
- Update archives (warosu is back up, and with it, the option to use it).

### v1.2.23
*2013-07-23*

**matt4682**:
- Small fix for new error message.

### v1.2.22
*2013-07-23*

**seaweedchan**:
- Update archives.

### v1.2.21
*2013-07-22*

**seaweedchan**:
- Fix /f/ posting.
- Change the "Connection error" message, and point to my own FAQ instead of Mayhem's.

### v1.2.20
*2013-07-22*

**MayhemYDG**:
- Fixed captcha caching not syncing across open threads.

**seaweedchan**:
- Changed some defaults around

### v1.2.19
*2013-07-14*

**seaweedchan**:
- Update archives. LoveIsOver is going down permanently until it can find a host, some boards were removed by archivers, and Warosu has been down for 2 days now.
- Add a new option to hide "4chan X has been updated to ____" notifications for those having issues with them.

### v1.2.18
*2013-06-27*

**seaweedchan**:
- Update archives

### v1.2.17
*2013-06-17*
**seaweedchan**:
- Fix full images being forced onto their own line

### v1.2.16
*2013-06-16*

**seaweedchan**:
- Add `.active` class to `.menu-button` when clicked (and remove on menu close)
- Move /v/ and /vg/ back to Foolz archive

### v1.2.15
*2013-06-14*

**seaweedchan**:
- Revert Mayhem's updater changes which caused silly issues
- Make thumbnails in QR show (or most of) the whole image

### v1.2.14
*2013-06-14*

**MayhemYDG**:
- Remove /s4s/ from warosu archive
- Fix CAPTCHA duplication on the report page
- Small bug fixes

**seaweedchan**:
- Rename `Indicate Spoilers` to `Reveal Spoilers`
- If `Reveal Spoilers` is enabled but `Remove Spoilers` is not, act as if the spoiler is hovered

**Tracerneo**:
- Add ID styling for IDs with black text

### v1.2.13
*2013-05-28*

**seaweedchan**:
- Small bug fixes

### v1.2.12
*2013-05-27*

**MayhemYDG**:
- Fix `Jump to Next Reply` keybind not accounting for posts after unread line

**seaweedchan**:
- Added `.hasInline` (if replyContainer contains .inline) for userstyle/script maintainers

### v1.2.11
*2013-05-27*

**MayhemYDG**:
- Add page count to thread stats
- Better performance for Fit Height by using vh

**seaweedchan**:
- Added OpenSettings event on 4chan X settings/sections open for userscripts like OneeChan and 4chan Style Script
- Changed defaults that use the arrow keys to shift+arrow key to not conflict with scrolling
- Made Mayhem's page count in thread stats optional

### v1.2.10
*2013-05-25*

**seaweedchan**:
- Small bug fixes

### v1.2.9
*2013-05-25*

**seaweedchan**:
- Fix YouTube videos in Firefox taking z-index priority
- Fix Persistent QR not working for /f/

**zixaphir**:
- New option: `Image Prefetching`. Adds a toggle to the header menu for per-thread prefetching.
- Make Advance on contract work with Fappe Tyme

### v1.2.8
*2013-05-20*

**MayhemYDG**:
- Tiny fixes

**seaweedchan**:
- New image expansion option: `Advance on contract`. Advances to next post unless Fappe Tyme is enabled (temporary)
- Change `.qr-link` to `.qr-link-container` and `.qr-link>a` to `.qr-link`

**Wohlfe**:
- Add /pol/ archiving for FoolzaShit

### v1.2.7
*2013-05-18*

**seaweedchan**:
- Update /q/'s posting cooldown
- Make "___ omitted. Click here to view." text change when thread is expanded.
- Restrict "Reply to Thread" click event to the link itself
- Fix Nyafuu being undefined

### v1.2.6
*2013-05-16*

**seaweedchan**:
- Fix bug with theme switching

### v1.2.5
*2013-05-15*

**seaweedchan**:
- New option `Captcha Warning Notifications`
 - When disabled, shows a red border around the captcha to indicate captcha errors. Goes back to normal when any key is pressed.
- Color Quick Reply's inputs in Tomorrow to match the theme
- Revert some of Mayhem's changes that caused new bugs

### v1.2.4
*2013-05-14*

**seaweedchan**:
- Don't let QR shortcut close a Persistent QR
- Don't let Reply to Thread link close the QR -- it should only do what it implies

**zixaphir**:
- Add board selection to archiver options
- Fix bug where image hover would close when hitting Enter while typing
- Add `Quoted Title` option which adds (!) text to title when user is quoted

### v1.2.3
*2013-05-14*

**MayhemYDG**:
- Add new archive selection

**seaweedchan**:
- Change watcher favicon to a heart. Change class name from `.favicon` to `.watch-thread-link`. Add `.watched` if thread is watched.
- Remove new archive selection back into Advanced
- Some styling fixes

**zixaphir**:
- Make new archive selection not depend on a JSON file
- Remove some code from May Ham's 4chan X that sends user errors back to his server (we didn't have a working link anyway)

### v1.2.2
*2013-05-11*

**seaweedchan**:
- Small bug fixes
- Changed `Persistent Thread Watcher` option to `Toggleable Thread Watcher`. 
  - When disabled, the [Watcher] shortcut is no longer added, and the watcher stays at the top of the page.

### v1.2.1
*2013-05-10*

**seaweedchan**:
- Small bug fixes

## v1.2.0 - "Youmu" ![Youmu](src/General/img/changelog/1.2.0.png)
*2013-05-10*

**MayhemYDG**:
- Added Foolzashit archive
- Added `blink` class to document in preparation for future versions of Chrome and Opera
- Take advantage of announcement's new `data-utc` value for hiding
  - `data-utc` is a timestamp, this allows us to not have to store the entire text content of the announcement

**seaweedchan**:
- Turn all brackets into pseudo-elements. Brackets can be changed by overwriting the `content` of `.fourchanx-link::before` (`[`) and `.fourchanx-link::after` (`]`), or removed entirely with ease.
  - Note: This does not change the default brackets around `toggle-all` in the custom navigation. These are up to the user.
- Fix file input in Opera
- External link support in Custom Board Navigation!
  - `external-text:"Google","http://www.google.com"`
- Fix JIDF flag on /pol/ when post is fetched by updater

**zixaphir**:
- Change Custom Board Navigation input into textarea, new lines will convert to spaces
- Fix auto-scrolling in Chrome
- Fix wrapping of #dump-list in Chrome
- Fix (You) not being added in expanded comments

### v1.1.18
*2013-05-09*

**seaweedchan**:
- Hide stub link added in menus of stubs
- #dump-button moved into #qr-filename-container as a simple + link
- QR with 4chan Pass made a little wider
- Styling changes for spoiler label, also added `.has-spoiler` class for QR

![QR styling changes](src/General/img/changelog/1.1.18.png)

### v1.1.17
*2013-05-08*

**seaweedchan**:
- Bug fixes

### v1.1.16
*2013-05-07*

**seaweedchan**:
- Add `Centered links` option for header
- Add `Persistent Thread Watcher` option
- Watcher styling changes

**zixaphir**:
- Simpler update checking

### v1.1.15
*2013-05-07*

**seaweedchan**:
- Fix update and download urls for Greasemonkey

### v1.1.14
*2013-05-07*

**seaweedchan**:
- Fix catalog content sometimes disappearing due to issue with 4chan's javascript

**zixaphir**:
- Re-added `Quote Hash Navigation` option

### v1.1.13
*2013-05-06*

**seaweedchan**:
- Disable settings removing scroll bar when opened, thus fixing the issue where it jumps up the page randomly
- Hide watcher by default, add [Watcher] shortcut.

### v1.1.12
*2013-05-06*

**detharonil**:
- Support for %Y in time formatting
- More future-proof %y

**MayhemYDG**:
- Fix whitespaces not being preserved in code tags in /g/.

**seaweedchan**:
- Fix QR not being able to drag to the top with fixed header disabled

**zixaphir**:
- Fix custom CSS
- Fix [Deleted] showing up randomly after submitting a post

### v1.1.11
*2013-05-04*

**seaweedchan**:
- Add `Highlight Posts Quoting You` option
- Add 'catalog', 'index', or 'thread' classes to document depending on what's open
- Add `Filtered Backlinks` options that when disabled, hides filtered backlinks

### v1.1.10
*2013-05-03*

**seaweedchan**:
- Fix update checking

### v1.1.9
*2013-05-02*

**seaweedchan**
- Fix boards with previously deleted archives not switching to new archives 

**ihavenoface**:
- 4chan Pass link by the style selector

**zixaphir**:
- Make Allow False Positives option more efficient

### v1.1.8
*2013-05-01*

**seaweedchan**:
- Fix QR not clearing on submit with Posting Success Notifications disabled
- New archives for /h/, /v/, and /vg/

### v1.1.7
*2013-05-01*

**seaweedchan**:
- External image embedding
- Account for time options in youtube links for embedding
- Once again remove /v/ and /vg/ archiving... ;_;
- Add paste.installgentoo.com embedding
- Added `Posting Success Notifications` option to make "Post Successful!" and "_____ uploaded" notifications optional
- Added `Allow False Positives` option under Linkification, giving the user more control over what's linkified.

### v1.1.6
*2013-05-01*

**seaweedchan**:
- Fix Gist links if no username is specificed

**MayhemYDG**:
 - Access it in the `Advanced` tab of the Settings window.

**zixaphir**:
- Add Gist link titles

### v1.1.5
*2013-04-30*

**seaweedchan**:
- Fix various embedding issues
- Fix Link Title depending on Embedding
- Added favicons to links that can be embedded
- Add gist embedding

### v1.1.4
*2013-04-29*

**seaweedchan**:
- Change ESC functionality in QR to autohide if Persistent QR is enabled
- Add /v/ and /vg/ archiving to archive.nihil-ad-rem.net, and make sure Archiver Selection settings actually switch to it
- Add option to toggle between updater and stats fixed in header or floating

**MayhemYDG**: 
- Add nyafuu archiving for /w/
- Add /d/ archive

### v1.1.3
*2013-04-28*

**seaweedchan**:
- Chrome doesn't get .null, so don't style it
- Fix count when auto update is disabled and set updater text to "Update"
- Remove /v/ and /vg/ redirection from Foolz.
- Toggle keybind for header auto-hiding

**MayhemYDG**:
- Fix Unread Count taking into account hidden posts.

### v1.1.2
*2013-04-26*

**seaweedchan**:
- Fix emoji and favicon previews not updating on change.
- Fix issue with dragging thread watcher
- Fix some settings not importing when coming from Mayhem's v3
- Fix menu z-index

**MayhemYDG**:
- Fix bug where a thread would freeze on load.

**zixaphir**:
- Fix preview with favicons and emoji
- Fix NaN error on Thread Updater Interval
- Draggable UI can no longer overlap the Header.
  - Setting the header to Autohide also increases its z-index to overlap other UI

### v1.1.1
*2013-04-26*

**zixaphir**:
- Fix script on Opera

**MayhemYDG**:
- Minor fixes.
- Chrome only: Due to technical limitations, Filter lists and Custom CSS will not by synchronized across devices anymore.

**seaweedchan**:
- Allow thread watcher to load on catalog

### v1.0.10
*2013-04-23*

- Add message pertaining to rewrite

### v1.0.9
*2013-04-17*

**ihavenoface**:
- Implement Announcement Hiding

**seaweedchan**:
- Change #options back to inheriting colors from replies
- Fix script breaking when disabling image expansion

### v1.0.8
*2013-04-15*

**seaweedchan**:
- Redo settings menu styling
- Move Export/Import buttons and dialog
- Update license and use banner.js for license

### v1.0.7
*2013-04-14*

qqueue:
- Relative post dates

**MayhemYDG**:
- Exporting/importing settings

### v1.0.6
*2013-04-13*

**seaweedchan**:
- Update supported boards for archive redirection and custom navigation
- Point to github.io instead of github.com for pages
- Fix post archive link for InstallGentoo and Foolz
- Make InstallGentoo default for /g/
- Fix embedding issues

### v1.0.5
*2013-04-09*

**seaweedchan**:
- Added keybind to toggle Fappe Tyme
- Fix code tag keybind

**zixaphir**:
- Add 'yourPost' class to own replies

### v1.0.4
*2013-04-08*

**seaweedchan**:
- Fix Fappe Tyme
- Re- add label for image expanding
- Move restore button to left side as per RiDeag

### v1.0.3
*2013-03-23*

**seaweedchan**:
- Add ad- blocking CSS into Custom CSS examples

**zixaphir**:
- Fix ctrl+s bringing up save dialog
- Fix issues with soundcloud embedding

### v1.0.2
*2013-03-14*

**seaweedchan**:
- New Rice option: Emoji Position
- New layout for Rice tab
- No more Yotsuba / Yotsuba B in options

### v1.0.1
*2013-03-14*

- New option: Emoji
- New Rice option: Sage Emoji

**seaweedchan**:
- Prettier error messages

### v1.0.0
*2013-03-13*

- Initial release

**zixaphir**:
- Fix unread post count for filtered posts
- Fix issues when switching from ihavenoface's fork
- Fix backlinks not receiving filtered class
- Fix QR position not saving on refresh<|MERGE_RESOLUTION|>--- conflicted
+++ resolved
@@ -1,8 +1,4 @@
-<<<<<<< HEAD
-**MayhemYDG**:
-=======
-## 3.9.0 - *2013-08-18*
-
+**MayhemYDG**:
 - **New feature**: `Desktop Notifications`
  - Enabled by default, but you will have to grant your browser permissions to display them or disable them altogether:<br>
   ![authorize or disable](img/changelog/3.9.0/0.png)
@@ -11,9 +7,6 @@
  - Notifications will appear for posting errors instead of alert popups.
  - Opera does *not* support desktop notifications yet.
 
-## 3.8.0 - *2013-08-15*
->>>>>>> a1e8d1a9
-
 ![filename editing](img/changelog/3.8.0/0.gif)
 
 - The QR now allows you to edit the filename on the fly:
