<<<<<<< HEAD
## v2.7.0 
*2013-12-16*

**MayhemYDG**:
- More Index Improvements:
 - New setting: `Anchor Hidden Threads`, enabled by default. Hidden threads will be moved at the end of the index to fill the first pages.
 - New setting: `Refreshed Navigation`, disabled by default. When enabled, navigating through pages will refresh the index.
 - The last index refresh timer will now indicate the last time the index changed from 4chan's side, instead of the last time you refreshed the index.

**noface**:
- Strawpoll.me embedding support (as usual, only works on HTTP 4chan due to lack of HTTPS)

**Zixaphir**:
- FappeTyme and WerkTyme now persist across sessions.
- Bugfixes everywhere.

### v2.6.1 
*2013-11-27*

**Zixaphir**:
- Fix an incorrect classname resulting in icons not showing correctly.

## v2.6.0 
*2013-11-27*

=======
>>>>>>> v3
**MayhemYDG**:
- **New option**: `Auto-hide header on scroll`.
- Added support for `4cdn.org`.
- Index navigation improvements:
 - Searching in the index is now possible and will show matched OPs by:
 <ul>
  <li> comment
  <li> subject
  <li> filename
  <li> name
  <li> tripcode
  <li> e-mail
 </ul>
 - The page number on which threads are will now be displayed in OPs, to easily identify where threads are located when:
 <ul>
  <li> searching through the index.
  <li> using different index modes and sorting types.
  <li> threads highlighted by the filter are moved to the top and move other threads down.
 </ul>
 - The elapsed time since the last index refresh is now indicated at the top of the index.
 - New setting: `Show replies`, enabled by default. Disable it to only show OPs in the index.
 - New setting: `Anchor Hidden Threads`, enabled by default. Hidden threads will be moved at the end of the index to fill the first pages.
 - New setting: `Refreshed Navigation`, disabled by default. When enabled, navigating through pages will refresh the index.
 - The last index refresh timer will now indicate the last time the index changed from 4chan's side, instead of the last time you refreshed the index.
 - You can now refresh the index page you are on with the refresh shortcut in the header bar or the same keybind for refreshing threads.
 - You can now switch between paged and all-threads index modes via the "Index Navigation" header sub-menu:<br>
  ![index navigation](img/changelog/3.12.0/0.png)
 - Threads in the index can now be sorted by:
 <ul>
  <li> Bump order
  <li> Last reply
  <li> Creation date
  <li> Reply count
  <li> File count
 </ul>
 - Navigating across index pages is now instantaneous.
 - The index refreshing notification will now only appear on initial page load with slow connections.
- Added a keybind to open the catalog search field on index pages.
- Minor cooldown fix:
 - You cannot post an image reply immediately after a non-image reply anymore.
- Various minor fixes

### v2.5.1 
*2013-10-20*
**Zixaphir**:
- Infinite Scrolling Bugfix (chrome)

<<<<<<< HEAD
### v2.4.1 
*2013-10-13*
=======
### v1.2.44 
*2013-12-06*

**MayhemYDG**:
- Cooldown fix (You can no longer post an image reply immediately after a text reply)
- Fix for 4chan markup change that caused a lot of errors

**seaweedchan**:
- Fix catalog links option

### v1.2.43 
*2013-11-10*

**noface**:
- Strawpoll.me embedding support (as usual, only works on HTTP 4chan due to lack of HTTPS)

### v1.2.42 
*2013-10-22*
>>>>>>> v3

**Zixaphir**:
- Bugfixes

## v2.4.0 
*2013-10-13*

**MayhemYDG**:
- Tiny posting cooldown adjustment:
  * You can post an image reply immediately after a non-image reply.
- Update posting cooldown timers to match 4chan settings:
  * Cooldown may vary between inter-thread and intra-thread replies.
  * Cooldown may vary when posting a file or not.
  * Cooldown does not take sageing into account anymore.
  * Timers vary across boards.
- Updated post and deletion cooldown timers to match 4chan changes: they are now twice longer.
- Added support for the flag selector on /pol/.
- Minor Chrome 30 fix.

**seaweedchan**:
- Fix thread updater bug introduced in last version
- Just some small fixes.
- Delete cooldown update
- Small bug fixes
- Don't show warnings AND desktop notifications at the same time, and prefer QR warnings unless the document is hidden

**zixaphir**:
- Some changes to mascots
  * Silhouette mascots are now generated dynamically with the silhouette filter
  * Images are now compressed client side before being uploaded via the upload interface (this is only for mascots, not posts)
- Fix an issue with Linkifier linkifying replaced spoilers
- Fix an issue with "fit height" in the gallery on Chrome
- Small thread updater fixes

### v2.3.10 
*2013-08-31*

**Zixaphir**:
- Catalog bugfix

### v2.3.9 
*2013-08-30*

**MayhemYDG**:
- New desktop notification:
  * The QR will now warn you when you are running low on cached captchas while auto-posting.

**seaweedchan**:
- Gallery Bugfix: hide thumbnails

**Zixaphir**:
- Add some css flex support
- General bugfixes

### v2.3.8 
*2013-08-25*

- I accidentally z-index

### v2.3.7 
*2013-08-25*

**Zixaphir**:
- Some new gallery features
  * Fit Width
  * Fit Height
  * Hide Thumbnails
  * The gallery thumbnail bar will now scroll to the current thumbnail if it is out of the visible range.
  * Now enabled by default (but won't be used as the default thumbnail option without disabling Image Expansion)
- Bugfixes

**seaweedchan**: 
- Gallery layout and aesthetics overhaul

### v2.3.6 
*2013-08-21*

**Zixaphir**:
![Gallery](src/General/img/changelog/2.3.6.png)
- **New Feature**: `Gallery`.
  * Disabled by default.
  * Opens images in a lightweight Gallery script.
  * If enabled while Image Expansion is disabled, will takeover as the default action when images are clicked.
  * Supports several hotkeys: left is previous, right and enter are next, escape closes.
  * Works with Thread Updater to add new images to the Gallery while its open.
  * BLINK/WEBKIT ONLY: Clicking the file title will download the image with the original name.

### v2.3.5 
*2013-08-19*

**Zixaphir**:
- Bugfixes on catalog, /sp/, and /int/

### v2.3.4 
*2013-08-18*

**MayhemYDG**:
- Added new option: `Desktop Notifications`
- Implement filename editing
- Replace shortcuts with icons

**seaweedchan**:
- Made shortcut icons optional under the Header submenu, disabled by default, as well as edited some of the icons
- Disabled desktop notifications by default
- Edited filename editing to require a ctrl+click, so otherwise the file input will look and behave the same as before
- Added `.you` class to quotelinks that quote you

**Zixaphir**:
- Forked and minimized the Font Awesome CSS used for the shortcut icons
- Some more linkifier improvements

**seaweedchan**:
- Optimizations for the banner and board title code

**zixaphir**:
- Bugfixes, mostly

### v2.3.3 
*2013-08-16*

**seaweedchan**:
- Fix Color User IDs

**MayhemYDG**:

![New thread watcher](src/General/img/changelog/1.2.28.png)

- Greatly improved thread watcher
  - Added submenu with ability to prune 404'd threads, filter by current board, etc
  - Periodically checks which threads have 404'd and indicates them with a strikethrough
- Removed `Check for Updates` as your browser should now handle this automatically
- Fixed an error for Firefox <23 users
- Add a message for Chrome users who experience the Corrupted File bug

**Zixaphir**:

![Linkifier in action](src/General/img/changelog/1.2.28-2.png)

- Drastically improved the accuracy and quality of the linkifier (with seaweedchan)
- More under-the-hood linkifier changes, including support for all top-level domains (with seaweedchan)
- Removed `Allow False Positives` option due to the accuracy of the new linkifier regex

### 2.3.2 - *2013-08-12*

**zixaphir**:
- Fix Linkifier bug in Chrome.

### 2.3.1 - *2013-08-11*

**zixaphir**:
- Fix issue with release process not properly reversioning.

## 2.3.0 - *2013-08-10*

**aeosynth**:
- Update Gruntfile.coffee.

**Zixaphir**:
- Added Twitch.tv and Vine embedding (with @ihavenoface)
- Keybinds to scroll to posts that quote you.
- New Feature: toggle between image banners by clicking them.
- Minor optimizations.
- Minor fixes.

**MayhemYDG**:
- Show dice rolls that were entered into the email field on /tg/.
- Fix flag filtering on /sp/ and /int/.
- Minor fixes.
- Minor optimizations.

**seaweedchan**:
- Fix issues with having two options called `Reveal Spoilers`. 
- Update archive.

**Zixaphir**:

### v2.2.2
*2013-08-01*
**zixaphir**:
- Fix opening new threads and posts in a new tab.
- Minimum Chrome Version is now 27.
- Minimum Firefox Version is now 22.
- Minimum Opera version is now 15.
  * BUG REPORTS FILED WITH BROWSERS THAT DO NOT MEET THESE REQUIREMENTS WILL BE CLOSED AND IGNORED.

**MayhemYDG**:
- Fix QR Cooldown and clearing bugs.

### v2.2.1
*2013-07-27*

**zixaphir**:
- Fix exif hiding on /p/.

## v2.2.0
*2013-07-25*

**MayhemYDG**:
- Remove /s4s/ from warosu archive.
- Fix CAPTCHA duplication on the report page.
- Fix impossibility to create new threads when in dead threads.
- Drop Opera <15 support.
- Fix flag filtering on /sp/ and /int/.
- Minor fixes.

**seaweedchan**:
- Add `.active` class to `.menu-button` when clicked (and remove on menu close)
- Move /v/ and /vg/ back to Foolz archive
- Revert Mayhem's updater changes which caused silly issues
- Rename `Indicate Spoilers` to `Reveal Spoilers`
- If `Reveal Spoilers` is enabled but `Remove Spoilers` is not, act as if the spoiler is hovered
- Add a new option to hide "4chan X has been updated to ____" notifications for those having issues with them.
- Update archives
- Add `.active` class to `.menu-button` when clicked (and remove on menu close)
- Move /v/ and /vg/ back to Foolz archive

**Tracerneo**:
- Add ID styling for IDs with black text

**zixaphir**:
- Completely redo mascot positions to not depend on other elements to work
- Add a mascot silhouette feature (this will be available on a per-mascot basis at some point)
- Fixed Mascot Offsets
- Fix several bugs with the mascot and theme editors
- Add an option to toggle between mascots by clicking the current mascot
- Fix "Fit Height" image expansion option
- Post Form Decorations now use appchan's dialog colors (instead of random background and border colors)
  * This may cause some themes to look weird. Please report any issues with the default themes and post form colors
- 4chan Dark Upgrade's reply backgrounds are consistent now
- Rewrote Emoji CSS
- Presto versions of Opera are no longer supported (a Webkit/Blink version is in the works/mostly works)
- Tiny CSS touch-ups

### v2.1.3
*2013-06-04*

**zixaphir**:
- Fixed a small CSS error resulting in invisible mascot options

### v2.1.2
*2013-06-04*

**zixaphir**:
- Remove shitty menu placeholder icon
  * replace it with settings icon
  * move settings link into menu
- Fix autoupdating in greasemonkey, apparently
- Add front page styling (http://www.4chan.org/)
- Clean up CSS a bit
  * Remove mascot positioning based on post form decorations
  * Remove 4sight support

### v2.1.1
*2013-06-02*

**zixaphir**:
- Changed close character from '×' to '✖'
- Bugfixes

## v2.1.0
*2013-06-01*

**zixaphir**:
- CSS ~70% (maybe?) rewritten to account for class-based options
- Fixed CSS filters on webkit
- Hopefully better mascot positioning
- Fix issues with dialog width and small sidebar with vertical icons

### v2.0.6
*2013-05-29*

**zixaphir**:
- Fix a small CSS bug resulting in backlinks being the wrong color

### v2.0.5
*2013-05-28*

**MayhemYDG**:
- Tiny fixes
- Add page count to thread stats
- Better performance for Fit Height by using vh
- Fix `Jump to Next Reply` keybind not accounting for posts after unread line

**seaweedchan**:
- Added OpenSettings event on 4chan X settings/sections open for userscripts like OneeChan and 4chan Style Script
- Changed defaults that use the arrow keys to shift+arrow key to not conflict with scrolling
- Made Mayhem's page count in thread stats optional
- Small bug fixes
- Fix YouTube videos in Firefox taking z-index priority
- Fix Persistent QR not working for /f/
- New image expansion option: `Advance on contract`. Advances to next post unless Fappe Tyme is enabled (temporary)
- Change `.qr-link` to `.qr-link-container` and `.qr-link>a` to `.qr-link`
- Update /q/'s posting cooldown
- Make "___ omitted. Click here to view." text change when thread is expanded.
- Restrict "Reply to Thread" click event to the link itself
- Fix Nyafuu being undefined
- New option `Captcha Warning Notifications`
 - When disabled, shows a red border around the captcha to indicate captcha errors. Goes back to normal when any key is pressed.
- Color Quick Reply's inputs in Tomorrow to match the theme
- Revert some of Mayhem's changes that caused new bugs
- Added `.hasInline` (if replyContainer contains .inline) for userstyle/script maintainers

**Wohlfe**:
- Add /pol/ archiving for FoolzaShit

**zixaphir**:
- New option: `Image Prefetching`. Adds a toggle to the header menu for per-thread prefetching.
- Make Advance on contract work with Fappe Tyme
- Fix various options and functions that were not working as intended or were unintuitive
  * Filter Highlighting
  * Highlight Owned Posts
  * Highlight Posts Quoting You
  * Mascot and Theme Exporting will now save as a named JSON file by default
  * On side pagination
  * Banner Reflections
  * Replies with inlined posts will not shrink in Fit Width mode anymore.
- Fixed odd spacing issues with shortcuts and other bracketed elements

### v2.0.4
*2013-05-15*
**MayhemYDG**:
- Add new archive selection

**seaweedchan**:
- Change watcher favicon to a heart. Change class name from `.favicon` to `.watch-thread-link`. Add `.watched` if thread is watched.
- Remove new archive selection back into Advanced
- Some styling fixes

**zixaphir**:
- Make new archive selection not depend on a JSON file
- Remove some code that sends user errors back to us (we didn't have a working link anyway)
- Add board selection to archiver options
- Fix bug where image hover would close when hitting Enter while typing
- Add `Quoted Title` option which adds (!) text to title when user is quoted
- Add option to indent replies.

### v2.0.3
*2013-05-10*
**seaweedchan**:
- bug fixes

**zixaphir**:
- Change Custom Board Navigation input into textarea, new lines will convert to spaces
- Fix auto-scrolling in Chrome
- Fix wrapping of #dump-list in Chrome
- Fix (You) not being added in expanded comments
- bugfixes
- Some extra changes on top of seaweed's QR changes for our ricey nature
- New theme, Generigray
- New theme, Frost

![QR styling rice, generigray](src/General/img/changelog/2.0.2-qr.png)

**MayhemYDG**:
- Added Foolzashit archive
- Added `blink` class to document in preparation for future versions of Chrome and Opera
- Take advantage of announcement's new `data-utc` value for hiding
  - `data-utc` is a timestamp, this allows us to not have to store the entire text content of the announcement

**seaweedchan**:
- Turn all brackets into pseudo-elements. Brackets can be changed by overwriting the `content` of `.fourchanx-link::before` (`[`) and `.fourchanx-link::after` (`]`), or removed entirely with ease.
  - Note: This does not change the default brackets around `toggle-all` in the custom navigation. These are up to the user.
- Fix file input in Opera
- External link support in Custom Board Navigation!
  - `external-text:"Google","http://www.google.com"`
- Fix JIDF flag on /pol/ when post is fetched by updater
- Hide stub link added in menus of stubs
- #dump-button moved into #qr-filename-container as a simple + link
- QR with 4chan Pass made a little wider
- Styling changes for spoiler label, also added `.has-spoiler` class for QR

![QR styling changes](src/General/img/changelog/1.1.18.png)

### 2.0.2 - 2013-05-09
**zixaphir**:
- More mascot and theme editor fixes
- Fix stubs in reply hiding menu not following stubs config
- Fix thread hiding
- Fix Board Subtitle option
- Revert to Mayhem-style notifications
- Add options for adding QR Shortcuts to the header or page
- Try to tighten up mascot positions in relation to the post form

### 2.0.1 - 2013-05-08
**seaweed**:
- Fix an issue with custom board navigation catalog links

**zixaphir**:
- Fix Fappe Tyme always being enabled
- Fix z-index issues in Chrome
- Fix theme creation and deletion
- Separate Updater status and count better
- Fix posting from Index
- Prevent Style.init() from crashing on Chrome

# 2.0.0 - 2013-05-07
Completely rebased off https://github.com/seaweedchan/4chan-x/ 1.1.16
I hate changelogs so I'd rather not talk about it, but rest assured it
comes with various performance improvements, layout changes, and the
like. If you don't like it, I'm sorry, but change comes with sacrifice,
and we've certainly gained more than we've lost<|MERGE_RESOLUTION|>--- conflicted
+++ resolved
@@ -1,4 +1,3 @@
-<<<<<<< HEAD
 ## v2.7.0 
 *2013-12-16*
 
@@ -24,8 +23,6 @@
 ## v2.6.0 
 *2013-11-27*
 
-=======
->>>>>>> v3
 **MayhemYDG**:
 - **New option**: `Auto-hide header on scroll`.
 - Added support for `4cdn.org`.
@@ -73,29 +70,8 @@
 **Zixaphir**:
 - Infinite Scrolling Bugfix (chrome)
 
-<<<<<<< HEAD
 ### v2.4.1 
 *2013-10-13*
-=======
-### v1.2.44 
-*2013-12-06*
-
-**MayhemYDG**:
-- Cooldown fix (You can no longer post an image reply immediately after a text reply)
-- Fix for 4chan markup change that caused a lot of errors
-
-**seaweedchan**:
-- Fix catalog links option
-
-### v1.2.43 
-*2013-11-10*
-
-**noface**:
-- Strawpoll.me embedding support (as usual, only works on HTTP 4chan due to lack of HTTPS)
-
-### v1.2.42 
-*2013-10-22*
->>>>>>> v3
 
 **Zixaphir**:
 - Bugfixes
