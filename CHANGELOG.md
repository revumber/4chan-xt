--- conflicted
+++ resolved
@@ -1,4 +1,3 @@
-<<<<<<< HEAD
 ### v1.9.2.1 
 *2014-09-07*
 
@@ -8,18 +7,19 @@
 ### v1.9.2.0 
 *2014-09-06*
 
+Based on v1.9.1.8.
+
 **Zixaphir**
 - Implement WebM thumbnail replacement / preloading.
 
 **ccd0**
 - Pause offscreen WebM thumbnails, fix some bugs.
-=======
+
 ### v1.9.1.9 
 *2014-09-07*
 
 **ccd0**
 - Fix bug causing missing pages from index search.
->>>>>>> 873e17e0
 
 ### v1.9.1.8 
 *2014-09-06*
