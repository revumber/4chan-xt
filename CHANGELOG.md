<<<<<<< HEAD
**MayhemYDG**:
- Tiny posting cooldown adjustment:
 - You can post an image reply immediately after a non-image reply.
=======
### 3.14.2 - *2013-12-07*

- Fix 4chan X breaking in threads following a 4chan markup change.

### 3.14.1 - *2013-11-25*

- Minor cooldown fix:
 - You cannot post an image reply immediately after a non-image reply anymore.

## 3.14.0 - *2013-11-21*

>>>>>>> d46660e6
- **New option**: `Auto-hide header on scroll`.
- Added support for `4cdn.org`.
- More index navigation improvements:
 - Searching in the index is now possible and will show matched OPs by:
 <ul>
  <li> comment
  <li> subject
  <li> filename
  <li> name
  <li> tripcode
  <li> e-mail
 </ul>
 - The page number on which threads are will now be displayed in OPs, to easily identify where threads are located when:
 <ul>
  <li> searching through the index.
  <li> using different index modes and sorting types.
  <li> threads highlighted by the filter are moved to the top and move other threads down.
 </ul>
 - The elapsed time since the last index refresh is now indicated at the top of the index.
 - New setting: `Show replies`, enabled by default. Disable it to only show OPs in the index.
- The index refreshing notification will now only appear on initial page load with slow connections.
- Index navigation improvements:
 - You can now refresh the index page you are on with the refresh shortcut in the header bar or the same keybind for refreshing threads.
 - You can now switch between paged and all-threads index modes via the "Index Navigation" header sub-menu:<br>
  ![index navigation](img/changelog/3.12.0/0.png)
 - Threads in the index can now be sorted by:
 <ul>
  <li> Bump order
  <li> Last reply
  <li> Creation date
  <li> Reply count
  <li> File count
 </ul>
 - Navigating across index pages is now instantaneous.
- Added a keybind to open the catalog search field on index pages.
- Minor cooldown fix:
 - You cannot post an image reply immediately after a non-image reply anymore.
- Various minor fixes

### v1.2.43 
*2013-11-10*

**noface**:
- Strawpoll.me embedding support (as usual, only works on HTTP 4chan due to lack of HTTPS)

### v1.2.42 
*2013-10-22*

**Zixaphir**:
- Better MediaCru.sh embedding
- Infinite Scrolling

### v1.2.41 
*2013-10-03*

**MayhemYDG**:
- Minor Chrome 30 fix

### v1.2.40 
*2013-09-22*

**MayhemYDG**:
- /pol/ flag selector

**seaweedchan**:
- Delete cooldown update
- Small bug fixes
- Don't show warnings AND desktop notifications at the same time, and prefer QR warnings unless the document is hidden

### v1.2.39 
*2013-09-19*

**seaweedchan**:
- Fix thread updater bug introduced in last version

### v1.2.38 
*2013-09-19*

**MayhemYDG**:
- Update posting cooldown timers to match 4chan settings:
  - Cooldown may vary between inter-thread and intra-thread replies.
  - Cooldown may vary when posting a file or not.
  - Cooldown does not take sageing into account anymore.
  - Timers vary across boards.

### v1.2.37 
*2013-09-12*

**seaweedchan**:
- Just some small fixes.

### v1.2.36 
*2013-08-26*

**MayhemYDG**:
- New desktop notification:
  * The QR will now warn you when you are running low on cached captchas while auto-posting.

**seaweedchan**:
 - Visual overhaul for gallery mode

**Zixaphir**:
 - Fix an issue with the file dialog randomly opening multiple times (with seaweedchan)
![Gallery](src/General/img/changelog/2.3.6.png)
- Add new feature: `Gallery`.
  * Opens images in a lightweight Gallery script.
  * If enabled while Image Expansion is disabled, will takeover as the default action when images are clicked.
  * Supports several hotkeys: left is previous, right and enter are next, escape closes.
  * Works with Thread Updater to add new images to the Gallery while its open.
  * BLINK/WEBKIT ONLY: Clicking the file title will download the image with the original name.
  * Menu button to hide thumbnails, enable/disable fit width/height
  * Thumbnails scroll with the active image

### v1.2.35 
*2013-08-20*

**seaweedchan**:
- Fix Mayhem breaking input history (names, emails, subjects) in Firefox

### v1.2.34 
*2013-08-19*

**seaweedchan**:
- `.icon` to `.fourchanx-icon` to avoid conflicts with 4chan's CSS

### v1.2.33 
*2013-08-18*

**MayhemYDG**:
- Added new option: `Desktop Notifications`
- Implement filename editing
- Replace shortcuts with icons

**seaweedchan**:
- Made shortcut icons optional under the Header submenu, disabled by default, as well as edited some of the icons
- Disabled desktop notifications by default
- Edited filename editing to require a ctrl+click, so otherwise the file input will look and behave the same as before
- Added `.you` class to quotelinks that quote you

**Zixaphir**:
- Forked and minimized the Font Awesome CSS used for the shortcut icons
- Some more linkifier improvements

### v1.2.32 
*2013-08-16*

**seaweedchan**:
- Optimizations for the banner and board title code, including a fix for boards without subtitles throwing an error

### v1.2.31 
*2013-08-16*

**seaweedchan**:

![Board title editing in action](src/General/img/changelog/1.2.31.png)

- Ported `Custom Board Titles` feature from Appchan X (with Zixaphir)
  - This allows you to edit the board title and subtitle in real-time by ctrl+clicking them
- Ported ability to change to a new random banner image on click from Appchan X

**Zixaphir**:
- Small linkifier fix

### v1.2.30 
*2013-08-15*

**seaweedchan**:
- Fix Color User IDs
- Fix Mayhem breaking uploading images in Pale Moon (and other forks based on Firefox <22)

**Zixaphir**:
- More under-the-hood linkifier changes, including support for all top-level domains (with seaweedchan)
- Fix header auto-hide toggle keybind

### v1.2.29 
*2013-08-14*

**Zixaphir**:
- Fix issue that caused 4chan X to show settings after every page load

### v1.2.28 
*2013-08-14*

**MayhemYDG**:

![New thread watcher](src/General/img/changelog/1.2.28.png)

- Greatly improved thread watcher
  - Added submenu with ability to prune 404'd threads, filter by current board, etc
  - Periodically checks which threads have 404'd and indicates them with a strikethrough
- Removed `Check for Updates` as your browser should now handle this automatically
- Fixed an error for Firefox <23 users
- Add a message for Chrome users who experience the Corrupted File bug

**seaweedchan**:
- Changed class `.fourchanx-link` for brackets to `.brackets-wrap` to be consistent with Mayhem's 4chan X
- Added `.seaweedchan` class to the document for those that need a way to tell this fork from other forks for CSS/JS

**Zixaphir**:

![Linkifier in action](src/General/img/changelog/1.2.28-2.png)

- Drastically improved the accuracy and quality of the linkifier (with seaweedchan)
- Removed `Allow False Positives` option due to the accuracy of the new linkifier regex


### v1.2.27
*2013-08-12*

**seaweedchan**:
- Fix minor class name change from last version's merge

### v1.2.26
*2013-08-12*

**MayhemYDG**:
- Show dice rolls that were entered into the email field on /tg/.
- Fix flag filtering on /sp/ and /int/.
- Minor fixes.
- Minor optimizations.

**seaweedchan**:
- Change new error message to link to ban page just in case

**Zixaphir**:
- Linkifier Rewrite.
- Added Twitch.tv and Vine embedding (with @ihavenoface)
- Keybinds to scroll to posts that quote you.
- Minor optimizations.
- Minor fixes.

### v1.2.25
*2013-08-04*

**seaweedchan**:
- Fix issues with having two options called `Reveal Spoilers`. 
- Update archive.

### v1.2.24
*2013-07-24*

**seaweedchan**:
- Update archives (warosu is back up, and with it, the option to use it).

### v1.2.23
*2013-07-23*

**matt4682**:
- Small fix for new error message.

### v1.2.22
*2013-07-23*

**seaweedchan**:
- Update archives.

### v1.2.21
*2013-07-22*

**seaweedchan**:
- Fix /f/ posting.
- Change the "Connection error" message, and point to my own FAQ instead of Mayhem's.

### v1.2.20
*2013-07-22*

**MayhemYDG**:
- Fixed captcha caching not syncing across open threads.

**seaweedchan**:
- Changed some defaults around

### v1.2.19
*2013-07-14*

**seaweedchan**:
- Update archives. LoveIsOver is going down permanently until it can find a host, some boards were removed by archivers, and Warosu has been down for 2 days now.
- Add a new option to hide "4chan X has been updated to ____" notifications for those having issues with them.

### v1.2.18
*2013-06-27*

**seaweedchan**:
- Update archives

### v1.2.17
*2013-06-17*
**seaweedchan**:
- Fix full images being forced onto their own line

### v1.2.16
*2013-06-16*

**seaweedchan**:
- Add `.active` class to `.menu-button` when clicked (and remove on menu close)
- Move /v/ and /vg/ back to Foolz archive

### v1.2.15
*2013-06-14*

**seaweedchan**:
- Revert Mayhem's updater changes which caused silly issues
- Make thumbnails in QR show (or most of) the whole image

### v1.2.14
*2013-06-14*

**MayhemYDG**:
- Remove /s4s/ from warosu archive
- Fix CAPTCHA duplication on the report page
- Small bug fixes

**seaweedchan**:
- Rename `Indicate Spoilers` to `Reveal Spoilers`
- If `Reveal Spoilers` is enabled but `Remove Spoilers` is not, act as if the spoiler is hovered

**Tracerneo**:
- Add ID styling for IDs with black text

### v1.2.13
*2013-05-28*

**seaweedchan**:
- Small bug fixes

### v1.2.12
*2013-05-27*

**MayhemYDG**:
- Fix `Jump to Next Reply` keybind not accounting for posts after unread line

**seaweedchan**:
- Added `.hasInline` (if replyContainer contains .inline) for userstyle/script maintainers

### v1.2.11
*2013-05-27*

**MayhemYDG**:
- Add page count to thread stats
- Better performance for Fit Height by using vh

**seaweedchan**:
- Added OpenSettings event on 4chan X settings/sections open for userscripts like OneeChan and 4chan Style Script
- Changed defaults that use the arrow keys to shift+arrow key to not conflict with scrolling
- Made Mayhem's page count in thread stats optional

### v1.2.10
*2013-05-25*

**seaweedchan**:
- Small bug fixes

### v1.2.9
*2013-05-25*

**seaweedchan**:
- Fix YouTube videos in Firefox taking z-index priority
- Fix Persistent QR not working for /f/

**zixaphir**:
- New option: `Image Prefetching`. Adds a toggle to the header menu for per-thread prefetching.
- Make Advance on contract work with Fappe Tyme

### v1.2.8
*2013-05-20*

**MayhemYDG**:
- Tiny fixes

**seaweedchan**:
- New image expansion option: `Advance on contract`. Advances to next post unless Fappe Tyme is enabled (temporary)
- Change `.qr-link` to `.qr-link-container` and `.qr-link>a` to `.qr-link`

**Wohlfe**:
- Add /pol/ archiving for FoolzaShit

### v1.2.7
*2013-05-18*

**seaweedchan**:
- Update /q/'s posting cooldown
- Make "___ omitted. Click here to view." text change when thread is expanded.
- Restrict "Reply to Thread" click event to the link itself
- Fix Nyafuu being undefined

### v1.2.6
*2013-05-16*

**seaweedchan**:
- Fix bug with theme switching

### v1.2.5
*2013-05-15*

**seaweedchan**:
- New option `Captcha Warning Notifications`
 - When disabled, shows a red border around the captcha to indicate captcha errors. Goes back to normal when any key is pressed.
- Color Quick Reply's inputs in Tomorrow to match the theme
- Revert some of Mayhem's changes that caused new bugs

### v1.2.4
*2013-05-14*

**seaweedchan**:
- Don't let QR shortcut close a Persistent QR
- Don't let Reply to Thread link close the QR -- it should only do what it implies

**zixaphir**:
- Add board selection to archiver options
- Fix bug where image hover would close when hitting Enter while typing
- Add `Quoted Title` option which adds (!) text to title when user is quoted

### v1.2.3
*2013-05-14*

**MayhemYDG**:
- Add new archive selection

**seaweedchan**:
- Change watcher favicon to a heart. Change class name from `.favicon` to `.watch-thread-link`. Add `.watched` if thread is watched.
- Remove new archive selection back into Advanced
- Some styling fixes

**zixaphir**:
- Make new archive selection not depend on a JSON file
- Remove some code from May Ham's 4chan X that sends user errors back to his server (we didn't have a working link anyway)

### v1.2.2
*2013-05-11*

**seaweedchan**:
- Small bug fixes
- Changed `Persistent Thread Watcher` option to `Toggleable Thread Watcher`. 
  - When disabled, the [Watcher] shortcut is no longer added, and the watcher stays at the top of the page.

### v1.2.1
*2013-05-10*

**seaweedchan**:
- Small bug fixes

## v1.2.0 - "Youmu" ![Youmu](src/General/img/changelog/1.2.0.png)
*2013-05-10*

**MayhemYDG**:
- Added Foolzashit archive
- Added `blink` class to document in preparation for future versions of Chrome and Opera
- Take advantage of announcement's new `data-utc` value for hiding
  - `data-utc` is a timestamp, this allows us to not have to store the entire text content of the announcement

**seaweedchan**:
- Turn all brackets into pseudo-elements. Brackets can be changed by overwriting the `content` of `.fourchanx-link::before` (`[`) and `.fourchanx-link::after` (`]`), or removed entirely with ease.
  - Note: This does not change the default brackets around `toggle-all` in the custom navigation. These are up to the user.
- Fix file input in Opera
- External link support in Custom Board Navigation!
  - `external-text:"Google","http://www.google.com"`
- Fix JIDF flag on /pol/ when post is fetched by updater

**zixaphir**:
- Change Custom Board Navigation input into textarea, new lines will convert to spaces
- Fix auto-scrolling in Chrome
- Fix wrapping of #dump-list in Chrome
- Fix (You) not being added in expanded comments

### v1.1.18
*2013-05-09*

**seaweedchan**:
- Hide stub link added in menus of stubs
- #dump-button moved into #qr-filename-container as a simple + link
- QR with 4chan Pass made a little wider
- Styling changes for spoiler label, also added `.has-spoiler` class for QR

![QR styling changes](src/General/img/changelog/1.1.18.png)

### v1.1.17
*2013-05-08*

**seaweedchan**:
- Bug fixes

### v1.1.16
*2013-05-07*

**seaweedchan**:
- Add `Centered links` option for header
- Add `Persistent Thread Watcher` option
- Watcher styling changes

**zixaphir**:
- Simpler update checking

### v1.1.15
*2013-05-07*

**seaweedchan**:
- Fix update and download urls for Greasemonkey

### v1.1.14
*2013-05-07*

**seaweedchan**:
- Fix catalog content sometimes disappearing due to issue with 4chan's javascript

**zixaphir**:
- Re-added `Quote Hash Navigation` option

### v1.1.13
*2013-05-06*

**seaweedchan**:
- Disable settings removing scroll bar when opened, thus fixing the issue where it jumps up the page randomly
- Hide watcher by default, add [Watcher] shortcut.

### v1.1.12
*2013-05-06*

**detharonil**:
- Support for %Y in time formatting
- More future-proof %y

**MayhemYDG**:
- Fix whitespaces not being preserved in code tags in /g/.

**seaweedchan**:
- Fix QR not being able to drag to the top with fixed header disabled

**zixaphir**:
- Fix custom CSS
- Fix [Deleted] showing up randomly after submitting a post

### v1.1.11
*2013-05-04*

**seaweedchan**:
- Add `Highlight Posts Quoting You` option
- Add 'catalog', 'index', or 'thread' classes to document depending on what's open
- Add `Filtered Backlinks` options that when disabled, hides filtered backlinks

### v1.1.10
*2013-05-03*

**seaweedchan**:
- Fix update checking

### v1.1.9
*2013-05-02*

**seaweedchan**
- Fix boards with previously deleted archives not switching to new archives 

**ihavenoface**:
- 4chan Pass link by the style selector

**zixaphir**:
- Make Allow False Positives option more efficient

### v1.1.8
*2013-05-01*

**seaweedchan**:
- Fix QR not clearing on submit with Posting Success Notifications disabled
- New archives for /h/, /v/, and /vg/

### v1.1.7
*2013-05-01*

**seaweedchan**:
- External image embedding
- Account for time options in youtube links for embedding
- Once again remove /v/ and /vg/ archiving... ;_;
- Add paste.installgentoo.com embedding
- Added `Posting Success Notifications` option to make "Post Successful!" and "_____ uploaded" notifications optional
- Added `Allow False Positives` option under Linkification, giving the user more control over what's linkified.

### v1.1.6
*2013-05-01*

**seaweedchan**:
- Fix Gist links if no username is specificed

**MayhemYDG**:
 - Access it in the `Advanced` tab of the Settings window.

**zixaphir**:
- Add Gist link titles

### v1.1.5
*2013-04-30*

**seaweedchan**:
- Fix various embedding issues
- Fix Link Title depending on Embedding
- Added favicons to links that can be embedded
- Add gist embedding

### v1.1.4
*2013-04-29*

**seaweedchan**:
- Change ESC functionality in QR to autohide if Persistent QR is enabled
- Add /v/ and /vg/ archiving to archive.nihil-ad-rem.net, and make sure Archiver Selection settings actually switch to it
- Add option to toggle between updater and stats fixed in header or floating

**MayhemYDG**: 
- Add nyafuu archiving for /w/
- Add /d/ archive

### v1.1.3
*2013-04-28*

**seaweedchan**:
- Chrome doesn't get .null, so don't style it
- Fix count when auto update is disabled and set updater text to "Update"
- Remove /v/ and /vg/ redirection from Foolz.
- Toggle keybind for header auto-hiding

**MayhemYDG**:
- Fix Unread Count taking into account hidden posts.

### v1.1.2
*2013-04-26*

**seaweedchan**:
- Fix emoji and favicon previews not updating on change.
- Fix issue with dragging thread watcher
- Fix some settings not importing when coming from Mayhem's v3
- Fix menu z-index

**MayhemYDG**:
- Fix bug where a thread would freeze on load.

**zixaphir**:
- Fix preview with favicons and emoji
- Fix NaN error on Thread Updater Interval
- Draggable UI can no longer overlap the Header.
  - Setting the header to Autohide also increases its z-index to overlap other UI

### v1.1.1
*2013-04-26*

**zixaphir**:
- Fix script on Opera

**MayhemYDG**:
- Minor fixes.
- Chrome only: Due to technical limitations, Filter lists and Custom CSS will not by synchronized across devices anymore.

**seaweedchan**:
- Allow thread watcher to load on catalog

### v1.0.10
*2013-04-23*

- Add message pertaining to rewrite

### v1.0.9
*2013-04-17*

**ihavenoface**:
- Implement Announcement Hiding

**seaweedchan**:
- Change #options back to inheriting colors from replies
- Fix script breaking when disabling image expansion

### v1.0.8
*2013-04-15*

**seaweedchan**:
- Redo settings menu styling
- Move Export/Import buttons and dialog
- Update license and use banner.js for license

### v1.0.7
*2013-04-14*

qqueue:
- Relative post dates

**MayhemYDG**:
- Exporting/importing settings

### v1.0.6
*2013-04-13*

**seaweedchan**:
- Update supported boards for archive redirection and custom navigation
- Point to github.io instead of github.com for pages
- Fix post archive link for InstallGentoo and Foolz
- Make InstallGentoo default for /g/
- Fix embedding issues

### v1.0.5
*2013-04-09*

**seaweedchan**:
- Added keybind to toggle Fappe Tyme
- Fix code tag keybind

**zixaphir**:
- Add 'yourPost' class to own replies

### v1.0.4
*2013-04-08*

**seaweedchan**:
- Fix Fappe Tyme
- Re- add label for image expanding
- Move restore button to left side as per RiDeag

### v1.0.3
*2013-03-23*

**seaweedchan**:
- Add ad- blocking CSS into Custom CSS examples

**zixaphir**:
- Fix ctrl+s bringing up save dialog
- Fix issues with soundcloud embedding

### v1.0.2
*2013-03-14*

**seaweedchan**:
- New Rice option: Emoji Position
- New layout for Rice tab
- No more Yotsuba / Yotsuba B in options

### v1.0.1
*2013-03-14*

- New option: Emoji
- New Rice option: Sage Emoji

**seaweedchan**:
- Prettier error messages

### v1.0.0
*2013-03-13*

- Initial release

**zixaphir**:
- Fix unread post count for filtered posts
- Fix issues when switching from ihavenoface's fork
- Fix backlinks not receiving filtered class
- Fix QR position not saving on refresh<|MERGE_RESOLUTION|>--- conflicted
+++ resolved
@@ -1,20 +1,7 @@
-<<<<<<< HEAD
-**MayhemYDG**:
-- Tiny posting cooldown adjustment:
- - You can post an image reply immediately after a non-image reply.
-=======
-### 3.14.2 - *2013-12-07*
-
+**MayhemYDG**:
 - Fix 4chan X breaking in threads following a 4chan markup change.
-
-### 3.14.1 - *2013-11-25*
-
 - Minor cooldown fix:
  - You cannot post an image reply immediately after a non-image reply anymore.
-
-## 3.14.0 - *2013-11-21*
-
->>>>>>> d46660e6
 - **New option**: `Auto-hide header on scroll`.
 - Added support for `4cdn.org`.
 - More index navigation improvements:
