<<<<<<< HEAD
### v2.4.1 
*2013-10-13*

## v2.4.0 
*2013-10-13*

**MayhemYDG**:
- Tiny posting cooldown adjustment:
  * You can post an image reply immediately after a non-image reply.
- Update posting cooldown timers to match 4chan settings:
  * Cooldown may vary between inter-thread and intra-thread replies.
  * Cooldown may vary when posting a file or not.
  * Cooldown does not take sageing into account anymore.
  * Timers vary across boards.
- Updated post and deletion cooldown timers to match 4chan changes: they are now twice longer.
- Added support for the flag selector on /pol/.
- Minor Chrome 30 fix.

=======
**Zixaphir**:
- Better MediaCru.sh embedding
- Infinite Scrolling

### v1.2.41 
*2013-10-03*

**MayhemYDG**:
- Minor Chrome 30 fix

### v1.2.40 
*2013-09-22*

**MayhemYDG**:
- /pol/ flag selector

>>>>>>> d3838025
**seaweedchan**:
- Fix thread updater bug introduced in last version
- Just some small fixes.
- Delete cooldown update
- Small bug fixes
- Don't show warnings AND desktop notifications at the same time, and prefer QR warnings unless the document is hidden

<<<<<<< HEAD
**zixaphir**:
- Some changes to mascots
  * Silhouette mascots are now generated dynamically with the silhouette filter
  * Images are now compressed client side before being uploaded via the upload interface (this is only for mascots, not posts)
- Fix an issue with Linkifier linkifying replaced spoilers
- Fix an issue with "fit height" in the gallery on Chrome
- Small thread updater fixes
=======
### v1.2.39 
*2013-09-19*

**seaweedchan**:
- Fix thread updater bug introduced in last version

### v1.2.38 
*2013-09-19*

**MayhemYDG**:
- Update posting cooldown timers to match 4chan settings:
  - Cooldown may vary between inter-thread and intra-thread replies.
  - Cooldown may vary when posting a file or not.
  - Cooldown does not take sageing into account anymore.
  - Timers vary across boards.
>>>>>>> d3838025

### v2.3.10 
*2013-08-31*

**Zixaphir**:
- Catalog bugfix

### v2.3.9 
*2013-08-30*

**MayhemYDG**:
- New desktop notification:
  * The QR will now warn you when you are running low on cached captchas while auto-posting.

**seaweedchan**:
- Gallery Bugfix: hide thumbnails

**Zixaphir**:
- Add some css flex support
- General bugfixes

### v2.3.8 
*2013-08-25*

- I accidentally z-index

### v2.3.7 
*2013-08-25*

**Zixaphir**:
- Some new gallery features
  * Fit Width
  * Fit Height
  * Hide Thumbnails
  * The gallery thumbnail bar will now scroll to the current thumbnail if it is out of the visible range.
  * Now enabled by default (but won't be used as the default thumbnail option without disabling Image Expansion)
- Bugfixes

**seaweedchan**: 
- Gallery layout and aesthetics overhaul

### v2.3.6 
*2013-08-21*

**Zixaphir**:
![Gallery](src/General/img/changelog/2.3.6.png)
- **New Feature**: `Gallery`.
  * Disabled by default.
  * Opens images in a lightweight Gallery script.
  * If enabled while Image Expansion is disabled, will takeover as the default action when images are clicked.
  * Supports several hotkeys: left is previous, right and enter are next, escape closes.
  * Works with Thread Updater to add new images to the Gallery while its open.
  * BLINK/WEBKIT ONLY: Clicking the file title will download the image with the original name.

### v2.3.5 
*2013-08-19*

**Zixaphir**:
- Bugfixes on catalog, /sp/, and /int/

### v2.3.4 
*2013-08-18*

**MayhemYDG**:
- Added new option: `Desktop Notifications`
- Implement filename editing
- Replace shortcuts with icons

**seaweedchan**:
- Made shortcut icons optional under the Header submenu, disabled by default, as well as edited some of the icons
- Disabled desktop notifications by default
- Edited filename editing to require a ctrl+click, so otherwise the file input will look and behave the same as before
- Added `.you` class to quotelinks that quote you

**Zixaphir**:
- Forked and minimized the Font Awesome CSS used for the shortcut icons
- Some more linkifier improvements

**seaweedchan**:
- Optimizations for the banner and board title code

**zixaphir**:
- Bugfixes, mostly

### v2.3.3 
*2013-08-16*

**seaweedchan**:
- Fix Color User IDs

**MayhemYDG**:

![New thread watcher](src/General/img/changelog/1.2.28.png)

- Greatly improved thread watcher
  - Added submenu with ability to prune 404'd threads, filter by current board, etc
  - Periodically checks which threads have 404'd and indicates them with a strikethrough
- Removed `Check for Updates` as your browser should now handle this automatically
- Fixed an error for Firefox <23 users
- Add a message for Chrome users who experience the Corrupted File bug

**Zixaphir**:

![Linkifier in action](src/General/img/changelog/1.2.28-2.png)

- Drastically improved the accuracy and quality of the linkifier (with seaweedchan)
- More under-the-hood linkifier changes, including support for all top-level domains (with seaweedchan)
- Removed `Allow False Positives` option due to the accuracy of the new linkifier regex

### 2.3.2 - *2013-08-12*

**zixaphir**:
- Fix Linkifier bug in Chrome.

### 2.3.1 - *2013-08-11*

**zixaphir**:
- Fix issue with release process not properly reversioning.

## 2.3.0 - *2013-08-10*

**aeosynth**:
- Update Gruntfile.coffee.

**Zixaphir**:
- Added Twitch.tv and Vine embedding (with @ihavenoface)
- Keybinds to scroll to posts that quote you.
- New Feature: toggle between image banners by clicking them.
- Minor optimizations.
- Minor fixes.

**MayhemYDG**:
- Show dice rolls that were entered into the email field on /tg/.
- Fix flag filtering on /sp/ and /int/.
- Minor fixes.
- Minor optimizations.

**seaweedchan**:
- Fix issues with having two options called `Reveal Spoilers`. 
- Update archive.

**Zixaphir**:

### v2.2.2
*2013-08-01*
**zixaphir**:
- Fix opening new threads and posts in a new tab.
- Minimum Chrome Version is now 27.
- Minimum Firefox Version is now 22.
- Minimum Opera version is now 15.
  * BUG REPORTS FILED WITH BROWSERS THAT DO NOT MEET THESE REQUIREMENTS WILL BE CLOSED AND IGNORED.

**MayhemYDG**:
- Fix QR Cooldown and clearing bugs.

### v2.2.1
*2013-07-27*

**zixaphir**:
- Fix exif hiding on /p/.

## v2.2.0
*2013-07-25*

**MayhemYDG**:
- Remove /s4s/ from warosu archive.
- Fix CAPTCHA duplication on the report page.
- Fix impossibility to create new threads when in dead threads.
- Drop Opera <15 support.
- Fix flag filtering on /sp/ and /int/.
- Minor fixes.

**seaweedchan**:
- Add `.active` class to `.menu-button` when clicked (and remove on menu close)
- Move /v/ and /vg/ back to Foolz archive
- Revert Mayhem's updater changes which caused silly issues
- Rename `Indicate Spoilers` to `Reveal Spoilers`
- If `Reveal Spoilers` is enabled but `Remove Spoilers` is not, act as if the spoiler is hovered
- Add a new option to hide "4chan X has been updated to ____" notifications for those having issues with them.
- Update archives
- Add `.active` class to `.menu-button` when clicked (and remove on menu close)
- Move /v/ and /vg/ back to Foolz archive

**Tracerneo**:
- Add ID styling for IDs with black text

**zixaphir**:
- Completely redo mascot positions to not depend on other elements to work
- Add a mascot silhouette feature (this will be available on a per-mascot basis at some point)
- Fixed Mascot Offsets
- Fix several bugs with the mascot and theme editors
- Add an option to toggle between mascots by clicking the current mascot
- Fix "Fit Height" image expansion option
- Post Form Decorations now use appchan's dialog colors (instead of random background and border colors)
  * This may cause some themes to look weird. Please report any issues with the default themes and post form colors
- 4chan Dark Upgrade's reply backgrounds are consistent now
- Rewrote Emoji CSS
- Presto versions of Opera are no longer supported (a Webkit/Blink version is in the works/mostly works)
- Tiny CSS touch-ups

### v2.1.3
*2013-06-04*

**zixaphir**:
- Fixed a small CSS error resulting in invisible mascot options

### v2.1.2
*2013-06-04*

**zixaphir**:
- Remove shitty menu placeholder icon
  * replace it with settings icon
  * move settings link into menu
- Fix autoupdating in greasemonkey, apparently
- Add front page styling (http://www.4chan.org/)
- Clean up CSS a bit
  * Remove mascot positioning based on post form decorations
  * Remove 4sight support

### v2.1.1
*2013-06-02*

**zixaphir**:
- Changed close character from '×' to '✖'
- Bugfixes

## v2.1.0
*2013-06-01*

**zixaphir**:
- CSS ~70% (maybe?) rewritten to account for class-based options
- Fixed CSS filters on webkit
- Hopefully better mascot positioning
- Fix issues with dialog width and small sidebar with vertical icons

### v2.0.6
*2013-05-29*

**zixaphir**:
- Fix a small CSS bug resulting in backlinks being the wrong color

### v2.0.5
*2013-05-28*

**MayhemYDG**:
- Tiny fixes
- Add page count to thread stats
- Better performance for Fit Height by using vh
- Fix `Jump to Next Reply` keybind not accounting for posts after unread line

**seaweedchan**:
- Added OpenSettings event on 4chan X settings/sections open for userscripts like OneeChan and 4chan Style Script
- Changed defaults that use the arrow keys to shift+arrow key to not conflict with scrolling
- Made Mayhem's page count in thread stats optional
- Small bug fixes
- Fix YouTube videos in Firefox taking z-index priority
- Fix Persistent QR not working for /f/
- New image expansion option: `Advance on contract`. Advances to next post unless Fappe Tyme is enabled (temporary)
- Change `.qr-link` to `.qr-link-container` and `.qr-link>a` to `.qr-link`
- Update /q/'s posting cooldown
- Make "___ omitted. Click here to view." text change when thread is expanded.
- Restrict "Reply to Thread" click event to the link itself
- Fix Nyafuu being undefined
- New option `Captcha Warning Notifications`
 - When disabled, shows a red border around the captcha to indicate captcha errors. Goes back to normal when any key is pressed.
- Color Quick Reply's inputs in Tomorrow to match the theme
- Revert some of Mayhem's changes that caused new bugs
- Added `.hasInline` (if replyContainer contains .inline) for userstyle/script maintainers

**Wohlfe**:
- Add /pol/ archiving for FoolzaShit

**zixaphir**:
- New option: `Image Prefetching`. Adds a toggle to the header menu for per-thread prefetching.
- Make Advance on contract work with Fappe Tyme
- Fix various options and functions that were not working as intended or were unintuitive
  * Filter Highlighting
  * Highlight Owned Posts
  * Highlight Posts Quoting You
  * Mascot and Theme Exporting will now save as a named JSON file by default
  * On side pagination
  * Banner Reflections
  * Replies with inlined posts will not shrink in Fit Width mode anymore.
- Fixed odd spacing issues with shortcuts and other bracketed elements

### v2.0.4
*2013-05-15*
**MayhemYDG**:
- Add new archive selection

**seaweedchan**:
- Change watcher favicon to a heart. Change class name from `.favicon` to `.watch-thread-link`. Add `.watched` if thread is watched.
- Remove new archive selection back into Advanced
- Some styling fixes

**zixaphir**:
- Make new archive selection not depend on a JSON file
- Remove some code that sends user errors back to us (we didn't have a working link anyway)
- Add board selection to archiver options
- Fix bug where image hover would close when hitting Enter while typing
- Add `Quoted Title` option which adds (!) text to title when user is quoted
- Add option to indent replies.

### v2.0.3
*2013-05-10*
**seaweedchan**:
- bug fixes

**zixaphir**:
- Change Custom Board Navigation input into textarea, new lines will convert to spaces
- Fix auto-scrolling in Chrome
- Fix wrapping of #dump-list in Chrome
- Fix (You) not being added in expanded comments
- bugfixes
- Some extra changes on top of seaweed's QR changes for our ricey nature
- New theme, Generigray
- New theme, Frost

![QR styling rice, generigray](src/General/img/changelog/2.0.2-qr.png)

**MayhemYDG**:
- Added Foolzashit archive
- Added `blink` class to document in preparation for future versions of Chrome and Opera
- Take advantage of announcement's new `data-utc` value for hiding
  - `data-utc` is a timestamp, this allows us to not have to store the entire text content of the announcement

**seaweedchan**:
- Turn all brackets into pseudo-elements. Brackets can be changed by overwriting the `content` of `.fourchanx-link::before` (`[`) and `.fourchanx-link::after` (`]`), or removed entirely with ease.
  - Note: This does not change the default brackets around `toggle-all` in the custom navigation. These are up to the user.
- Fix file input in Opera
- External link support in Custom Board Navigation!
  - `external-text:"Google","http://www.google.com"`
- Fix JIDF flag on /pol/ when post is fetched by updater
- Hide stub link added in menus of stubs
- #dump-button moved into #qr-filename-container as a simple + link
- QR with 4chan Pass made a little wider
- Styling changes for spoiler label, also added `.has-spoiler` class for QR

![QR styling changes](src/General/img/changelog/1.1.18.png)

### 2.0.2 - 2013-05-09
**zixaphir**:
- More mascot and theme editor fixes
- Fix stubs in reply hiding menu not following stubs config
- Fix thread hiding
- Fix Board Subtitle option
- Revert to Mayhem-style notifications
- Add options for adding QR Shortcuts to the header or page
- Try to tighten up mascot positions in relation to the post form

### 2.0.1 - 2013-05-08
**seaweed**:
- Fix an issue with custom board navigation catalog links

**zixaphir**:
- Fix Fappe Tyme always being enabled
- Fix z-index issues in Chrome
- Fix theme creation and deletion
- Separate Updater status and count better
- Fix posting from Index
- Prevent Style.init() from crashing on Chrome

# 2.0.0 - 2013-05-07
Completely rebased off https://github.com/seaweedchan/4chan-x/ 1.1.16
I hate changelogs so I'd rather not talk about it, but rest assured it
comes with various performance improvements, layout changes, and the
like. If you don't like it, I'm sorry, but change comes with sacrifice,
and we've certainly gained more than we've lost<|MERGE_RESOLUTION|>--- conflicted
+++ resolved
@@ -1,6 +1,12 @@
-<<<<<<< HEAD
+**Zixaphir**:
+- Better MediaCru.sh embedding
+- Infinite Scrolling
+
 ### v2.4.1 
 *2013-10-13*
+
+**Zixaphir**:
+- Bugfixes
 
 ## v2.4.0 
 *2013-10-13*
@@ -17,24 +23,6 @@
 - Added support for the flag selector on /pol/.
 - Minor Chrome 30 fix.
 
-=======
-**Zixaphir**:
-- Better MediaCru.sh embedding
-- Infinite Scrolling
-
-### v1.2.41 
-*2013-10-03*
-
-**MayhemYDG**:
-- Minor Chrome 30 fix
-
-### v1.2.40 
-*2013-09-22*
-
-**MayhemYDG**:
-- /pol/ flag selector
-
->>>>>>> d3838025
 **seaweedchan**:
 - Fix thread updater bug introduced in last version
 - Just some small fixes.
@@ -42,7 +30,6 @@
 - Small bug fixes
 - Don't show warnings AND desktop notifications at the same time, and prefer QR warnings unless the document is hidden
 
-<<<<<<< HEAD
 **zixaphir**:
 - Some changes to mascots
   * Silhouette mascots are now generated dynamically with the silhouette filter
@@ -50,23 +37,6 @@
 - Fix an issue with Linkifier linkifying replaced spoilers
 - Fix an issue with "fit height" in the gallery on Chrome
 - Small thread updater fixes
-=======
-### v1.2.39 
-*2013-09-19*
-
-**seaweedchan**:
-- Fix thread updater bug introduced in last version
-
-### v1.2.38 
-*2013-09-19*
-
-**MayhemYDG**:
-- Update posting cooldown timers to match 4chan settings:
-  - Cooldown may vary between inter-thread and intra-thread replies.
-  - Cooldown may vary when posting a file or not.
-  - Cooldown does not take sageing into account anymore.
-  - Timers vary across boards.
->>>>>>> d3838025
 
 ### v2.3.10 
 *2013-08-31*
