<<<<<<< HEAD
### v1.3.9 
*2014-02-20*

**Spittie**
- Fix uploading (>me in charge of not being an idiot)

### v1.3.8 
*2014-02-20*

**MayhemYDG**
- Fix QR
**Spittie**
- Better url handling
=======
**MayhemYDG**:
- Added a `Reset Settings` button in the settings.
- More stability update.
- Stability update.

**ParrotParrot**:
- Added `Original filename` variable to Sauce panel.
>>>>>>> 87d36244

### v1.3.7 
*2014-02-15*

**Spittie**
- Add Twitter embedding
- Add .xpi for Firefox Mobile
- Add /biz/

### v1.3.6 
*2014-02-13*

**Spittie**
- Upload images directly from urls
 
![Upload from url](src/General/img/changelog/1.3.6.gif)
- Add gfycat.com embedding
- Replace some icons with fontawesome
- Add Metro favicons (lel)

### v1.3.5 
*2014-02-10*

**Spittie**
- Fix Chrome (aka copy from Appchan)
- Add option to load the captcha when you open a thread
- Add OpenSUSE emoji

### v1.3.4 
*2014-02-10*

**Spittie**
- Fix Chrome (Maybe? Hopefully I haven't fucked everything)
- Add fgst.eu
- Add mawa.re

### v1.3.3 
*2014-02-09*

**MayhemYDG**
- Fix new captcha

**Spittie**
- Add archive.installgentoo.com

### v1.3.2 
*2014-01-12*

**seaweedchan**:
- Fix Menu errors on older Firefox versions, such as the ESR

### v1.3.1 
*2014-01-12*

**seaweeedchan**:
- Turn infinite scrolling into new index mode
- Fix style issues with non-fixed header

**Zixaphir**:
- Add old infinite scrolling functionality
- Fix Redirect errors

## v1.3.0 
*2014-01-10*

**MayhemYDG**:
- **New option**: `Auto-hide header on scroll`.
- Added support for `4cdn.org`.
- Index navigation improvements:
 - Searching in the index is now possible and will show matched OPs by:
 <ul>
  <li> comment
  <li> subject
  <li> filename
  <li> name
  <li> tripcode
  <li> e-mail
 </ul>
 - The page number on which threads are will now be displayed in OPs, to easily identify where threads are located when:
 <ul>
  <li> searching through the index.
  <li> using different index modes and sorting types.
  <li> threads highlighted by the filter are moved to the top and move other threads down.
 </ul>
 - The elapsed time since the last index refresh is now indicated at the top of the index.
 - New setting: `Show replies`, enabled by default. Disable it to only show OPs in the index.
 - New setting: `Anchor Hidden Threads`, enabled by default. Hidden threads will be moved at the end of the index to fill the first pages.
 - New setting: `Refreshed Navigation`, disabled by default. When enabled, navigating through pages will refresh the index.
 - The last index refresh timer will now indicate the last time the index changed from 4chan's side, instead of the last time you refreshed the index.
 - You can now refresh the index page you are on with the refresh shortcut in the header bar or the same keybind for refreshing threads.
 - You can now switch between paged and all-threads index modes via the "Index Navigation" header sub-menu (note that this replaces infinite scrolling):<br>
  ![index navigation](src/General/img/changelog/1.2.46.png)
 - Threads in the index can now be sorted by:
 <ul>
  <li> Bump order
  <li> Last reply
  <li> Creation date
  <li> Reply count
  <li> File count
 </ul>
 - Navigating across index pages is now instantaneous.
 - The index refreshing notification will now only appear on initial page load with slow connections.
- Added a keybind to open the catalog search field on index pages.
- Minor cooldown fix:
 - You cannot post an image reply immediately after a non-image reply anymore.
- Various minor fixes

**seaweedchan**:
- Various fixes and improvements for the JSONified index
- Removed index refresh notifications
- Various style tweaks

**Zixaphir**:
- FappeTyme and WerkTyme now persist across sessions.
- Various fixes and improvements for the JSONified index

### v1.2.45 
*2014-01-07*

**seaweedchan**:
- Remove moot's plea to remove ad-blocker
- Hopefully fix NSFW themes and 404 image redirecting
- Update archive list

**Zixaphir**:
- Fix optional increase for thread updater

### v1.2.44 
*2013-12-06*

**MayhemYDG**:
- Cooldown fix (You can no longer post an image reply immediately after a text reply)
- Fix for 4chan markup change that caused a lot of errors

**seaweedchan**:
- Fix catalog links option

### v1.2.43 
*2013-11-10*

**noface**:
- Strawpoll.me embedding support (as usual, only works on HTTP 4chan due to lack of HTTPS)

### v1.2.42 
*2013-10-22*

**Zixaphir**:
- Better MediaCru.sh embedding
- Infinite Scrolling

### v1.2.41 
*2013-10-03*

**MayhemYDG**:
- Minor Chrome 30 fix

### v1.2.40 
*2013-09-22*

**MayhemYDG**:
- /pol/ flag selector

**seaweedchan**:
- Delete cooldown update
- Small bug fixes
- Don't show warnings AND desktop notifications at the same time, and prefer QR warnings unless the document is hidden

### v1.2.39 
*2013-09-19*

**seaweedchan**:
- Fix thread updater bug introduced in last version

### v1.2.38 
*2013-09-19*

**MayhemYDG**:
- Update posting cooldown timers to match 4chan settings:
  - Cooldown may vary between inter-thread and intra-thread replies.
  - Cooldown may vary when posting a file or not.
  - Cooldown does not take sageing into account anymore.
  - Timers vary across boards.

### v1.2.37 
*2013-09-12*

**seaweedchan**:
- Just some small fixes.

### v1.2.36 
*2013-08-26*

**MayhemYDG**:
- New desktop notification:
  * The QR will now warn you when you are running low on cached captchas while auto-posting.

**seaweedchan**:
 - Visual overhaul for gallery mode

**Zixaphir**:
 - Fix an issue with the file dialog randomly opening multiple times (with seaweedchan)
![Gallery](src/General/img/changelog/2.3.6.png)
- Add new feature: `Gallery`.
  * Opens images in a lightweight Gallery script.
  * If enabled while Image Expansion is disabled, will takeover as the default action when images are clicked.
  * Supports several hotkeys: left is previous, right and enter are next, escape closes.
  * Works with Thread Updater to add new images to the Gallery while its open.
  * BLINK/WEBKIT ONLY: Clicking the file title will download the image with the original name.
  * Menu button to hide thumbnails, enable/disable fit width/height
  * Thumbnails scroll with the active image

### v1.2.35 
*2013-08-20*

**seaweedchan**:
- Fix Mayhem breaking input history (names, emails, subjects) in Firefox

### v1.2.34 
*2013-08-19*

**seaweedchan**:
- `.icon` to `.fourchanx-icon` to avoid conflicts with 4chan's CSS

### v1.2.33 
*2013-08-18*

**MayhemYDG**:
- Added new option: `Desktop Notifications`
- Implement filename editing
- Replace shortcuts with icons

**seaweedchan**:
- Made shortcut icons optional under the Header submenu, disabled by default, as well as edited some of the icons
- Disabled desktop notifications by default
- Edited filename editing to require a ctrl+click, so otherwise the file input will look and behave the same as before
- Added `.you` class to quotelinks that quote you

**Zixaphir**:
- Forked and minimized the Font Awesome CSS used for the shortcut icons
- Some more linkifier improvements

### v1.2.32 
*2013-08-16*

**seaweedchan**:
- Optimizations for the banner and board title code, including a fix for boards without subtitles throwing an error

### v1.2.31 
*2013-08-16*

**seaweedchan**:

![Board title editing in action](src/General/img/changelog/1.2.31.png)

- Ported `Custom Board Titles` feature from Appchan X (with Zixaphir)
  - This allows you to edit the board title and subtitle in real-time by ctrl+clicking them
- Ported ability to change to a new random banner image on click from Appchan X

**Zixaphir**:
- Small linkifier fix

### v1.2.30 
*2013-08-15*

**seaweedchan**:
- Fix Color User IDs
- Fix Mayhem breaking uploading images in Pale Moon (and other forks based on Firefox <22)

**Zixaphir**:
- More under-the-hood linkifier changes, including support for all top-level domains (with seaweedchan)
- Fix header auto-hide toggle keybind

### v1.2.29 
*2013-08-14*

**Zixaphir**:
- Fix issue that caused 4chan X to show settings after every page load

### v1.2.28 
*2013-08-14*

**MayhemYDG**:

![New thread watcher](src/General/img/changelog/1.2.28.png)

- Greatly improved thread watcher
  - Added submenu with ability to prune 404'd threads, filter by current board, etc
  - Periodically checks which threads have 404'd and indicates them with a strikethrough
- Removed `Check for Updates` as your browser should now handle this automatically
- Fixed an error for Firefox <23 users
- Add a message for Chrome users who experience the Corrupted File bug

**seaweedchan**:
- Changed class `.fourchanx-link` for brackets to `.brackets-wrap` to be consistent with Mayhem's 4chan X
- Added `.seaweedchan` class to the document for those that need a way to tell this fork from other forks for CSS/JS

**Zixaphir**:

![Linkifier in action](src/General/img/changelog/1.2.28-2.png)

- Drastically improved the accuracy and quality of the linkifier (with seaweedchan)
- Removed `Allow False Positives` option due to the accuracy of the new linkifier regex


### v1.2.27
*2013-08-12*

**seaweedchan**:
- Fix minor class name change from last version's merge

### v1.2.26
*2013-08-12*

**MayhemYDG**:
- Show dice rolls that were entered into the email field on /tg/.
- Fix flag filtering on /sp/ and /int/.
- Minor fixes.
- Minor optimizations.

**seaweedchan**:
- Change new error message to link to ban page just in case

**Zixaphir**:
- Linkifier Rewrite.
- Added Twitch.tv and Vine embedding (with @ihavenoface)
- Keybinds to scroll to posts that quote you.
- Minor optimizations.
- Minor fixes.

### v1.2.25
*2013-08-04*

**seaweedchan**:
- Fix issues with having two options called `Reveal Spoilers`. 
- Update archive.

### v1.2.24
*2013-07-24*

**seaweedchan**:
- Update archives (warosu is back up, and with it, the option to use it).

### v1.2.23
*2013-07-23*

**matt4682**:
- Small fix for new error message.

### v1.2.22
*2013-07-23*

**seaweedchan**:
- Update archives.

### v1.2.21
*2013-07-22*

**seaweedchan**:
- Fix /f/ posting.
- Change the "Connection error" message, and point to my own FAQ instead of Mayhem's.

### v1.2.20
*2013-07-22*

**MayhemYDG**:
- Fixed captcha caching not syncing across open threads.

**seaweedchan**:
- Changed some defaults around

### v1.2.19
*2013-07-14*

**seaweedchan**:
- Update archives. LoveIsOver is going down permanently until it can find a host, some boards were removed by archivers, and Warosu has been down for 2 days now.
- Add a new option to hide "4chan X has been updated to ____" notifications for those having issues with them.

### v1.2.18
*2013-06-27*

**seaweedchan**:
- Update archives

### v1.2.17
*2013-06-17*
**seaweedchan**:
- Fix full images being forced onto their own line

### v1.2.16
*2013-06-16*

**seaweedchan**:
- Add `.active` class to `.menu-button` when clicked (and remove on menu close)
- Move /v/ and /vg/ back to Foolz archive

### v1.2.15
*2013-06-14*

**seaweedchan**:
- Revert Mayhem's updater changes which caused silly issues
- Make thumbnails in QR show (or most of) the whole image

### v1.2.14
*2013-06-14*

**MayhemYDG**:
- Remove /s4s/ from warosu archive
- Fix CAPTCHA duplication on the report page
- Small bug fixes

**seaweedchan**:
- Rename `Indicate Spoilers` to `Reveal Spoilers`
- If `Reveal Spoilers` is enabled but `Remove Spoilers` is not, act as if the spoiler is hovered

**Tracerneo**:
- Add ID styling for IDs with black text

### v1.2.13
*2013-05-28*

**seaweedchan**:
- Small bug fixes

### v1.2.12
*2013-05-27*

**MayhemYDG**:
- Fix `Jump to Next Reply` keybind not accounting for posts after unread line

**seaweedchan**:
- Added `.hasInline` (if replyContainer contains .inline) for userstyle/script maintainers

### v1.2.11
*2013-05-27*

**MayhemYDG**:
- Add page count to thread stats
- Better performance for Fit Height by using vh

**seaweedchan**:
- Added OpenSettings event on 4chan X settings/sections open for userscripts like OneeChan and 4chan Style Script
- Changed defaults that use the arrow keys to shift+arrow key to not conflict with scrolling
- Made Mayhem's page count in thread stats optional

### v1.2.10
*2013-05-25*

**seaweedchan**:
- Small bug fixes

### v1.2.9
*2013-05-25*

**seaweedchan**:
- Fix YouTube videos in Firefox taking z-index priority
- Fix Persistent QR not working for /f/

**zixaphir**:
- New option: `Image Prefetching`. Adds a toggle to the header menu for per-thread prefetching.
- Make Advance on contract work with Fappe Tyme

### v1.2.8
*2013-05-20*

**MayhemYDG**:
- Tiny fixes

**seaweedchan**:
- New image expansion option: `Advance on contract`. Advances to next post unless Fappe Tyme is enabled (temporary)
- Change `.qr-link` to `.qr-link-container` and `.qr-link>a` to `.qr-link`

**Wohlfe**:
- Add /pol/ archiving for FoolzaShit

### v1.2.7
*2013-05-18*

**seaweedchan**:
- Update /q/'s posting cooldown
- Make "___ omitted. Click here to view." text change when thread is expanded.
- Restrict "Reply to Thread" click event to the link itself
- Fix Nyafuu being undefined

### v1.2.6
*2013-05-16*

**seaweedchan**:
- Fix bug with theme switching

### v1.2.5
*2013-05-15*

**seaweedchan**:
- New option `Captcha Warning Notifications`
 - When disabled, shows a red border around the captcha to indicate captcha errors. Goes back to normal when any key is pressed.
- Color Quick Reply's inputs in Tomorrow to match the theme
- Revert some of Mayhem's changes that caused new bugs

### v1.2.4
*2013-05-14*

**seaweedchan**:
- Don't let QR shortcut close a Persistent QR
- Don't let Reply to Thread link close the QR -- it should only do what it implies

**zixaphir**:
- Add board selection to archiver options
- Fix bug where image hover would close when hitting Enter while typing
- Add `Quoted Title` option which adds (!) text to title when user is quoted

### v1.2.3
*2013-05-14*

**MayhemYDG**:
- Add new archive selection

**seaweedchan**:
- Change watcher favicon to a heart. Change class name from `.favicon` to `.watch-thread-link`. Add `.watched` if thread is watched.
- Remove new archive selection back into Advanced
- Some styling fixes

**zixaphir**:
- Make new archive selection not depend on a JSON file
- Remove some code from May Ham's 4chan X that sends user errors back to his server (we didn't have a working link anyway)

### v1.2.2
*2013-05-11*

**seaweedchan**:
- Small bug fixes
- Changed `Persistent Thread Watcher` option to `Toggleable Thread Watcher`. 
  - When disabled, the [Watcher] shortcut is no longer added, and the watcher stays at the top of the page.

### v1.2.1
*2013-05-10*

**seaweedchan**:
- Small bug fixes

## v1.2.0 - "Youmu" ![Youmu](src/General/img/changelog/1.2.0.png)
*2013-05-10*

**MayhemYDG**:
- Added Foolzashit archive
- Added `blink` class to document in preparation for future versions of Chrome and Opera
- Take advantage of announcement's new `data-utc` value for hiding
  - `data-utc` is a timestamp, this allows us to not have to store the entire text content of the announcement

**seaweedchan**:
- Turn all brackets into pseudo-elements. Brackets can be changed by overwriting the `content` of `.fourchanx-link::before` (`[`) and `.fourchanx-link::after` (`]`), or removed entirely with ease.
  - Note: This does not change the default brackets around `toggle-all` in the custom navigation. These are up to the user.
- Fix file input in Opera
- External link support in Custom Board Navigation!
  - `external-text:"Google","http://www.google.com"`
- Fix JIDF flag on /pol/ when post is fetched by updater

**zixaphir**:
- Change Custom Board Navigation input into textarea, new lines will convert to spaces
- Fix auto-scrolling in Chrome
- Fix wrapping of #dump-list in Chrome
- Fix (You) not being added in expanded comments

### v1.1.18
*2013-05-09*

**seaweedchan**:
- Hide stub link added in menus of stubs
- #dump-button moved into #qr-filename-container as a simple + link
- QR with 4chan Pass made a little wider
- Styling changes for spoiler label, also added `.has-spoiler` class for QR

![QR styling changes](src/General/img/changelog/1.1.18.png)

### v1.1.17
*2013-05-08*

**seaweedchan**:
- Bug fixes

### v1.1.16
*2013-05-07*

**seaweedchan**:
- Add `Centered links` option for header
- Add `Persistent Thread Watcher` option
- Watcher styling changes

**zixaphir**:
- Simpler update checking

### v1.1.15
*2013-05-07*

**seaweedchan**:
- Fix update and download urls for Greasemonkey

### v1.1.14
*2013-05-07*

**seaweedchan**:
- Fix catalog content sometimes disappearing due to issue with 4chan's javascript

**zixaphir**:
- Re-added `Quote Hash Navigation` option

### v1.1.13
*2013-05-06*

**seaweedchan**:
- Disable settings removing scroll bar when opened, thus fixing the issue where it jumps up the page randomly
- Hide watcher by default, add [Watcher] shortcut.

### v1.1.12
*2013-05-06*

**detharonil**:
- Support for %Y in time formatting
- More future-proof %y

**MayhemYDG**:
- Fix whitespaces not being preserved in code tags in /g/.

**seaweedchan**:
- Fix QR not being able to drag to the top with fixed header disabled

**zixaphir**:
- Fix custom CSS
- Fix [Deleted] showing up randomly after submitting a post

### v1.1.11
*2013-05-04*

**seaweedchan**:
- Add `Highlight Posts Quoting You` option
- Add 'catalog', 'index', or 'thread' classes to document depending on what's open
- Add `Filtered Backlinks` options that when disabled, hides filtered backlinks

### v1.1.10
*2013-05-03*

**seaweedchan**:
- Fix update checking

### v1.1.9
*2013-05-02*

**seaweedchan**
- Fix boards with previously deleted archives not switching to new archives 

**ihavenoface**:
- 4chan Pass link by the style selector

**zixaphir**:
- Make Allow False Positives option more efficient

### v1.1.8
*2013-05-01*

**seaweedchan**:
- Fix QR not clearing on submit with Posting Success Notifications disabled
- New archives for /h/, /v/, and /vg/

### v1.1.7
*2013-05-01*

**seaweedchan**:
- External image embedding
- Account for time options in youtube links for embedding
- Once again remove /v/ and /vg/ archiving... ;_;
- Add paste.installgentoo.com embedding
- Added `Posting Success Notifications` option to make "Post Successful!" and "_____ uploaded" notifications optional
- Added `Allow False Positives` option under Linkification, giving the user more control over what's linkified.

### v1.1.6
*2013-05-01*

**seaweedchan**:
- Fix Gist links if no username is specificed

**MayhemYDG**:
 - Access it in the `Advanced` tab of the Settings window.

**zixaphir**:
- Add Gist link titles

### v1.1.5
*2013-04-30*

**seaweedchan**:
- Fix various embedding issues
- Fix Link Title depending on Embedding
- Added favicons to links that can be embedded
- Add gist embedding

### v1.1.4
*2013-04-29*

**seaweedchan**:
- Change ESC functionality in QR to autohide if Persistent QR is enabled
- Add /v/ and /vg/ archiving to archive.nihil-ad-rem.net, and make sure Archiver Selection settings actually switch to it
- Add option to toggle between updater and stats fixed in header or floating

**MayhemYDG**: 
- Add nyafuu archiving for /w/
- Add /d/ archive

### v1.1.3
*2013-04-28*

**seaweedchan**:
- Chrome doesn't get .null, so don't style it
- Fix count when auto update is disabled and set updater text to "Update"
- Remove /v/ and /vg/ redirection from Foolz.
- Toggle keybind for header auto-hiding

**MayhemYDG**:
- Fix Unread Count taking into account hidden posts.

### v1.1.2
*2013-04-26*

**seaweedchan**:
- Fix emoji and favicon previews not updating on change.
- Fix issue with dragging thread watcher
- Fix some settings not importing when coming from Mayhem's v3
- Fix menu z-index

**MayhemYDG**:
- Fix bug where a thread would freeze on load.

**zixaphir**:
- Fix preview with favicons and emoji
- Fix NaN error on Thread Updater Interval
- Draggable UI can no longer overlap the Header.
  - Setting the header to Autohide also increases its z-index to overlap other UI

### v1.1.1
*2013-04-26*

**zixaphir**:
- Fix script on Opera

**MayhemYDG**:
- Minor fixes.
- Chrome only: Due to technical limitations, Filter lists and Custom CSS will not by synchronized across devices anymore.

**seaweedchan**:
- Allow thread watcher to load on catalog

### v1.0.10
*2013-04-23*

- Add message pertaining to rewrite

### v1.0.9
*2013-04-17*

**ihavenoface**:
- Implement Announcement Hiding

**seaweedchan**:
- Change #options back to inheriting colors from replies
- Fix script breaking when disabling image expansion

### v1.0.8
*2013-04-15*

**seaweedchan**:
- Redo settings menu styling
- Move Export/Import buttons and dialog
- Update license and use banner.js for license

### v1.0.7
*2013-04-14*

qqueue:
- Relative post dates

**MayhemYDG**:
- Exporting/importing settings

### v1.0.6
*2013-04-13*

**seaweedchan**:
- Update supported boards for archive redirection and custom navigation
- Point to github.io instead of github.com for pages
- Fix post archive link for InstallGentoo and Foolz
- Make InstallGentoo default for /g/
- Fix embedding issues

### v1.0.5
*2013-04-09*

**seaweedchan**:
- Added keybind to toggle Fappe Tyme
- Fix code tag keybind

**zixaphir**:
- Add 'yourPost' class to own replies

### v1.0.4
*2013-04-08*

**seaweedchan**:
- Fix Fappe Tyme
- Re- add label for image expanding
- Move restore button to left side as per RiDeag

### v1.0.3
*2013-03-23*

**seaweedchan**:
- Add ad- blocking CSS into Custom CSS examples

**zixaphir**:
- Fix ctrl+s bringing up save dialog
- Fix issues with soundcloud embedding

### v1.0.2
*2013-03-14*

**seaweedchan**:
- New Rice option: Emoji Position
- New layout for Rice tab
- No more Yotsuba / Yotsuba B in options

### v1.0.1
*2013-03-14*

- New option: Emoji
- New Rice option: Sage Emoji

**seaweedchan**:
- Prettier error messages

### v1.0.0
*2013-03-13*

- Initial release

**zixaphir**:
- Fix unread post count for filtered posts
- Fix issues when switching from ihavenoface's fork
- Fix backlinks not receiving filtered class
- Fix QR position not saving on refresh<|MERGE_RESOLUTION|>--- conflicted
+++ resolved
@@ -1,4 +1,3 @@
-<<<<<<< HEAD
 ### v1.3.9 
 *2014-02-20*
 
@@ -12,15 +11,8 @@
 - Fix QR
 **Spittie**
 - Better url handling
-=======
-**MayhemYDG**:
-- Added a `Reset Settings` button in the settings.
-- More stability update.
-- Stability update.
-
 **ParrotParrot**:
 - Added `Original filename` variable to Sauce panel.
->>>>>>> 87d36244
 
 ### v1.3.7 
 *2014-02-15*
