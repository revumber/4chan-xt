<<<<<<< HEAD
### v1.9.0.1 
*2014-08-24*

**ccd0**
- Fix header hiding bug.

## v1.9.0.0 
*2014-08-24*

Based on v1.8.10.4.

**ccd0**
- Remove various obsolete email-related features, including `Show Dice Roll` (now 4chan's default behavior), `Emoji`, and filtering on emails.
- The CSS class added to the document root of a thread has been changed from `thread` to `thread-view` to fix a name clash. This may break some people's CSS.
- Menus are now placed inside the buttons that create them, as in Mayhem's fork. This allows scripts such as [Exlinks](http://hupotronic.github.io/ExLinks/) to place their settings link in the appropriate menu.
- Add [Loopvid](https://loopvid.appspot.com/) and [Clyp](http://clyp.it/) embedding.
- Remove `Remember Subject` setting.
- Bug fixes.

**MayhemYDG**
- Fix QR cooldown storage overflow bug.
- Remove buggy `Cooldown Prediction` feature.
=======
### v1.8.10.6 
*2014-08-25*

**ccd0**
- Fix code that could insert path to Greasemonkey script into the page.

### v1.8.10.5 
*2014-08-24*

**ccd0**
- Fix header hiding bug (backported from v1.9.0.1).
>>>>>>> 4a791c70

### v1.8.10.4 
*2014-08-22*

**ccd0**
- Edit archive list order.

### v1.8.10.3 
*2014-08-20*

**thebladeee**
- Update archive list (as in v1.8.9.10).

### v1.8.10.2 
*2014-08-20*

**ccd0**
- Thread watcher bug fix.

### v1.8.10.1 
*2014-08-18*

**ccd0**
- Update archive list (as in v1.8.9.9).

### v1.8.10 
*2014-08-18*

Based on v1.8.9.8.

**Tyilo**
- Add unread counter to thread watcher.

**ccd0**
- Gallery now opens at the image you've scrolled to.
- Add setting `Show Unread Count` in thread watcher to enable/disable unread counter.
- Add refresh button to thread watcher. Remove now redundant `Check 404'd threads` menu item.
- Bug fixes.

### v1.8.9.10 
*2014-08-20*

**thebladeee**
- Update archive list.

### v1.8.9.9 
*2014-08-18*

**ccd0**
- Update archive list.

### v1.8.9.8 
*2014-08-18*

**woxxy**, **ccd0**
- Update archive list.

### v1.8.9.7 
*2014-08-13*

**ccd0**
- Relabel the former email field as `Options` (unless `Show Name and Subject` is checked).

### v1.8.9.6 
*2014-08-12*

**ccd0**
- 4chan update: Indicate death of threads with delayed pruning on /a/ and /v/.

### v1.8.9.5 
*2014-08-12*

**ccd0**
- Update archive list (as in v1.8.8.9).

### v1.8.9.4 
*2014-08-11*

**ccd0**
- Fix issue where `Except Archives from Encryption` option could reveal the page you are on to a MITM attacker.

### v1.8.9.3 
*2014-08-11*

**vidyamoe**
- Update archive list (as in v1.8.8.8).

### v1.8.9.2 
*2014-08-10*

**ccd0**
- HTML escaping fix from v1.8.8.7.

### v1.8.9.1 
*2014-08-10*

**ccd0**
- Bugfix.

### v1.8.9 
*2014-08-10*

Based on v1.8.8.6.

**ccd0**
- Rewrite HTML-generating code using precompiled templates so that checking that everything is HTML-escaped is automatic.
- New option `Except Archives from Encryption` (unchecked by default) permits HTTPS 4chan pages to load content from HTTP-only archives, and disables the warning when redirecting HTTPS 404 pages to these archives.
- Fix some archive features not being possible to disable; unchecking `404 Redirect`, `Archive Link`, and `Resurrect Quotes` is now sufficient to turn all archive features off.
- Allow `disabled` as an archive choice for every board.

### v1.8.8.9 
*2014-08-12*

**ccd0**
- Update archive list.

### v1.8.8.8 
*2014-08-11*

**vidyamoe**
- Update archive list.

### v1.8.8.7 
*2014-08-10*

**ccd0**
- Fix oversight in escaping stuff when building HTML (believed harmless but better to be safe).

### v1.8.8.6 
*2014-08-07*

**hotdogman**, **vidyamoe**
- Update archive list.

### v1.8.8.5 
*2014-08-06*

**ccd0**
- Bug fixes.

### v1.8.8.4 
*2014-08-04*

**thebladeee**
- Update archive list (as in v1.8.7.2).

### v1.8.8.3 
*2014-08-02*

**ccd0**, **Zixaphir**
- Bug fixes.

### v1.8.8.2 
*2014-07-29*

**ccd0**
- Bug fixes.

### v1.8.8.1 
*2014-07-28*

**ccd0**
- Fix for image 404 redirection which was broken in v1.8.8.

### v1.8.8 
*2014-07-27*

Based on v1.8.7.1.

**MayhemYDG**
- Add messages for WebM playback errors.
- Pause WebM videos off screen for better performance.

**Zixaphir**
- Code cleanup.

**ccd0**
- Improve error handling and implement WebM decoding error messages for hover and gallery features.
- Re-enable autoplay for WebM videos expanded by `Expand All Images` (disabled in [v1.7.3](#v173) due to performance issues). Videos will still only be expanded by EAI if the `Expand Videos` option is checked.
- When an image or video is expanded, scroll so that as much of the image/video is on screen as possible. This can be disabled by unchecking `Scroll into view` in the `Image Expansion` menu.
- Various image expansion related bugfixes.
- `Page Count in Stats` is now enabled by default.

### v1.8.7.2 
*2014-08-04*

**thebladeee**
- Update archive list.

### v1.8.7.1 
*2014-07-23*

**ccd0**
- Fix unread count updating bug in Firefox as in v1.8.6.2.

### v1.8.7 
*2014-07-20*

Based on v1.8.6.1.

**ccd0**
- Various bugfixes.

**MayhemYDG**
- Improvements to Chrom* storage API.

**Zixaphir**
- Add gallery option `Scroll to Post`: Scrolls to the post containing the currently active image.
- Gallery now loops.

### v1.8.6.2 
*2014-07-23*

**ccd0**
- Fix unread count updating bug in Firefox.

### v1.8.6.1 
*2014-07-14*

**ccd0**
- Fix bug in v1.8.6 when no archive to redirect to.

### v1.8.6 
*2014-07-13*

**ccd0**
- Warn when redirecting from an HTTPS 404 page to an HTTP archive, and don't load unencrypted posts/images from archives when using HTTPS.
- `Loop in New Tab` now only makes the video loop, and doesn't apply any of your other settings.

### v1.8.5.3 
*2014-07-13*

**woxxy**
- Archive list update for Foolz Beta.

### v1.8.5.2 
*2014-07-10*

**ccd0**
- Fix bugs in gallery's handling of 404ed images.

### v1.8.5.1 
*2014-07-08*

**ccd0**
- Fix bugs in infinite scrolling causing extra horizontal rules.

### v1.8.5 
*2014-07-06*

**Zixaphir**
- Enable video controls in gallery.

**ccd0**
- Add a slideshow mode to the gallery.
- New gallery keybinds: `S` starts/stops the slideshow, and `P` pauses/unpauses .webm videos.
- Spoilered text is now replaced with `[spoiler]` in desktop notifications unless `Remove Spoilers` or `Reveal Spoilers` is set.
- Bug fixes.

### v1.8.4 
*2014-07-02*

**ccd0**
- Fix an archived-post bug introduced in v1.8.3.

### v1.8.3 
*2014-07-01*

**ccd0**
- Fix `Reveal Spoiler Thumbnails` on archived posts.

### v1.8.2 
*2014-06-30*

**ccd0**
- Introduce beta channel. New features and non-urgent bugfixes will be released to beta users for further testing before being moved to stable.
- Begin making available a version of the script with the updater disabled.
- The removal of slugs from the URL when you open a thread is now optional, and can be disabled by unchecking `Normalize URL`.
- The boards and file extensions for which a Sauce link is displayed can now be controlled by adding `;boards:[list]` and `types:[list]` respectively.
- Although usually not needed, `%%` can be used in format specifiers to write a literal `%`.
- Various bugfixes.

### v1.8.1 
*2014-06-19*

**MayhemYDG**
- More API changes:
  - `ThreadUpdate`:
    - `thread` field replaced with `threadID` containing `fullID` of thread (e.g. `"g.39894014"`)
    - `newPosts` field changed from list of `Post` objects to list of post `fullID`s.
    - `deletedPosts` and `deletedFiles` removed
  - `QRPostSuccessful`:
    - `board` field replaced with `boardID` containing name of board (e.g. `"g"`)
  - `QRPostSuccessful_`:
    - `boardID` added; is now identical to `QRPostSuccessful`

## v1.8.0 
*2014-06-18*

**ccd0**
- Add compatibility with Greasemonkey 2.0.
- Much of Mayhem's [API](https://github.com/MayhemYDG/4chan-x/wiki) has been removed due to issues with Greasemonkey 2.0.
  - The `AddCallback`, `QRPostSelection`, `QRGetSelectedPost`, and `QRAddPreSubmitHook` events are removed.
  - Callback functions can no longer be passed via the `AddMenuEntry` and `CreateNotification` events.
  - The information sent with `QRPostSuccessful` and `ThreadUpdate` events has been reduced:
    - Board objects have been reduced to the form `{ID: "g"}`.
    - Thread and post objects have been reduced to the form `{ID: 39894014, fullID: "g.39894014"}`.
    - More fields may be added if requested.
  - The `AddMenuEntry` and `AddSettingsSection` events continue to not work in Chromium should be considered deprecated.  They are provided for backwards compatibility with existing scripts.  Suggestions for replacements are welcome.
  - The `4chanXInitFinished`, `CloseMenu`, `QRDialogCreation`, and `OpenSettings` events are unchanged, as is the undocumented `QRPostSuccessful_` (`QRPostSuccessful` without the board object, used by Name Sync on Chromium).

### v1.7.63 
*2014-06-16*

**ccd0**
- Fix filename bug introduced in previous release.

### v1.7.62 
*2014-06-16*

**ccd0**
- Fix errors due to `<font>` tag in file info on /s4s/.

### v1.7.61 
*2014-06-15*

**ccd0**
- Fix new hiding/filtering bug from previous release.

### v1.7.60 
*2014-06-15*

**ccd0**
- Update archive list for Foolz Beta.
- Fix some hiding/filtering bugs.

### v1.7.59 
*2014-06-14*

**ccd0**
- Fix some bugs that were causing threads to disappear.

### v1.7.58 
*2014-06-14*

**woxxy**
- Archive list update: merge Dark Cave into Foolz, enable images in /co/.

### v1.7.57 
*2014-06-13*

**hotdogman, MayhemYDG**:
- Update archive list.

### v1.7.56 
*2014-06-12*

**ccd0**
- Chromium now follows Firefox's policy on the download attribute and requires the same workaround for downloading with the original filename.
https://crbug.com/373182#c24

### v1.7.55 
*2014-06-11*

**ccd0**
- Hide subject field when replying to a thread from the index.
- Add option `Show Name and Subject` (off by default) to show the name and subject field even if they are not used by 4chan (forced-anon boards and replies to threads).  Material entered in the name or subject field in such cases is not submitted to 4chan.  Enabling this option should allow Name Sync to work.

### v1.7.54 
*2014-06-09*

**ccd0**
- Remove captcha doubling from report form.
- Remove any whitespace trimming from captchas.

### v1.7.53 
*2014-06-08*

**ccd0**
- Remove name/subject fields from Quick Reply where applicable.
- Small Youtube/pastebin embedding improvements.

### v1.7.52 
*2014-06-02*

**ccd0**
- Add workaround for downloading with the original filename in Firefox.

### v1.7.51 
*2014-06-02*

**ccd0**
- Drop support for using JSON to navigate between boards and threads.  This should have no noticeable effect for users except for fixing various posting bugs.
- Get reply notifications (icon/title changes and desktop alerts) working when quote threading is enabled.
- Tag field no longer appears in QR when replying to an /f/ thread.

### v1.7.50 
*2014-05-30*

**pleebe**
- Archive list update.

### v1.7.49 
*2014-05-28*

**ccd0**
- Fix bug where hidden threads reappeared on index refresh.

### v1.7.48 
*2014-05-27*

**ccd0**
- Fix bug causing broken WebM files to be perpetually redownloaded.

### v1.7.47 
*2014-05-26*

**fgts**
- Move from fgts.eu to fgts.jp.

### v1.7.46 
*2014-05-24*

**ccd0**
- Fix some jsMath-related bugs.

### v1.7.45 
*2014-05-24*

**ccd0**
- Remove doubling of captcha response if only one word is entered.  Google has begun serving captchas consisting of one house number and nothing else, and the doubling caused responses to these captchas to be rejected.  As of now, the doubling is not needed anyway; submitting only the word known to Google is sufficient to pass a two-word captcha.

### v1.7.44 
*2014-05-20*

**fgts, DamonGant**
- Archive list update.

**ccd0**
- Fix bug in archive settings.

### v1.7.43 
*2014-05-18*

**ccd0**
- Support Chrome users on Windows.

### v1.7.42 
*2014-05-18*

**ccd0**
- Greasemonkey version may now work in dwb, but nothing is guaranteed, nor will I be regularly testing in this browser.

### v1.7.41 
*2014-05-17*

**ccd0, Zixaphir**
- Bug fixes.

### v1.7.40 
*2014-05-17*

**DamonGant**
- Add /g/ to Deniable Plausibility archive.

### v1.7.39 
*2014-05-16*

**seaweedchan**
- Add update and Quick Reply links to the bottom of the page.  The latter is enabled by new option `Bottom QR Link` (enabled by default).

**thetickleroftummies**
- Fix issue with truncated filenames and sauce links.

**ccd0**
- Put navigation links at bottom of the thread when JSON Navigation is enabled.
- Remove currently unneeded `Allow Sound` option.

### v1.7.38 
*2014-05-15*

**ccd0**
- Security enhancement: Remove a means by which an archive administrator could inject malicious Javascript into the page when 4chan X fetches a post from the archive.
- Rewrite lots of HTML-generating code to make it easier to check for script injection vulnerabilities.

### v1.7.37 
*2014-05-14*

**DamonGant**
- Innovandalism Archive is now Deniable Plausibility.

**ccd0**
- Disable HTML both in custom board titles and file info formatting. This shuts down a means for a malicious script injected into the page to permanently install itself, to be run each time you browse 4chan. I expect few or no people were actually using their own HTML in these fields; if you want it back, make a request on the [issues](https://github.com/ccd0/4chan-x/issues) page, and I will consider working on a secure implementation.
- Bug fixes.

### v1.7.36 
*2014-05-13*

**ccd0**
- Fix an issue that allowed Javascript running on the page access to the Greasemonkey / Chrome extension APIs.
- Minor fixes.

**Zixaphir**
- Drop links to dead 4index.gropes.us catalog.

**fgts**
- Archive list update; now archiving /b/.

**MayhemYDG**
- Fix #58.

### v1.7.35 
*2014-05-12*

**ccd0**
- Bugfixes.

### v1.7.34 
*2014-05-11*

**Zixaphir**
- JSON Navigation now works for backlinks (when Quote Inlining is disabled) and backlink hashlinks.
- Many spiffy performance, state awareness, and sanity improvements to JSON Navigation.

**ccd0**
- Additional JSON Navigation bugfixes.

### v1.7.33 
*2014-05-10*

**DamonGant**
- Add Innovandalism Archive.

**ccd0**
- Update archive list.
- Add "disabled" option when Foolz Beta is the only choice.

### v1.7.32 
*2014-05-10*

**Zixaphir, ccd0**
- Bug fixes in linkification/embedding.

**ccd0**
- Begin refactoring code to reduce potential for introducing Javascript injection bugs.

### v1.7.31 
*2014-05-08*

**Zixaphir**
- Refactoring, bug fixes.

**ccd0**
- Fix some potential Javascript injection issues.
- Bug fixes.

### v1.7.30 
*2014-05-05*

**thebladeee**
- Update archives.

### v1.7.29 
*2014-05-03*

**ccd0**:
- If the original post form not hidden, it is expanded (except on the catalog page).
- 4chan's horizontal rules are no longer hidden. If you want to hide them as before, add the old code to your custom CSS:

        body > hr,
        #blotter hr,
        .desktop > hr,
        #delform > hr,
        #content > hr {
          display: none;
        }
        :root.index .board > hr:last-of-type,
        :root.thread .board > hr {
          border: 0px;
          margin: 0px;
        }

### v1.7.28 
*2014-05-03*

**ccd0**:
- Copy Mayhem's fix for 4chan post form changes.

### v1.7.27 
*2014-05-02*

**ccd0**
- Update due to more Recaptcha changes.

### v1.7.26 
*2014-05-02*

**woxxy**
Remove /v/ from stable Foolz archive.

### v1.7.25 
*2014-05-01*

**ccd0**
- For single files, file errors are reported but no longer stop you from attempting to post. Files with errors are still removed when posting multiple files.
- Fix small bugs in file checking, uploading from URLs.
- WebM files are checked for audio before posting (Firefox only).
- Max resolution updated, now 10000x10000.

### v1.7.24 
*2014-04-30*

**ccd0**
- Fix bug where multiple images selected for posting were out of order.
- Check dimensions and duration of .webm files before posting.

### v1.7.23 
*2014-04-29*

**ccd0**
- Partly restore Mayhem's captcha changes reverted in last version. Captchas are now destroyed after posting instead of reloaded, unless `Auto-load captcha` is checked. Captcha caching is still enabled.
- Update for changes in Recaptcha, in particular `Recaptcha.reload("t")` no longer working.
- Various captcha-related bugfixes.
- Thumbnails for .webm files in Quick Reply.

### v1.7.22 
*2014-04-27*

**ccd0**
- Revert captcha fixes of 1.4.2 as Google appears to have reverted the changes on its end. This restores captcha caching.

### v1.7.21 
*2014-04-27*

**ccd0**
- Quick fix for moot breaking captcha.

### v1.7.20 
*2014-04-27*

**ccd0**
- Fix features broken/disabled in catalog: settings link, thread watcher, start thread button, and keybinds.

### v1.7.19 
*2014-04-25*

**fgts**
- Update archive list.

### v1.7.18 
*2014-04-20*

**ccd0**
- CSS bugfix.

### v1.7.17 
*2014-04-20*

**ccd0**
- More bugfixes.
- Restore `Comment Expansion`.

### v1.7.16 
*2014-04-19*

**ccd0**
- Another update to handle HTML changes.

### v1.7.15 
*2014-04-19*

**ccd0**
- Fix Unread Line (broken in 1.7.11)

### v1.7.14 
*2014-04-19*

**ccd0**
- Use new URLs.

### v1.7.13 
*2014-04-19*

**ccd0**
- More fixes for new HTML.

### v1.7.12 
*2014-04-19*

**ccd0**
- Fix conflict of previous version with Exlinks.

### v1.7.11 
*2014-04-19*

**ccd0**
- Start transition to new HTML.

### v1.7.10 
*2014-04-17*

**ccd0**
- Change Shift+arrow default keybinds Ctrl+arrow to avoid conflict with text selection
- Fix (You) in backlinks.

### v1.7.9 
*2014-04-13*

**ccd0**
- Bugfixes in JSON navigation and embedding.
- More work toward compatibility with new URLs.

### v1.7.8 
*2014-04-12*

**ccd0**
- Some keybind bugfixes.
- Begin work toward compatibility with new URLs.

### v1.7.7 
*2014-04-10*

**fgts**
- Update archive list.

### v1.7.6 
*2014-04-10*

**ccd0**
- `Loop in New Tab` (enabled by default) causes videos opened in a separate tab to loop, and applies your settings for inline expanded videos to them.

### v1.7.5 
*2014-04-09*

**ccd0**
- Add WebM support to gallery (currently no controls).
- Add PDF support to gallery, disabled by default. Enable with `PDF in Gallery`.

### v1.7.4 
*2014-04-08*

**Nebukazar**
- `Quote Threading` disabled by default
- Added missing titles to Header icons

**ccd0**
- Fix bug in gallery introduced in 1.7.3.

### v1.7.3 
*2014-04-07*

**ccd0**
- Fix behavior of .webm videos expanded within inline quotes.
- Contract thumbnails in quoted previews to avoid crashes caused by videos in quoted previews on some systems.
- Change interface when both `Autoplay` and `Show Controls` are unchecked. In this mode, videos are now activated by clicking on them. The first click expands the video, the second click plays the video, and the third click contracts it.
- Add item `Expand videos` in `Image Expansion` menu, which enables expansion of videos by `Expand All Images`. Disabled by default. Previously videos were expanded.
- Disable autoplay for videos expanded by `Expand All Images`.

### v1.7.2 
*2014-04-07*

**ccd0**
- Restore thread expansion with JSON navigation disabled.

### v1.7.1 
*2014-04-06*

**ccd0**
- Fix minimum width bug.
- `JSON Navigation` is now disabled by default.

## v1.7.0 
*2014-04-06*

**Zixaphir** 
- Reload captcha if there are posts in the queue.

**ccd0**
- In v1.5.1, image/video hover was changed to hide and re-use the images/videos to avoid crashes.
  Fixing bugs caused by this change.

**duckness**
- Allow disabling upgrade nag message.

### v1.5.2 
*2014-04-04*

**Zixaphir**:
- Fix file info bug.
**ccd0**:
- Fix memory issue.

### v1.5.1 
*2014-04-04*

**ccd0**:
- Support hover for .webm videos.
- Add .webm to supported posting types.
- Add option `Allow Sound` to enable/disable sound. Enabled by default.

## v1.5.0 
*2014-04-04*

**ccd0**:
- Support expansion of .webm videos.
- New setting: `Autoplay`, enabled by default. Causes videos to play immediately when expanded.
- New setting: `Show Controls`, enabled by default. Shows native controls on videos.

### v1.4.7 
*2014-04-03*

**ccd0**:
- Fix updating of Chrom* extension.

### v1.4.6 
*2014-04-03*

**ccd0**:
- Update archives with data from MayhemYDG fork.

### v1.4.5 
*2014-04-03*

**ccd0**:
- Add updater for Chrom* extension.

### v1.4.4 
*2014-04-03*

**ccd0**:
- Fix flag selector not being removed from post form.

### v1.4.3 
*2014-04-03*

**ccd0**:
- Fix [navigation bug](https://github.com/ccd0/4chan-x/issues/14)

### v1.4.2 
*2014-04-02*

**MayhemYDG**:
- Fix captcha not refreshing.
- Fix captcha submission:<br>
  Captchas were reloaded the instant a post was submitted to 4chan. Unfortunately, a recent change to reCAPTCHA made it so reloading captchas invalidates the ones that loaded but not yet used. This is now fixed by only unloading the captcha, and only load new ones after the post is submitted.<br>
  This also kills captcha caching, so the feature was removed.
**duckness**:
- Merge changes from Mayhem fork
**ccd0**:
- Embedding for direct video links
- Merge changes from Mayhem fork

### v1.4.1 
*2014-03-01*

**Spittie**
- Check image dimension before uploading

![Check image dimension](img/1.4.1.png)
- Bug fixes
- Update archives

## v1.4.0 
*2014-02-24*

**ParrotParrot**:
- Added `Original filename` variable to Sauce panel.

**MayhemYDG**:

- Added a Reset Settings button in the settings.
- More stability update.
- Stability update.

**Zixaphir**:
- Merge changes from Mayhem fork

### v1.3.9 
*2014-02-20*

**Spittie**
- Fix uploading (>me in charge of not being an idiot)

### v1.3.8 
*2014-02-20*

**MayhemYDG**
- Fix QR

**Spittie**
- Better url handling

### v1.3.7 
*2014-02-15*

**Spittie**
- Add Twitter embedding
- Add .xpi for Firefox Mobile
- Add /biz/

### v1.3.6 
*2014-02-13*

**Spittie**
- Upload images directly from urls
 
![Upload from url](img/1.3.6.gif)
- Add gfycat.com embedding
- Replace some icons with fontawesome
- Add Metro favicons (lel)

### v1.3.5 
*2014-02-10*

**Spittie**
- Fix Chrome (aka copy from Appchan)
- Add option to load the captcha when you open a thread
- Add OpenSUSE emoji

### v1.3.4 
*2014-02-10*

**Spittie**
- Fix Chrome (Maybe? Hopefully I haven't fucked everything)
- Add fgst.eu
- Add mawa.re

### v1.3.3 
*2014-02-09*

**MayhemYDG**
- Fix new captcha

**Spittie**
- Add archive.installgentoo.com

### v1.3.2 
*2014-01-12*

**seaweedchan**:
- Fix Menu errors on older Firefox versions, such as the ESR

### v1.3.1 
*2014-01-12*

**seaweeedchan**:
- Turn infinite scrolling into new index mode
- Fix style issues with non-fixed header

**Zixaphir**:
- Add old infinite scrolling functionality
- Fix Redirect errors

## v1.3.0 
*2014-01-10*

**MayhemYDG**:
- **New option**: `Auto-hide header on scroll`.
- Added support for `4cdn.org`.
- Index navigation improvements:
 - Searching in the index is now possible and will show matched OPs by:
 <ul>
  <li> comment
  <li> subject
  <li> filename
  <li> name
  <li> tripcode
  <li> e-mail
 </ul>
 - The page number on which threads are will now be displayed in OPs, to easily identify where threads are located when:
 <ul>
  <li> searching through the index.
  <li> using different index modes and sorting types.
  <li> threads highlighted by the filter are moved to the top and move other threads down.
 </ul>
 - The elapsed time since the last index refresh is now indicated at the top of the index.
 - New setting: `Show replies`, enabled by default. Disable it to only show OPs in the index.
 - New setting: `Anchor Hidden Threads`, enabled by default. Hidden threads will be moved at the end of the index to fill the first pages.
 - New setting: `Refreshed Navigation`, disabled by default. When enabled, navigating through pages will refresh the index.
 - The last index refresh timer will now indicate the last time the index changed from 4chan's side, instead of the last time you refreshed the index.
 - You can now refresh the index page you are on with the refresh shortcut in the header bar or the same keybind for refreshing threads.
 - You can now switch between paged and all-threads index modes via the "Index Navigation" header sub-menu (note that this replaces infinite scrolling):<br>
  ![index navigation](img/1.2.46.png)
 - Threads in the index can now be sorted by:
 <ul>
  <li> Bump order
  <li> Last reply
  <li> Creation date
  <li> Reply count
  <li> File count
 </ul>
 - Navigating across index pages is now instantaneous.
 - The index refreshing notification will now only appear on initial page load with slow connections.
- Added a keybind to open the catalog search field on index pages.
- Minor cooldown fix:
 - You cannot post an image reply immediately after a non-image reply anymore.
- Various minor fixes

**seaweedchan**:
- Various fixes and improvements for the JSONified index
- Removed index refresh notifications
- Various style tweaks

**Zixaphir**:
- FappeTyme and WerkTyme now persist across sessions.
- Various fixes and improvements for the JSONified index

### v1.2.45 
*2014-01-07*

**seaweedchan**:
- Remove moot's plea to remove ad-blocker
- Hopefully fix NSFW themes and 404 image redirecting
- Update archive list

**Zixaphir**:
- Fix optional increase for thread updater

### v1.2.44 
*2013-12-06*

**MayhemYDG**:
- Cooldown fix (You can no longer post an image reply immediately after a text reply)
- Fix for 4chan markup change that caused a lot of errors

**seaweedchan**:
- Fix catalog links option

### v1.2.43 
*2013-11-10*

**noface**:
- Strawpoll.me embedding support (as usual, only works on HTTP 4chan due to lack of HTTPS)

### v1.2.42 
*2013-10-22*

**Zixaphir**:
- Better MediaCru.sh embedding
- Infinite Scrolling

### v1.2.41 
*2013-10-03*

**MayhemYDG**:
- Minor Chrome 30 fix

### v1.2.40 
*2013-09-22*

**MayhemYDG**:
- /pol/ flag selector

**seaweedchan**:
- Delete cooldown update
- Small bug fixes
- Don't show warnings AND desktop notifications at the same time, and prefer QR warnings unless the document is hidden

### v1.2.39 
*2013-09-19*

**seaweedchan**:
- Fix thread updater bug introduced in last version

### v1.2.38 
*2013-09-19*

**MayhemYDG**:
- Update posting cooldown timers to match 4chan settings:
  - Cooldown may vary between inter-thread and intra-thread replies.
  - Cooldown may vary when posting a file or not.
  - Cooldown does not take sageing into account anymore.
  - Timers vary across boards.

### v1.2.37 
*2013-09-12*

**seaweedchan**:
- Just some small fixes.

### v1.2.36 
*2013-08-26*

**MayhemYDG**:
- New desktop notification:
  * The QR will now warn you when you are running low on cached captchas while auto-posting.

**seaweedchan**:
 - Visual overhaul for gallery mode

**Zixaphir**:
 - Fix an issue with the file dialog randomly opening multiple times (with seaweedchan)
![Gallery](img/2.3.6.png)
- Add new feature: `Gallery`.
  * Opens images in a lightweight Gallery script.
  * If enabled while Image Expansion is disabled, will takeover as the default action when images are clicked.
  * Supports several hotkeys: left is previous, right and enter are next, escape closes.
  * Works with Thread Updater to add new images to the Gallery while its open.
  * BLINK/WEBKIT ONLY: Clicking the file title will download the image with the original name.
  * Menu button to hide thumbnails, enable/disable fit width/height
  * Thumbnails scroll with the active image

### v1.2.35 
*2013-08-20*

**seaweedchan**:
- Fix Mayhem breaking input history (names, emails, subjects) in Firefox

### v1.2.34 
*2013-08-19*

**seaweedchan**:
- `.icon` to `.fourchanx-icon` to avoid conflicts with 4chan's CSS

### v1.2.33 
*2013-08-18*

**MayhemYDG**:
- Added new option: `Desktop Notifications`
- Implement filename editing
- Replace shortcuts with icons

**seaweedchan**:
- Made shortcut icons optional under the Header submenu, disabled by default, as well as edited some of the icons
- Disabled desktop notifications by default
- Edited filename editing to require a ctrl+click, so otherwise the file input will look and behave the same as before
- Added `.you` class to quotelinks that quote you

**Zixaphir**:
- Forked and minimized the Font Awesome CSS used for the shortcut icons
- Some more linkifier improvements

### v1.2.32 
*2013-08-16*

**seaweedchan**:
- Optimizations for the banner and board title code, including a fix for boards without subtitles throwing an error

### v1.2.31 
*2013-08-16*

**seaweedchan**:

![Board title editing in action](img/1.2.31.png)

- Ported `Custom Board Titles` feature from Appchan X (with Zixaphir)
  - This allows you to edit the board title and subtitle in real-time by ctrl+clicking them
- Ported ability to change to a new random banner image on click from Appchan X

**Zixaphir**:
- Small linkifier fix

### v1.2.30 
*2013-08-15*

**seaweedchan**:
- Fix Color User IDs
- Fix Mayhem breaking uploading images in Pale Moon (and other forks based on Firefox <22)

**Zixaphir**:
- More under-the-hood linkifier changes, including support for all top-level domains (with seaweedchan)
- Fix header auto-hide toggle keybind

### v1.2.29 
*2013-08-14*

**Zixaphir**:
- Fix issue that caused 4chan X to show settings after every page load

### v1.2.28 
*2013-08-14*

**MayhemYDG**:

![New thread watcher](img/1.2.28.png)

- Greatly improved thread watcher
  - Added submenu with ability to prune 404'd threads, filter by current board, etc
  - Periodically checks which threads have 404'd and indicates them with a strikethrough
- Removed `Check for Updates` as your browser should now handle this automatically
- Fixed an error for Firefox <23 users
- Add a message for Chrome users who experience the Corrupted File bug

**seaweedchan**:
- Changed class `.fourchanx-link` for brackets to `.brackets-wrap` to be consistent with Mayhem's 4chan X
- Added `.seaweedchan` class to the document for those that need a way to tell this fork from other forks for CSS/JS

**Zixaphir**:

![Linkifier in action](img/1.2.28-2.png)

- Drastically improved the accuracy and quality of the linkifier (with seaweedchan)
- Removed `Allow False Positives` option due to the accuracy of the new linkifier regex


### v1.2.27
*2013-08-12*

**seaweedchan**:
- Fix minor class name change from last version's merge

### v1.2.26
*2013-08-12*

**MayhemYDG**:
- Show dice rolls that were entered into the email field on /tg/.
- Fix flag filtering on /sp/ and /int/.
- Minor fixes.
- Minor optimizations.

**seaweedchan**:
- Change new error message to link to ban page just in case

**Zixaphir**:
- Linkifier Rewrite.
- Added Twitch.tv and Vine embedding (with @ihavenoface)
- Keybinds to scroll to posts that quote you.
- Minor optimizations.
- Minor fixes.

### v1.2.25
*2013-08-04*

**seaweedchan**:
- Fix issues with having two options called `Reveal Spoilers`. 
- Update archive.

### v1.2.24
*2013-07-24*

**seaweedchan**:
- Update archives (warosu is back up, and with it, the option to use it).

### v1.2.23
*2013-07-23*

**matt4682**:
- Small fix for new error message.

### v1.2.22
*2013-07-23*

**seaweedchan**:
- Update archives.

### v1.2.21
*2013-07-22*

**seaweedchan**:
- Fix /f/ posting.
- Change the "Connection error" message, and point to my own FAQ instead of Mayhem's.

### v1.2.20
*2013-07-22*

**MayhemYDG**:
- Fixed captcha caching not syncing across open threads.

**seaweedchan**:
- Changed some defaults around

### v1.2.19
*2013-07-14*

**seaweedchan**:
- Update archives. LoveIsOver is going down permanently until it can find a host, some boards were removed by archivers, and Warosu has been down for 2 days now.
- Add a new option to hide "4chan X has been updated to ____" notifications for those having issues with them.

### v1.2.18
*2013-06-27*

**seaweedchan**:
- Update archives

### v1.2.17
*2013-06-17*

**seaweedchan**:
- Fix full images being forced onto their own line

### v1.2.16
*2013-06-16*

**seaweedchan**:
- Add `.active` class to `.menu-button` when clicked (and remove on menu close)
- Move /v/ and /vg/ back to Foolz archive

### v1.2.15
*2013-06-14*

**seaweedchan**:
- Revert Mayhem's updater changes which caused silly issues
- Make thumbnails in QR show (or most of) the whole image

### v1.2.14
*2013-06-14*

**MayhemYDG**:
- Remove /s4s/ from warosu archive
- Fix CAPTCHA duplication on the report page
- Small bug fixes

**seaweedchan**:
- Rename `Indicate Spoilers` to `Reveal Spoilers`
- If `Reveal Spoilers` is enabled but `Remove Spoilers` is not, act as if the spoiler is hovered

**Tracerneo**:
- Add ID styling for IDs with black text

### v1.2.13
*2013-05-28*

**seaweedchan**:
- Small bug fixes

### v1.2.12
*2013-05-27*

**MayhemYDG**:
- Fix `Jump to Next Reply` keybind not accounting for posts after unread line

**seaweedchan**:
- Added `.hasInline` (if replyContainer contains .inline) for userstyle/script maintainers

### v1.2.11
*2013-05-27*

**MayhemYDG**:
- Add page count to thread stats
- Better performance for Fit Height by using vh

**seaweedchan**:
- Added OpenSettings event on 4chan X settings/sections open for userscripts like OneeChan and 4chan Style Script
- Changed defaults that use the arrow keys to shift+arrow key to not conflict with scrolling
- Made Mayhem's page count in thread stats optional

### v1.2.10
*2013-05-25*

**seaweedchan**:
- Small bug fixes

### v1.2.9
*2013-05-25*

**seaweedchan**:
- Fix YouTube videos in Firefox taking z-index priority
- Fix Persistent QR not working for /f/

**zixaphir**:
- New option: `Image Prefetching`. Adds a toggle to the header menu for per-thread prefetching.
- Make Advance on contract work with Fappe Tyme

### v1.2.8
*2013-05-20*

**MayhemYDG**:
- Tiny fixes

**seaweedchan**:
- New image expansion option: `Advance on contract`. Advances to next post unless Fappe Tyme is enabled (temporary)
- Change `.qr-link` to `.qr-link-container` and `.qr-link>a` to `.qr-link`

**Wohlfe**:
- Add /pol/ archiving for FoolzaShit

### v1.2.7
*2013-05-18*

**seaweedchan**:
- Update /q/'s posting cooldown
- Make "___ omitted. Click here to view." text change when thread is expanded.
- Restrict "Reply to Thread" click event to the link itself
- Fix Nyafuu being undefined

### v1.2.6
*2013-05-16*

**seaweedchan**:
- Fix bug with theme switching

### v1.2.5
*2013-05-15*

**seaweedchan**:
- New option `Captcha Warning Notifications`
 - When disabled, shows a red border around the captcha to indicate captcha errors. Goes back to normal when any key is pressed.
- Color Quick Reply's inputs in Tomorrow to match the theme
- Revert some of Mayhem's changes that caused new bugs

### v1.2.4
*2013-05-14*

**seaweedchan**:
- Don't let QR shortcut close a Persistent QR
- Don't let Reply to Thread link close the QR -- it should only do what it implies

**zixaphir**:
- Add board selection to archiver options
- Fix bug where image hover would close when hitting Enter while typing
- Add `Quoted Title` option which adds (!) text to title when user is quoted

### v1.2.3
*2013-05-14*

**MayhemYDG**:
- Add new archive selection

**seaweedchan**:
- Change watcher favicon to a heart. Change class name from `.favicon` to `.watch-thread-link`. Add `.watched` if thread is watched.
- Remove new archive selection back into Advanced
- Some styling fixes

**zixaphir**:
- Make new archive selection not depend on a JSON file
- Remove some code from May Ham's 4chan X that sends user errors back to his server (we didn't have a working link anyway)

### v1.2.2
*2013-05-11*

**seaweedchan**:
- Small bug fixes
- Changed `Persistent Thread Watcher` option to `Toggleable Thread Watcher`. 
  - When disabled, the [Watcher] shortcut is no longer added, and the watcher stays at the top of the page.

### v1.2.1
*2013-05-10*

**seaweedchan**:
- Small bug fixes

## v1.2.0 - "Youmu" ![Youmu](img/1.2.0.png)
*2013-05-10*

**MayhemYDG**:
- Added Foolzashit archive
- Added `blink` class to document in preparation for future versions of Chrome and Opera
- Take advantage of announcement's new `data-utc` value for hiding
  - `data-utc` is a timestamp, this allows us to not have to store the entire text content of the announcement

**seaweedchan**:
- Turn all brackets into pseudo-elements. Brackets can be changed by overwriting the `content` of `.fourchanx-link::before` (`[`) and `.fourchanx-link::after` (`]`), or removed entirely with ease.
  - Note: This does not change the default brackets around `toggle-all` in the custom navigation. These are up to the user.
- Fix file input in Opera
- External link support in Custom Board Navigation!
  - `external-text:"Google","http://www.google.com"`
- Fix JIDF flag on /pol/ when post is fetched by updater

**zixaphir**:
- Change Custom Board Navigation input into textarea, new lines will convert to spaces
- Fix auto-scrolling in Chrome
- Fix wrapping of #dump-list in Chrome
- Fix (You) not being added in expanded comments

### v1.1.18
*2013-05-09*

**seaweedchan**:
- Hide stub link added in menus of stubs
- #dump-button moved into #qr-filename-container as a simple + link
- QR with 4chan Pass made a little wider
- Styling changes for spoiler label, also added `.has-spoiler` class for QR

![QR styling changes](img/1.1.18.png)

### v1.1.17
*2013-05-08*

**seaweedchan**:
- Bug fixes

### v1.1.16
*2013-05-07*

**seaweedchan**:
- Add `Centered links` option for header
- Add `Persistent Thread Watcher` option
- Watcher styling changes

**zixaphir**:
- Simpler update checking

### v1.1.15
*2013-05-07*

**seaweedchan**:
- Fix update and download urls for Greasemonkey

### v1.1.14
*2013-05-07*

**seaweedchan**:
- Fix catalog content sometimes disappearing due to issue with 4chan's javascript

**zixaphir**:
- Re-added `Quote Hash Navigation` option

### v1.1.13
*2013-05-06*

**seaweedchan**:
- Disable settings removing scroll bar when opened, thus fixing the issue where it jumps up the page randomly
- Hide watcher by default, add [Watcher] shortcut.

### v1.1.12
*2013-05-06*

**detharonil**:
- Support for %Y in time formatting
- More future-proof %y

**MayhemYDG**:
- Fix whitespaces not being preserved in code tags in /g/.

**seaweedchan**:
- Fix QR not being able to drag to the top with fixed header disabled

**zixaphir**:
- Fix custom CSS
- Fix [Deleted] showing up randomly after submitting a post

### v1.1.11
*2013-05-04*

**seaweedchan**:
- Add `Highlight Posts Quoting You` option
- Add 'catalog', 'index', or 'thread' classes to document depending on what's open
- Add `Filtered Backlinks` options that when disabled, hides filtered backlinks

### v1.1.10
*2013-05-03*

**seaweedchan**:
- Fix update checking

### v1.1.9
*2013-05-02*

**seaweedchan**
- Fix boards with previously deleted archives not switching to new archives 

**ihavenoface**:
- 4chan Pass link by the style selector

**zixaphir**:
- Make Allow False Positives option more efficient

### v1.1.8
*2013-05-01*

**seaweedchan**:
- Fix QR not clearing on submit with Posting Success Notifications disabled
- New archives for /h/, /v/, and /vg/

### v1.1.7
*2013-05-01*

**seaweedchan**:
- External image embedding
- Account for time options in youtube links for embedding
- Once again remove /v/ and /vg/ archiving... ;_;
- Add paste.installgentoo.com embedding
- Added `Posting Success Notifications` option to make "Post Successful!" and "_____ uploaded" notifications optional
- Added `Allow False Positives` option under Linkification, giving the user more control over what's linkified.

### v1.1.6
*2013-05-01*

**seaweedchan**:
- Fix Gist links if no username is specificed

**MayhemYDG**:
 - Access it in the `Advanced` tab of the Settings window.

**zixaphir**:
- Add Gist link titles

### v1.1.5
*2013-04-30*

**seaweedchan**:
- Fix various embedding issues
- Fix Link Title depending on Embedding
- Added favicons to links that can be embedded
- Add gist embedding

### v1.1.4
*2013-04-29*

**seaweedchan**:
- Change ESC functionality in QR to autohide if Persistent QR is enabled
- Add /v/ and /vg/ archiving to archive.nihil-ad-rem.net, and make sure Archiver Selection settings actually switch to it
- Add option to toggle between updater and stats fixed in header or floating

**MayhemYDG**: 
- Add nyafuu archiving for /w/
- Add /d/ archive

### v1.1.3
*2013-04-28*

**seaweedchan**:
- Chrome doesn't get .null, so don't style it
- Fix count when auto update is disabled and set updater text to "Update"
- Remove /v/ and /vg/ redirection from Foolz.
- Toggle keybind for header auto-hiding

**MayhemYDG**:
- Fix Unread Count taking into account hidden posts.

### v1.1.2
*2013-04-26*

**seaweedchan**:
- Fix emoji and favicon previews not updating on change.
- Fix issue with dragging thread watcher
- Fix some settings not importing when coming from Mayhem's v3
- Fix menu z-index

**MayhemYDG**:
- Fix bug where a thread would freeze on load.

**zixaphir**:
- Fix preview with favicons and emoji
- Fix NaN error on Thread Updater Interval
- Draggable UI can no longer overlap the Header.
  - Setting the header to Autohide also increases its z-index to overlap other UI

### v1.1.1
*2013-04-26*

**zixaphir**:
- Fix script on Opera

**MayhemYDG**:
- Minor fixes.
- Chrome only: Due to technical limitations, Filter lists and Custom CSS will not by synchronized across devices anymore.

**seaweedchan**:
- Allow thread watcher to load on catalog

### v1.0.10
*2013-04-23*

- Add message pertaining to rewrite

### v1.0.9
*2013-04-17*

**ihavenoface**:
- Implement Announcement Hiding

**seaweedchan**:
- Change #options back to inheriting colors from replies
- Fix script breaking when disabling image expansion

### v1.0.8
*2013-04-15*

**seaweedchan**:
- Redo settings menu styling
- Move Export/Import buttons and dialog
- Update license and use banner.js for license

### v1.0.7
*2013-04-14*

qqueue:
- Relative post dates

**MayhemYDG**:
- Exporting/importing settings

### v1.0.6
*2013-04-13*

**seaweedchan**:
- Update supported boards for archive redirection and custom navigation
- Point to github.io instead of github.com for pages
- Fix post archive link for InstallGentoo and Foolz
- Make InstallGentoo default for /g/
- Fix embedding issues

### v1.0.5
*2013-04-09*

**seaweedchan**:
- Added keybind to toggle Fappe Tyme
- Fix code tag keybind

**zixaphir**:
- Add 'yourPost' class to own replies

### v1.0.4
*2013-04-08*

**seaweedchan**:
- Fix Fappe Tyme
- Re- add label for image expanding
- Move restore button to left side as per RiDeag

### v1.0.3
*2013-03-23*

**seaweedchan**:
- Add ad- blocking CSS into Custom CSS examples

**zixaphir**:
- Fix ctrl+s bringing up save dialog
- Fix issues with soundcloud embedding

### v1.0.2
*2013-03-14*

**seaweedchan**:
- New Rice option: Emoji Position
- New layout for Rice tab
- No more Yotsuba / Yotsuba B in options

### v1.0.1
*2013-03-14*

- New option: Emoji
- New Rice option: Sage Emoji

**seaweedchan**:
- Prettier error messages

### v1.0.0
*2013-03-13*

- Initial release

**zixaphir**:
- Fix unread post count for filtered posts
- Fix issues when switching from ihavenoface's fork
- Fix backlinks not receiving filtered class
- Fix QR position not saving on refresh<|MERGE_RESOLUTION|>--- conflicted
+++ resolved
@@ -1,4 +1,3 @@
-<<<<<<< HEAD
 ### v1.9.0.1 
 *2014-08-24*
 
@@ -21,7 +20,7 @@
 **MayhemYDG**
 - Fix QR cooldown storage overflow bug.
 - Remove buggy `Cooldown Prediction` feature.
-=======
+
 ### v1.8.10.6 
 *2014-08-25*
 
@@ -33,7 +32,6 @@
 
 **ccd0**
 - Fix header hiding bug (backported from v1.9.0.1).
->>>>>>> 4a791c70
 
 ### v1.8.10.4 
 *2014-08-22*
