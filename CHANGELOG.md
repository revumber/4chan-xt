<<<<<<< HEAD
**MayhemYDG**:
=======
- Added `Original filename` variable to Sauce panel.
>>>>>>> fdca68fe
- Added a `Reset Settings` button in the settings.
- More stability update.
- Stability update.

**seaweedchan**:
- Fix Menu errors on older Firefox versions, such as the ESR

### v1.3.1 
*2014-01-12*

**seaweeedchan**:
- Turn infinite scrolling into new index mode
- Fix style issues with non-fixed header

**Zixaphir**:
- Add old infinite scrolling functionality
- Fix Redirect errors

## v1.3.0 
*2014-01-10*

**MayhemYDG**:
- **New option**: `Auto-hide header on scroll`.
- Added support for `4cdn.org`.
- Index navigation improvements:
 - Searching in the index is now possible and will show matched OPs by:
 <ul>
  <li> comment
  <li> subject
  <li> filename
  <li> name
  <li> tripcode
  <li> e-mail
 </ul>
 - The page number on which threads are will now be displayed in OPs, to easily identify where threads are located when:
 <ul>
  <li> searching through the index.
  <li> using different index modes and sorting types.
  <li> threads highlighted by the filter are moved to the top and move other threads down.
 </ul>
 - The elapsed time since the last index refresh is now indicated at the top of the index.
 - New setting: `Show replies`, enabled by default. Disable it to only show OPs in the index.
 - New setting: `Anchor Hidden Threads`, enabled by default. Hidden threads will be moved at the end of the index to fill the first pages.
 - New setting: `Refreshed Navigation`, disabled by default. When enabled, navigating through pages will refresh the index.
 - The last index refresh timer will now indicate the last time the index changed from 4chan's side, instead of the last time you refreshed the index.
 - You can now refresh the index page you are on with the refresh shortcut in the header bar or the same keybind for refreshing threads.
 - You can now switch between paged and all-threads index modes via the "Index Navigation" header sub-menu (note that this replaces infinite scrolling):<br>
  ![index navigation](src/General/img/changelog/1.2.46.png)
 - Threads in the index can now be sorted by:
 <ul>
  <li> Bump order
  <li> Last reply
  <li> Creation date
  <li> Reply count
  <li> File count
 </ul>
 - Navigating across index pages is now instantaneous.
 - The index refreshing notification will now only appear on initial page load with slow connections.
- Added a keybind to open the catalog search field on index pages.
- Minor cooldown fix:
 - You cannot post an image reply immediately after a non-image reply anymore.
- Various minor fixes

**seaweedchan**:
- Various fixes and improvements for the JSONified index
- Removed index refresh notifications
- Various style tweaks

**Zixaphir**:
- FappeTyme and WerkTyme now persist across sessions.
- Various fixes and improvements for the JSONified index

### v1.2.45 
*2014-01-07*

**seaweedchan**:
- Remove moot's plea to remove ad-blocker
- Hopefully fix NSFW themes and 404 image redirecting
- Update archive list

**Zixaphir**:
- Fix optional increase for thread updater

### v1.2.44 
*2013-12-06*

**MayhemYDG**:
- Cooldown fix (You can no longer post an image reply immediately after a text reply)
- Fix for 4chan markup change that caused a lot of errors

**seaweedchan**:
- Fix catalog links option

### v1.2.43 
*2013-11-10*

**noface**:
- Strawpoll.me embedding support (as usual, only works on HTTP 4chan due to lack of HTTPS)

### v1.2.42 
*2013-10-22*

**Zixaphir**:
- Better MediaCru.sh embedding
- Infinite Scrolling

### v1.2.41 
*2013-10-03*

**MayhemYDG**:
- Minor Chrome 30 fix

### v1.2.40 
*2013-09-22*

**MayhemYDG**:
- /pol/ flag selector

**seaweedchan**:
- Delete cooldown update
- Small bug fixes
- Don't show warnings AND desktop notifications at the same time, and prefer QR warnings unless the document is hidden

### v1.2.39 
*2013-09-19*

**seaweedchan**:
- Fix thread updater bug introduced in last version

### v1.2.38 
*2013-09-19*

**MayhemYDG**:
- Update posting cooldown timers to match 4chan settings:
  - Cooldown may vary between inter-thread and intra-thread replies.
  - Cooldown may vary when posting a file or not.
  - Cooldown does not take sageing into account anymore.
  - Timers vary across boards.

### v1.2.37 
*2013-09-12*

**seaweedchan**:
- Just some small fixes.

### v1.2.36 
*2013-08-26*

**MayhemYDG**:
- New desktop notification:
  * The QR will now warn you when you are running low on cached captchas while auto-posting.

**seaweedchan**:
 - Visual overhaul for gallery mode

**Zixaphir**:
 - Fix an issue with the file dialog randomly opening multiple times (with seaweedchan)
![Gallery](src/General/img/changelog/2.3.6.png)
- Add new feature: `Gallery`.
  * Opens images in a lightweight Gallery script.
  * If enabled while Image Expansion is disabled, will takeover as the default action when images are clicked.
  * Supports several hotkeys: left is previous, right and enter are next, escape closes.
  * Works with Thread Updater to add new images to the Gallery while its open.
  * BLINK/WEBKIT ONLY: Clicking the file title will download the image with the original name.
  * Menu button to hide thumbnails, enable/disable fit width/height
  * Thumbnails scroll with the active image

### v1.2.35 
*2013-08-20*

**seaweedchan**:
- Fix Mayhem breaking input history (names, emails, subjects) in Firefox

### v1.2.34 
*2013-08-19*

**seaweedchan**:
- `.icon` to `.fourchanx-icon` to avoid conflicts with 4chan's CSS

### v1.2.33 
*2013-08-18*

**MayhemYDG**:
- Added new option: `Desktop Notifications`
- Implement filename editing
- Replace shortcuts with icons

**seaweedchan**:
- Made shortcut icons optional under the Header submenu, disabled by default, as well as edited some of the icons
- Disabled desktop notifications by default
- Edited filename editing to require a ctrl+click, so otherwise the file input will look and behave the same as before
- Added `.you` class to quotelinks that quote you

**Zixaphir**:
- Forked and minimized the Font Awesome CSS used for the shortcut icons
- Some more linkifier improvements

### v1.2.32 
*2013-08-16*

**seaweedchan**:
- Optimizations for the banner and board title code, including a fix for boards without subtitles throwing an error

### v1.2.31 
*2013-08-16*

**seaweedchan**:

![Board title editing in action](src/General/img/changelog/1.2.31.png)

- Ported `Custom Board Titles` feature from Appchan X (with Zixaphir)
  - This allows you to edit the board title and subtitle in real-time by ctrl+clicking them
- Ported ability to change to a new random banner image on click from Appchan X

**Zixaphir**:
- Small linkifier fix

### v1.2.30 
*2013-08-15*

**seaweedchan**:
- Fix Color User IDs
- Fix Mayhem breaking uploading images in Pale Moon (and other forks based on Firefox <22)

**Zixaphir**:
- More under-the-hood linkifier changes, including support for all top-level domains (with seaweedchan)
- Fix header auto-hide toggle keybind

### v1.2.29 
*2013-08-14*

**Zixaphir**:
- Fix issue that caused 4chan X to show settings after every page load

### v1.2.28 
*2013-08-14*

**MayhemYDG**:

![New thread watcher](src/General/img/changelog/1.2.28.png)

- Greatly improved thread watcher
  - Added submenu with ability to prune 404'd threads, filter by current board, etc
  - Periodically checks which threads have 404'd and indicates them with a strikethrough
- Removed `Check for Updates` as your browser should now handle this automatically
- Fixed an error for Firefox <23 users
- Add a message for Chrome users who experience the Corrupted File bug

**seaweedchan**:
- Changed class `.fourchanx-link` for brackets to `.brackets-wrap` to be consistent with Mayhem's 4chan X
- Added `.seaweedchan` class to the document for those that need a way to tell this fork from other forks for CSS/JS

**Zixaphir**:

![Linkifier in action](src/General/img/changelog/1.2.28-2.png)

- Drastically improved the accuracy and quality of the linkifier (with seaweedchan)
- Removed `Allow False Positives` option due to the accuracy of the new linkifier regex


### v1.2.27
*2013-08-12*

**seaweedchan**:
- Fix minor class name change from last version's merge

### v1.2.26
*2013-08-12*

**MayhemYDG**:
- Show dice rolls that were entered into the email field on /tg/.
- Fix flag filtering on /sp/ and /int/.
- Minor fixes.
- Minor optimizations.

**seaweedchan**:
- Change new error message to link to ban page just in case

**Zixaphir**:
- Linkifier Rewrite.
- Added Twitch.tv and Vine embedding (with @ihavenoface)
- Keybinds to scroll to posts that quote you.
- Minor optimizations.
- Minor fixes.

### v1.2.25
*2013-08-04*

**seaweedchan**:
- Fix issues with having two options called `Reveal Spoilers`. 
- Update archive.

### v1.2.24
*2013-07-24*

**seaweedchan**:
- Update archives (warosu is back up, and with it, the option to use it).

### v1.2.23
*2013-07-23*

**matt4682**:
- Small fix for new error message.

### v1.2.22
*2013-07-23*

**seaweedchan**:
- Update archives.

### v1.2.21
*2013-07-22*

**seaweedchan**:
- Fix /f/ posting.
- Change the "Connection error" message, and point to my own FAQ instead of Mayhem's.

### v1.2.20
*2013-07-22*

**MayhemYDG**:
- Fixed captcha caching not syncing across open threads.

**seaweedchan**:
- Changed some defaults around

### v1.2.19
*2013-07-14*

**seaweedchan**:
- Update archives. LoveIsOver is going down permanently until it can find a host, some boards were removed by archivers, and Warosu has been down for 2 days now.
- Add a new option to hide "4chan X has been updated to ____" notifications for those having issues with them.

### v1.2.18
*2013-06-27*

**seaweedchan**:
- Update archives

### v1.2.17
*2013-06-17*
**seaweedchan**:
- Fix full images being forced onto their own line

### v1.2.16
*2013-06-16*

**seaweedchan**:
- Add `.active` class to `.menu-button` when clicked (and remove on menu close)
- Move /v/ and /vg/ back to Foolz archive

### v1.2.15
*2013-06-14*

**seaweedchan**:
- Revert Mayhem's updater changes which caused silly issues
- Make thumbnails in QR show (or most of) the whole image

### v1.2.14
*2013-06-14*

**MayhemYDG**:
- Remove /s4s/ from warosu archive
- Fix CAPTCHA duplication on the report page
- Small bug fixes

**seaweedchan**:
- Rename `Indicate Spoilers` to `Reveal Spoilers`
- If `Reveal Spoilers` is enabled but `Remove Spoilers` is not, act as if the spoiler is hovered

**Tracerneo**:
- Add ID styling for IDs with black text

### v1.2.13
*2013-05-28*

**seaweedchan**:
- Small bug fixes

### v1.2.12
*2013-05-27*

**MayhemYDG**:
- Fix `Jump to Next Reply` keybind not accounting for posts after unread line

**seaweedchan**:
- Added `.hasInline` (if replyContainer contains .inline) for userstyle/script maintainers

### v1.2.11
*2013-05-27*

**MayhemYDG**:
- Add page count to thread stats
- Better performance for Fit Height by using vh

**seaweedchan**:
- Added OpenSettings event on 4chan X settings/sections open for userscripts like OneeChan and 4chan Style Script
- Changed defaults that use the arrow keys to shift+arrow key to not conflict with scrolling
- Made Mayhem's page count in thread stats optional

### v1.2.10
*2013-05-25*

**seaweedchan**:
- Small bug fixes

### v1.2.9
*2013-05-25*

**seaweedchan**:
- Fix YouTube videos in Firefox taking z-index priority
- Fix Persistent QR not working for /f/

**zixaphir**:
- New option: `Image Prefetching`. Adds a toggle to the header menu for per-thread prefetching.
- Make Advance on contract work with Fappe Tyme

### v1.2.8
*2013-05-20*

**MayhemYDG**:
- Tiny fixes

**seaweedchan**:
- New image expansion option: `Advance on contract`. Advances to next post unless Fappe Tyme is enabled (temporary)
- Change `.qr-link` to `.qr-link-container` and `.qr-link>a` to `.qr-link`

**Wohlfe**:
- Add /pol/ archiving for FoolzaShit

### v1.2.7
*2013-05-18*

**seaweedchan**:
- Update /q/'s posting cooldown
- Make "___ omitted. Click here to view." text change when thread is expanded.
- Restrict "Reply to Thread" click event to the link itself
- Fix Nyafuu being undefined

### v1.2.6
*2013-05-16*

**seaweedchan**:
- Fix bug with theme switching

### v1.2.5
*2013-05-15*

**seaweedchan**:
- New option `Captcha Warning Notifications`
 - When disabled, shows a red border around the captcha to indicate captcha errors. Goes back to normal when any key is pressed.
- Color Quick Reply's inputs in Tomorrow to match the theme
- Revert some of Mayhem's changes that caused new bugs

### v1.2.4
*2013-05-14*

**seaweedchan**:
- Don't let QR shortcut close a Persistent QR
- Don't let Reply to Thread link close the QR -- it should only do what it implies

**zixaphir**:
- Add board selection to archiver options
- Fix bug where image hover would close when hitting Enter while typing
- Add `Quoted Title` option which adds (!) text to title when user is quoted

### v1.2.3
*2013-05-14*

**MayhemYDG**:
- Add new archive selection

**seaweedchan**:
- Change watcher favicon to a heart. Change class name from `.favicon` to `.watch-thread-link`. Add `.watched` if thread is watched.
- Remove new archive selection back into Advanced
- Some styling fixes

**zixaphir**:
- Make new archive selection not depend on a JSON file
- Remove some code from May Ham's 4chan X that sends user errors back to his server (we didn't have a working link anyway)

### v1.2.2
*2013-05-11*

**seaweedchan**:
- Small bug fixes
- Changed `Persistent Thread Watcher` option to `Toggleable Thread Watcher`. 
  - When disabled, the [Watcher] shortcut is no longer added, and the watcher stays at the top of the page.

### v1.2.1
*2013-05-10*

**seaweedchan**:
- Small bug fixes

## v1.2.0 - "Youmu" ![Youmu](src/General/img/changelog/1.2.0.png)
*2013-05-10*

**MayhemYDG**:
- Added Foolzashit archive
- Added `blink` class to document in preparation for future versions of Chrome and Opera
- Take advantage of announcement's new `data-utc` value for hiding
  - `data-utc` is a timestamp, this allows us to not have to store the entire text content of the announcement

**seaweedchan**:
- Turn all brackets into pseudo-elements. Brackets can be changed by overwriting the `content` of `.fourchanx-link::before` (`[`) and `.fourchanx-link::after` (`]`), or removed entirely with ease.
  - Note: This does not change the default brackets around `toggle-all` in the custom navigation. These are up to the user.
- Fix file input in Opera
- External link support in Custom Board Navigation!
  - `external-text:"Google","http://www.google.com"`
- Fix JIDF flag on /pol/ when post is fetched by updater

**zixaphir**:
- Change Custom Board Navigation input into textarea, new lines will convert to spaces
- Fix auto-scrolling in Chrome
- Fix wrapping of #dump-list in Chrome
- Fix (You) not being added in expanded comments

### v1.1.18
*2013-05-09*

**seaweedchan**:
- Hide stub link added in menus of stubs
- #dump-button moved into #qr-filename-container as a simple + link
- QR with 4chan Pass made a little wider
- Styling changes for spoiler label, also added `.has-spoiler` class for QR

![QR styling changes](src/General/img/changelog/1.1.18.png)

### v1.1.17
*2013-05-08*

**seaweedchan**:
- Bug fixes

### v1.1.16
*2013-05-07*

**seaweedchan**:
- Add `Centered links` option for header
- Add `Persistent Thread Watcher` option
- Watcher styling changes

**zixaphir**:
- Simpler update checking

### v1.1.15
*2013-05-07*

**seaweedchan**:
- Fix update and download urls for Greasemonkey

### v1.1.14
*2013-05-07*

**seaweedchan**:
- Fix catalog content sometimes disappearing due to issue with 4chan's javascript

**zixaphir**:
- Re-added `Quote Hash Navigation` option

### v1.1.13
*2013-05-06*

**seaweedchan**:
- Disable settings removing scroll bar when opened, thus fixing the issue where it jumps up the page randomly
- Hide watcher by default, add [Watcher] shortcut.

### v1.1.12
*2013-05-06*

**detharonil**:
- Support for %Y in time formatting
- More future-proof %y

**MayhemYDG**:
- Fix whitespaces not being preserved in code tags in /g/.

**seaweedchan**:
- Fix QR not being able to drag to the top with fixed header disabled

**zixaphir**:
- Fix custom CSS
- Fix [Deleted] showing up randomly after submitting a post

### v1.1.11
*2013-05-04*

**seaweedchan**:
- Add `Highlight Posts Quoting You` option
- Add 'catalog', 'index', or 'thread' classes to document depending on what's open
- Add `Filtered Backlinks` options that when disabled, hides filtered backlinks

### v1.1.10
*2013-05-03*

**seaweedchan**:
- Fix update checking

### v1.1.9
*2013-05-02*

**seaweedchan**
- Fix boards with previously deleted archives not switching to new archives 

**ihavenoface**:
- 4chan Pass link by the style selector

**zixaphir**:
- Make Allow False Positives option more efficient

### v1.1.8
*2013-05-01*

**seaweedchan**:
- Fix QR not clearing on submit with Posting Success Notifications disabled
- New archives for /h/, /v/, and /vg/

### v1.1.7
*2013-05-01*

**seaweedchan**:
- External image embedding
- Account for time options in youtube links for embedding
- Once again remove /v/ and /vg/ archiving... ;_;
- Add paste.installgentoo.com embedding
- Added `Posting Success Notifications` option to make "Post Successful!" and "_____ uploaded" notifications optional
- Added `Allow False Positives` option under Linkification, giving the user more control over what's linkified.

### v1.1.6
*2013-05-01*

**seaweedchan**:
- Fix Gist links if no username is specificed

**MayhemYDG**:
 - Access it in the `Advanced` tab of the Settings window.

**zixaphir**:
- Add Gist link titles

### v1.1.5
*2013-04-30*

**seaweedchan**:
- Fix various embedding issues
- Fix Link Title depending on Embedding
- Added favicons to links that can be embedded
- Add gist embedding

### v1.1.4
*2013-04-29*

**seaweedchan**:
- Change ESC functionality in QR to autohide if Persistent QR is enabled
- Add /v/ and /vg/ archiving to archive.nihil-ad-rem.net, and make sure Archiver Selection settings actually switch to it
- Add option to toggle between updater and stats fixed in header or floating

**MayhemYDG**: 
- Add nyafuu archiving for /w/
- Add /d/ archive

### v1.1.3
*2013-04-28*

**seaweedchan**:
- Chrome doesn't get .null, so don't style it
- Fix count when auto update is disabled and set updater text to "Update"
- Remove /v/ and /vg/ redirection from Foolz.
- Toggle keybind for header auto-hiding

**MayhemYDG**:
- Fix Unread Count taking into account hidden posts.

### v1.1.2
*2013-04-26*

**seaweedchan**:
- Fix emoji and favicon previews not updating on change.
- Fix issue with dragging thread watcher
- Fix some settings not importing when coming from Mayhem's v3
- Fix menu z-index

**MayhemYDG**:
- Fix bug where a thread would freeze on load.

**zixaphir**:
- Fix preview with favicons and emoji
- Fix NaN error on Thread Updater Interval
- Draggable UI can no longer overlap the Header.
  - Setting the header to Autohide also increases its z-index to overlap other UI

### v1.1.1
*2013-04-26*

**zixaphir**:
- Fix script on Opera

**MayhemYDG**:
- Minor fixes.
- Chrome only: Due to technical limitations, Filter lists and Custom CSS will not by synchronized across devices anymore.

**seaweedchan**:
- Allow thread watcher to load on catalog

### v1.0.10
*2013-04-23*

- Add message pertaining to rewrite

### v1.0.9
*2013-04-17*

**ihavenoface**:
- Implement Announcement Hiding

**seaweedchan**:
- Change #options back to inheriting colors from replies
- Fix script breaking when disabling image expansion

### v1.0.8
*2013-04-15*

**seaweedchan**:
- Redo settings menu styling
- Move Export/Import buttons and dialog
- Update license and use banner.js for license

### v1.0.7
*2013-04-14*

qqueue:
- Relative post dates

**MayhemYDG**:
- Exporting/importing settings

### v1.0.6
*2013-04-13*

**seaweedchan**:
- Update supported boards for archive redirection and custom navigation
- Point to github.io instead of github.com for pages
- Fix post archive link for InstallGentoo and Foolz
- Make InstallGentoo default for /g/
- Fix embedding issues

### v1.0.5
*2013-04-09*

**seaweedchan**:
- Added keybind to toggle Fappe Tyme
- Fix code tag keybind

**zixaphir**:
- Add 'yourPost' class to own replies

### v1.0.4
*2013-04-08*

**seaweedchan**:
- Fix Fappe Tyme
- Re- add label for image expanding
- Move restore button to left side as per RiDeag

### v1.0.3
*2013-03-23*

**seaweedchan**:
- Add ad- blocking CSS into Custom CSS examples

**zixaphir**:
- Fix ctrl+s bringing up save dialog
- Fix issues with soundcloud embedding

### v1.0.2
*2013-03-14*

**seaweedchan**:
- New Rice option: Emoji Position
- New layout for Rice tab
- No more Yotsuba / Yotsuba B in options

### v1.0.1
*2013-03-14*

- New option: Emoji
- New Rice option: Sage Emoji

**seaweedchan**:
- Prettier error messages

### v1.0.0
*2013-03-13*

- Initial release

**zixaphir**:
- Fix unread post count for filtered posts
- Fix issues when switching from ihavenoface's fork
- Fix backlinks not receiving filtered class
- Fix QR position not saving on refresh<|MERGE_RESOLUTION|>--- conflicted
+++ resolved
@@ -1,11 +1,10 @@
-<<<<<<< HEAD
-**MayhemYDG**:
-=======
-- Added `Original filename` variable to Sauce panel.
->>>>>>> fdca68fe
+**MayhemYDG**:
 - Added a `Reset Settings` button in the settings.
 - More stability update.
 - Stability update.
+
+**ParrotParrot**:
+- Added `Original filename` variable to Sauce panel.
 
 **seaweedchan**:
 - Fix Menu errors on older Firefox versions, such as the ESR
