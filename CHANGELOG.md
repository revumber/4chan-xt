--- conflicted
+++ resolved
@@ -1,16 +1,7 @@
-<<<<<<< HEAD
-**MayhemYDG**:
-=======
-### 3.19.5 - *2014-04-03*
-
-- Fix captcha submission:<br>
+**MayhemYDG**:
+- Fix captcha submission:
   Captchas were reloaded the instant a post was submitted to 4chan. Unfortunately, a recent change to reCAPTCHA made it so reloading captchas invalidates the ones that loaded but not yet used. This is now fixed by only unloading the captcha, and only load new ones after the post is submitted.<br>
   This also kills captcha caching, so the feature was removed.
-
-### 3.19.4 - *2014-03-27*
-
->>>>>>> a4bd81de
-- Fix captcha not refreshing.
 - Thread and post hiding changes:
  - The posts' menu now has a label entry listing the reasons why a post got hidden or highlighted.
  - `Thread Hiding` and `Reply Hiding` settings are merged into one: `Post Hiding`.
