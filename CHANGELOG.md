<<<<<<< HEAD
### v1.2.35 
*2013-08-20*
=======
## 3.10.0 - *2013-08-22*

- **New feature**: `Linkify` and `Clean Links`, enabled by default
 - Linkify will turn text URLs into working links.
 - Clean Links will get rid of spoiler and code tags in linkified URLs used to bypass spam blocks.
- New desktop notification:
 - The QR will now warn you when you are running low on cached captchas while auto-posting.

## 3.9.0 - *2013-08-18*
>>>>>>> 132d94d4

**seaweedchan**:
- Fix Mayhem breaking input history (names, emails, subjects) in Firefox

### v1.2.34 
*2013-08-19*

**seaweedchan**:
- `.icon` to `.fourchanx-icon` to avoid conflicts with 4chan's CSS

### v1.2.33 
*2013-08-18*

**MayhemYDG**:
- Added new option: `Desktop Notifications`
- Implement filename editing
- Replace shortcuts with icons

**seaweedchan**:
- Made shortcut icons optional under the Header submenu, disabled by default, as well as edited some of the icons
- Disabled desktop notifications by default
- Edited filename editing to require a ctrl+click, so otherwise the file input will look and behave the same as before
- Added `.you` class to quotelinks that quote you

**Zixaphir**:
- Forked and minimized the Font Awesome CSS used for the shortcut icons
- Some more linkifier improvements

### v1.2.32 
*2013-08-16*

**seaweedchan**:
- Optimizations for the banner and board title code, including a fix for boards without subtitles throwing an error

### v1.2.31 
*2013-08-16*

**seaweedchan**:

![Board title editing in action](src/General/img/changelog/1.2.31.png)

- Ported `Custom Board Titles` feature from Appchan X (with Zixaphir)
  - This allows you to edit the board title and subtitle in real-time by ctrl+clicking them
- Ported ability to change to a new random banner image on click from Appchan X

**Zixaphir**:
- Small linkifier fix

### v1.2.30 
*2013-08-15*

**seaweedchan**:
- Fix Color User IDs
- Fix Mayhem breaking uploading images in Pale Moon (and other forks based on Firefox <22)

**Zixaphir**:
- More under-the-hood linkifier changes, including support for all top-level domains (with seaweedchan)
- Fix header auto-hide toggle keybind

### v1.2.29 
*2013-08-14*

**Zixaphir**:
- Fix issue that caused 4chan X to show settings after every page load

### v1.2.28 
*2013-08-14*

**MayhemYDG**:

![New thread watcher](src/General/img/changelog/1.2.28.png)

- Greatly improved thread watcher
  - Added submenu with ability to prune 404'd threads, filter by current board, etc
  - Periodically checks which threads have 404'd and indicates them with a strikethrough
- Removed `Check for Updates` as your browser should now handle this automatically
- Fixed an error for Firefox <23 users
- Add a message for Chrome users who experience the Corrupted File bug

**seaweedchan**:
- Changed class `.fourchanx-link` for brackets to `.brackets-wrap` to be consistent with Mayhem's 4chan X
- Added `.seaweedchan` class to the document for those that need a way to tell this fork from other forks for CSS/JS

**Zixaphir**:

![Linkifier in action](src/General/img/changelog/1.2.28-2.png)

- Drastically improved the accuracy and quality of the linkifier (with seaweedchan)
- Removed `Allow False Positives` option due to the accuracy of the new linkifier regex


### v1.2.27
*2013-08-12*

**seaweedchan**:
- Fix minor class name change from last version's merge

### v1.2.26
*2013-08-12*

**MayhemYDG**:
- Show dice rolls that were entered into the email field on /tg/.
- Fix flag filtering on /sp/ and /int/.
- Minor fixes.
- Minor optimizations.

**seaweedchan**:
- Change new error message to link to ban page just in case

**Zixaphir**:
- Linkifier Rewrite.
- Added Twitch.tv and Vine embedding (with @ihavenoface)
- Keybinds to scroll to posts that quote you.
- Minor optimizations.
- Minor fixes.

### v1.2.25
*2013-08-04*

**seaweedchan**:
- Fix issues with having two options called `Reveal Spoilers`. 
- Update archive.

### v1.2.24
*2013-07-24*

**seaweedchan**:
- Update archives (warosu is back up, and with it, the option to use it).

### v1.2.23
*2013-07-23*

**matt4682**:
- Small fix for new error message.

### v1.2.22
*2013-07-23*

**seaweedchan**:
- Update archives.

### v1.2.21
*2013-07-22*

**seaweedchan**:
- Fix /f/ posting.
- Change the "Connection error" message, and point to my own FAQ instead of Mayhem's.

### v1.2.20
*2013-07-22*

**MayhemYDG**:
- Fixed captcha caching not syncing across open threads.

**seaweedchan**:
- Changed some defaults around

### v1.2.19
*2013-07-14*

**seaweedchan**:
- Update archives. LoveIsOver is going down permanently until it can find a host, some boards were removed by archivers, and Warosu has been down for 2 days now.
- Add a new option to hide "4chan X has been updated to ____" notifications for those having issues with them.

### v1.2.18
*2013-06-27*

**seaweedchan**:
- Update archives

### v1.2.17
*2013-06-17*
**seaweedchan**:
- Fix full images being forced onto their own line

### v1.2.16
*2013-06-16*

**seaweedchan**:
- Add `.active` class to `.menu-button` when clicked (and remove on menu close)
- Move /v/ and /vg/ back to Foolz archive

### v1.2.15
*2013-06-14*

**seaweedchan**:
- Revert Mayhem's updater changes which caused silly issues
- Make thumbnails in QR show (or most of) the whole image

### v1.2.14
*2013-06-14*

**MayhemYDG**:
- Remove /s4s/ from warosu archive
- Fix CAPTCHA duplication on the report page
- Small bug fixes

**seaweedchan**:
- Rename `Indicate Spoilers` to `Reveal Spoilers`
- If `Reveal Spoilers` is enabled but `Remove Spoilers` is not, act as if the spoiler is hovered

**Tracerneo**:
- Add ID styling for IDs with black text

### v1.2.13
*2013-05-28*

**seaweedchan**:
- Small bug fixes

### v1.2.12
*2013-05-27*

**MayhemYDG**:
- Fix `Jump to Next Reply` keybind not accounting for posts after unread line

**seaweedchan**:
- Added `.hasInline` (if replyContainer contains .inline) for userstyle/script maintainers

### v1.2.11
*2013-05-27*

**MayhemYDG**:
- Add page count to thread stats
- Better performance for Fit Height by using vh

**seaweedchan**:
- Added OpenSettings event on 4chan X settings/sections open for userscripts like OneeChan and 4chan Style Script
- Changed defaults that use the arrow keys to shift+arrow key to not conflict with scrolling
- Made Mayhem's page count in thread stats optional

### v1.2.10
*2013-05-25*

**seaweedchan**:
- Small bug fixes

### v1.2.9
*2013-05-25*

**seaweedchan**:
- Fix YouTube videos in Firefox taking z-index priority
- Fix Persistent QR not working for /f/

**zixaphir**:
- New option: `Image Prefetching`. Adds a toggle to the header menu for per-thread prefetching.
- Make Advance on contract work with Fappe Tyme

### v1.2.8
*2013-05-20*

**MayhemYDG**:
- Tiny fixes

**seaweedchan**:
- New image expansion option: `Advance on contract`. Advances to next post unless Fappe Tyme is enabled (temporary)
- Change `.qr-link` to `.qr-link-container` and `.qr-link>a` to `.qr-link`

**Wohlfe**:
- Add /pol/ archiving for FoolzaShit

### v1.2.7
*2013-05-18*

**seaweedchan**:
- Update /q/'s posting cooldown
- Make "___ omitted. Click here to view." text change when thread is expanded.
- Restrict "Reply to Thread" click event to the link itself
- Fix Nyafuu being undefined

### v1.2.6
*2013-05-16*

**seaweedchan**:
- Fix bug with theme switching

### v1.2.5
*2013-05-15*

**seaweedchan**:
- New option `Captcha Warning Notifications`
 - When disabled, shows a red border around the captcha to indicate captcha errors. Goes back to normal when any key is pressed.
- Color Quick Reply's inputs in Tomorrow to match the theme
- Revert some of Mayhem's changes that caused new bugs

### v1.2.4
*2013-05-14*

**seaweedchan**:
- Don't let QR shortcut close a Persistent QR
- Don't let Reply to Thread link close the QR -- it should only do what it implies

**zixaphir**:
- Add board selection to archiver options
- Fix bug where image hover would close when hitting Enter while typing
- Add `Quoted Title` option which adds (!) text to title when user is quoted

### v1.2.3
*2013-05-14*

**MayhemYDG**:
- Add new archive selection

**seaweedchan**:
- Change watcher favicon to a heart. Change class name from `.favicon` to `.watch-thread-link`. Add `.watched` if thread is watched.
- Remove new archive selection back into Advanced
- Some styling fixes

**zixaphir**:
- Make new archive selection not depend on a JSON file
- Remove some code from May Ham's 4chan X that sends user errors back to his server (we didn't have a working link anyway)

### v1.2.2
*2013-05-11*

**seaweedchan**:
- Small bug fixes
- Changed `Persistent Thread Watcher` option to `Toggleable Thread Watcher`. 
  - When disabled, the [Watcher] shortcut is no longer added, and the watcher stays at the top of the page.

### v1.2.1
*2013-05-10*

**seaweedchan**:
- Small bug fixes

## v1.2.0 - "Youmu" ![Youmu](src/General/img/changelog/1.2.0.png)
*2013-05-10*

**MayhemYDG**:
- Added Foolzashit archive
- Added `blink` class to document in preparation for future versions of Chrome and Opera
- Take advantage of announcement's new `data-utc` value for hiding
  - `data-utc` is a timestamp, this allows us to not have to store the entire text content of the announcement

**seaweedchan**:
- Turn all brackets into pseudo-elements. Brackets can be changed by overwriting the `content` of `.fourchanx-link::before` (`[`) and `.fourchanx-link::after` (`]`), or removed entirely with ease.
  - Note: This does not change the default brackets around `toggle-all` in the custom navigation. These are up to the user.
- Fix file input in Opera
- External link support in Custom Board Navigation!
  - `external-text:"Google","http://www.google.com"`
- Fix JIDF flag on /pol/ when post is fetched by updater

**zixaphir**:
- Change Custom Board Navigation input into textarea, new lines will convert to spaces
- Fix auto-scrolling in Chrome
- Fix wrapping of #dump-list in Chrome
- Fix (You) not being added in expanded comments

### v1.1.18
*2013-05-09*

**seaweedchan**:
- Hide stub link added in menus of stubs
- #dump-button moved into #qr-filename-container as a simple + link
- QR with 4chan Pass made a little wider
- Styling changes for spoiler label, also added `.has-spoiler` class for QR

![QR styling changes](src/General/img/changelog/1.1.18.png)

### v1.1.17
*2013-05-08*

**seaweedchan**:
- Bug fixes

### v1.1.16
*2013-05-07*

**seaweedchan**:
- Add `Centered links` option for header
- Add `Persistent Thread Watcher` option
- Watcher styling changes

**zixaphir**:
- Simpler update checking

### v1.1.15
*2013-05-07*

**seaweedchan**:
- Fix update and download urls for Greasemonkey

### v1.1.14
*2013-05-07*

**seaweedchan**:
- Fix catalog content sometimes disappearing due to issue with 4chan's javascript

**zixaphir**:
- Re-added `Quote Hash Navigation` option

### v1.1.13
*2013-05-06*

**seaweedchan**:
- Disable settings removing scroll bar when opened, thus fixing the issue where it jumps up the page randomly
- Hide watcher by default, add [Watcher] shortcut.

### v1.1.12
*2013-05-06*

**detharonil**:
- Support for %Y in time formatting
- More future-proof %y

**MayhemYDG**:
- Fix whitespaces not being preserved in code tags in /g/.

**seaweedchan**:
- Fix QR not being able to drag to the top with fixed header disabled

**zixaphir**:
- Fix custom CSS
- Fix [Deleted] showing up randomly after submitting a post

### v1.1.11
*2013-05-04*

**seaweedchan**:
- Add `Highlight Posts Quoting You` option
- Add 'catalog', 'index', or 'thread' classes to document depending on what's open
- Add `Filtered Backlinks` options that when disabled, hides filtered backlinks

### v1.1.10
*2013-05-03*

**seaweedchan**:
- Fix update checking

### v1.1.9
*2013-05-02*

**seaweedchan**
- Fix boards with previously deleted archives not switching to new archives 

**ihavenoface**:
- 4chan Pass link by the style selector

**zixaphir**:
- Make Allow False Positives option more efficient

### v1.1.8
*2013-05-01*

**seaweedchan**:
- Fix QR not clearing on submit with Posting Success Notifications disabled
- New archives for /h/, /v/, and /vg/

### v1.1.7
*2013-05-01*

**seaweedchan**:
- External image embedding
- Account for time options in youtube links for embedding
- Once again remove /v/ and /vg/ archiving... ;_;
- Add paste.installgentoo.com embedding
- Added `Posting Success Notifications` option to make "Post Successful!" and "_____ uploaded" notifications optional
- Added `Allow False Positives` option under Linkification, giving the user more control over what's linkified.

### v1.1.6
*2013-05-01*

**seaweedchan**:
- Fix Gist links if no username is specificed

**MayhemYDG**:
 - Access it in the `Advanced` tab of the Settings window.

**zixaphir**:
- Add Gist link titles

### v1.1.5
*2013-04-30*

**seaweedchan**:
- Fix various embedding issues
- Fix Link Title depending on Embedding
- Added favicons to links that can be embedded
- Add gist embedding

### v1.1.4
*2013-04-29*

**seaweedchan**:
- Change ESC functionality in QR to autohide if Persistent QR is enabled
- Add /v/ and /vg/ archiving to archive.nihil-ad-rem.net, and make sure Archiver Selection settings actually switch to it
- Add option to toggle between updater and stats fixed in header or floating

**MayhemYDG**: 
- Add nyafuu archiving for /w/
- Add /d/ archive

### v1.1.3
*2013-04-28*

**seaweedchan**:
- Chrome doesn't get .null, so don't style it
- Fix count when auto update is disabled and set updater text to "Update"
- Remove /v/ and /vg/ redirection from Foolz.
- Toggle keybind for header auto-hiding

**MayhemYDG**:
- Fix Unread Count taking into account hidden posts.

### v1.1.2
*2013-04-26*

**seaweedchan**:
- Fix emoji and favicon previews not updating on change.
- Fix issue with dragging thread watcher
- Fix some settings not importing when coming from Mayhem's v3
- Fix menu z-index

**MayhemYDG**:
- Fix bug where a thread would freeze on load.

**zixaphir**:
- Fix preview with favicons and emoji
- Fix NaN error on Thread Updater Interval
- Draggable UI can no longer overlap the Header.
  - Setting the header to Autohide also increases its z-index to overlap other UI

### v1.1.1
*2013-04-26*

**zixaphir**:
- Fix script on Opera

**MayhemYDG**:
- Minor fixes.
- Chrome only: Due to technical limitations, Filter lists and Custom CSS will not by synchronized across devices anymore.

**seaweedchan**:
- Allow thread watcher to load on catalog

### v1.0.10
*2013-04-23*

- Add message pertaining to rewrite

### v1.0.9
*2013-04-17*

**ihavenoface**:
- Implement Announcement Hiding

**seaweedchan**:
- Change #options back to inheriting colors from replies
- Fix script breaking when disabling image expansion

### v1.0.8
*2013-04-15*

**seaweedchan**:
- Redo settings menu styling
- Move Export/Import buttons and dialog
- Update license and use banner.js for license

### v1.0.7
*2013-04-14*

qqueue:
- Relative post dates

**MayhemYDG**:
- Exporting/importing settings

### v1.0.6
*2013-04-13*

**seaweedchan**:
- Update supported boards for archive redirection and custom navigation
- Point to github.io instead of github.com for pages
- Fix post archive link for InstallGentoo and Foolz
- Make InstallGentoo default for /g/
- Fix embedding issues

### v1.0.5
*2013-04-09*

**seaweedchan**:
- Added keybind to toggle Fappe Tyme
- Fix code tag keybind

**zixaphir**:
- Add 'yourPost' class to own replies

### v1.0.4
*2013-04-08*

**seaweedchan**:
- Fix Fappe Tyme
- Re- add label for image expanding
- Move restore button to left side as per RiDeag

### v1.0.3
*2013-03-23*

**seaweedchan**:
- Add ad- blocking CSS into Custom CSS examples

**zixaphir**:
- Fix ctrl+s bringing up save dialog
- Fix issues with soundcloud embedding

### v1.0.2
*2013-03-14*

**seaweedchan**:
- New Rice option: Emoji Position
- New layout for Rice tab
- No more Yotsuba / Yotsuba B in options

### v1.0.1
*2013-03-14*

- New option: Emoji
- New Rice option: Sage Emoji

**seaweedchan**:
- Prettier error messages

### v1.0.0
*2013-03-13*

- Initial release

**zixaphir**:
- Fix unread post count for filtered posts
- Fix issues when switching from ihavenoface's fork
- Fix backlinks not receiving filtered class
- Fix QR position not saving on refresh<|MERGE_RESOLUTION|>--- conflicted
+++ resolved
@@ -1,17 +1,10 @@
-<<<<<<< HEAD
+
+**MayhemYDG**:
+- New desktop notification:
+ - The QR will now warn you when you are running low on cached captchas while auto-posting.
+
 ### v1.2.35 
 *2013-08-20*
-=======
-## 3.10.0 - *2013-08-22*
-
-- **New feature**: `Linkify` and `Clean Links`, enabled by default
- - Linkify will turn text URLs into working links.
- - Clean Links will get rid of spoiler and code tags in linkified URLs used to bypass spam blocks.
-- New desktop notification:
- - The QR will now warn you when you are running low on cached captchas while auto-posting.
-
-## 3.9.0 - *2013-08-18*
->>>>>>> 132d94d4
 
 **seaweedchan**:
 - Fix Mayhem breaking input history (names, emails, subjects) in Firefox
