<<<<<<< HEAD
=======
<<<<<<< HEAD
**duckness**:
- Merge changes from Mayhem fork
=======
## 3.20.0 - *2014-04-05*

- Add support for .webm files.

### 3.19.5 - *2014-04-03*
>>>>>>> mayhem

>>>>>>> 22d72952
**MayhemYDG**:
- Thread and post hiding changes:
 - The posts' menu now has a label entry listing the reasons why a post got hidden or highlighted.
 - `Thread Hiding` and `Reply Hiding` settings are merged into one: `Post Hiding`.
 - `Thread Hiding Link` and `Reply Hiding Link` settings are merged into one: `Post Hiding Link`.
 - Hiding a thread removes it from the index in `Paged` or `All threads` modes.
 <ul>
  <li> Hidden threads can be seen by clicking the `[Show]` button the the top of the index.
  <li> The `Anchor Hidden Threads` setting has been removed.
 </ul>
- Added `Image Size` setting for the catalog.
- Added `Open threads in a new tab` setting for the catalog.
- Added `board-mode:"type"` and `board-sort:"type"` parameters to custom board navigation.
- Added OP name/date tooltip in the catalog.
- Added a keybind to cycle through index sort types, `Ctrl+x` by default.
- Added keybindings for index modes, `Ctrl+{1,2,3}` by default.
- `Index Mode` and `Index Sort` have been moved out of the header's menu into the index page.
- Minor captcha fixes.
- New setting: `Quote Markers`, enabled by default
 - This merges `Mark Quotes of You`, `Mark OP Quotes` and `Mark Cross-thread Quotes` into one feature.
 - Backlinks now also get these markers.
 - Multiple markers are now more compact, for example `>>123 (You/OP)` instead of `>>123 (You) (OP)`.
- New setting: `Image Hover in Catalog`
 - Like `Image Hover`, but for the catalog only.
- Added `Archive link` to the Custom Board Navigation Rice
- Added a setting to configure the number of threads per page for the paged mode of the index.
- Dropped support for the official catalog.
- More index navigation improvements:
 - Threads in catalog mode have the usual menu.
 - When in catalog mode, the menu now also allows to pin/unpin threads.
 - The index will now display how many threads are hidden.
 - When in catalog mode, you can toggle between hidden/non-hidden threads.
 - New index mode: `catalog`<br>
  ![catalog mode](src/General/img/changelog/1.6.0.png)
 - When in catalog mode, use `Shift+Click` to hide, and `Alt+Click` to pin threads.
 - Existing features affect the catalog mode such as:
 <ul>
  <li> Filter (hiding, highlighting)
  <li> Thread Hiding
  <li> Linkify
  <li> Thumbnail Replacemenu
  <li> Image Hover
 </ul>
 - Support for the official catalog will be removed in the future, once the catalog mode for the index is deemed satisfactory.
- Added `Original filename` variable to Sauce panel.
- Fixed a bug which prevented QR cooldowns from being pruned from storage.
 - On Chrome, the storage could reach the quota and prevent 4chan X from saving data like QR name/mail or auto-watch for example.
- Clicking on the border of the Header will not toggle `Header auto-hide` anymore.
  You can still change the setting in the Header menu &rarr; Header.
- Bugfixes

**Vampiricwulf**
- Flash embedding and other Flash features.

**Zixaphir** 
- Update Custom Navigation legend to reflect index mode changes.
- JSON Navigation now works for backlinks (when Quote Inlining is disabled) and backlink hashlinks.
- JSON Navigation (Index, Catalog) performance improvements.
- Added a nifty bread-crumb for the JSON Navigation.
- Added a return button to the JSON Navigation that will switch you back to non-catalog view (requires NavLinks not to be hidden).
- Rewrote "Scroll to post quoting you" functionality, solving several small issues with it.
- Improved Linkifier link detection.
- Fixed an issue with Thread Updater intervals not saving correctly.
- Many spiffy performance, state awareness, and sanity improvements to JSON Navigation.

### v1.5.2 
*2014-04-04*

**Zixaphir**:
- Fix file info bug.
**ccd0**:
- Fix memory issue.

### v1.5.1 
*2014-04-04*

**ccd0**:
- Support hover for .webm videos.
- Add .webm to supported posting types.
- Add option to enable/disable sound.

## v1.5.0 
*2014-04-04*

**ccd0**:
- Support expansion of .webm videos.

### v1.4.7 
*2014-04-03*

**ccd0**:
- Fix updating of Chrom* extension.

### v1.4.6 
*2014-04-03*

**ccd0**:
- Update archives with data from MayhemYDG fork.

### v1.4.5 
*2014-04-03*

**ccd0**:
- Add updater for Chrom* extension.

### v1.4.4 
*2014-04-03*

**ccd0**:
- Fix flag selector not being removed from post form.

### v1.4.3 
*2014-04-03*

**ccd0**:
- Fix [navigation bug](https://github.com/ccd0/4chan-x/issues/14)

### v1.4.2 
*2014-04-02*

**MayhemYDG**:
- Fix captcha not refreshing.
- Fix captcha submission:<br>
  Captchas were reloaded the instant a post was submitted to 4chan. Unfortunately, a recent change to reCAPTCHA made it so reloading captchas invalidates the ones that loaded but not yet used. This is now fixed by only unloading the captcha, and only load new ones after the post is submitted.<br>
  This also kills captcha caching, so the feature was removed.
**duckness**:
- Merge changes from Mayhem fork
**ccd0**:
- Embedding for direct video links
- Merge changes from Mayhem fork

### v1.4.1 
*2014-03-01*

**Spittie**
- Check image dimension before uploading

![Check image dimension](src/General/img/changelog/1.4.1.png)
- Bug fixes
- Update archives

## v1.4.0 
*2014-02-24*

**ParrotParrot**:
- Added `Original filename` variable to Sauce panel.

**MayhemYDG**:

- Added a Reset Settings button in the settings.
- More stability update.
- Stability update.

**Zixaphir**:
- Merge changes from Mayhem fork

### v1.3.9 
*2014-02-20*

**Spittie**
- Fix uploading (>me in charge of not being an idiot)

### v1.3.8 
*2014-02-20*

**MayhemYDG**
- Fix QR

**Spittie**
- Better url handling

### v1.3.7 
*2014-02-15*

**Spittie**
- Add Twitter embedding
- Add .xpi for Firefox Mobile
- Add /biz/

### v1.3.6 
*2014-02-13*

**Spittie**
- Upload images directly from urls
 
![Upload from url](src/General/img/changelog/1.3.6.gif)
- Add gfycat.com embedding
- Replace some icons with fontawesome
- Add Metro favicons (lel)

### v1.3.5 
*2014-02-10*

**Spittie**
- Fix Chrome (aka copy from Appchan)
- Add option to load the captcha when you open a thread
- Add OpenSUSE emoji

### v1.3.4 
*2014-02-10*

**Spittie**
- Fix Chrome (Maybe? Hopefully I haven't fucked everything)
- Add fgst.eu
- Add mawa.re

### v1.3.3 
*2014-02-09*

**MayhemYDG**
- Fix new captcha

**Spittie**
- Add archive.installgentoo.com

### v1.3.2 
*2014-01-12*

**seaweedchan**:
- Fix Menu errors on older Firefox versions, such as the ESR

### v1.3.1 
*2014-01-12*

**seaweeedchan**:
- Turn infinite scrolling into new index mode
- Fix style issues with non-fixed header

**Zixaphir**:
- Add old infinite scrolling functionality
- Fix Redirect errors

## v1.3.0 
*2014-01-10*

**MayhemYDG**:
- **New option**: `Auto-hide header on scroll`.
- Added support for `4cdn.org`.
- Index navigation improvements:
 - Searching in the index is now possible and will show matched OPs by:
 <ul>
  <li> comment
  <li> subject
  <li> filename
  <li> name
  <li> tripcode
  <li> e-mail
 </ul>
 - The page number on which threads are will now be displayed in OPs, to easily identify where threads are located when:
 <ul>
  <li> searching through the index.
  <li> using different index modes and sorting types.
  <li> threads highlighted by the filter are moved to the top and move other threads down.
 </ul>
 - The elapsed time since the last index refresh is now indicated at the top of the index.
 - New setting: `Show replies`, enabled by default. Disable it to only show OPs in the index.
 - New setting: `Anchor Hidden Threads`, enabled by default. Hidden threads will be moved at the end of the index to fill the first pages.
 - New setting: `Refreshed Navigation`, disabled by default. When enabled, navigating through pages will refresh the index.
 - The last index refresh timer will now indicate the last time the index changed from 4chan's side, instead of the last time you refreshed the index.
 - You can now refresh the index page you are on with the refresh shortcut in the header bar or the same keybind for refreshing threads.
 - You can now switch between paged and all-threads index modes via the "Index Navigation" header sub-menu (note that this replaces infinite scrolling):<br>
  ![index navigation](src/General/img/changelog/1.2.46.png)
 - Threads in the index can now be sorted by:
 <ul>
  <li> Bump order
  <li> Last reply
  <li> Creation date
  <li> Reply count
  <li> File count
 </ul>
 - Navigating across index pages is now instantaneous.
 - The index refreshing notification will now only appear on initial page load with slow connections.
- Added a keybind to open the catalog search field on index pages.
- Minor cooldown fix:
 - You cannot post an image reply immediately after a non-image reply anymore.
- Various minor fixes

**seaweedchan**:
- Various fixes and improvements for the JSONified index
- Removed index refresh notifications
- Various style tweaks

**Zixaphir**:
- FappeTyme and WerkTyme now persist across sessions.
- Various fixes and improvements for the JSONified index

### v1.2.45 
*2014-01-07*

**seaweedchan**:
- Remove moot's plea to remove ad-blocker
- Hopefully fix NSFW themes and 404 image redirecting
- Update archive list

**Zixaphir**:
- Fix optional increase for thread updater

### v1.2.44 
*2013-12-06*

**MayhemYDG**:
- Cooldown fix (You can no longer post an image reply immediately after a text reply)
- Fix for 4chan markup change that caused a lot of errors

**seaweedchan**:
- Fix catalog links option

### v1.2.43 
*2013-11-10*

**noface**:
- Strawpoll.me embedding support (as usual, only works on HTTP 4chan due to lack of HTTPS)

### v1.2.42 
*2013-10-22*

**Zixaphir**:
- Better MediaCru.sh embedding
- Infinite Scrolling

### v1.2.41 
*2013-10-03*

**MayhemYDG**:
- Minor Chrome 30 fix

### v1.2.40 
*2013-09-22*

**MayhemYDG**:
- /pol/ flag selector

**seaweedchan**:
- Delete cooldown update
- Small bug fixes
- Don't show warnings AND desktop notifications at the same time, and prefer QR warnings unless the document is hidden

### v1.2.39 
*2013-09-19*

**seaweedchan**:
- Fix thread updater bug introduced in last version

### v1.2.38 
*2013-09-19*

**MayhemYDG**:
- Update posting cooldown timers to match 4chan settings:
  - Cooldown may vary between inter-thread and intra-thread replies.
  - Cooldown may vary when posting a file or not.
  - Cooldown does not take sageing into account anymore.
  - Timers vary across boards.

### v1.2.37 
*2013-09-12*

**seaweedchan**:
- Just some small fixes.

### v1.2.36 
*2013-08-26*

**MayhemYDG**:
- New desktop notification:
  * The QR will now warn you when you are running low on cached captchas while auto-posting.

**seaweedchan**:
 - Visual overhaul for gallery mode

**Zixaphir**:
 - Fix an issue with the file dialog randomly opening multiple times (with seaweedchan)
![Gallery](src/General/img/changelog/2.3.6.png)
- Add new feature: `Gallery`.
  * Opens images in a lightweight Gallery script.
  * If enabled while Image Expansion is disabled, will takeover as the default action when images are clicked.
  * Supports several hotkeys: left is previous, right and enter are next, escape closes.
  * Works with Thread Updater to add new images to the Gallery while its open.
  * BLINK/WEBKIT ONLY: Clicking the file title will download the image with the original name.
  * Menu button to hide thumbnails, enable/disable fit width/height
  * Thumbnails scroll with the active image

### v1.2.35 
*2013-08-20*

**seaweedchan**:
- Fix Mayhem breaking input history (names, emails, subjects) in Firefox

### v1.2.34 
*2013-08-19*

**seaweedchan**:
- `.icon` to `.fourchanx-icon` to avoid conflicts with 4chan's CSS

### v1.2.33 
*2013-08-18*

**MayhemYDG**:
- Added new option: `Desktop Notifications`
- Implement filename editing
- Replace shortcuts with icons

**seaweedchan**:
- Made shortcut icons optional under the Header submenu, disabled by default, as well as edited some of the icons
- Disabled desktop notifications by default
- Edited filename editing to require a ctrl+click, so otherwise the file input will look and behave the same as before
- Added `.you` class to quotelinks that quote you

**Zixaphir**:
- Forked and minimized the Font Awesome CSS used for the shortcut icons
- Some more linkifier improvements

### v1.2.32 
*2013-08-16*

**seaweedchan**:
- Optimizations for the banner and board title code, including a fix for boards without subtitles throwing an error

### v1.2.31 
*2013-08-16*

**seaweedchan**:

![Board title editing in action](src/General/img/changelog/1.2.31.png)

- Ported `Custom Board Titles` feature from Appchan X (with Zixaphir)
  - This allows you to edit the board title and subtitle in real-time by ctrl+clicking them
- Ported ability to change to a new random banner image on click from Appchan X

**Zixaphir**:
- Small linkifier fix

### v1.2.30 
*2013-08-15*

**seaweedchan**:
- Fix Color User IDs
- Fix Mayhem breaking uploading images in Pale Moon (and other forks based on Firefox <22)

**Zixaphir**:
- More under-the-hood linkifier changes, including support for all top-level domains (with seaweedchan)
- Fix header auto-hide toggle keybind

### v1.2.29 
*2013-08-14*

**Zixaphir**:
- Fix issue that caused 4chan X to show settings after every page load

### v1.2.28 
*2013-08-14*

**MayhemYDG**:

![New thread watcher](src/General/img/changelog/1.2.28.png)

- Greatly improved thread watcher
  - Added submenu with ability to prune 404'd threads, filter by current board, etc
  - Periodically checks which threads have 404'd and indicates them with a strikethrough
- Removed `Check for Updates` as your browser should now handle this automatically
- Fixed an error for Firefox <23 users
- Add a message for Chrome users who experience the Corrupted File bug

**seaweedchan**:
- Changed class `.fourchanx-link` for brackets to `.brackets-wrap` to be consistent with Mayhem's 4chan X
- Added `.seaweedchan` class to the document for those that need a way to tell this fork from other forks for CSS/JS

**Zixaphir**:

![Linkifier in action](src/General/img/changelog/1.2.28-2.png)

- Drastically improved the accuracy and quality of the linkifier (with seaweedchan)
- Removed `Allow False Positives` option due to the accuracy of the new linkifier regex


### v1.2.27
*2013-08-12*

**seaweedchan**:
- Fix minor class name change from last version's merge

### v1.2.26
*2013-08-12*

**MayhemYDG**:
- Show dice rolls that were entered into the email field on /tg/.
- Fix flag filtering on /sp/ and /int/.
- Minor fixes.
- Minor optimizations.

**seaweedchan**:
- Change new error message to link to ban page just in case

**Zixaphir**:
- Linkifier Rewrite.
- Added Twitch.tv and Vine embedding (with @ihavenoface)
- Keybinds to scroll to posts that quote you.
- Minor optimizations.
- Minor fixes.

### v1.2.25
*2013-08-04*

**seaweedchan**:
- Fix issues with having two options called `Reveal Spoilers`. 
- Update archive.

### v1.2.24
*2013-07-24*

**seaweedchan**:
- Update archives (warosu is back up, and with it, the option to use it).

### v1.2.23
*2013-07-23*

**matt4682**:
- Small fix for new error message.

### v1.2.22
*2013-07-23*

**seaweedchan**:
- Update archives.

### v1.2.21
*2013-07-22*

**seaweedchan**:
- Fix /f/ posting.
- Change the "Connection error" message, and point to my own FAQ instead of Mayhem's.

### v1.2.20
*2013-07-22*

**MayhemYDG**:
- Fixed captcha caching not syncing across open threads.

**seaweedchan**:
- Changed some defaults around

### v1.2.19
*2013-07-14*

**seaweedchan**:
- Update archives. LoveIsOver is going down permanently until it can find a host, some boards were removed by archivers, and Warosu has been down for 2 days now.
- Add a new option to hide "4chan X has been updated to ____" notifications for those having issues with them.

### v1.2.18
*2013-06-27*

**seaweedchan**:
- Update archives

### v1.2.17
*2013-06-17*
**seaweedchan**:
- Fix full images being forced onto their own line

### v1.2.16
*2013-06-16*

**seaweedchan**:
- Add `.active` class to `.menu-button` when clicked (and remove on menu close)
- Move /v/ and /vg/ back to Foolz archive

### v1.2.15
*2013-06-14*

**seaweedchan**:
- Revert Mayhem's updater changes which caused silly issues
- Make thumbnails in QR show (or most of) the whole image

### v1.2.14
*2013-06-14*

**MayhemYDG**:
- Remove /s4s/ from warosu archive
- Fix CAPTCHA duplication on the report page
- Small bug fixes

**seaweedchan**:
- Rename `Indicate Spoilers` to `Reveal Spoilers`
- If `Reveal Spoilers` is enabled but `Remove Spoilers` is not, act as if the spoiler is hovered

**Tracerneo**:
- Add ID styling for IDs with black text

### v1.2.13
*2013-05-28*

**seaweedchan**:
- Small bug fixes

### v1.2.12
*2013-05-27*

**MayhemYDG**:
- Fix `Jump to Next Reply` keybind not accounting for posts after unread line

**seaweedchan**:
- Added `.hasInline` (if replyContainer contains .inline) for userstyle/script maintainers

### v1.2.11
*2013-05-27*

**MayhemYDG**:
- Add page count to thread stats
- Better performance for Fit Height by using vh

**seaweedchan**:
- Added OpenSettings event on 4chan X settings/sections open for userscripts like OneeChan and 4chan Style Script
- Changed defaults that use the arrow keys to shift+arrow key to not conflict with scrolling
- Made Mayhem's page count in thread stats optional

### v1.2.10
*2013-05-25*

**seaweedchan**:
- Small bug fixes

### v1.2.9
*2013-05-25*

**seaweedchan**:
- Fix YouTube videos in Firefox taking z-index priority
- Fix Persistent QR not working for /f/

**zixaphir**:
- New option: `Image Prefetching`. Adds a toggle to the header menu for per-thread prefetching.
- Make Advance on contract work with Fappe Tyme

### v1.2.8
*2013-05-20*

**MayhemYDG**:
- Tiny fixes

**seaweedchan**:
- New image expansion option: `Advance on contract`. Advances to next post unless Fappe Tyme is enabled (temporary)
- Change `.qr-link` to `.qr-link-container` and `.qr-link>a` to `.qr-link`

**Wohlfe**:
- Add /pol/ archiving for FoolzaShit

### v1.2.7
*2013-05-18*

**seaweedchan**:
- Update /q/'s posting cooldown
- Make "___ omitted. Click here to view." text change when thread is expanded.
- Restrict "Reply to Thread" click event to the link itself
- Fix Nyafuu being undefined

### v1.2.6
*2013-05-16*

**seaweedchan**:
- Fix bug with theme switching

### v1.2.5
*2013-05-15*

**seaweedchan**:
- New option `Captcha Warning Notifications`
 - When disabled, shows a red border around the captcha to indicate captcha errors. Goes back to normal when any key is pressed.
- Color Quick Reply's inputs in Tomorrow to match the theme
- Revert some of Mayhem's changes that caused new bugs

### v1.2.4
*2013-05-14*

**seaweedchan**:
- Don't let QR shortcut close a Persistent QR
- Don't let Reply to Thread link close the QR -- it should only do what it implies

**zixaphir**:
- Add board selection to archiver options
- Fix bug where image hover would close when hitting Enter while typing
- Add `Quoted Title` option which adds (!) text to title when user is quoted

### v1.2.3
*2013-05-14*

**MayhemYDG**:
- Add new archive selection

**seaweedchan**:
- Change watcher favicon to a heart. Change class name from `.favicon` to `.watch-thread-link`. Add `.watched` if thread is watched.
- Remove new archive selection back into Advanced
- Some styling fixes

**zixaphir**:
- Make new archive selection not depend on a JSON file
- Remove some code from May Ham's 4chan X that sends user errors back to his server (we didn't have a working link anyway)

### v1.2.2
*2013-05-11*

**seaweedchan**:
- Small bug fixes
- Changed `Persistent Thread Watcher` option to `Toggleable Thread Watcher`. 
  - When disabled, the [Watcher] shortcut is no longer added, and the watcher stays at the top of the page.

### v1.2.1
*2013-05-10*

**seaweedchan**:
- Small bug fixes

## v1.2.0 - "Youmu" ![Youmu](src/General/img/changelog/1.2.0.png)
*2013-05-10*

**MayhemYDG**:
- Added Foolzashit archive
- Added `blink` class to document in preparation for future versions of Chrome and Opera
- Take advantage of announcement's new `data-utc` value for hiding
  - `data-utc` is a timestamp, this allows us to not have to store the entire text content of the announcement

**seaweedchan**:
- Turn all brackets into pseudo-elements. Brackets can be changed by overwriting the `content` of `.fourchanx-link::before` (`[`) and `.fourchanx-link::after` (`]`), or removed entirely with ease.
  - Note: This does not change the default brackets around `toggle-all` in the custom navigation. These are up to the user.
- Fix file input in Opera
- External link support in Custom Board Navigation!
  - `external-text:"Google","http://www.google.com"`
- Fix JIDF flag on /pol/ when post is fetched by updater

**zixaphir**:
- Change Custom Board Navigation input into textarea, new lines will convert to spaces
- Fix auto-scrolling in Chrome
- Fix wrapping of #dump-list in Chrome
- Fix (You) not being added in expanded comments

### v1.1.18
*2013-05-09*

**seaweedchan**:
- Hide stub link added in menus of stubs
- #dump-button moved into #qr-filename-container as a simple + link
- QR with 4chan Pass made a little wider
- Styling changes for spoiler label, also added `.has-spoiler` class for QR

![QR styling changes](src/General/img/changelog/1.1.18.png)

### v1.1.17
*2013-05-08*

**seaweedchan**:
- Bug fixes

### v1.1.16
*2013-05-07*

**seaweedchan**:
- Add `Centered links` option for header
- Add `Persistent Thread Watcher` option
- Watcher styling changes

**zixaphir**:
- Simpler update checking

### v1.1.15
*2013-05-07*

**seaweedchan**:
- Fix update and download urls for Greasemonkey

### v1.1.14
*2013-05-07*

**seaweedchan**:
- Fix catalog content sometimes disappearing due to issue with 4chan's javascript

**zixaphir**:
- Re-added `Quote Hash Navigation` option

### v1.1.13
*2013-05-06*

**seaweedchan**:
- Disable settings removing scroll bar when opened, thus fixing the issue where it jumps up the page randomly
- Hide watcher by default, add [Watcher] shortcut.

### v1.1.12
*2013-05-06*

**detharonil**:
- Support for %Y in time formatting
- More future-proof %y

**MayhemYDG**:
- Fix whitespaces not being preserved in code tags in /g/.

**seaweedchan**:
- Fix QR not being able to drag to the top with fixed header disabled

**zixaphir**:
- Fix custom CSS
- Fix [Deleted] showing up randomly after submitting a post

### v1.1.11
*2013-05-04*

**seaweedchan**:
- Add `Highlight Posts Quoting You` option
- Add 'catalog', 'index', or 'thread' classes to document depending on what's open
- Add `Filtered Backlinks` options that when disabled, hides filtered backlinks

### v1.1.10
*2013-05-03*

**seaweedchan**:
- Fix update checking

### v1.1.9
*2013-05-02*

**seaweedchan**
- Fix boards with previously deleted archives not switching to new archives 

**ihavenoface**:
- 4chan Pass link by the style selector

**zixaphir**:
- Make Allow False Positives option more efficient

### v1.1.8
*2013-05-01*

**seaweedchan**:
- Fix QR not clearing on submit with Posting Success Notifications disabled
- New archives for /h/, /v/, and /vg/

### v1.1.7
*2013-05-01*

**seaweedchan**:
- External image embedding
- Account for time options in youtube links for embedding
- Once again remove /v/ and /vg/ archiving... ;_;
- Add paste.installgentoo.com embedding
- Added `Posting Success Notifications` option to make "Post Successful!" and "_____ uploaded" notifications optional
- Added `Allow False Positives` option under Linkification, giving the user more control over what's linkified.

### v1.1.6
*2013-05-01*

**seaweedchan**:
- Fix Gist links if no username is specificed

**MayhemYDG**:
 - Access it in the `Advanced` tab of the Settings window.

**zixaphir**:
- Add Gist link titles

### v1.1.5
*2013-04-30*

**seaweedchan**:
- Fix various embedding issues
- Fix Link Title depending on Embedding
- Added favicons to links that can be embedded
- Add gist embedding

### v1.1.4
*2013-04-29*

**seaweedchan**:
- Change ESC functionality in QR to autohide if Persistent QR is enabled
- Add /v/ and /vg/ archiving to archive.nihil-ad-rem.net, and make sure Archiver Selection settings actually switch to it
- Add option to toggle between updater and stats fixed in header or floating

**MayhemYDG**: 
- Add nyafuu archiving for /w/
- Add /d/ archive

### v1.1.3
*2013-04-28*

**seaweedchan**:
- Chrome doesn't get .null, so don't style it
- Fix count when auto update is disabled and set updater text to "Update"
- Remove /v/ and /vg/ redirection from Foolz.
- Toggle keybind for header auto-hiding

**MayhemYDG**:
- Fix Unread Count taking into account hidden posts.

### v1.1.2
*2013-04-26*

**seaweedchan**:
- Fix emoji and favicon previews not updating on change.
- Fix issue with dragging thread watcher
- Fix some settings not importing when coming from Mayhem's v3
- Fix menu z-index

**MayhemYDG**:
- Fix bug where a thread would freeze on load.

**zixaphir**:
- Fix preview with favicons and emoji
- Fix NaN error on Thread Updater Interval
- Draggable UI can no longer overlap the Header.
  - Setting the header to Autohide also increases its z-index to overlap other UI

### v1.1.1
*2013-04-26*

**zixaphir**:
- Fix script on Opera

**MayhemYDG**:
- Minor fixes.
- Chrome only: Due to technical limitations, Filter lists and Custom CSS will not by synchronized across devices anymore.

**seaweedchan**:
- Allow thread watcher to load on catalog

### v1.0.10
*2013-04-23*

- Add message pertaining to rewrite

### v1.0.9
*2013-04-17*

**ihavenoface**:
- Implement Announcement Hiding

**seaweedchan**:
- Change #options back to inheriting colors from replies
- Fix script breaking when disabling image expansion

### v1.0.8
*2013-04-15*

**seaweedchan**:
- Redo settings menu styling
- Move Export/Import buttons and dialog
- Update license and use banner.js for license

### v1.0.7
*2013-04-14*

qqueue:
- Relative post dates

**MayhemYDG**:
- Exporting/importing settings

### v1.0.6
*2013-04-13*

**seaweedchan**:
- Update supported boards for archive redirection and custom navigation
- Point to github.io instead of github.com for pages
- Fix post archive link for InstallGentoo and Foolz
- Make InstallGentoo default for /g/
- Fix embedding issues

### v1.0.5
*2013-04-09*

**seaweedchan**:
- Added keybind to toggle Fappe Tyme
- Fix code tag keybind

**zixaphir**:
- Add 'yourPost' class to own replies

### v1.0.4
*2013-04-08*

**seaweedchan**:
- Fix Fappe Tyme
- Re- add label for image expanding
- Move restore button to left side as per RiDeag

### v1.0.3
*2013-03-23*

**seaweedchan**:
- Add ad- blocking CSS into Custom CSS examples

**zixaphir**:
- Fix ctrl+s bringing up save dialog
- Fix issues with soundcloud embedding

### v1.0.2
*2013-03-14*

**seaweedchan**:
- New Rice option: Emoji Position
- New layout for Rice tab
- No more Yotsuba / Yotsuba B in options

### v1.0.1
*2013-03-14*

- New option: Emoji
- New Rice option: Sage Emoji

**seaweedchan**:
- Prettier error messages

### v1.0.0
*2013-03-13*

- Initial release

**zixaphir**:
- Fix unread post count for filtered posts
- Fix issues when switching from ihavenoface's fork
- Fix backlinks not receiving filtered class
- Fix QR position not saving on refresh<|MERGE_RESOLUTION|>--- conflicted
+++ resolved
@@ -1,17 +1,3 @@
-<<<<<<< HEAD
-=======
-<<<<<<< HEAD
-**duckness**:
-- Merge changes from Mayhem fork
-=======
-## 3.20.0 - *2014-04-05*
-
-- Add support for .webm files.
-
-### 3.19.5 - *2014-04-03*
->>>>>>> mayhem
-
->>>>>>> 22d72952
 **MayhemYDG**:
 - Thread and post hiding changes:
  - The posts' menu now has a label entry listing the reasons why a post got hidden or highlighted.
@@ -62,6 +48,7 @@
 - Clicking on the border of the Header will not toggle `Header auto-hide` anymore.
   You can still change the setting in the Header menu &rarr; Header.
 - Bugfixes
+- WebM support fixes.
 
 **Vampiricwulf**
 - Flash embedding and other Flash features.
@@ -76,6 +63,7 @@
 - Improved Linkifier link detection.
 - Fixed an issue with Thread Updater intervals not saving correctly.
 - Many spiffy performance, state awareness, and sanity improvements to JSON Navigation.
+- Reload captcha if there are posts in the queue.
 
 ### v1.5.2 
 *2014-04-04*
