--- conflicted
+++ resolved
@@ -1,7 +1,10 @@
-<<<<<<< HEAD
 seaweedchan:
 - Chrome doesn't get .null, so don't style it
 - Fix count when auto update is disabled and set updater text to "Update"
+- Remove /v/ and /vg/ redirection. See https://archive.foolz.us/foolz/thread/509388/ for news and how you can donate to bring /v/ and /vg/ archiving back.
+
+MayhemYDG:
+- Fix Unread Count taking into account hidden posts.
 
 ### 1.1.2 - 2013-04-26
 seaweedchan:
@@ -11,11 +14,6 @@
 - Fix menu z-index
 
 MayhemYDG:
-=======
-### 3.2.2 - *2013-04-27*
-
-- Fix Unread Count taking into account hidden posts.
->>>>>>> babc2414
 - Fix bug where a thread would freeze on load.
 
 zixaphir:
