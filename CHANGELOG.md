--- conflicted
+++ resolved
@@ -2,8 +2,7 @@
 
 The links to individual versions below are to copies of the script with the update URL removed. If you want automatic updates, install the script from the links on the [main page](https://github.com/ccd0/4chan-x).
 
-<<<<<<< HEAD
-<!-- end notes -->
+<!-- v1.9.3.x -->
 ### v1.9.3.0 <sup>[F](https://raw.githubusercontent.com/ccd0/4chan-x/1.9.3.0/builds/4chan-X-noupdate.user.js "Firefox version") [C](https://raw.githubusercontent.com/ccd0/4chan-x/1.9.3.0/builds/4chan-X-noupdate.crx "Chromium version")</sup>
 *2014-09-14*
 
@@ -19,9 +18,7 @@
 - Change name of Greasemonkey beta version to `4chan X beta` so the beta and stable versions can be installed side by side.
 - Index sorting/searching/etc. features (`JSON Navigation` option) and including WebM when expanding all images (`Expand videos` option) are now on by default.
 
-=======
 <!-- v1.9.2.x -->
->>>>>>> 26f32f66
 ### v1.9.2.9 <sup>[F](https://raw.githubusercontent.com/ccd0/4chan-x/1.9.2.9/builds/4chan-X-noupdate.user.js "Firefox version") [C](https://raw.githubusercontent.com/ccd0/4chan-x/1.9.2.9/builds/4chan-X-noupdate.crx "Chromium version")</sup>
 *2014-09-13*
 
