--- conflicted
+++ resolved
@@ -1,19 +1,4 @@
-<<<<<<< HEAD
-### v1.5.2 
-*2014-04-04*
-
-**Zixaphir**:
-- Fix file info bug.
-**ccd0**:
-- Fix memory issue.
-=======
-**duckness**:
-- Merge changes from Mayhem fork
-
-**MayhemYDG**:
-- Fix captcha submission:
-  Captchas were reloaded the instant a post was submitted to 4chan. Unfortunately, a recent change to reCAPTCHA made it so reloading captchas invalidates the ones that loaded but not yet used. This is now fixed by only unloading the captcha, and only load new ones after the post is submitted.<br>
-  This also kills captcha caching, so the feature was removed.
+**MayhemYDG**:
 - Thread and post hiding changes:
  - The posts' menu now has a label entry listing the reasons why a post got hidden or highlighted.
  - `Thread Hiding` and `Reply Hiding` settings are merged into one: `Post Hiding`.
@@ -46,7 +31,7 @@
  - The index will now display how many threads are hidden.
  - When in catalog mode, you can toggle between hidden/non-hidden threads.
  - New index mode: `catalog`<br>
-  ![catalog mode](img/changelog/3.16.0/0.png)
+  ![catalog mode](src/General/img/changelog/1.6.0.png)
  - When in catalog mode, use `Shift+Click` to hide, and `Alt+Click` to pin threads.
  - Existing features affect the catalog mode such as:
  <ul>
@@ -77,7 +62,14 @@
 - Improved Linkifier link detection.
 - Fixed an issue with Thread Updater intervals not saving correctly.
 - Many spiffy performance, state awareness, and sanity improvements to JSON Navigation.
->>>>>>> 4b286264
+
+### v1.5.2 
+*2014-04-04*
+
+**Zixaphir**:
+- Fix file info bug.
+**ccd0**:
+- Fix memory issue.
 
 ### v1.5.1 
 *2014-04-04*
@@ -131,6 +123,11 @@
 - Fix captcha submission:<br>
   Captchas were reloaded the instant a post was submitted to 4chan. Unfortunately, a recent change to reCAPTCHA made it so reloading captchas invalidates the ones that loaded but not yet used. This is now fixed by only unloading the captcha, and only load new ones after the post is submitted.<br>
   This also kills captcha caching, so the feature was removed.
+**duckness**:
+- Merge changes from Mayhem fork
+**ccd0**:
+- Embedding for direct video links
+- Merge changes from Mayhem fork
 
 ### v1.4.1 
 *2014-03-01*
@@ -145,13 +142,17 @@
 ## v1.4.0 
 *2014-02-24*
 
-**MayhemYDG**:
+**ParrotParrot**:
+- Added `Original filename` variable to Sauce panel.
+
+**MayhemYDG**:
+
 - Added a Reset Settings button in the settings.
 - More stability update.
 - Stability update.
 
-**ParrotParrot**:
-- Added `Original filename` variable to Sauce panel.
+**Zixaphir**:
+- Merge changes from Mayhem fork
 
 ### v1.3.9 
 *2014-02-20*
