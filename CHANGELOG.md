--- conflicted
+++ resolved
@@ -1,26 +1,5 @@
-<<<<<<< HEAD
-**MayhemYDG**:
-=======
-### 3.19.4 - *2014-03-27*
-
+**MayhemYDG**:
 - Fix captcha not refreshing.
-
-### 3.19.3 - *2014-03-20*
-
-- Bug fixes.
-
-### 3.19.2 - *2014-03-12*
-
-- Bug fixes.
-
-### 3.19.1 - *2014-03-10*
-
-- Clicking on the border of the Header will not toggle `Header auto-hide` anymore.
-  You can still change the setting in the Header menu &rarr; Header.
-
-## 3.19.0 - *2014-02-22*
-
->>>>>>> c5dfd248
 - Thread and post hiding changes:
  - The posts' menu now has a label entry listing the reasons why a post got hidden or highlighted.
  - `Thread Hiding` and `Reply Hiding` settings are merged into one: `Post Hiding`.
