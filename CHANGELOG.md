--- conflicted
+++ resolved
@@ -1,4 +1,3 @@
-<<<<<<< HEAD
 ### v1.8.10.2 
 *2014-08-20*
 
@@ -24,13 +23,12 @@
 - Add setting `Show Unread Count` in thread watcher to enable/disable unread counter.
 - Add refresh button to thread watcher. Remove now redundant `Check 404'd threads` menu item.
 - Bug fixes.
-=======
+
 ### v1.8.9.10 
 *2014-08-20*
 
 **thebladeee**
 - Update archive list.
->>>>>>> b667a2e5
 
 ### v1.8.9.9 
 *2014-08-18*
