--- conflicted
+++ resolved
@@ -1,4 +1,3 @@
-<<<<<<< HEAD
 Sometimes the changelog has notes (not comprehensive) acknowledging people's work. This does not mean the changes are their fault, only that their code was used. All changes to the script are chosen by and the fault of the maintainer (ccd0).
 
 The links to individual versions below are to copies of the script with the update URL removed. If you want automatic updates, install the script from the links on the [main page](https://github.com/ccd0/4chan-x).
@@ -1932,7 +1931,610 @@
 - When an image or video is expanded, scroll so that as much of the image/video is on screen as possible. This can be disabled by unchecking `Scroll into view` in the `Image Expansion` menu.
 - Various image expansion related bugfixes.
 - `Page Count in Stats` is now enabled by default.
-=======
+
+### v1.8.7.2 
+*2014-08-04* - [[Firefox](https://raw.githubusercontent.com/ccd0/4chan-x/1.8.7.2/builds/4chan-X-noupdate.user.js "Firefox version")] [[Chromium](https://raw.githubusercontent.com/ccd0/4chan-x/1.8.7.2/builds/4chan-X-noupdate.crx "Chromium version")]
+
+**thebladeee**
+- Update archive list.
+
+### v1.8.7.1 
+*2014-07-23* - [[Firefox](https://raw.githubusercontent.com/ccd0/4chan-x/1.8.7.1/builds/4chan-X-noupdate.user.js "Firefox version")] [[Chromium](https://raw.githubusercontent.com/ccd0/4chan-x/1.8.7.1/builds/4chan-X-noupdate.crx "Chromium version")]
+
+**ccd0**
+- Fix unread count updating bug in Firefox as in v1.8.6.2.
+
+### v1.8.7 
+*2014-07-20* - [[Firefox](https://raw.githubusercontent.com/ccd0/4chan-x/1.8.7/builds/4chan-X-noupdate.user.js "Firefox version")] [[Chromium](https://raw.githubusercontent.com/ccd0/4chan-x/1.8.7/builds/4chan-X-noupdate.crx "Chromium version")]
+
+Based on v1.8.6.1.
+
+**ccd0**
+- Various bugfixes.
+
+**MayhemYDG**
+- Improvements to Chrom* storage API.
+
+**Zixaphir**
+- Add gallery option `Scroll to Post`: Scrolls to the post containing the currently active image.
+- Gallery now loops.
+
+### v1.8.6.2 
+*2014-07-23* - [[Firefox](https://raw.githubusercontent.com/ccd0/4chan-x/1.8.6.2/builds/4chan-X-noupdate.user.js "Firefox version")] [[Chromium](https://raw.githubusercontent.com/ccd0/4chan-x/1.8.6.2/builds/4chan-X-noupdate.crx "Chromium version")]
+
+**ccd0**
+- Fix unread count updating bug in Firefox.
+
+### v1.8.6.1 
+*2014-07-14* - [[Firefox](https://raw.githubusercontent.com/ccd0/4chan-x/1.8.6.1/builds/4chan-X-noupdate.user.js "Firefox version")] [[Chromium](https://raw.githubusercontent.com/ccd0/4chan-x/1.8.6.1/builds/4chan-X-noupdate.crx "Chromium version")]
+
+**ccd0**
+- Fix bug in v1.8.6 when no archive to redirect to.
+
+### v1.8.6 
+*2014-07-13* - [[Firefox](https://raw.githubusercontent.com/ccd0/4chan-x/1.8.6/builds/4chan-X-noupdate.user.js "Firefox version")] [[Chromium](https://raw.githubusercontent.com/ccd0/4chan-x/1.8.6/builds/4chan-X-noupdate.crx "Chromium version")]
+
+**ccd0**
+- Warn when redirecting from an HTTPS 404 page to an HTTP archive, and don't load unencrypted posts/images from archives when using HTTPS.
+- `Loop in New Tab` now only makes the video loop, and doesn't apply any of your other settings.
+
+### v1.8.5.3 
+*2014-07-13* - [[Firefox](https://raw.githubusercontent.com/ccd0/4chan-x/1.8.5.3/builds/4chan-X-noupdate.user.js "Firefox version")] [[Chromium](https://raw.githubusercontent.com/ccd0/4chan-x/1.8.5.3/builds/4chan-X-noupdate.crx "Chromium version")]
+
+**woxxy**
+- Archive list update for Foolz Beta.
+
+### v1.8.5.2 
+*2014-07-10* - [[Firefox](https://raw.githubusercontent.com/ccd0/4chan-x/1.8.5.2/builds/4chan-X-noupdate.user.js "Firefox version")] [[Chromium](https://raw.githubusercontent.com/ccd0/4chan-x/1.8.5.2/builds/4chan-X-noupdate.crx "Chromium version")]
+
+**ccd0**
+- Fix bugs in gallery's handling of 404ed images.
+
+### v1.8.5.1 
+*2014-07-08* - [[Firefox](https://raw.githubusercontent.com/ccd0/4chan-x/1.8.5.1/builds/4chan-X-noupdate.user.js "Firefox version")] [[Chromium](https://raw.githubusercontent.com/ccd0/4chan-x/1.8.5.1/builds/4chan-X-noupdate.crx "Chromium version")]
+
+**ccd0**
+- Fix bugs in infinite scrolling causing extra horizontal rules.
+
+### v1.8.5 
+*2014-07-06* - [[Firefox](https://raw.githubusercontent.com/ccd0/4chan-x/1.8.5/builds/4chan-X-noupdate.user.js "Firefox version")] [[Chromium](https://raw.githubusercontent.com/ccd0/4chan-x/1.8.5/builds/4chan-X-noupdate.crx "Chromium version")]
+
+**Zixaphir**
+- Enable video controls in gallery.
+
+**ccd0**
+- Add a slideshow mode to the gallery.
+- New gallery keybinds: `S` starts/stops the slideshow, and `P` pauses/unpauses .webm videos.
+- Spoilered text is now replaced with `[spoiler]` in desktop notifications unless `Remove Spoilers` or `Reveal Spoilers` is set.
+- Bug fixes.
+
+### v1.8.4 
+*2014-07-02* - [[Firefox](https://raw.githubusercontent.com/ccd0/4chan-x/1.8.4/builds/4chan-X-noupdate.user.js "Firefox version")] [[Chromium](https://raw.githubusercontent.com/ccd0/4chan-x/1.8.4/builds/4chan-X-noupdate.crx "Chromium version")]
+
+**ccd0**
+- Fix an archived-post bug introduced in v1.8.3.
+
+### v1.8.3 
+*2014-07-01* - [[Firefox](https://raw.githubusercontent.com/ccd0/4chan-x/1.8.3/builds/4chan-X-noupdate.user.js "Firefox version")] [[Chromium](https://raw.githubusercontent.com/ccd0/4chan-x/1.8.3/builds/4chan-X-noupdate.crx "Chromium version")]
+
+**ccd0**
+- Fix `Reveal Spoiler Thumbnails` on archived posts.
+
+### v1.8.2 
+*2014-06-30* - [[Firefox](https://raw.githubusercontent.com/ccd0/4chan-x/1.8.2/builds/4chan-X-noupdate.user.js "Firefox version")] [[Chromium](https://raw.githubusercontent.com/ccd0/4chan-x/1.8.2/builds/4chan-X-noupdate.crx "Chromium version")]
+
+**ccd0**
+- Introduce beta channel. New features and non-urgent bugfixes will be released to beta users for further testing before being moved to stable.
+- Begin making available a version of the script with the updater disabled.
+- The removal of slugs from the URL when you open a thread is now optional, and can be disabled by unchecking `Normalize URL`.
+- The boards and file extensions for which a Sauce link is displayed can now be controlled by adding `;boards:[list]` and `types:[list]` respectively.
+- Although usually not needed, `%%` can be used in format specifiers to write a literal `%`.
+- Various bugfixes.
+
+### v1.8.1 
+*2014-06-19*
+
+**MayhemYDG**
+- More API changes:
+  - `ThreadUpdate`:
+    - `thread` field replaced with `threadID` containing `fullID` of thread (e.g. `"g.39894014"`)
+    - `newPosts` field changed from list of `Post` objects to list of post `fullID`s.
+    - `deletedPosts` and `deletedFiles` removed
+  - `QRPostSuccessful`:
+    - `board` field replaced with `boardID` containing name of board (e.g. `"g"`)
+  - `QRPostSuccessful_`:
+    - `boardID` added; is now identical to `QRPostSuccessful`
+
+## v1.8.0 
+*2014-06-18*
+
+**ccd0**
+- Add compatibility with Greasemonkey 2.0.
+- Much of Mayhem's [API](https://github.com/MayhemYDG/4chan-x/wiki) has been removed due to issues with Greasemonkey 2.0.
+  - The `AddCallback`, `QRPostSelection`, `QRGetSelectedPost`, and `QRAddPreSubmitHook` events are removed.
+  - Callback functions can no longer be passed via the `AddMenuEntry` and `CreateNotification` events.
+  - The information sent with `QRPostSuccessful` and `ThreadUpdate` events has been reduced:
+    - Board objects have been reduced to the form `{ID: "g"}`.
+    - Thread and post objects have been reduced to the form `{ID: 39894014, fullID: "g.39894014"}`.
+    - More fields may be added if requested.
+  - The `AddMenuEntry` and `AddSettingsSection` events continue to not work in Chromium should be considered deprecated.  They are provided for backwards compatibility with existing scripts.  Suggestions for replacements are welcome.
+  - The `4chanXInitFinished`, `CloseMenu`, `QRDialogCreation`, and `OpenSettings` events are unchanged, as is the undocumented `QRPostSuccessful_` (`QRPostSuccessful` without the board object, used by Name Sync on Chromium).
+
+### v1.7.63 
+*2014-06-16*
+
+**ccd0**
+- Fix filename bug introduced in previous release.
+
+### v1.7.62 
+*2014-06-16*
+
+**ccd0**
+- Fix errors due to `<font>` tag in file info on /s4s/.
+
+### v1.7.61 
+*2014-06-15*
+
+**ccd0**
+- Fix new hiding/filtering bug from previous release.
+
+### v1.7.60 
+*2014-06-15*
+
+**ccd0**
+- Update archive list for Foolz Beta.
+- Fix some hiding/filtering bugs.
+
+### v1.7.59 
+*2014-06-14*
+
+**ccd0**
+- Fix some bugs that were causing threads to disappear.
+
+### v1.7.58 
+*2014-06-14*
+
+**woxxy**
+- Archive list update: merge Dark Cave into Foolz, enable images in /co/.
+
+### v1.7.57 
+*2014-06-13*
+
+**hotdogman, MayhemYDG**:
+- Update archive list.
+
+### v1.7.56 
+*2014-06-12*
+
+**ccd0**
+- Chromium now follows Firefox's policy on the download attribute and requires the same workaround for downloading with the original filename.
+https://crbug.com/373182#c24
+
+### v1.7.55 
+*2014-06-11*
+
+**ccd0**
+- Hide subject field when replying to a thread from the index.
+- Add option `Show Name and Subject` (off by default) to show the name and subject field even if they are not used by 4chan (forced-anon boards and replies to threads).  Material entered in the name or subject field in such cases is not submitted to 4chan.  Enabling this option should allow Name Sync to work.
+
+### v1.7.54 
+*2014-06-09*
+
+**ccd0**
+- Remove captcha doubling from report form.
+- Remove any whitespace trimming from captchas.
+
+### v1.7.53 
+*2014-06-08*
+
+**ccd0**
+- Remove name/subject fields from Quick Reply where applicable.
+- Small Youtube/pastebin embedding improvements.
+
+### v1.7.52 
+*2014-06-02*
+
+**ccd0**
+- Add workaround for downloading with the original filename in Firefox.
+
+### v1.7.51 
+*2014-06-02*
+
+**ccd0**
+- Drop support for using JSON to navigate between boards and threads.  This should have no noticeable effect for users except for fixing various posting bugs.
+- Get reply notifications (icon/title changes and desktop alerts) working when quote threading is enabled.
+- Tag field no longer appears in QR when replying to an /f/ thread.
+
+### v1.7.50 
+*2014-05-30*
+
+**pleebe**
+- Archive list update.
+
+### v1.7.49 
+*2014-05-28*
+
+**ccd0**
+- Fix bug where hidden threads reappeared on index refresh.
+
+### v1.7.48 
+*2014-05-27*
+
+**ccd0**
+- Fix bug causing broken WebM files to be perpetually redownloaded.
+
+### v1.7.47 
+*2014-05-26*
+
+**fgts**
+- Move from fgts.eu to fgts.jp.
+
+### v1.7.46 
+*2014-05-24*
+
+**ccd0**
+- Fix some jsMath-related bugs.
+
+### v1.7.45 
+*2014-05-24*
+
+**ccd0**
+- Remove doubling of captcha response if only one word is entered.  Google has begun serving captchas consisting of one house number and nothing else, and the doubling caused responses to these captchas to be rejected.  As of now, the doubling is not needed anyway; submitting only the word known to Google is sufficient to pass a two-word captcha.
+
+### v1.7.44 
+*2014-05-20*
+
+**fgts, DamonGant**
+- Archive list update.
+
+**ccd0**
+- Fix bug in archive settings.
+
+### v1.7.43 
+*2014-05-18*
+
+**ccd0**
+- Support Chrome users on Windows.
+
+### v1.7.42 
+*2014-05-18*
+
+**ccd0**
+- Greasemonkey version may now work in dwb, but nothing is guaranteed, nor will I be regularly testing in this browser.
+
+### v1.7.41 
+*2014-05-17*
+
+**ccd0, Zixaphir**
+- Bug fixes.
+
+### v1.7.40 
+*2014-05-17*
+
+**DamonGant**
+- Add /g/ to Deniable Plausibility archive.
+
+### v1.7.39 
+*2014-05-16*
+
+**seaweedchan**
+- Add update and Quick Reply links to the bottom of the page.  The latter is enabled by new option `Bottom QR Link` (enabled by default).
+
+**thetickleroftummies**
+- Fix issue with truncated filenames and sauce links.
+
+**ccd0**
+- Put navigation links at bottom of the thread when JSON Navigation is enabled.
+- Remove currently unneeded `Allow Sound` option.
+
+### v1.7.38 
+*2014-05-15*
+
+**ccd0**
+- Security enhancement: Remove a means by which an archive administrator could inject malicious Javascript into the page when 4chan X fetches a post from the archive.
+- Rewrite lots of HTML-generating code to make it easier to check for script injection vulnerabilities.
+
+### v1.7.37 
+*2014-05-14*
+
+**DamonGant**
+- Innovandalism Archive is now Deniable Plausibility.
+
+**ccd0**
+- Disable HTML both in custom board titles and file info formatting. This shuts down a means for a malicious script injected into the page to permanently install itself, to be run each time you browse 4chan. I expect few or no people were actually using their own HTML in these fields; if you want it back, make a request on the [issues](https://github.com/ccd0/4chan-x/issues) page, and I will consider working on a secure implementation.
+- Bug fixes.
+
+### v1.7.36 
+*2014-05-13*
+
+**ccd0**
+- Fix an issue that allowed Javascript running on the page access to the Greasemonkey / Chrome extension APIs.
+- Minor fixes.
+
+**Zixaphir**
+- Drop links to dead 4index.gropes.us catalog.
+
+**fgts**
+- Archive list update; now archiving /b/.
+
+**MayhemYDG**
+- Fix #58.
+
+### v1.7.35 
+*2014-05-12*
+
+**ccd0**
+- Bugfixes.
+
+### v1.7.34 
+*2014-05-11*
+
+**Zixaphir**
+- JSON Navigation now works for backlinks (when Quote Inlining is disabled) and backlink hashlinks.
+- Many spiffy performance, state awareness, and sanity improvements to JSON Navigation.
+
+**ccd0**
+- Additional JSON Navigation bugfixes.
+
+### v1.7.33 
+*2014-05-10*
+
+**DamonGant**
+- Add Innovandalism Archive.
+
+**ccd0**
+- Update archive list.
+- Add "disabled" option when Foolz Beta is the only choice.
+
+### v1.7.32 
+*2014-05-10*
+
+**Zixaphir, ccd0**
+- Bug fixes in linkification/embedding.
+
+**ccd0**
+- Begin refactoring code to reduce potential for introducing Javascript injection bugs.
+
+### v1.7.31 
+*2014-05-08*
+
+**Zixaphir**
+- Refactoring, bug fixes.
+
+**ccd0**
+- Fix some potential Javascript injection issues.
+- Bug fixes.
+
+### v1.7.30 
+*2014-05-05*
+
+**thebladeee**
+- Update archives.
+
+### v1.7.29 
+*2014-05-03*
+
+**ccd0**:
+- If the original post form not hidden, it is expanded (except on the catalog page).
+- 4chan's horizontal rules are no longer hidden. If you want to hide them as before, add the old code to your custom CSS:
+
+        body > hr,
+        #blotter hr,
+        .desktop > hr,
+        #delform > hr,
+        #content > hr {
+          display: none;
+        }
+        :root.index .board > hr:last-of-type,
+        :root.thread .board > hr {
+          border: 0px;
+          margin: 0px;
+        }
+
+### v1.7.28 
+*2014-05-03*
+
+**ccd0**:
+- Copy Mayhem's fix for 4chan post form changes.
+
+### v1.7.27 
+*2014-05-02*
+
+**ccd0**
+- Update due to more Recaptcha changes.
+
+### v1.7.26 
+*2014-05-02*
+
+**woxxy**
+Remove /v/ from stable Foolz archive.
+
+### v1.7.25 
+*2014-05-01*
+
+**ccd0**
+- For single files, file errors are reported but no longer stop you from attempting to post. Files with errors are still removed when posting multiple files.
+- Fix small bugs in file checking, uploading from URLs.
+- WebM files are checked for audio before posting (Firefox only).
+- Max resolution updated, now 10000x10000.
+
+### v1.7.24 
+*2014-04-30*
+
+**ccd0**
+- Fix bug where multiple images selected for posting were out of order.
+- Check dimensions and duration of .webm files before posting.
+
+### v1.7.23 
+*2014-04-29*
+
+**ccd0**
+- Partly restore Mayhem's captcha changes reverted in last version. Captchas are now destroyed after posting instead of reloaded, unless `Auto-load captcha` is checked. Captcha caching is still enabled.
+- Update for changes in Recaptcha, in particular `Recaptcha.reload("t")` no longer working.
+- Various captcha-related bugfixes.
+- Thumbnails for .webm files in Quick Reply.
+
+### v1.7.22 
+*2014-04-27*
+
+**ccd0**
+- Revert captcha fixes of 1.4.2 as Google appears to have reverted the changes on its end. This restores captcha caching.
+
+### v1.7.21 
+*2014-04-27*
+
+**ccd0**
+- Quick fix for moot breaking captcha.
+
+### v1.7.20 
+*2014-04-27*
+
+**ccd0**
+- Fix features broken/disabled in catalog: settings link, thread watcher, start thread button, and keybinds.
+
+### v1.7.19 
+*2014-04-25*
+
+**fgts**
+- Update archive list.
+
+### v1.7.18 
+*2014-04-20*
+
+**ccd0**
+- CSS bugfix.
+
+### v1.7.17 
+*2014-04-20*
+
+**ccd0**
+- More bugfixes.
+- Restore `Comment Expansion`.
+
+### v1.7.16 
+*2014-04-19*
+
+**ccd0**
+- Another update to handle HTML changes.
+
+### v1.7.15 
+*2014-04-19*
+
+**ccd0**
+- Fix Unread Line (broken in 1.7.11)
+
+### v1.7.14 
+*2014-04-19*
+
+**ccd0**
+- Use new URLs.
+
+### v1.7.13 
+*2014-04-19*
+
+**ccd0**
+- More fixes for new HTML.
+
+### v1.7.12 
+*2014-04-19*
+
+**ccd0**
+- Fix conflict of previous version with Exlinks.
+
+### v1.7.11 
+*2014-04-19*
+
+**ccd0**
+- Start transition to new HTML.
+
+### v1.7.10 
+*2014-04-17*
+
+**ccd0**
+- Change Shift+arrow default keybinds Ctrl+arrow to avoid conflict with text selection
+- Fix (You) in backlinks.
+
+### v1.7.9 
+*2014-04-13*
+
+**ccd0**
+- Bugfixes in JSON navigation and embedding.
+- More work toward compatibility with new URLs.
+
+### v1.7.8 
+*2014-04-12*
+
+**ccd0**
+- Some keybind bugfixes.
+- Begin work toward compatibility with new URLs.
+
+### v1.7.7 
+*2014-04-10*
+
+**fgts**
+- Update archive list.
+
+### v1.7.6 
+*2014-04-10*
+
+**ccd0**
+- `Loop in New Tab` (enabled by default) causes videos opened in a separate tab to loop, and applies your settings for inline expanded videos to them.
+
+### v1.7.5 
+*2014-04-09*
+
+**ccd0**
+- Add WebM support to gallery (currently no controls).
+- Add PDF support to gallery, disabled by default. Enable with `PDF in Gallery`.
+
+### v1.7.4 
+*2014-04-08*
+
+**Nebukazar**
+- `Quote Threading` disabled by default
+- Added missing titles to Header icons
+
+**ccd0**
+- Fix bug in gallery introduced in 1.7.3.
+
+### v1.7.3 
+*2014-04-07*
+
+**ccd0**
+- Fix behavior of .webm videos expanded within inline quotes.
+- Contract thumbnails in quoted previews to avoid crashes caused by videos in quoted previews on some systems.
+- Change interface when both `Autoplay` and `Show Controls` are unchecked. In this mode, videos are now activated by clicking on them. The first click expands the video, the second click plays the video, and the third click contracts it.
+- Add item `Expand videos` in `Image Expansion` menu, which enables expansion of videos by `Expand All Images`. Disabled by default. Previously videos were expanded.
+- Disable autoplay for videos expanded by `Expand All Images`.
+
+### v1.7.2 
+*2014-04-07*
+
+**ccd0**
+- Restore thread expansion with JSON navigation disabled.
+
+### v1.7.1 
+*2014-04-06*
+
+**ccd0**
+- Fix minimum width bug.
+- `JSON Navigation` is now disabled by default.
+
+## v1.7.0 
+*2014-04-06*
+
+Based on v1.5.2. The changes of v1.6.x were completely reverted, except those relisted below.
+
+**Zixaphir** 
+- Reload captcha if there are posts in the queue.
+
+**ccd0**
+- In v1.5.1, image/video hover was changed to hide and re-use the images/videos to avoid crashes.
+  Fixing bugs caused by this change.
+
+**duckness**
+- Allow disabling upgrade nag message.
+
 ### v1.6.1 
 *2014-04-06*
 
@@ -1973,7 +2575,7 @@
  - The index will now display how many threads are hidden.
  - When in catalog mode, you can toggle between hidden/non-hidden threads.
  - New index mode: `catalog`<br>
-  ![catalog mode](src/General/img/changelog/1.6.0.png)
+  ![catalog mode](img/1.6.0.png)
  - When in catalog mode, use `Shift+Click` to hide, and `Alt+Click` to pin threads.
  - Existing features affect the catalog mode such as:
  <ul>
@@ -1991,600 +2593,20 @@
   You can still change the setting in the Header menu &rarr; Header.
 - Bugfixes
 - WebM support fixes.
->>>>>>> 931bcf4f
-
-### v1.8.7.2 
-*2014-08-04* - [[Firefox](https://raw.githubusercontent.com/ccd0/4chan-x/1.8.7.2/builds/4chan-X-noupdate.user.js "Firefox version")] [[Chromium](https://raw.githubusercontent.com/ccd0/4chan-x/1.8.7.2/builds/4chan-X-noupdate.crx "Chromium version")]
-
-**thebladeee**
-- Update archive list.
-
-### v1.8.7.1 
-*2014-07-23* - [[Firefox](https://raw.githubusercontent.com/ccd0/4chan-x/1.8.7.1/builds/4chan-X-noupdate.user.js "Firefox version")] [[Chromium](https://raw.githubusercontent.com/ccd0/4chan-x/1.8.7.1/builds/4chan-X-noupdate.crx "Chromium version")]
-
-**ccd0**
-- Fix unread count updating bug in Firefox as in v1.8.6.2.
-
-### v1.8.7 
-*2014-07-20* - [[Firefox](https://raw.githubusercontent.com/ccd0/4chan-x/1.8.7/builds/4chan-X-noupdate.user.js "Firefox version")] [[Chromium](https://raw.githubusercontent.com/ccd0/4chan-x/1.8.7/builds/4chan-X-noupdate.crx "Chromium version")]
-
-Based on v1.8.6.1.
-
-**ccd0**
-- Various bugfixes.
-
-**MayhemYDG**
-- Improvements to Chrom* storage API.
-
-**Zixaphir**
-- Add gallery option `Scroll to Post`: Scrolls to the post containing the currently active image.
-- Gallery now loops.
-
-### v1.8.6.2 
-*2014-07-23* - [[Firefox](https://raw.githubusercontent.com/ccd0/4chan-x/1.8.6.2/builds/4chan-X-noupdate.user.js "Firefox version")] [[Chromium](https://raw.githubusercontent.com/ccd0/4chan-x/1.8.6.2/builds/4chan-X-noupdate.crx "Chromium version")]
-
-**ccd0**
-- Fix unread count updating bug in Firefox.
-
-### v1.8.6.1 
-*2014-07-14* - [[Firefox](https://raw.githubusercontent.com/ccd0/4chan-x/1.8.6.1/builds/4chan-X-noupdate.user.js "Firefox version")] [[Chromium](https://raw.githubusercontent.com/ccd0/4chan-x/1.8.6.1/builds/4chan-X-noupdate.crx "Chromium version")]
-
-**ccd0**
-- Fix bug in v1.8.6 when no archive to redirect to.
-
-### v1.8.6 
-*2014-07-13* - [[Firefox](https://raw.githubusercontent.com/ccd0/4chan-x/1.8.6/builds/4chan-X-noupdate.user.js "Firefox version")] [[Chromium](https://raw.githubusercontent.com/ccd0/4chan-x/1.8.6/builds/4chan-X-noupdate.crx "Chromium version")]
-
-**ccd0**
-- Warn when redirecting from an HTTPS 404 page to an HTTP archive, and don't load unencrypted posts/images from archives when using HTTPS.
-- `Loop in New Tab` now only makes the video loop, and doesn't apply any of your other settings.
-
-### v1.8.5.3 
-*2014-07-13* - [[Firefox](https://raw.githubusercontent.com/ccd0/4chan-x/1.8.5.3/builds/4chan-X-noupdate.user.js "Firefox version")] [[Chromium](https://raw.githubusercontent.com/ccd0/4chan-x/1.8.5.3/builds/4chan-X-noupdate.crx "Chromium version")]
-
-**woxxy**
-- Archive list update for Foolz Beta.
-
-### v1.8.5.2 
-*2014-07-10* - [[Firefox](https://raw.githubusercontent.com/ccd0/4chan-x/1.8.5.2/builds/4chan-X-noupdate.user.js "Firefox version")] [[Chromium](https://raw.githubusercontent.com/ccd0/4chan-x/1.8.5.2/builds/4chan-X-noupdate.crx "Chromium version")]
-
-**ccd0**
-- Fix bugs in gallery's handling of 404ed images.
-
-### v1.8.5.1 
-*2014-07-08* - [[Firefox](https://raw.githubusercontent.com/ccd0/4chan-x/1.8.5.1/builds/4chan-X-noupdate.user.js "Firefox version")] [[Chromium](https://raw.githubusercontent.com/ccd0/4chan-x/1.8.5.1/builds/4chan-X-noupdate.crx "Chromium version")]
-
-**ccd0**
-- Fix bugs in infinite scrolling causing extra horizontal rules.
-
-### v1.8.5 
-*2014-07-06* - [[Firefox](https://raw.githubusercontent.com/ccd0/4chan-x/1.8.5/builds/4chan-X-noupdate.user.js "Firefox version")] [[Chromium](https://raw.githubusercontent.com/ccd0/4chan-x/1.8.5/builds/4chan-X-noupdate.crx "Chromium version")]
-
-**Zixaphir**
-- Enable video controls in gallery.
-
-**ccd0**
-- Add a slideshow mode to the gallery.
-- New gallery keybinds: `S` starts/stops the slideshow, and `P` pauses/unpauses .webm videos.
-- Spoilered text is now replaced with `[spoiler]` in desktop notifications unless `Remove Spoilers` or `Reveal Spoilers` is set.
-- Bug fixes.
-
-### v1.8.4 
-*2014-07-02* - [[Firefox](https://raw.githubusercontent.com/ccd0/4chan-x/1.8.4/builds/4chan-X-noupdate.user.js "Firefox version")] [[Chromium](https://raw.githubusercontent.com/ccd0/4chan-x/1.8.4/builds/4chan-X-noupdate.crx "Chromium version")]
-
-**ccd0**
-- Fix an archived-post bug introduced in v1.8.3.
-
-### v1.8.3 
-*2014-07-01* - [[Firefox](https://raw.githubusercontent.com/ccd0/4chan-x/1.8.3/builds/4chan-X-noupdate.user.js "Firefox version")] [[Chromium](https://raw.githubusercontent.com/ccd0/4chan-x/1.8.3/builds/4chan-X-noupdate.crx "Chromium version")]
-
-**ccd0**
-- Fix `Reveal Spoiler Thumbnails` on archived posts.
-
-### v1.8.2 
-*2014-06-30* - [[Firefox](https://raw.githubusercontent.com/ccd0/4chan-x/1.8.2/builds/4chan-X-noupdate.user.js "Firefox version")] [[Chromium](https://raw.githubusercontent.com/ccd0/4chan-x/1.8.2/builds/4chan-X-noupdate.crx "Chromium version")]
-
-**ccd0**
-- Introduce beta channel. New features and non-urgent bugfixes will be released to beta users for further testing before being moved to stable.
-- Begin making available a version of the script with the updater disabled.
-- The removal of slugs from the URL when you open a thread is now optional, and can be disabled by unchecking `Normalize URL`.
-- The boards and file extensions for which a Sauce link is displayed can now be controlled by adding `;boards:[list]` and `types:[list]` respectively.
-- Although usually not needed, `%%` can be used in format specifiers to write a literal `%`.
-- Various bugfixes.
-
-### v1.8.1 
-*2014-06-19*
-
-**MayhemYDG**
-- More API changes:
-  - `ThreadUpdate`:
-    - `thread` field replaced with `threadID` containing `fullID` of thread (e.g. `"g.39894014"`)
-    - `newPosts` field changed from list of `Post` objects to list of post `fullID`s.
-    - `deletedPosts` and `deletedFiles` removed
-  - `QRPostSuccessful`:
-    - `board` field replaced with `boardID` containing name of board (e.g. `"g"`)
-  - `QRPostSuccessful_`:
-    - `boardID` added; is now identical to `QRPostSuccessful`
-
-## v1.8.0 
-*2014-06-18*
-
-**ccd0**
-- Add compatibility with Greasemonkey 2.0.
-- Much of Mayhem's [API](https://github.com/MayhemYDG/4chan-x/wiki) has been removed due to issues with Greasemonkey 2.0.
-  - The `AddCallback`, `QRPostSelection`, `QRGetSelectedPost`, and `QRAddPreSubmitHook` events are removed.
-  - Callback functions can no longer be passed via the `AddMenuEntry` and `CreateNotification` events.
-  - The information sent with `QRPostSuccessful` and `ThreadUpdate` events has been reduced:
-    - Board objects have been reduced to the form `{ID: "g"}`.
-    - Thread and post objects have been reduced to the form `{ID: 39894014, fullID: "g.39894014"}`.
-    - More fields may be added if requested.
-  - The `AddMenuEntry` and `AddSettingsSection` events continue to not work in Chromium should be considered deprecated.  They are provided for backwards compatibility with existing scripts.  Suggestions for replacements are welcome.
-  - The `4chanXInitFinished`, `CloseMenu`, `QRDialogCreation`, and `OpenSettings` events are unchanged, as is the undocumented `QRPostSuccessful_` (`QRPostSuccessful` without the board object, used by Name Sync on Chromium).
-
-### v1.7.63 
-*2014-06-16*
-
-**ccd0**
-- Fix filename bug introduced in previous release.
-
-### v1.7.62 
-*2014-06-16*
-
-**ccd0**
-- Fix errors due to `<font>` tag in file info on /s4s/.
-
-### v1.7.61 
-*2014-06-15*
-
-**ccd0**
-- Fix new hiding/filtering bug from previous release.
-
-### v1.7.60 
-*2014-06-15*
-
-**ccd0**
-- Update archive list for Foolz Beta.
-- Fix some hiding/filtering bugs.
-
-### v1.7.59 
-*2014-06-14*
-
-**ccd0**
-- Fix some bugs that were causing threads to disappear.
-
-### v1.7.58 
-*2014-06-14*
-
-**woxxy**
-- Archive list update: merge Dark Cave into Foolz, enable images in /co/.
-
-### v1.7.57 
-*2014-06-13*
-
-**hotdogman, MayhemYDG**:
-- Update archive list.
-
-### v1.7.56 
-*2014-06-12*
-
-**ccd0**
-- Chromium now follows Firefox's policy on the download attribute and requires the same workaround for downloading with the original filename.
-https://crbug.com/373182#c24
-
-### v1.7.55 
-*2014-06-11*
-
-**ccd0**
-- Hide subject field when replying to a thread from the index.
-- Add option `Show Name and Subject` (off by default) to show the name and subject field even if they are not used by 4chan (forced-anon boards and replies to threads).  Material entered in the name or subject field in such cases is not submitted to 4chan.  Enabling this option should allow Name Sync to work.
-
-### v1.7.54 
-*2014-06-09*
-
-**ccd0**
-- Remove captcha doubling from report form.
-- Remove any whitespace trimming from captchas.
-
-### v1.7.53 
-*2014-06-08*
-
-**ccd0**
-- Remove name/subject fields from Quick Reply where applicable.
-- Small Youtube/pastebin embedding improvements.
-
-### v1.7.52 
-*2014-06-02*
-
-**ccd0**
-- Add workaround for downloading with the original filename in Firefox.
-
-### v1.7.51 
-*2014-06-02*
-
-**ccd0**
-- Drop support for using JSON to navigate between boards and threads.  This should have no noticeable effect for users except for fixing various posting bugs.
-- Get reply notifications (icon/title changes and desktop alerts) working when quote threading is enabled.
-- Tag field no longer appears in QR when replying to an /f/ thread.
-
-### v1.7.50 
-*2014-05-30*
-
-**pleebe**
-- Archive list update.
-
-### v1.7.49 
-*2014-05-28*
-
-**ccd0**
-- Fix bug where hidden threads reappeared on index refresh.
-
-### v1.7.48 
-*2014-05-27*
-
-**ccd0**
-- Fix bug causing broken WebM files to be perpetually redownloaded.
-
-### v1.7.47 
-*2014-05-26*
-
-**fgts**
-- Move from fgts.eu to fgts.jp.
-
-### v1.7.46 
-*2014-05-24*
-
-**ccd0**
-- Fix some jsMath-related bugs.
-
-### v1.7.45 
-*2014-05-24*
-
-**ccd0**
-- Remove doubling of captcha response if only one word is entered.  Google has begun serving captchas consisting of one house number and nothing else, and the doubling caused responses to these captchas to be rejected.  As of now, the doubling is not needed anyway; submitting only the word known to Google is sufficient to pass a two-word captcha.
-
-### v1.7.44 
-*2014-05-20*
-
-**fgts, DamonGant**
-- Archive list update.
-
-**ccd0**
-- Fix bug in archive settings.
-
-### v1.7.43 
-*2014-05-18*
-
-**ccd0**
-- Support Chrome users on Windows.
-
-### v1.7.42 
-*2014-05-18*
-
-**ccd0**
-- Greasemonkey version may now work in dwb, but nothing is guaranteed, nor will I be regularly testing in this browser.
-
-### v1.7.41 
-*2014-05-17*
-
-**ccd0, Zixaphir**
-- Bug fixes.
-
-### v1.7.40 
-*2014-05-17*
-
-**DamonGant**
-- Add /g/ to Deniable Plausibility archive.
-
-### v1.7.39 
-*2014-05-16*
-
-**seaweedchan**
-- Add update and Quick Reply links to the bottom of the page.  The latter is enabled by new option `Bottom QR Link` (enabled by default).
-
-**thetickleroftummies**
-- Fix issue with truncated filenames and sauce links.
-
-**ccd0**
-- Put navigation links at bottom of the thread when JSON Navigation is enabled.
-- Remove currently unneeded `Allow Sound` option.
-
-### v1.7.38 
-*2014-05-15*
-
-**ccd0**
-- Security enhancement: Remove a means by which an archive administrator could inject malicious Javascript into the page when 4chan X fetches a post from the archive.
-- Rewrite lots of HTML-generating code to make it easier to check for script injection vulnerabilities.
-
-### v1.7.37 
-*2014-05-14*
-
-**DamonGant**
-- Innovandalism Archive is now Deniable Plausibility.
-
-**ccd0**
-- Disable HTML both in custom board titles and file info formatting. This shuts down a means for a malicious script injected into the page to permanently install itself, to be run each time you browse 4chan. I expect few or no people were actually using their own HTML in these fields; if you want it back, make a request on the [issues](https://github.com/ccd0/4chan-x/issues) page, and I will consider working on a secure implementation.
-- Bug fixes.
-
-### v1.7.36 
-*2014-05-13*
-
-**ccd0**
-- Fix an issue that allowed Javascript running on the page access to the Greasemonkey / Chrome extension APIs.
-- Minor fixes.
-
-**Zixaphir**
-- Drop links to dead 4index.gropes.us catalog.
-
-**fgts**
-- Archive list update; now archiving /b/.
-
-**MayhemYDG**
-- Fix #58.
-
-### v1.7.35 
-*2014-05-12*
-
-**ccd0**
-- Bugfixes.
-
-### v1.7.34 
-*2014-05-11*
-
-**Zixaphir**
+
+**Vampiricwulf**
+- Flash embedding and other Flash features.
+
+**Zixaphir** 
+- Update Custom Navigation legend to reflect index mode changes.
 - JSON Navigation now works for backlinks (when Quote Inlining is disabled) and backlink hashlinks.
+- JSON Navigation (Index, Catalog) performance improvements.
+- Added a nifty bread-crumb for the JSON Navigation.
+- Added a return button to the JSON Navigation that will switch you back to non-catalog view (requires NavLinks not to be hidden).
+- Rewrote "Scroll to post quoting you" functionality, solving several small issues with it.
+- Improved Linkifier link detection.
+- Fixed an issue with Thread Updater intervals not saving correctly.
 - Many spiffy performance, state awareness, and sanity improvements to JSON Navigation.
-
-**ccd0**
-- Additional JSON Navigation bugfixes.
-
-### v1.7.33 
-*2014-05-10*
-
-**DamonGant**
-- Add Innovandalism Archive.
-
-**ccd0**
-- Update archive list.
-- Add "disabled" option when Foolz Beta is the only choice.
-
-### v1.7.32 
-*2014-05-10*
-
-**Zixaphir, ccd0**
-- Bug fixes in linkification/embedding.
-
-**ccd0**
-- Begin refactoring code to reduce potential for introducing Javascript injection bugs.
-
-### v1.7.31 
-*2014-05-08*
-
-**Zixaphir**
-- Refactoring, bug fixes.
-
-**ccd0**
-- Fix some potential Javascript injection issues.
-- Bug fixes.
-
-### v1.7.30 
-*2014-05-05*
-
-**thebladeee**
-- Update archives.
-
-### v1.7.29 
-*2014-05-03*
-
-**ccd0**:
-- If the original post form not hidden, it is expanded (except on the catalog page).
-- 4chan's horizontal rules are no longer hidden. If you want to hide them as before, add the old code to your custom CSS:
-
-        body > hr,
-        #blotter hr,
-        .desktop > hr,
-        #delform > hr,
-        #content > hr {
-          display: none;
-        }
-        :root.index .board > hr:last-of-type,
-        :root.thread .board > hr {
-          border: 0px;
-          margin: 0px;
-        }
-
-### v1.7.28 
-*2014-05-03*
-
-**ccd0**:
-- Copy Mayhem's fix for 4chan post form changes.
-
-### v1.7.27 
-*2014-05-02*
-
-**ccd0**
-- Update due to more Recaptcha changes.
-
-### v1.7.26 
-*2014-05-02*
-
-**woxxy**
-Remove /v/ from stable Foolz archive.
-
-### v1.7.25 
-*2014-05-01*
-
-**ccd0**
-- For single files, file errors are reported but no longer stop you from attempting to post. Files with errors are still removed when posting multiple files.
-- Fix small bugs in file checking, uploading from URLs.
-- WebM files are checked for audio before posting (Firefox only).
-- Max resolution updated, now 10000x10000.
-
-### v1.7.24 
-*2014-04-30*
-
-**ccd0**
-- Fix bug where multiple images selected for posting were out of order.
-- Check dimensions and duration of .webm files before posting.
-
-### v1.7.23 
-*2014-04-29*
-
-**ccd0**
-- Partly restore Mayhem's captcha changes reverted in last version. Captchas are now destroyed after posting instead of reloaded, unless `Auto-load captcha` is checked. Captcha caching is still enabled.
-- Update for changes in Recaptcha, in particular `Recaptcha.reload("t")` no longer working.
-- Various captcha-related bugfixes.
-- Thumbnails for .webm files in Quick Reply.
-
-### v1.7.22 
-*2014-04-27*
-
-**ccd0**
-- Revert captcha fixes of 1.4.2 as Google appears to have reverted the changes on its end. This restores captcha caching.
-
-### v1.7.21 
-*2014-04-27*
-
-**ccd0**
-- Quick fix for moot breaking captcha.
-
-### v1.7.20 
-*2014-04-27*
-
-**ccd0**
-- Fix features broken/disabled in catalog: settings link, thread watcher, start thread button, and keybinds.
-
-### v1.7.19 
-*2014-04-25*
-
-**fgts**
-- Update archive list.
-
-### v1.7.18 
-*2014-04-20*
-
-**ccd0**
-- CSS bugfix.
-
-### v1.7.17 
-*2014-04-20*
-
-**ccd0**
-- More bugfixes.
-- Restore `Comment Expansion`.
-
-### v1.7.16 
-*2014-04-19*
-
-**ccd0**
-- Another update to handle HTML changes.
-
-### v1.7.15 
-*2014-04-19*
-
-**ccd0**
-- Fix Unread Line (broken in 1.7.11)
-
-### v1.7.14 
-*2014-04-19*
-
-**ccd0**
-- Use new URLs.
-
-### v1.7.13 
-*2014-04-19*
-
-**ccd0**
-- More fixes for new HTML.
-
-### v1.7.12 
-*2014-04-19*
-
-**ccd0**
-- Fix conflict of previous version with Exlinks.
-
-### v1.7.11 
-*2014-04-19*
-
-**ccd0**
-- Start transition to new HTML.
-
-### v1.7.10 
-*2014-04-17*
-
-**ccd0**
-- Change Shift+arrow default keybinds Ctrl+arrow to avoid conflict with text selection
-- Fix (You) in backlinks.
-
-### v1.7.9 
-*2014-04-13*
-
-**ccd0**
-- Bugfixes in JSON navigation and embedding.
-- More work toward compatibility with new URLs.
-
-### v1.7.8 
-*2014-04-12*
-
-**ccd0**
-- Some keybind bugfixes.
-- Begin work toward compatibility with new URLs.
-
-### v1.7.7 
-*2014-04-10*
-
-**fgts**
-- Update archive list.
-
-### v1.7.6 
-*2014-04-10*
-
-**ccd0**
-- `Loop in New Tab` (enabled by default) causes videos opened in a separate tab to loop, and applies your settings for inline expanded videos to them.
-
-### v1.7.5 
-*2014-04-09*
-
-**ccd0**
-- Add WebM support to gallery (currently no controls).
-- Add PDF support to gallery, disabled by default. Enable with `PDF in Gallery`.
-
-### v1.7.4 
-*2014-04-08*
-
-**Nebukazar**
-- `Quote Threading` disabled by default
-- Added missing titles to Header icons
-
-**ccd0**
-- Fix bug in gallery introduced in 1.7.3.
-
-### v1.7.3 
-*2014-04-07*
-
-**ccd0**
-- Fix behavior of .webm videos expanded within inline quotes.
-- Contract thumbnails in quoted previews to avoid crashes caused by videos in quoted previews on some systems.
-- Change interface when both `Autoplay` and `Show Controls` are unchecked. In this mode, videos are now activated by clicking on them. The first click expands the video, the second click plays the video, and the third click contracts it.
-- Add item `Expand videos` in `Image Expansion` menu, which enables expansion of videos by `Expand All Images`. Disabled by default. Previously videos were expanded.
-- Disable autoplay for videos expanded by `Expand All Images`.
-
-### v1.7.2 
-*2014-04-07*
-
-**ccd0**
-- Restore thread expansion with JSON navigation disabled.
-
-### v1.7.1 
-*2014-04-06*
-
-**ccd0**
-- Fix minimum width bug.
-- `JSON Navigation` is now disabled by default.
-
-## v1.7.0 
-*2014-04-06*
-
-**Zixaphir** 
 - Reload captcha if there are posts in the queue.
 
 **ccd0**
