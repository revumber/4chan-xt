MayhemYDG:
- Added Foolzashit archive
- Added `blink` class to document in preparation for future versions of Chrome and Opera
- Take advantage of announcement's new `data-utc` value for hiding
  - `data-utc` is a timestamp, this allows us to not have to store the entire text content of the announcement

seaweedchan:
<<<<<<< HEAD
=======
- Turn all brackets into pseudo-elements. Brackets can be changed by overwriting the `content` of `.fourchanx-link::before` (`[`) and `.fourchanx-link::after` (`]`), or removed entirely with ease.
  - Note: This does not change the default brackets around `toggle-all` in the custom navigation. These are up to the user.
- Fix file input in Opera
- External link support in Custom Board Navigation!
  - `external-text:"Google","http://www.google.com"`

### 1.1.18 - 2013-05-09
seaweedchan:
>>>>>>> f256ff85
- Hide stub link added in menus of stubs
- #dump-button moved into #qr-filename-container as a simple + link
- QR with 4chan Pass made a little wider
- Styling changes for spoiler label, also added `.has-spoiler` class for QR
- Turn all brackets into pseudo-elements. Brackets can be changed by overwriting the `content` of `.fourchanx-link::before` (`[`) and `.fourchanx-link::after` (`]`), or removed entirely with ease.
  - Note: This does not change the default brackets around `toggle-all` in the custom navigation. These are up to the user.

![QR styling changes](src/General/img/changelog/1.1.18.png)

### 2.0.2 - 2013-05-09
zixaphir
- More mascot and theme editor fixes
- Fix stubs in reply hiding menu not following stubs config
- Fix thread hiding
- Fix Board Subtitle option
- Revert to Mayhem-style notifications
- Add options for adding QR Shortcuts to the header or page
- Try to tighten up mascot positions in relation to the post form

### 2.0.1 - 2013-05-08
seaweed
- Fix an issue with custom board navigation catalog links

zixaphir
- Fix Fappe Tyme always being enabled
- Fix z-index issues in Chrome
- Fix theme creation and deletion
- Separate Updater status and count better
- Fix posting from Index
- Prevent Style.init() from crashing on Chrome

# 2.0.0 - 2013-05-07
Completely rebased off https://github.com/seaweedchan/4chan-x/ 1.1.16
I hate changelogs so I'd rather not talk about it, but rest assured it
comes with various performance improvements, layout changes, and the
like. If you don't like it, I'm sorry, but change comes with sacrifice,
and we've certainly gained more than we've lost.<|MERGE_RESOLUTION|>--- conflicted
+++ resolved
@@ -1,3 +1,10 @@
+zixaphir
+- bugfixes
+- Some extra changes on top of seaweed's QR changes for our ricey nature
+- New theme, Generigray
+
+![QR styling rice, generigray](src/General/img/changelog/2.0.2-qr.png)
+
 MayhemYDG:
 - Added Foolzashit archive
 - Added `blink` class to document in preparation for future versions of Chrome and Opera
@@ -5,23 +12,15 @@
   - `data-utc` is a timestamp, this allows us to not have to store the entire text content of the announcement
 
 seaweedchan:
-<<<<<<< HEAD
-=======
 - Turn all brackets into pseudo-elements. Brackets can be changed by overwriting the `content` of `.fourchanx-link::before` (`[`) and `.fourchanx-link::after` (`]`), or removed entirely with ease.
   - Note: This does not change the default brackets around `toggle-all` in the custom navigation. These are up to the user.
 - Fix file input in Opera
 - External link support in Custom Board Navigation!
   - `external-text:"Google","http://www.google.com"`
-
-### 1.1.18 - 2013-05-09
-seaweedchan:
->>>>>>> f256ff85
 - Hide stub link added in menus of stubs
 - #dump-button moved into #qr-filename-container as a simple + link
 - QR with 4chan Pass made a little wider
 - Styling changes for spoiler label, also added `.has-spoiler` class for QR
-- Turn all brackets into pseudo-elements. Brackets can be changed by overwriting the `content` of `.fourchanx-link::before` (`[`) and `.fourchanx-link::after` (`]`), or removed entirely with ease.
-  - Note: This does not change the default brackets around `toggle-all` in the custom navigation. These are up to the user.
 
 ![QR styling changes](src/General/img/changelog/1.1.18.png)
 
