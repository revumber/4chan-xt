--- conflicted
+++ resolved
@@ -1,143 +1,31 @@
-<<<<<<< HEAD
-### v2.9.20 
-*2014-04-20*
-=======
+**ccd0**
+- Update due to more Recaptcha changes.
+- For single files, file errors are reported but no longer stop you from attempting to post. Files with errors are still removed when posting multiple files.
+- WebM files are checked for audio before posting (Firefox only).
+- Max resolution updated, now 10000x10000.
+- Check dimensions and duration of .webm files before posting.
+- Partly restore Mayhem's captcha changes reverted in last version. Captchas are now destroyed after posting instead of reloaded, unless `Auto-load captcha` is checked. Captcha caching is still enabled.
+- Thumbnails for .webm files in Quick Reply.
+- Revert captcha fixes of 1.4.2 as Google appears to have reverted the changes on its end. This restores captcha caching.
+- Quick fix for moot breaking captcha.
+- Restore `Comment Expansion`.
+- Another update to handle HTML changes.
+- Use new URLs.
+- Bugfixes.
+
+**fgts**
+- Update archive list.
+
 **MayhemYDG**
 - Update 4chan namespaces support.
 - Better handling of webm playback errors.
 - Bugfixes
 
-### v1.7.27 
-*2014-05-02*
-
-**ccd0**
-- Update due to more Recaptcha changes.
-
-### v1.7.26 
-*2014-05-02*
-
 **woxxy**
-Remove /v/ from stable Foolz archive.
-
-### v1.7.25 
-*2014-05-01*
-
-**ccd0**
-- For single files, file errors are reported but no longer stop you from attempting to post. Files with errors are still removed when posting multiple files.
-- Fix small bugs in file checking, uploading from URLs.
-- WebM files are checked for audio before posting (Firefox only).
-- Max resolution updated, now 10000x10000.
-
-### v1.7.24 
-*2014-04-30*
-
-**ccd0**
-- Fix bug where multiple images selected for posting were out of order.
-- Check dimensions and duration of .webm files before posting.
-
-### v1.7.23 
-*2014-04-29*
-
-**ccd0**
-- Partly restore Mayhem's captcha changes reverted in last version. Captchas are now destroyed after posting instead of reloaded, unless `Auto-load captcha` is checked. Captcha caching is still enabled.
-- Update for changes in Recaptcha, in particular `Recaptcha.reload("t")` no longer working.
-- Various captcha-related bugfixes.
-- Thumbnails for .webm files in Quick Reply.
-
-### v1.7.22 
-*2014-04-27*
-
-**ccd0**
-- Revert captcha fixes of 1.4.2 as Google appears to have reverted the changes on its end. This restores captcha caching.
-
-### v1.7.21 
-*2014-04-27*
-
-**ccd0**
-- Quick fix for moot breaking captcha.
-
-### v1.7.20 
-*2014-04-27*
-
-**ccd0**
-- Fix features broken/disabled in catalog: settings link, thread watcher, start thread button, and keybinds.
-
-### v1.7.19 
-*2014-04-25*
-
-**fgts**
-- Update archive list.
-
-### v1.7.18 
+- Remove /v/ from stable Foolz archive.
+
+### v2.9.20 
 *2014-04-20*
-
-**ccd0**
-- CSS bugfix.
-
-### v1.7.17 
-*2014-04-20*
-
-**ccd0**
-- More bugfixes.
-- Restore `Comment Expansion`.
-
-### v1.7.16 
-*2014-04-19*
-
-**ccd0**
-- Another update to handle HTML changes.
-
-### v1.7.15 
-*2014-04-19*
-
-**ccd0**
-- Fix Unread Line (broken in 1.7.11)
-
-### v1.7.14 
-*2014-04-19*
-
-**ccd0**
-- Use new URLs.
-
-### v1.7.13 
-*2014-04-19*
-
-**ccd0**
-- More fixes for new HTML.
-
-### v1.7.12 
-*2014-04-19*
-
-**ccd0**
-- Fix conflict of previous version with Exlinks.
-
-### v1.7.11 
-*2014-04-19*
-
-**ccd0**
-- Start transition to new HTML.
-
-### v1.7.10 
-*2014-04-17*
-
-**ccd0**
-- Change Shift+arrow default keybinds Ctrl+arrow to avoid conflict with text selection
-- Fix (You) in backlinks.
-
-### v1.7.9 
-*2014-04-13*
-
-**ccd0**
-- Bugfixes in JSON navigation and embedding.
-- More work toward compatibility with new URLs.
-
-### v1.7.8 
-*2014-04-12*
-
-**ccd0**
-- Some keybind bugfixes.
-- Begin work toward compatibility with new URLs.
->>>>>>> e8a3f65c
 
 **MayhemYDG**
 - Bugfixes.
