### v2.9.9 
*2014-03-27*

**MayhemYDG**:
<<<<<<< HEAD
- Fix captcha not refreshing.

### v2.9.8 
*2014-03-26*

**Zixaphir**:
- Rewrote "Scroll to post quoting you" functionality, solving several small issues with it.
- Improved Linkifier link detection.
- Fixed an issue with Thread Updater intervals not saving correctly.
- Added Oneechan's Backlink Icons features.
- Added an option to shrink file information text.
- Small performance improvements.

### v2.9.7
*2014-03-20*

**Zixaphir**:
- Fixed some issues with Chrome Storage and themes/mascots/link titles

### v2.9.6
*2014-03-19*

**Zixaphir**:
- Fix issues causing backlinks to be duplicated.
- Old cached link titles will properly be pruned again.

### v2.9.5
*2014-03-15*

**Zixaphir**:
- Fix Reveal Spoiler Thumbnails (again).

### v2.9.4
*2014-03-14*

**Mayhem**:
- Bugfixes.

**Zixaphir**:
- Restore catalog and return shortcut icons.
- Added the ability to search from URL bar with #s=_searchterm_ (requires JSON Navigation).
  - The vanilla 4chan search will also redirect to this if JSON Navigation is enabled.
- Performance improvements to JSON Navigation and Linkify.
- Bugfixes.
  - Fixed an especially icky bug where the JSON Navigation would display a blank page on a 304 'Not-Modified' status.
  - Hopefully this will resolve all "blank page" bugs with JSON Navigation that did not generate a user-visible error. (404 threads will still fail, for instance, but display an error)
  - Fixed Infinite Scrolling in Chrome.

### v2.9.3
*2014-03-11*

**vampiricwulf**:
- Fix Reveal Spoilers.

**Zixaphir**:
- JSON Navigation (Index, Catalog) performance improvements.
- Fix Reveal Spoiler Thumbnails.
- Fix post hide / hide show menu not working on Filtered posts.
- Fix prev/next page keybinds.
- Update Custom Navigation legend to reflect index mode changes.
- JSON Navigation now works for backlinks (when Quote Inlining is disabled) and backlink hashlinks.

### v2.9.2
*2014-03-10*

**Zixaphir**:
- Bugfixes for Thread Updater Auto Scroll and Post Highlighting.
- The catalog now works with JSON Navigation disabled.
- Added a return button to the JSON Navigation that will switch you back to non-catalog view (requires NavLinks not to be hidden).

### v2.9.1
*2014-03-09*

**Zixaphir**:
- Bugfixes for post hiding, thread updater, and keybinds.

## v2.9.0
*2014-03-08*

**MayhemYDG**:
=======
- Fix captcha submission:
  Captchas were reloaded the instant a post was submitted to 4chan. Unfortunately, a recent change to reCAPTCHA made it so reloading captchas invalidates the ones that loaded but not yet used. This is now fixed by only unloading the captcha, and only load new ones after the post is submitted.<br>
  This also kills captcha caching, so the feature was removed.
>>>>>>> 8f623419
- Thread and post hiding changes:
 - The posts' menu now has a label entry listing the reasons why a post got hidden or highlighted.
 - `Thread Hiding` and `Reply Hiding` settings are merged into one: `Post Hiding`.
 - `Thread Hiding Link` and `Reply Hiding Link` settings are merged into one: `Post Hiding Link`.
 - Hiding a thread removes it from the index in `Paged` or `All threads` modes.
 <ul>
  <li> Hidden threads can be seen by clicking the `[Show]` button the the top of the index.
  <li> The `Anchor Hidden Threads` setting has been removed.
 </ul>
- Added `Image Size` setting for the catalog.
- Added `Open threads in a new tab` setting for the catalog.
- Added `board-mode:"type"` and `board-sort:"type"` parameters to custom board navigation.
- Added OP name/date tooltip in the catalog.
- Added a keybind to cycle through index sort types, `Ctrl+x` by default.
- Added keybindings for index modes, `Ctrl+{1,2,3}` by default.
- `Index Mode` and `Index Sort` have been moved out of the header's menu into the index page.
- Minor captcha fixes.
- New setting: `Quote Markers`, enabled by default
 - This merges `Mark Quotes of You`, `Mark OP Quotes` and `Mark Cross-thread Quotes` into one feature.
 - Backlinks now also get these markers.
 - Multiple markers are now more compact, for example `>>123 (You/OP)` instead of `>>123 (You) (OP)`.
- New setting: `Image Hover in Catalog`
 - Like `Image Hover`, but for the catalog only.
- Added `Archive link` to the Custom Board Navigation Rice
- Added a setting to configure the number of threads per page for the paged mode of the index.
- Dropped support for the official catalog.
- More index navigation improvements:
 - Threads in catalog mode have the usual menu.
 - When in catalog mode, the menu now also allows to pin/unpin threads.
 - The index will now display how many threads are hidden.
 - When in catalog mode, you can toggle between hidden/non-hidden threads.
 - New index mode: `catalog`<br>
  ![catalog mode](img/changelog/3.16.0/0.png)
 - When in catalog mode, use `Shift+Click` to hide, and `Alt+Click` to pin threads.
 - Existing features affect the catalog mode such as:
 <ul>
  <li> Filter (hiding, highlighting)
  <li> Thread Hiding
  <li> Linkify
  <li> Thumbnail Replacemenu
  <li> Image Hover
 </ul>
 - Support for the official catalog will be removed in the future, once the catalog mode for the index is deemed satisfactory.
- Added `Original filename` variable to Sauce panel.
- Fixed a bug which prevented QR cooldowns from being pruned from storage.
 - On Chrome, the storage could reach the quota and prevent 4chan X from saving data like QR name/mail or auto-watch for example.
- Added a Reset Settings button in the settings.
- More stability update.
- Stability update.

**Spittie**
- Check image dimension before uploading

**Vampiricwulf**
- Flash embedding and other Flash features.

**Zixaphir**
- Update Custom Navigation legend to reflect index mode changes.
- JSON Navigation now works for backlinks (when Quote Inlining is disabled) and backlink hashlinks.
- JSON Navigation (Index, Catalog) performance improvements.
- Added a nifty bread-crumb for the JSON Navigation.
- Many spiffy performance, state awareness, and sanity improvements to JSON Navigation.
- Bugfixes.

![Check image dimension](src/General/img/changelog/1.4.1.png)
- Bug fixes
- Update archives

### v2.8.11
*2014-02-16*

**MayhemYDG**
- Fix QR

**Spittie**
- Better url handling
- Add Twitter embedding
- Add .xpi for Firefox Mobile
- Add /biz/
- Add gfycat.com embedding
- Replace some icons with fontawesome
- Add Metro favicons (lel)
- Fix Chrome (aka copy from Appchan)
- Add option to load the captcha when you open a thread
- Add OpenSUSE emoji
- Fix Chrome (Maybe? Hopefully I haven't fucked everything)
- Add fgst.eu
- Add mawa.re
- Fix new captcha
- Add archive.installgentoo.com
- Upload images directly from urls
![Upload from url](src/General/img/changelog/1.3.6.gif)

**Zixaphir**:
- Bugfixes.

### v2.8.8
*2014-01-30*

**MayhemYDG**:
- Added a `Reset Settings` button in the settings.
- More stability update.
- Stability update.

**ParrotParrot**:
- Added `Original filename` variable to Sauce panel.

**Zixaphir**:
- Bugfixes

### v2.8.7
*2014-01-19*

**Zixaphir**:
- Fix posting.

### v2.8.6
*2014-01-19*

**Zixaphir**:
- General improvements all across our current JSON Navigation implementations.

### v2.8.5
*2014-01-14*

**Zixaphir**:
- Reimplemented mascot importing.
- The "Questionable" mascot category has been emptied. All of the mascots within it can be reimported from https://raw.github.com/zixaphir/appchan-x/master/questionable.json
- Added a category for custom mascots.

### v2.8.4
*2014-01-13*

bugfix

### v2.8.3
*2014-01-13*

bugfix

### v2.8.2
*2014-01-13*

**Zixaphir**:
- Infinite Scrolling no longer dynamically changes the URL.
- JSON Navigation and Index features are now optional.
- Fixed several small issues with themes and mascots.

### v2.8.1
*2014-01-13*

**seaweeedchan**:
- Convert infinite scrolling into an Index Mode, rather than being forced
- Fix Menu errors on older Firefox versions, such as the ESR

**Zixaphir**:
- Fix an issue where changing the current archive would crash the redirect features.
- Themes and Mascots will now switch when navigating between NSFW and SFW boards if those options are in use.
- Pagination will now properly hide while in thread view.
- The captcha filter is now [finally] optional.
- Some more FontAwesome icons.
- Fix a bug causing appchan to [incorrectly] report that QR Personas were disabled. They cannot be disabled.
- The SFW status of boards is no longer hard-coded and therefore will require no changes when boards are added or removed.
- Removed and forced the `Force Reply Break` on Chrome. Disabling it didn't work and broke the page layout.

### v2.8.0
*2014-01-11*

**seaweedchan**:
- Various fixes and improvements for the JSONified index
- Removed unnecessary index refresh notifications
- Various style tweaks

**Zixaphir**:
- Various fixes and improvements for the JSONified index
- We now use JSON for navigating between boards and threads. This should result in various bandwidth and performance improvements. Probably.
- Users are now subjected to whatever terrible code went into that previous feature. :3
- Infinite Scrolling restored.

### v2.7.4
*2013-12-27*

**Zixaphir**:
- Bugfixes.

### v2.7.3
*2013-12-26*

**Zixaphir**:
- If I had realized that people actually used the catalog, I would have pushed a new stable last night. :/

### v2.7.2
*2013-12-25*

**MayhemYDG**:
- Performance improvements.

**Zixaphir**:
- Moar bugfixes.

**Zixaphir**:
- Bug fixes and optimizations

### v2.7.1
*2013-12-24*

**Zixaphir**:
- Bug fixes and optimizations

## v2.7.0
*2013-12-16*

**MayhemYDG**:
- More Index Improvements:
 - New setting: `Anchor Hidden Threads`, enabled by default. Hidden threads will be moved at the end of the index to fill the first pages.
 - New setting: `Refreshed Navigation`, disabled by default. When enabled, navigating through pages will refresh the index.
 - The last index refresh timer will now indicate the last time the index changed from 4chan's side, instead of the last time you refreshed the index.

**noface**:
- Strawpoll.me embedding support (as usual, only works on HTTP 4chan due to lack of HTTPS)

**Zixaphir**:
- FappeTyme and WerkTyme now persist across sessions.
- Bugfixes everywhere.

### v2.6.1
*2013-11-27*

**Zixaphir**:
- Fix an incorrect classname resulting in icons not showing correctly.

## v2.6.0
*2013-11-27*

**MayhemYDG**:
- **New option**: `Auto-hide header on scroll`.
- Added support for `4cdn.org`.
- Index navigation improvements:
 - Searching in the index is now possible and will show matched OPs by:
 <ul>
  <li> comment
  <li> subject
  <li> filename
  <li> name
  <li> tripcode
  <li> e-mail
 </ul>
 - The page number on which threads are will now be displayed in OPs, to easily identify where threads are located when:
 <ul>
  <li> searching through the index.
  <li> using different index modes and sorting types.
  <li> threads highlighted by the filter are moved to the top and move other threads down.
 </ul>
 - The elapsed time since the last index refresh is now indicated at the top of the index.
 - New setting: `Show replies`, enabled by default. Disable it to only show OPs in the index.
 - New setting: `Anchor Hidden Threads`, enabled by default. Hidden threads will be moved at the end of the index to fill the first pages.
 - New setting: `Refreshed Navigation`, disabled by default. When enabled, navigating through pages will refresh the index.
 - The last index refresh timer will now indicate the last time the index changed from 4chan's side, instead of the last time you refreshed the index.
 - You can now refresh the index page you are on with the refresh shortcut in the header bar or the same keybind for refreshing threads.
 - You can now switch between paged and all-threads index modes via the "Index Navigation" header sub-menu (note that this replaces infinite scrolling):<br>
  ![index navigation](src/General/img/changelog/1.2.46.png)
 - Threads in the index can now be sorted by:
 <ul>
  <li> Bump order
  <li> Last reply
  <li> Creation date
  <li> Reply count
  <li> File count
 </ul>
 - Navigating across index pages is now instantaneous.
 - The index refreshing notification will now only appear on initial page load with slow connections.
- Added a keybind to open the catalog search field on index pages.
- Minor cooldown fix:
 - You cannot post an image reply immediately after a non-image reply anymore.
- Various minor fixes

### v2.5.1
*2013-10-20*
**Zixaphir**:
- Infinite Scrolling Bugfix (chrome)

### v2.4.1
*2013-10-13*

**Zixaphir**:
- Bugfixes

## v2.4.0
*2013-10-13*

**MayhemYDG**:
- Tiny posting cooldown adjustment:
  * You can post an image reply immediately after a non-image reply.
- Update posting cooldown timers to match 4chan settings:
  * Cooldown may vary between inter-thread and intra-thread replies.
  * Cooldown may vary when posting a file or not.
  * Cooldown does not take sageing into account anymore.
  * Timers vary across boards.
- Updated post and deletion cooldown timers to match 4chan changes: they are now twice longer.
- Added support for the flag selector on /pol/.
- Minor Chrome 30 fix.

**seaweedchan**:
- Fix thread updater bug introduced in last version
- Just some small fixes.
- Delete cooldown update
- Small bug fixes
- Don't show warnings AND desktop notifications at the same time, and prefer QR warnings unless the document is hidden

**zixaphir**:
- Some changes to mascots
  * Silhouette mascots are now generated dynamically with the silhouette filter
  * Images are now compressed client side before being uploaded via the upload interface (this is only for mascots, not posts)
- Fix an issue with Linkifier linkifying replaced spoilers
- Fix an issue with "fit height" in the gallery on Chrome
- Small thread updater fixes

### v2.3.10
*2013-08-31*

**Zixaphir**:
- Catalog bugfix

### v2.3.9
*2013-08-30*

**MayhemYDG**:
- New desktop notification:
  * The QR will now warn you when you are running low on cached captchas while auto-posting.

**seaweedchan**:
- Gallery Bugfix: hide thumbnails

**Zixaphir**:
- Add some css flex support
- General bugfixes

### v2.3.8
*2013-08-25*

- I accidentally z-index

### v2.3.7
*2013-08-25*

**Zixaphir**:
- Some new gallery features
  * Fit Width
  * Fit Height
  * Hide Thumbnails
  * The gallery thumbnail bar will now scroll to the current thumbnail if it is out of the visible range.
  * Now enabled by default (but won't be used as the default thumbnail option without disabling Image Expansion)
- Bugfixes

**seaweedchan**:
- Gallery layout and aesthetics overhaul

### v2.3.6
*2013-08-21*

**Zixaphir**:
![Gallery](src/General/img/changelog/2.3.6.png)
- **New Feature**: `Gallery`.
  * Disabled by default.
  * Opens images in a lightweight Gallery script.
  * If enabled while Image Expansion is disabled, will takeover as the default action when images are clicked.
  * Supports several hotkeys: left is previous, right and enter are next, escape closes.
  * Works with Thread Updater to add new images to the Gallery while its open.
  * BLINK/WEBKIT ONLY: Clicking the file title will download the image with the original name.

### v2.3.5
*2013-08-19*

**Zixaphir**:
- Bugfixes on catalog, /sp/, and /int/

### v2.3.4
*2013-08-18*

**MayhemYDG**:
- Added new option: `Desktop Notifications`
- Implement filename editing
- Replace shortcuts with icons

**seaweedchan**:
- Made shortcut icons optional under the Header submenu, disabled by default, as well as edited some of the icons
- Disabled desktop notifications by default
- Edited filename editing to require a ctrl+click, so otherwise the file input will look and behave the same as before
- Added `.you` class to quotelinks that quote you

**Zixaphir**:
- Forked and minimized the Font Awesome CSS used for the shortcut icons
- Some more linkifier improvements

**seaweedchan**:
- Optimizations for the banner and board title code

**zixaphir**:
- Bugfixes, mostly

### v2.3.3
*2013-08-16*

**seaweedchan**:
- Fix Color User IDs

**MayhemYDG**:

![New thread watcher](src/General/img/changelog/1.2.28.png)

- Greatly improved thread watcher
  - Added submenu with ability to prune 404'd threads, filter by current board, etc
  - Periodically checks which threads have 404'd and indicates them with a strikethrough
- Removed `Check for Updates` as your browser should now handle this automatically
- Fixed an error for Firefox <23 users
- Add a message for Chrome users who experience the Corrupted File bug

**Zixaphir**:

![Linkifier in action](src/General/img/changelog/1.2.28-2.png)

- Drastically improved the accuracy and quality of the linkifier (with seaweedchan)
- More under-the-hood linkifier changes, including support for all top-level domains (with seaweedchan)
- Removed `Allow False Positives` option due to the accuracy of the new linkifier regex

### 2.3.2 - *2013-08-12*

**zixaphir**:
- Fix Linkifier bug in Chrome.

### 2.3.1 - *2013-08-11*

**zixaphir**:
- Fix issue with release process not properly reversioning.

## 2.3.0 - *2013-08-10*

**aeosynth**:
- Update Gruntfile.coffee.

**Zixaphir**:
- Added Twitch.tv and Vine embedding (with @ihavenoface)
- Keybinds to scroll to posts that quote you.
- New Feature: toggle between image banners by clicking them.
- Minor optimizations.
- Minor fixes.

**MayhemYDG**:
- Show dice rolls that were entered into the email field on /tg/.
- Fix flag filtering on /sp/ and /int/.
- Minor fixes.
- Minor optimizations.

**seaweedchan**:
- Fix issues with having two options called `Reveal Spoilers`.
- Update archive.

**Zixaphir**:

### v2.2.2
*2013-08-01*
**zixaphir**:
- Fix opening new threads and posts in a new tab.
- Minimum Chrome Version is now 27.
- Minimum Firefox Version is now 22.
- Minimum Opera version is now 15.
  * BUG REPORTS FILED WITH BROWSERS THAT DO NOT MEET THESE REQUIREMENTS WILL BE CLOSED AND IGNORED.

**MayhemYDG**:
- Fix QR Cooldown and clearing bugs.

### v2.2.1
*2013-07-27*

**zixaphir**:
- Fix exif hiding on /p/.

## v2.2.0
*2013-07-25*

**MayhemYDG**:
- Remove /s4s/ from warosu archive.
- Fix CAPTCHA duplication on the report page.
- Fix impossibility to create new threads when in dead threads.
- Drop Opera <15 support.
- Fix flag filtering on /sp/ and /int/.
- Minor fixes.

**seaweedchan**:
- Add `.active` class to `.menu-button` when clicked (and remove on menu close)
- Move /v/ and /vg/ back to Foolz archive
- Revert Mayhem's updater changes which caused silly issues
- Rename `Indicate Spoilers` to `Reveal Spoilers`
- If `Reveal Spoilers` is enabled but `Remove Spoilers` is not, act as if the spoiler is hovered
- Add a new option to hide "4chan X has been updated to ____" notifications for those having issues with them.
- Update archives
- Add `.active` class to `.menu-button` when clicked (and remove on menu close)
- Move /v/ and /vg/ back to Foolz archive

**Tracerneo**:
- Add ID styling for IDs with black text

**zixaphir**:
- Completely redo mascot positions to not depend on other elements to work
- Add a mascot silhouette feature (this will be available on a per-mascot basis at some point)
- Fixed Mascot Offsets
- Fix several bugs with the mascot and theme editors
- Add an option to toggle between mascots by clicking the current mascot
- Fix "Fit Height" image expansion option
- Post Form Decorations now use appchan's dialog colors (instead of random background and border colors)
  * This may cause some themes to look weird. Please report any issues with the default themes and post form colors
- 4chan Dark Upgrade's reply backgrounds are consistent now
- Rewrote Emoji CSS
- Presto versions of Opera are no longer supported (a Webkit/Blink version is in the works/mostly works)
- Tiny CSS touch-ups

### v2.1.3
*2013-06-04*

**zixaphir**:
- Fixed a small CSS error resulting in invisible mascot options

### v2.1.2
*2013-06-04*

**zixaphir**:
- Remove shitty menu placeholder icon
  * replace it with settings icon
  * move settings link into menu
- Fix autoupdating in greasemonkey, apparently
- Add front page styling (http://www.4chan.org/)
- Clean up CSS a bit
  * Remove mascot positioning based on post form decorations
  * Remove 4sight support

### v2.1.1
*2013-06-02*

**zixaphir**:
- Changed close character from '×' to '✖'
- Bugfixes

## v2.1.0
*2013-06-01*

**zixaphir**:
- CSS ~70% (maybe?) rewritten to account for class-based options
- Fixed CSS filters on webkit
- Hopefully better mascot positioning
- Fix issues with dialog width and small sidebar with vertical icons

### v2.0.6
*2013-05-29*

**zixaphir**:
- Fix a small CSS bug resulting in backlinks being the wrong color

### v2.0.5
*2013-05-28*

**MayhemYDG**:
- Tiny fixes
- Add page count to thread stats
- Better performance for Fit Height by using vh
- Fix `Jump to Next Reply` keybind not accounting for posts after unread line

**seaweedchan**:
- Added OpenSettings event on 4chan X settings/sections open for userscripts like OneeChan and 4chan Style Script
- Changed defaults that use the arrow keys to shift+arrow key to not conflict with scrolling
- Made Mayhem's page count in thread stats optional
- Small bug fixes
- Fix YouTube videos in Firefox taking z-index priority
- Fix Persistent QR not working for /f/
- New image expansion option: `Advance on contract`. Advances to next post unless Fappe Tyme is enabled (temporary)
- Change `.qr-link` to `.qr-link-container` and `.qr-link>a` to `.qr-link`
- Update /q/'s posting cooldown
- Make "___ omitted. Click here to view." text change when thread is expanded.
- Restrict "Reply to Thread" click event to the link itself
- Fix Nyafuu being undefined
- New option `Captcha Warning Notifications`
 - When disabled, shows a red border around the captcha to indicate captcha errors. Goes back to normal when any key is pressed.
- Color Quick Reply's inputs in Tomorrow to match the theme
- Revert some of Mayhem's changes that caused new bugs
- Added `.hasInline` (if replyContainer contains .inline) for userstyle/script maintainers

**Wohlfe**:
- Add /pol/ archiving for FoolzaShit

**zixaphir**:
- New option: `Image Prefetching`. Adds a toggle to the header menu for per-thread prefetching.
- Make Advance on contract work with Fappe Tyme
- Fix various options and functions that were not working as intended or were unintuitive
  * Filter Highlighting
  * Highlight Owned Posts
  * Highlight Posts Quoting You
  * Mascot and Theme Exporting will now save as a named JSON file by default
  * On side pagination
  * Banner Reflections
  * Replies with inlined posts will not shrink in Fit Width mode anymore.
- Fixed odd spacing issues with shortcuts and other bracketed elements

### v2.0.4
*2013-05-15*
**MayhemYDG**:
- Add new archive selection

**seaweedchan**:
- Change watcher favicon to a heart. Change class name from `.favicon` to `.watch-thread-link`. Add `.watched` if thread is watched.
- Remove new archive selection back into Advanced
- Some styling fixes

**zixaphir**:
- Make new archive selection not depend on a JSON file
- Remove some code that sends user errors back to us (we didn't have a working link anyway)
- Add board selection to archiver options
- Fix bug where image hover would close when hitting Enter while typing
- Add `Quoted Title` option which adds (!) text to title when user is quoted
- Add option to indent replies.

### v2.0.3
*2013-05-10*
**seaweedchan**:
- bug fixes

**zixaphir**:
- Change Custom Board Navigation input into textarea, new lines will convert to spaces
- Fix auto-scrolling in Chrome
- Fix wrapping of #dump-list in Chrome
- Fix (You) not being added in expanded comments
- bugfixes
- Some extra changes on top of seaweed's QR changes for our ricey nature
- New theme, Generigray
- New theme, Frost

![QR styling rice, generigray](src/General/img/changelog/2.0.2-qr.png)

**MayhemYDG**:
- Added Foolzashit archive
- Added `blink` class to document in preparation for future versions of Chrome and Opera
- Take advantage of announcement's new `data-utc` value for hiding
  - `data-utc` is a timestamp, this allows us to not have to store the entire text content of the announcement

**seaweedchan**:
- Turn all brackets into pseudo-elements. Brackets can be changed by overwriting the `content` of `.fourchanx-link::before` (`[`) and `.fourchanx-link::after` (`]`), or removed entirely with ease.
  - Note: This does not change the default brackets around `toggle-all` in the custom navigation. These are up to the user.
- Fix file input in Opera
- External link support in Custom Board Navigation!
  - `external-text:"Google","http://www.google.com"`
- Fix JIDF flag on /pol/ when post is fetched by updater
- Hide stub link added in menus of stubs
- #dump-button moved into #qr-filename-container as a simple + link
- QR with 4chan Pass made a little wider
- Styling changes for spoiler label, also added `.has-spoiler` class for QR

![QR styling changes](src/General/img/changelog/1.1.18.png)

### 2.0.2 - 2013-05-09
**zixaphir**:
- More mascot and theme editor fixes
- Fix stubs in reply hiding menu not following stubs config
- Fix thread hiding
- Fix Board Subtitle option
- Revert to Mayhem-style notifications
- Add options for adding QR Shortcuts to the header or page
- Try to tighten up mascot positions in relation to the post form

### 2.0.1 - 2013-05-08
**seaweed**:
- Fix an issue with custom board navigation catalog links

**zixaphir**:
- Fix Fappe Tyme always being enabled
- Fix z-index issues in Chrome
- Fix theme creation and deletion
- Separate Updater status and count better
- Fix posting from Index
- Prevent Style.init() from crashing on Chrome

# 2.0.0 - 2013-05-07
Completely rebased off https://github.com/seaweedchan/4chan-x/ 1.1.16
I hate changelogs so I'd rather not talk about it, but rest assured it
comes with various performance improvements, layout changes, and the
like. If you don't like it, I'm sorry, but change comes with sacrifice,
and we've certainly gained more than we've lost<|MERGE_RESOLUTION|>--- conflicted
+++ resolved
@@ -1,8 +1,12 @@
-### v2.9.9 
+**MayhemYDG**:
+- Fix captcha submission:
+  Captchas were reloaded the instant a post was submitted to 4chan. Unfortunately, a recent change to reCAPTCHA made it so reloading captchas invalidates the ones that loaded but not yet used. This is now fixed by only unloading the captcha, and only load new ones after the post is submitted.<br>
+  This also kills captcha caching, so the feature was removed.
+
+### v2.9.9
 *2014-03-27*
 
 **MayhemYDG**:
-<<<<<<< HEAD
 - Fix captcha not refreshing.
 
 ### v2.9.8 
@@ -83,11 +87,6 @@
 *2014-03-08*
 
 **MayhemYDG**:
-=======
-- Fix captcha submission:
-  Captchas were reloaded the instant a post was submitted to 4chan. Unfortunately, a recent change to reCAPTCHA made it so reloading captchas invalidates the ones that loaded but not yet used. This is now fixed by only unloading the captcha, and only load new ones after the post is submitted.<br>
-  This also kills captcha caching, so the feature was removed.
->>>>>>> 8f623419
 - Thread and post hiding changes:
  - The posts' menu now has a label entry listing the reasons why a post got hidden or highlighted.
  - `Thread Hiding` and `Reply Hiding` settings are merged into one: `Post Hiding`.
