--- conflicted
+++ resolved
@@ -1,11 +1,5 @@
-<<<<<<< HEAD
-=======
-### 3.20.13 - *2014-05-09*
-
+**MayhemYDG**:
 - [Security fix](https://github.com/MayhemYDG/4chan-x/issues/1634).
-
-### 3.20.12 - *2014-05-03*
->>>>>>> a4e8bcb4
 
 ### v1.7.33 
 *2014-05-10*
