--- conflicted
+++ resolved
@@ -1,11 +1,7 @@
 seaweedchan:
 - Fix emoji and favicon previews not updating on change.
-<<<<<<< HEAD
-- Fix issue with draggong thread watcher
+- Fix issue with dragging thread watcher
 - Fix some settings not importing when coming from Mayhem's v3
-=======
-- Fix issue with dragging thread watcher
->>>>>>> d5d3ee86
 
 MayhemYDG:
 - Fix bug where a thread would freeze on load.
