--- conflicted
+++ resolved
@@ -1,10 +1,9 @@
-<<<<<<< HEAD
 **MayhemYDG**:
 - Fix impossibility to create new threads when in dead threads.
 - Drop Opera <15 support.
 - Fix flag filtering on /sp/ and /int/.
 - Minor fixes.
-=======
+
 ### v1.2.24
 *2013-07-24*
 
@@ -38,7 +37,6 @@
 
 **seaweedchan**:
 - Changed some defaults around
->>>>>>> 979694a9
 
 ### v1.2.19
 *2013-07-14*
