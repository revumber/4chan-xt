--- conflicted
+++ resolved
@@ -1,29 +1,29 @@
-<<<<<<< HEAD
-**MayhemYDG**:
- - Tiny posting cooldown adjustment:
-   * You can post an image reply immediately after a non-image reply.
- - Update posting cooldown timers to match 4chan settings:
-   * Cooldown may vary between inter-thread and intra-thread replies.
-   * Cooldown may vary when posting a file or not.
-   * Cooldown does not take sageing into account anymore.
-   * Timers vary across boards.
- - Updated post and deletion cooldown timers to match 4chan changes: they are now twice longer.
- - Added support for the flag selector on /pol/.
+**MayhemYDG**:
+- Tiny posting cooldown adjustment:
+  * You can post an image reply immediately after a non-image reply.
+- Update posting cooldown timers to match 4chan settings:
+  * Cooldown may vary between inter-thread and intra-thread replies.
+  * Cooldown may vary when posting a file or not.
+  * Cooldown does not take sageing into account anymore.
+  * Timers vary across boards.
+- Updated post and deletion cooldown timers to match 4chan changes: they are now twice longer.
+- Added support for the flag selector on /pol/.
+- Minor Chrome 30 fix.
 
 ### v1.2.39 
 *2013-09-19*
 **seaweedchan**:
- - Fix thread updater bug introduced in last version
+- Fix thread updater bug introduced in last version
 
 ### v1.2.38 
 *2013-09-19*
 
 **MayhemYDG**:
- - Update posting cooldown timers to match 4chan settings:
-   - Cooldown may vary between inter-thread and intra-thread replies.
-   - Cooldown may vary when posting a file or not.
-   - Cooldown does not take sageing into account anymore.
-   - Timers vary across boards.
+- Update posting cooldown timers to match 4chan settings:
+  - Cooldown may vary between inter-thread and intra-thread replies.
+  - Cooldown may vary when posting a file or not.
+  - Cooldown does not take sageing into account anymore.
+  - Timers vary across boards.
 
 ### v1.2.37 
 *2013-09-12*
@@ -37,18 +37,11 @@
 **MayhemYDG**:
 - New desktop notification:
   * The QR will now warn you when you are running low on cached captchas while auto-posting.
-=======
-### 3.11.5 - *2013-10-03*
-
-Minor Chrome 30 fix.
-
-### 3.11.4 - *2013-09-23*
->>>>>>> e0f72db7
-
- **seaweedchan**:
+
+**seaweedchan**:
  - Visual overhaul for gallery mode
 
- **Zixaphir**:
+**Zixaphir**:
  - Fix an issue with the file dialog randomly opening multiple times (with seaweedchan)
 ![Gallery](src/General/img/changelog/2.3.6.png)
 - Add new feature: `Gallery`.
