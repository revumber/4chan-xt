<<<<<<< HEAD
### v1.8.9.4 
*2014-08-11*

**ccd0**
- Fix issue where `Except Archives from Encryption` option could reveal the page you are on to a MITM attacker.

### v1.8.9.3 
*2014-08-11*

**vidyamoe**
- Update archive list (as in v1.8.8.8).

### v1.8.9.2 
*2014-08-10*

**ccd0**
- HTML escaping fix from v1.8.8.7.

### v1.8.9.1 
*2014-08-10*

**ccd0**
- Bugfix.

### v1.8.9 
*2014-08-10*

Based on v1.8.8.6.

**ccd0**
- Rewrite HTML-generating code using precompiled templates so that checking that everything is HTML-escaped is automatic.
- New option `Except Archives from Encryption` (unchecked by default) permits HTTPS 4chan pages to load content from HTTP-only archives, and disables the warning when redirecting HTTPS 404 pages to these archives.
- Fix some archive features not being possible to disable; unchecking `404 Redirect`, `Archive Link`, and `Resurrect Quotes` is now sufficient to turn all archive features off.
- Allow `disabled` as an archive choice for every board.
=======
### v1.8.8.9 
*2014-08-12*

**ccd0**
- Update archive list.
>>>>>>> 14bee55b

### v1.8.8.8 
*2014-08-11*

**vidyamoe**
- Update archive list.

### v1.8.8.7 
*2014-08-10*

**ccd0**
- Fix oversight in escaping stuff when building HTML (believed harmless but better to be safe).

### v1.8.8.6 
*2014-08-07*

**hotdogman**, **vidyamoe**
- Update archive list.

### v1.8.8.5 
*2014-08-06*

**ccd0**
- Bug fixes.

### v1.8.8.4 
*2014-08-04*

**thebladeee**
- Update archive list (as in v1.8.7.2).

### v1.8.8.3 
*2014-08-02*

**ccd0**, **Zixaphir**
- Bug fixes.

### v1.8.8.2 
*2014-07-29*

**ccd0**
- Bug fixes.

### v1.8.8.1 
*2014-07-28*

**ccd0**
- Fix for image 404 redirection which was broken in v1.8.8.

### v1.8.8 
*2014-07-27*

Based on v1.8.7.1.

**MayhemYDG**
- Add messages for WebM playback errors.
- Pause WebM videos off screen for better performance.

**Zixaphir**
- Code cleanup.

**ccd0**
- Improve error handling and implement WebM decoding error messages for hover and gallery features.
- Re-enable autoplay for WebM videos expanded by `Expand All Images` (disabled in [v1.7.3](#v173) due to performance issues). Videos will still only be expanded by EAI if the `Expand Videos` option is checked.
- When an image or video is expanded, scroll so that as much of the image/video is on screen as possible. This can be disabled by unchecking `Scroll into view` in the `Image Expansion` menu.
- Various image expansion related bugfixes.
- `Page Count in Stats` is now enabled by default.

### v1.8.7.2 
*2014-08-04*

**thebladeee**
- Update archive list.

### v1.8.7.1 
*2014-07-23*

**ccd0**
- Fix unread count updating bug in Firefox as in v1.8.6.2.

### v1.8.7 
*2014-07-20*

Based on v1.8.6.1.

**ccd0**
- Various bugfixes.

**MayhemYDG**
- Improvements to Chrom* storage API.

**Zixaphir**
- Add gallery option `Scroll to Post`: Scrolls to the post containing the currently active image.
- Gallery now loops.

### v1.8.6.2 
*2014-07-23*

**ccd0**
- Fix unread count updating bug in Firefox.

### v1.8.6.1 
*2014-07-14*

**ccd0**
- Fix bug in v1.8.6 when no archive to redirect to.

### v1.8.6 
*2014-07-13*

**ccd0**
- Warn when redirecting from an HTTPS 404 page to an HTTP archive, and don't load unencrypted posts/images from archives when using HTTPS.
- `Loop in New Tab` now only makes the video loop, and doesn't apply any of your other settings.

### v1.8.5.3 
*2014-07-13*

**woxxy**
- Archive list update for Foolz Beta.

### v1.8.5.2 
*2014-07-10*

**ccd0**
- Fix bugs in gallery's handling of 404ed images.

### v1.8.5.1 
*2014-07-08*

**ccd0**
- Fix bugs in infinite scrolling causing extra horizontal rules.

### v1.8.5 
*2014-07-06*

**Zixaphir**
- Enable video controls in gallery.

**ccd0**
- Add a slideshow mode to the gallery.
- New gallery keybinds: `S` starts/stops the slideshow, and `P` pauses/unpauses .webm videos.
- Spoilered text is now replaced with `[spoiler]` in desktop notifications unless `Remove Spoilers` or `Reveal Spoilers` is set.
- Bug fixes.

### v1.8.4 
*2014-07-02*

**ccd0**
- Fix an archived-post bug introduced in v1.8.3.

### v1.8.3 
*2014-07-01*

**ccd0**
- Fix `Reveal Spoiler Thumbnails` on archived posts.

### v1.8.2 
*2014-06-30*

**ccd0**
- Introduce beta channel. New features and non-urgent bugfixes will be released to beta users for further testing before being moved to stable.
- Begin making available a version of the script with the updater disabled.
- The removal of slugs from the URL when you open a thread is now optional, and can be disabled by unchecking `Normalize URL`.
- The boards and file extensions for which a Sauce link is displayed can now be controlled by adding `;boards:[list]` and `types:[list]` respectively.
- Although usually not needed, `%%` can be used in format specifiers to write a literal `%`.
- Various bugfixes.

### v1.8.1 
*2014-06-19*

**MayhemYDG**
- More API changes:
  - `ThreadUpdate`:
    - `thread` field replaced with `threadID` containing `fullID` of thread (e.g. `"g.39894014"`)
    - `newPosts` field changed from list of `Post` objects to list of post `fullID`s.
    - `deletedPosts` and `deletedFiles` removed
  - `QRPostSuccessful`:
    - `board` field replaced with `boardID` containing name of board (e.g. `"g"`)
  - `QRPostSuccessful_`:
    - `boardID` added; is now identical to `QRPostSuccessful`

## v1.8.0 
*2014-06-18*

**ccd0**
- Add compatibility with Greasemonkey 2.0.
- Much of Mayhem's [API](https://github.com/MayhemYDG/4chan-x/wiki) has been removed due to issues with Greasemonkey 2.0.
  - The `AddCallback`, `QRPostSelection`, `QRGetSelectedPost`, and `QRAddPreSubmitHook` events are removed.
  - Callback functions can no longer be passed via the `AddMenuEntry` and `CreateNotification` events.
  - The information sent with `QRPostSuccessful` and `ThreadUpdate` events has been reduced:
    - Board objects have been reduced to the form `{ID: "g"}`.
    - Thread and post objects have been reduced to the form `{ID: 39894014, fullID: "g.39894014"}`.
    - More fields may be added if requested.
  - The `AddMenuEntry` and `AddSettingsSection` events continue to not work in Chromium should be considered deprecated.  They are provided for backwards compatibility with existing scripts.  Suggestions for replacements are welcome.
  - The `4chanXInitFinished`, `CloseMenu`, `QRDialogCreation`, and `OpenSettings` events are unchanged, as is the undocumented `QRPostSuccessful_` (`QRPostSuccessful` without the board object, used by Name Sync on Chromium).

### v1.7.63 
*2014-06-16*

**ccd0**
- Fix filename bug introduced in previous release.

### v1.7.62 
*2014-06-16*

**ccd0**
- Fix errors due to `<font>` tag in file info on /s4s/.

### v1.7.61 
*2014-06-15*

**ccd0**
- Fix new hiding/filtering bug from previous release.

### v1.7.60 
*2014-06-15*

**ccd0**
- Update archive list for Foolz Beta.
- Fix some hiding/filtering bugs.

### v1.7.59 
*2014-06-14*

**ccd0**
- Fix some bugs that were causing threads to disappear.

### v1.7.58 
*2014-06-14*

**woxxy**
- Archive list update: merge Dark Cave into Foolz, enable images in /co/.

### v1.7.57 
*2014-06-13*

**hotdogman, MayhemYDG**:
- Update archive list.

### v1.7.56 
*2014-06-12*

**ccd0**
- Chromium now follows Firefox's policy on the download attribute and requires the same workaround for downloading with the original filename.
https://crbug.com/373182#c24

### v1.7.55 
*2014-06-11*

**ccd0**
- Hide subject field when replying to a thread from the index.
- Add option `Show Name and Subject` (off by default) to show the name and subject field even if they are not used by 4chan (forced-anon boards and replies to threads).  Material entered in the name or subject field in such cases is not submitted to 4chan.  Enabling this option should allow Name Sync to work.

### v1.7.54 
*2014-06-09*

**ccd0**
- Remove captcha doubling from report form.
- Remove any whitespace trimming from captchas.

### v1.7.53 
*2014-06-08*

**ccd0**
- Remove name/subject fields from Quick Reply where applicable.
- Small Youtube/pastebin embedding improvements.

### v1.7.52 
*2014-06-02*

**ccd0**
- Add workaround for downloading with the original filename in Firefox.

### v1.7.51 
*2014-06-02*

**ccd0**
- Drop support for using JSON to navigate between boards and threads.  This should have no noticeable effect for users except for fixing various posting bugs.
- Get reply notifications (icon/title changes and desktop alerts) working when quote threading is enabled.
- Tag field no longer appears in QR when replying to an /f/ thread.

### v1.7.50 
*2014-05-30*

**pleebe**
- Archive list update.

### v1.7.49 
*2014-05-28*

**ccd0**
- Fix bug where hidden threads reappeared on index refresh.

### v1.7.48 
*2014-05-27*

**ccd0**
- Fix bug causing broken WebM files to be perpetually redownloaded.

### v1.7.47 
*2014-05-26*

**fgts**
- Move from fgts.eu to fgts.jp.

### v1.7.46 
*2014-05-24*

**ccd0**
- Fix some jsMath-related bugs.

### v1.7.45 
*2014-05-24*

**ccd0**
- Remove doubling of captcha response if only one word is entered.  Google has begun serving captchas consisting of one house number and nothing else, and the doubling caused responses to these captchas to be rejected.  As of now, the doubling is not needed anyway; submitting only the word known to Google is sufficient to pass a two-word captcha.

### v1.7.44 
*2014-05-20*

**fgts, DamonGant**
- Archive list update.

**ccd0**
- Fix bug in archive settings.

### v1.7.43 
*2014-05-18*

**ccd0**
- Support Chrome users on Windows.

### v1.7.42 
*2014-05-18*

**ccd0**
- Greasemonkey version may now work in dwb, but nothing is guaranteed, nor will I be regularly testing in this browser.

### v1.7.41 
*2014-05-17*

**ccd0, Zixaphir**
- Bug fixes.

### v1.7.40 
*2014-05-17*

**DamonGant**
- Add /g/ to Deniable Plausibility archive.

### v1.7.39 
*2014-05-16*

**seaweedchan**
- Add update and Quick Reply links to the bottom of the page.  The latter is enabled by new option `Bottom QR Link` (enabled by default).

**thetickleroftummies**
- Fix issue with truncated filenames and sauce links.

**ccd0**
- Put navigation links at bottom of the thread when JSON Navigation is enabled.
- Remove currently unneeded `Allow Sound` option.

### v1.7.38 
*2014-05-15*

**ccd0**
- Security enhancement: Remove a means by which an archive administrator could inject malicious Javascript into the page when 4chan X fetches a post from the archive.
- Rewrite lots of HTML-generating code to make it easier to check for script injection vulnerabilities.

### v1.7.37 
*2014-05-14*

**DamonGant**
- Innovandalism Archive is now Deniable Plausibility.

**ccd0**
- Disable HTML both in custom board titles and file info formatting. This shuts down a means for a malicious script injected into the page to permanently install itself, to be run each time you browse 4chan. I expect few or no people were actually using their own HTML in these fields; if you want it back, make a request on the [issues](https://github.com/ccd0/4chan-x/issues) page, and I will consider working on a secure implementation.
- Bug fixes.

### v1.7.36 
*2014-05-13*

**ccd0**
- Fix an issue that allowed Javascript running on the page access to the Greasemonkey / Chrome extension APIs.
- Minor fixes.

**Zixaphir**
- Drop links to dead 4index.gropes.us catalog.

**fgts**
- Archive list update; now archiving /b/.

**MayhemYDG**
- Fix #58.

### v1.7.35 
*2014-05-12*

**ccd0**
- Bugfixes.

### v1.7.34 
*2014-05-11*

**Zixaphir**
- JSON Navigation now works for backlinks (when Quote Inlining is disabled) and backlink hashlinks.
- Many spiffy performance, state awareness, and sanity improvements to JSON Navigation.

**ccd0**
- Additional JSON Navigation bugfixes.

### v1.7.33 
*2014-05-10*

**DamonGant**
- Add Innovandalism Archive.

**ccd0**
- Update archive list.
- Add "disabled" option when Foolz Beta is the only choice.

### v1.7.32 
*2014-05-10*

**Zixaphir, ccd0**
- Bug fixes in linkification/embedding.

**ccd0**
- Begin refactoring code to reduce potential for introducing Javascript injection bugs.

### v1.7.31 
*2014-05-08*

**Zixaphir**
- Refactoring, bug fixes.

**ccd0**
- Fix some potential Javascript injection issues.
- Bug fixes.

### v1.7.30 
*2014-05-05*

**thebladeee**
- Update archives.

### v1.7.29 
*2014-05-03*

**ccd0**:
- If the original post form not hidden, it is expanded (except on the catalog page).
- 4chan's horizontal rules are no longer hidden. If you want to hide them as before, add the old code to your custom CSS:

        body > hr,
        #blotter hr,
        .desktop > hr,
        #delform > hr,
        #content > hr {
          display: none;
        }
        :root.index .board > hr:last-of-type,
        :root.thread .board > hr {
          border: 0px;
          margin: 0px;
        }

### v1.7.28 
*2014-05-03*

**ccd0**:
- Copy Mayhem's fix for 4chan post form changes.

### v1.7.27 
*2014-05-02*

**ccd0**
- Update due to more Recaptcha changes.

### v1.7.26 
*2014-05-02*

**woxxy**
Remove /v/ from stable Foolz archive.

### v1.7.25 
*2014-05-01*

**ccd0**
- For single files, file errors are reported but no longer stop you from attempting to post. Files with errors are still removed when posting multiple files.
- Fix small bugs in file checking, uploading from URLs.
- WebM files are checked for audio before posting (Firefox only).
- Max resolution updated, now 10000x10000.

### v1.7.24 
*2014-04-30*

**ccd0**
- Fix bug where multiple images selected for posting were out of order.
- Check dimensions and duration of .webm files before posting.

### v1.7.23 
*2014-04-29*

**ccd0**
- Partly restore Mayhem's captcha changes reverted in last version. Captchas are now destroyed after posting instead of reloaded, unless `Auto-load captcha` is checked. Captcha caching is still enabled.
- Update for changes in Recaptcha, in particular `Recaptcha.reload("t")` no longer working.
- Various captcha-related bugfixes.
- Thumbnails for .webm files in Quick Reply.

### v1.7.22 
*2014-04-27*

**ccd0**
- Revert captcha fixes of 1.4.2 as Google appears to have reverted the changes on its end. This restores captcha caching.

### v1.7.21 
*2014-04-27*

**ccd0**
- Quick fix for moot breaking captcha.

### v1.7.20 
*2014-04-27*

**ccd0**
- Fix features broken/disabled in catalog: settings link, thread watcher, start thread button, and keybinds.

### v1.7.19 
*2014-04-25*

**fgts**
- Update archive list.

### v1.7.18 
*2014-04-20*

**ccd0**
- CSS bugfix.

### v1.7.17 
*2014-04-20*

**ccd0**
- More bugfixes.
- Restore `Comment Expansion`.

### v1.7.16 
*2014-04-19*

**ccd0**
- Another update to handle HTML changes.

### v1.7.15 
*2014-04-19*

**ccd0**
- Fix Unread Line (broken in 1.7.11)

### v1.7.14 
*2014-04-19*

**ccd0**
- Use new URLs.

### v1.7.13 
*2014-04-19*

**ccd0**
- More fixes for new HTML.

### v1.7.12 
*2014-04-19*

**ccd0**
- Fix conflict of previous version with Exlinks.

### v1.7.11 
*2014-04-19*

**ccd0**
- Start transition to new HTML.

### v1.7.10 
*2014-04-17*

**ccd0**
- Change Shift+arrow default keybinds Ctrl+arrow to avoid conflict with text selection
- Fix (You) in backlinks.

### v1.7.9 
*2014-04-13*

**ccd0**
- Bugfixes in JSON navigation and embedding.
- More work toward compatibility with new URLs.

### v1.7.8 
*2014-04-12*

**ccd0**
- Some keybind bugfixes.
- Begin work toward compatibility with new URLs.

### v1.7.7 
*2014-04-10*

**fgts**
- Update archive list.

### v1.7.6 
*2014-04-10*

**ccd0**
- `Loop in New Tab` (enabled by default) causes videos opened in a separate tab to loop, and applies your settings for inline expanded videos to them.

### v1.7.5 
*2014-04-09*

**ccd0**
- Add WebM support to gallery (currently no controls).
- Add PDF support to gallery, disabled by default. Enable with `PDF in Gallery`.

### v1.7.4 
*2014-04-08*

**Nebukazar**
- `Quote Threading` disabled by default
- Added missing titles to Header icons

**ccd0**
- Fix bug in gallery introduced in 1.7.3.

### v1.7.3 
*2014-04-07*

**ccd0**
- Fix behavior of .webm videos expanded within inline quotes.
- Contract thumbnails in quoted previews to avoid crashes caused by videos in quoted previews on some systems.
- Change interface when both `Autoplay` and `Show Controls` are unchecked. In this mode, videos are now activated by clicking on them. The first click expands the video, the second click plays the video, and the third click contracts it.
- Add item `Expand videos` in `Image Expansion` menu, which enables expansion of videos by `Expand All Images`. Disabled by default. Previously videos were expanded.
- Disable autoplay for videos expanded by `Expand All Images`.

### v1.7.2 
*2014-04-07*

**ccd0**
- Restore thread expansion with JSON navigation disabled.

### v1.7.1 
*2014-04-06*

**ccd0**
- Fix minimum width bug.
- `JSON Navigation` is now disabled by default.

## v1.7.0 
*2014-04-06*

**Zixaphir** 
- Reload captcha if there are posts in the queue.

**ccd0**
- In v1.5.1, image/video hover was changed to hide and re-use the images/videos to avoid crashes.
  Fixing bugs caused by this change.

**duckness**
- Allow disabling upgrade nag message.

### v1.5.2 
*2014-04-04*

**Zixaphir**:
- Fix file info bug.
**ccd0**:
- Fix memory issue.

### v1.5.1 
*2014-04-04*

**ccd0**:
- Support hover for .webm videos.
- Add .webm to supported posting types.
- Add option `Allow Sound` to enable/disable sound. Enabled by default.

## v1.5.0 
*2014-04-04*

**ccd0**:
- Support expansion of .webm videos.
- New setting: `Autoplay`, enabled by default. Causes videos to play immediately when expanded.
- New setting: `Show Controls`, enabled by default. Shows native controls on videos.

### v1.4.7 
*2014-04-03*

**ccd0**:
- Fix updating of Chrom* extension.

### v1.4.6 
*2014-04-03*

**ccd0**:
- Update archives with data from MayhemYDG fork.

### v1.4.5 
*2014-04-03*

**ccd0**:
- Add updater for Chrom* extension.

### v1.4.4 
*2014-04-03*

**ccd0**:
- Fix flag selector not being removed from post form.

### v1.4.3 
*2014-04-03*

**ccd0**:
- Fix [navigation bug](https://github.com/ccd0/4chan-x/issues/14)

### v1.4.2 
*2014-04-02*

**MayhemYDG**:
- Fix captcha not refreshing.
- Fix captcha submission:<br>
  Captchas were reloaded the instant a post was submitted to 4chan. Unfortunately, a recent change to reCAPTCHA made it so reloading captchas invalidates the ones that loaded but not yet used. This is now fixed by only unloading the captcha, and only load new ones after the post is submitted.<br>
  This also kills captcha caching, so the feature was removed.
**duckness**:
- Merge changes from Mayhem fork
**ccd0**:
- Embedding for direct video links
- Merge changes from Mayhem fork

### v1.4.1 
*2014-03-01*

**Spittie**
- Check image dimension before uploading

![Check image dimension](img/1.4.1.png)
- Bug fixes
- Update archives

## v1.4.0 
*2014-02-24*

**ParrotParrot**:
- Added `Original filename` variable to Sauce panel.

**MayhemYDG**:

- Added a Reset Settings button in the settings.
- More stability update.
- Stability update.

**Zixaphir**:
- Merge changes from Mayhem fork

### v1.3.9 
*2014-02-20*

**Spittie**
- Fix uploading (>me in charge of not being an idiot)

### v1.3.8 
*2014-02-20*

**MayhemYDG**
- Fix QR

**Spittie**
- Better url handling

### v1.3.7 
*2014-02-15*

**Spittie**
- Add Twitter embedding
- Add .xpi for Firefox Mobile
- Add /biz/

### v1.3.6 
*2014-02-13*

**Spittie**
- Upload images directly from urls
 
![Upload from url](img/1.3.6.gif)
- Add gfycat.com embedding
- Replace some icons with fontawesome
- Add Metro favicons (lel)

### v1.3.5 
*2014-02-10*

**Spittie**
- Fix Chrome (aka copy from Appchan)
- Add option to load the captcha when you open a thread
- Add OpenSUSE emoji

### v1.3.4 
*2014-02-10*

**Spittie**
- Fix Chrome (Maybe? Hopefully I haven't fucked everything)
- Add fgst.eu
- Add mawa.re

### v1.3.3 
*2014-02-09*

**MayhemYDG**
- Fix new captcha

**Spittie**
- Add archive.installgentoo.com

### v1.3.2 
*2014-01-12*

**seaweedchan**:
- Fix Menu errors on older Firefox versions, such as the ESR

### v1.3.1 
*2014-01-12*

**seaweeedchan**:
- Turn infinite scrolling into new index mode
- Fix style issues with non-fixed header

**Zixaphir**:
- Add old infinite scrolling functionality
- Fix Redirect errors

## v1.3.0 
*2014-01-10*

**MayhemYDG**:
- **New option**: `Auto-hide header on scroll`.
- Added support for `4cdn.org`.
- Index navigation improvements:
 - Searching in the index is now possible and will show matched OPs by:
 <ul>
  <li> comment
  <li> subject
  <li> filename
  <li> name
  <li> tripcode
  <li> e-mail
 </ul>
 - The page number on which threads are will now be displayed in OPs, to easily identify where threads are located when:
 <ul>
  <li> searching through the index.
  <li> using different index modes and sorting types.
  <li> threads highlighted by the filter are moved to the top and move other threads down.
 </ul>
 - The elapsed time since the last index refresh is now indicated at the top of the index.
 - New setting: `Show replies`, enabled by default. Disable it to only show OPs in the index.
 - New setting: `Anchor Hidden Threads`, enabled by default. Hidden threads will be moved at the end of the index to fill the first pages.
 - New setting: `Refreshed Navigation`, disabled by default. When enabled, navigating through pages will refresh the index.
 - The last index refresh timer will now indicate the last time the index changed from 4chan's side, instead of the last time you refreshed the index.
 - You can now refresh the index page you are on with the refresh shortcut in the header bar or the same keybind for refreshing threads.
 - You can now switch between paged and all-threads index modes via the "Index Navigation" header sub-menu (note that this replaces infinite scrolling):<br>
  ![index navigation](img/1.2.46.png)
 - Threads in the index can now be sorted by:
 <ul>
  <li> Bump order
  <li> Last reply
  <li> Creation date
  <li> Reply count
  <li> File count
 </ul>
 - Navigating across index pages is now instantaneous.
 - The index refreshing notification will now only appear on initial page load with slow connections.
- Added a keybind to open the catalog search field on index pages.
- Minor cooldown fix:
 - You cannot post an image reply immediately after a non-image reply anymore.
- Various minor fixes

**seaweedchan**:
- Various fixes and improvements for the JSONified index
- Removed index refresh notifications
- Various style tweaks

**Zixaphir**:
- FappeTyme and WerkTyme now persist across sessions.
- Various fixes and improvements for the JSONified index

### v1.2.45 
*2014-01-07*

**seaweedchan**:
- Remove moot's plea to remove ad-blocker
- Hopefully fix NSFW themes and 404 image redirecting
- Update archive list

**Zixaphir**:
- Fix optional increase for thread updater

### v1.2.44 
*2013-12-06*

**MayhemYDG**:
- Cooldown fix (You can no longer post an image reply immediately after a text reply)
- Fix for 4chan markup change that caused a lot of errors

**seaweedchan**:
- Fix catalog links option

### v1.2.43 
*2013-11-10*

**noface**:
- Strawpoll.me embedding support (as usual, only works on HTTP 4chan due to lack of HTTPS)

### v1.2.42 
*2013-10-22*

**Zixaphir**:
- Better MediaCru.sh embedding
- Infinite Scrolling

### v1.2.41 
*2013-10-03*

**MayhemYDG**:
- Minor Chrome 30 fix

### v1.2.40 
*2013-09-22*

**MayhemYDG**:
- /pol/ flag selector

**seaweedchan**:
- Delete cooldown update
- Small bug fixes
- Don't show warnings AND desktop notifications at the same time, and prefer QR warnings unless the document is hidden

### v1.2.39 
*2013-09-19*

**seaweedchan**:
- Fix thread updater bug introduced in last version

### v1.2.38 
*2013-09-19*

**MayhemYDG**:
- Update posting cooldown timers to match 4chan settings:
  - Cooldown may vary between inter-thread and intra-thread replies.
  - Cooldown may vary when posting a file or not.
  - Cooldown does not take sageing into account anymore.
  - Timers vary across boards.

### v1.2.37 
*2013-09-12*

**seaweedchan**:
- Just some small fixes.

### v1.2.36 
*2013-08-26*

**MayhemYDG**:
- New desktop notification:
  * The QR will now warn you when you are running low on cached captchas while auto-posting.

**seaweedchan**:
 - Visual overhaul for gallery mode

**Zixaphir**:
 - Fix an issue with the file dialog randomly opening multiple times (with seaweedchan)
![Gallery](img/2.3.6.png)
- Add new feature: `Gallery`.
  * Opens images in a lightweight Gallery script.
  * If enabled while Image Expansion is disabled, will takeover as the default action when images are clicked.
  * Supports several hotkeys: left is previous, right and enter are next, escape closes.
  * Works with Thread Updater to add new images to the Gallery while its open.
  * BLINK/WEBKIT ONLY: Clicking the file title will download the image with the original name.
  * Menu button to hide thumbnails, enable/disable fit width/height
  * Thumbnails scroll with the active image

### v1.2.35 
*2013-08-20*

**seaweedchan**:
- Fix Mayhem breaking input history (names, emails, subjects) in Firefox

### v1.2.34 
*2013-08-19*

**seaweedchan**:
- `.icon` to `.fourchanx-icon` to avoid conflicts with 4chan's CSS

### v1.2.33 
*2013-08-18*

**MayhemYDG**:
- Added new option: `Desktop Notifications`
- Implement filename editing
- Replace shortcuts with icons

**seaweedchan**:
- Made shortcut icons optional under the Header submenu, disabled by default, as well as edited some of the icons
- Disabled desktop notifications by default
- Edited filename editing to require a ctrl+click, so otherwise the file input will look and behave the same as before
- Added `.you` class to quotelinks that quote you

**Zixaphir**:
- Forked and minimized the Font Awesome CSS used for the shortcut icons
- Some more linkifier improvements

### v1.2.32 
*2013-08-16*

**seaweedchan**:
- Optimizations for the banner and board title code, including a fix for boards without subtitles throwing an error

### v1.2.31 
*2013-08-16*

**seaweedchan**:

![Board title editing in action](img/1.2.31.png)

- Ported `Custom Board Titles` feature from Appchan X (with Zixaphir)
  - This allows you to edit the board title and subtitle in real-time by ctrl+clicking them
- Ported ability to change to a new random banner image on click from Appchan X

**Zixaphir**:
- Small linkifier fix

### v1.2.30 
*2013-08-15*

**seaweedchan**:
- Fix Color User IDs
- Fix Mayhem breaking uploading images in Pale Moon (and other forks based on Firefox <22)

**Zixaphir**:
- More under-the-hood linkifier changes, including support for all top-level domains (with seaweedchan)
- Fix header auto-hide toggle keybind

### v1.2.29 
*2013-08-14*

**Zixaphir**:
- Fix issue that caused 4chan X to show settings after every page load

### v1.2.28 
*2013-08-14*

**MayhemYDG**:

![New thread watcher](img/1.2.28.png)

- Greatly improved thread watcher
  - Added submenu with ability to prune 404'd threads, filter by current board, etc
  - Periodically checks which threads have 404'd and indicates them with a strikethrough
- Removed `Check for Updates` as your browser should now handle this automatically
- Fixed an error for Firefox <23 users
- Add a message for Chrome users who experience the Corrupted File bug

**seaweedchan**:
- Changed class `.fourchanx-link` for brackets to `.brackets-wrap` to be consistent with Mayhem's 4chan X
- Added `.seaweedchan` class to the document for those that need a way to tell this fork from other forks for CSS/JS

**Zixaphir**:

![Linkifier in action](img/1.2.28-2.png)

- Drastically improved the accuracy and quality of the linkifier (with seaweedchan)
- Removed `Allow False Positives` option due to the accuracy of the new linkifier regex


### v1.2.27
*2013-08-12*

**seaweedchan**:
- Fix minor class name change from last version's merge

### v1.2.26
*2013-08-12*

**MayhemYDG**:
- Show dice rolls that were entered into the email field on /tg/.
- Fix flag filtering on /sp/ and /int/.
- Minor fixes.
- Minor optimizations.

**seaweedchan**:
- Change new error message to link to ban page just in case

**Zixaphir**:
- Linkifier Rewrite.
- Added Twitch.tv and Vine embedding (with @ihavenoface)
- Keybinds to scroll to posts that quote you.
- Minor optimizations.
- Minor fixes.

### v1.2.25
*2013-08-04*

**seaweedchan**:
- Fix issues with having two options called `Reveal Spoilers`. 
- Update archive.

### v1.2.24
*2013-07-24*

**seaweedchan**:
- Update archives (warosu is back up, and with it, the option to use it).

### v1.2.23
*2013-07-23*

**matt4682**:
- Small fix for new error message.

### v1.2.22
*2013-07-23*

**seaweedchan**:
- Update archives.

### v1.2.21
*2013-07-22*

**seaweedchan**:
- Fix /f/ posting.
- Change the "Connection error" message, and point to my own FAQ instead of Mayhem's.

### v1.2.20
*2013-07-22*

**MayhemYDG**:
- Fixed captcha caching not syncing across open threads.

**seaweedchan**:
- Changed some defaults around

### v1.2.19
*2013-07-14*

**seaweedchan**:
- Update archives. LoveIsOver is going down permanently until it can find a host, some boards were removed by archivers, and Warosu has been down for 2 days now.
- Add a new option to hide "4chan X has been updated to ____" notifications for those having issues with them.

### v1.2.18
*2013-06-27*

**seaweedchan**:
- Update archives

### v1.2.17
*2013-06-17*

**seaweedchan**:
- Fix full images being forced onto their own line

### v1.2.16
*2013-06-16*

**seaweedchan**:
- Add `.active` class to `.menu-button` when clicked (and remove on menu close)
- Move /v/ and /vg/ back to Foolz archive

### v1.2.15
*2013-06-14*

**seaweedchan**:
- Revert Mayhem's updater changes which caused silly issues
- Make thumbnails in QR show (or most of) the whole image

### v1.2.14
*2013-06-14*

**MayhemYDG**:
- Remove /s4s/ from warosu archive
- Fix CAPTCHA duplication on the report page
- Small bug fixes

**seaweedchan**:
- Rename `Indicate Spoilers` to `Reveal Spoilers`
- If `Reveal Spoilers` is enabled but `Remove Spoilers` is not, act as if the spoiler is hovered

**Tracerneo**:
- Add ID styling for IDs with black text

### v1.2.13
*2013-05-28*

**seaweedchan**:
- Small bug fixes

### v1.2.12
*2013-05-27*

**MayhemYDG**:
- Fix `Jump to Next Reply` keybind not accounting for posts after unread line

**seaweedchan**:
- Added `.hasInline` (if replyContainer contains .inline) for userstyle/script maintainers

### v1.2.11
*2013-05-27*

**MayhemYDG**:
- Add page count to thread stats
- Better performance for Fit Height by using vh

**seaweedchan**:
- Added OpenSettings event on 4chan X settings/sections open for userscripts like OneeChan and 4chan Style Script
- Changed defaults that use the arrow keys to shift+arrow key to not conflict with scrolling
- Made Mayhem's page count in thread stats optional

### v1.2.10
*2013-05-25*

**seaweedchan**:
- Small bug fixes

### v1.2.9
*2013-05-25*

**seaweedchan**:
- Fix YouTube videos in Firefox taking z-index priority
- Fix Persistent QR not working for /f/

**zixaphir**:
- New option: `Image Prefetching`. Adds a toggle to the header menu for per-thread prefetching.
- Make Advance on contract work with Fappe Tyme

### v1.2.8
*2013-05-20*

**MayhemYDG**:
- Tiny fixes

**seaweedchan**:
- New image expansion option: `Advance on contract`. Advances to next post unless Fappe Tyme is enabled (temporary)
- Change `.qr-link` to `.qr-link-container` and `.qr-link>a` to `.qr-link`

**Wohlfe**:
- Add /pol/ archiving for FoolzaShit

### v1.2.7
*2013-05-18*

**seaweedchan**:
- Update /q/'s posting cooldown
- Make "___ omitted. Click here to view." text change when thread is expanded.
- Restrict "Reply to Thread" click event to the link itself
- Fix Nyafuu being undefined

### v1.2.6
*2013-05-16*

**seaweedchan**:
- Fix bug with theme switching

### v1.2.5
*2013-05-15*

**seaweedchan**:
- New option `Captcha Warning Notifications`
 - When disabled, shows a red border around the captcha to indicate captcha errors. Goes back to normal when any key is pressed.
- Color Quick Reply's inputs in Tomorrow to match the theme
- Revert some of Mayhem's changes that caused new bugs

### v1.2.4
*2013-05-14*

**seaweedchan**:
- Don't let QR shortcut close a Persistent QR
- Don't let Reply to Thread link close the QR -- it should only do what it implies

**zixaphir**:
- Add board selection to archiver options
- Fix bug where image hover would close when hitting Enter while typing
- Add `Quoted Title` option which adds (!) text to title when user is quoted

### v1.2.3
*2013-05-14*

**MayhemYDG**:
- Add new archive selection

**seaweedchan**:
- Change watcher favicon to a heart. Change class name from `.favicon` to `.watch-thread-link`. Add `.watched` if thread is watched.
- Remove new archive selection back into Advanced
- Some styling fixes

**zixaphir**:
- Make new archive selection not depend on a JSON file
- Remove some code from May Ham's 4chan X that sends user errors back to his server (we didn't have a working link anyway)

### v1.2.2
*2013-05-11*

**seaweedchan**:
- Small bug fixes
- Changed `Persistent Thread Watcher` option to `Toggleable Thread Watcher`. 
  - When disabled, the [Watcher] shortcut is no longer added, and the watcher stays at the top of the page.

### v1.2.1
*2013-05-10*

**seaweedchan**:
- Small bug fixes

## v1.2.0 - "Youmu" ![Youmu](img/1.2.0.png)
*2013-05-10*

**MayhemYDG**:
- Added Foolzashit archive
- Added `blink` class to document in preparation for future versions of Chrome and Opera
- Take advantage of announcement's new `data-utc` value for hiding
  - `data-utc` is a timestamp, this allows us to not have to store the entire text content of the announcement

**seaweedchan**:
- Turn all brackets into pseudo-elements. Brackets can be changed by overwriting the `content` of `.fourchanx-link::before` (`[`) and `.fourchanx-link::after` (`]`), or removed entirely with ease.
  - Note: This does not change the default brackets around `toggle-all` in the custom navigation. These are up to the user.
- Fix file input in Opera
- External link support in Custom Board Navigation!
  - `external-text:"Google","http://www.google.com"`
- Fix JIDF flag on /pol/ when post is fetched by updater

**zixaphir**:
- Change Custom Board Navigation input into textarea, new lines will convert to spaces
- Fix auto-scrolling in Chrome
- Fix wrapping of #dump-list in Chrome
- Fix (You) not being added in expanded comments

### v1.1.18
*2013-05-09*

**seaweedchan**:
- Hide stub link added in menus of stubs
- #dump-button moved into #qr-filename-container as a simple + link
- QR with 4chan Pass made a little wider
- Styling changes for spoiler label, also added `.has-spoiler` class for QR

![QR styling changes](img/1.1.18.png)

### v1.1.17
*2013-05-08*

**seaweedchan**:
- Bug fixes

### v1.1.16
*2013-05-07*

**seaweedchan**:
- Add `Centered links` option for header
- Add `Persistent Thread Watcher` option
- Watcher styling changes

**zixaphir**:
- Simpler update checking

### v1.1.15
*2013-05-07*

**seaweedchan**:
- Fix update and download urls for Greasemonkey

### v1.1.14
*2013-05-07*

**seaweedchan**:
- Fix catalog content sometimes disappearing due to issue with 4chan's javascript

**zixaphir**:
- Re-added `Quote Hash Navigation` option

### v1.1.13
*2013-05-06*

**seaweedchan**:
- Disable settings removing scroll bar when opened, thus fixing the issue where it jumps up the page randomly
- Hide watcher by default, add [Watcher] shortcut.

### v1.1.12
*2013-05-06*

**detharonil**:
- Support for %Y in time formatting
- More future-proof %y

**MayhemYDG**:
- Fix whitespaces not being preserved in code tags in /g/.

**seaweedchan**:
- Fix QR not being able to drag to the top with fixed header disabled

**zixaphir**:
- Fix custom CSS
- Fix [Deleted] showing up randomly after submitting a post

### v1.1.11
*2013-05-04*

**seaweedchan**:
- Add `Highlight Posts Quoting You` option
- Add 'catalog', 'index', or 'thread' classes to document depending on what's open
- Add `Filtered Backlinks` options that when disabled, hides filtered backlinks

### v1.1.10
*2013-05-03*

**seaweedchan**:
- Fix update checking

### v1.1.9
*2013-05-02*

**seaweedchan**
- Fix boards with previously deleted archives not switching to new archives 

**ihavenoface**:
- 4chan Pass link by the style selector

**zixaphir**:
- Make Allow False Positives option more efficient

### v1.1.8
*2013-05-01*

**seaweedchan**:
- Fix QR not clearing on submit with Posting Success Notifications disabled
- New archives for /h/, /v/, and /vg/

### v1.1.7
*2013-05-01*

**seaweedchan**:
- External image embedding
- Account for time options in youtube links for embedding
- Once again remove /v/ and /vg/ archiving... ;_;
- Add paste.installgentoo.com embedding
- Added `Posting Success Notifications` option to make "Post Successful!" and "_____ uploaded" notifications optional
- Added `Allow False Positives` option under Linkification, giving the user more control over what's linkified.

### v1.1.6
*2013-05-01*

**seaweedchan**:
- Fix Gist links if no username is specificed

**MayhemYDG**:
 - Access it in the `Advanced` tab of the Settings window.

**zixaphir**:
- Add Gist link titles

### v1.1.5
*2013-04-30*

**seaweedchan**:
- Fix various embedding issues
- Fix Link Title depending on Embedding
- Added favicons to links that can be embedded
- Add gist embedding

### v1.1.4
*2013-04-29*

**seaweedchan**:
- Change ESC functionality in QR to autohide if Persistent QR is enabled
- Add /v/ and /vg/ archiving to archive.nihil-ad-rem.net, and make sure Archiver Selection settings actually switch to it
- Add option to toggle between updater and stats fixed in header or floating

**MayhemYDG**: 
- Add nyafuu archiving for /w/
- Add /d/ archive

### v1.1.3
*2013-04-28*

**seaweedchan**:
- Chrome doesn't get .null, so don't style it
- Fix count when auto update is disabled and set updater text to "Update"
- Remove /v/ and /vg/ redirection from Foolz.
- Toggle keybind for header auto-hiding

**MayhemYDG**:
- Fix Unread Count taking into account hidden posts.

### v1.1.2
*2013-04-26*

**seaweedchan**:
- Fix emoji and favicon previews not updating on change.
- Fix issue with dragging thread watcher
- Fix some settings not importing when coming from Mayhem's v3
- Fix menu z-index

**MayhemYDG**:
- Fix bug where a thread would freeze on load.

**zixaphir**:
- Fix preview with favicons and emoji
- Fix NaN error on Thread Updater Interval
- Draggable UI can no longer overlap the Header.
  - Setting the header to Autohide also increases its z-index to overlap other UI

### v1.1.1
*2013-04-26*

**zixaphir**:
- Fix script on Opera

**MayhemYDG**:
- Minor fixes.
- Chrome only: Due to technical limitations, Filter lists and Custom CSS will not by synchronized across devices anymore.

**seaweedchan**:
- Allow thread watcher to load on catalog

### v1.0.10
*2013-04-23*

- Add message pertaining to rewrite

### v1.0.9
*2013-04-17*

**ihavenoface**:
- Implement Announcement Hiding

**seaweedchan**:
- Change #options back to inheriting colors from replies
- Fix script breaking when disabling image expansion

### v1.0.8
*2013-04-15*

**seaweedchan**:
- Redo settings menu styling
- Move Export/Import buttons and dialog
- Update license and use banner.js for license

### v1.0.7
*2013-04-14*

qqueue:
- Relative post dates

**MayhemYDG**:
- Exporting/importing settings

### v1.0.6
*2013-04-13*

**seaweedchan**:
- Update supported boards for archive redirection and custom navigation
- Point to github.io instead of github.com for pages
- Fix post archive link for InstallGentoo and Foolz
- Make InstallGentoo default for /g/
- Fix embedding issues

### v1.0.5
*2013-04-09*

**seaweedchan**:
- Added keybind to toggle Fappe Tyme
- Fix code tag keybind

**zixaphir**:
- Add 'yourPost' class to own replies

### v1.0.4
*2013-04-08*

**seaweedchan**:
- Fix Fappe Tyme
- Re- add label for image expanding
- Move restore button to left side as per RiDeag

### v1.0.3
*2013-03-23*

**seaweedchan**:
- Add ad- blocking CSS into Custom CSS examples

**zixaphir**:
- Fix ctrl+s bringing up save dialog
- Fix issues with soundcloud embedding

### v1.0.2
*2013-03-14*

**seaweedchan**:
- New Rice option: Emoji Position
- New layout for Rice tab
- No more Yotsuba / Yotsuba B in options

### v1.0.1
*2013-03-14*

- New option: Emoji
- New Rice option: Sage Emoji

**seaweedchan**:
- Prettier error messages

### v1.0.0
*2013-03-13*

- Initial release

**zixaphir**:
- Fix unread post count for filtered posts
- Fix issues when switching from ihavenoface's fork
- Fix backlinks not receiving filtered class
- Fix QR position not saving on refresh<|MERGE_RESOLUTION|>--- conflicted
+++ resolved
@@ -1,4 +1,3 @@
-<<<<<<< HEAD
 ### v1.8.9.4 
 *2014-08-11*
 
@@ -33,13 +32,12 @@
 - New option `Except Archives from Encryption` (unchecked by default) permits HTTPS 4chan pages to load content from HTTP-only archives, and disables the warning when redirecting HTTPS 404 pages to these archives.
 - Fix some archive features not being possible to disable; unchecking `404 Redirect`, `Archive Link`, and `Resurrect Quotes` is now sufficient to turn all archive features off.
 - Allow `disabled` as an archive choice for every board.
-=======
+
 ### v1.8.8.9 
 *2014-08-12*
 
 **ccd0**
 - Update archive list.
->>>>>>> 14bee55b
 
 ### v1.8.8.8 
 *2014-08-11*
