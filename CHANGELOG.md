--- conflicted
+++ resolved
@@ -1,30 +1,8 @@
-<<<<<<< HEAD
+**seaweedchan**:
+- Optimizations for the banner and board title code
+
 ### v2.3.3 
 *2013-08-16*
-=======
-### v1.2.32 
-*2013-08-16*
-
-**seaweedchan**:
-- Optimizations for the banner and board title code, including a fix for boards without subtitles throwing an error
-
-### v1.2.31 
-*2013-08-16*
-
-**seaweedchan**:
-
-![Board title editing in action](src/General/img/changelog/1.2.31.png)
-
-- Ported `Custom Board Titles` feature from Appchan X (with Zixaphir)
-  - This allows you to edit the board title and subtitle in real-time by ctrl+clicking them
-- Ported ability to change to a new random banner image on click from Appchan X
-
-**Zixaphir**:
-- Small linkifier fix
-
-### v1.2.30 
-*2013-08-15*
->>>>>>> 36b2c782
 
 **seaweedchan**:
 - Fix Color User IDs
