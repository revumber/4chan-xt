<<<<<<< HEAD
## v2.8.0 
*2014-01-11*


**seaweedchan**:
- Various fixes and improvements for the JSONified index
- Removed unnecessary index refresh notifications
- Various style tweaks

**Zixaphir**:
- Various fixes and improvements for the JSONified index
- We now use JSON for navigating between boards and threads. This should result in various bandwidth and performance improvements. Probably.
- Users are now subjected to whatever terrible code went into that previous feature. :3

### v2.7.4 
*2013-12-27*

**Zixaphir**:
- Bugfixes.

### v2.7.3 
*2013-12-26*

**Zixaphir**:
- If I had realized that people actually used the catalog, I would have pushed a new stable last night. :/

### v2.7.2 
*2013-12-25*

**MayhemYDG**:
- Performance improvements.

**Zixaphir**:
- Moar bugfixes.

**Zixaphir**:
- Bug fixes and optimizations

### v2.7.1 
*2013-12-24*

**Zixaphir**:
- Bug fixes and optimizations

## v2.7.0 
*2013-12-16*

**MayhemYDG**:
- More Index Improvements:
 - New setting: `Anchor Hidden Threads`, enabled by default. Hidden threads will be moved at the end of the index to fill the first pages.
 - New setting: `Refreshed Navigation`, disabled by default. When enabled, navigating through pages will refresh the index.
 - The last index refresh timer will now indicate the last time the index changed from 4chan's side, instead of the last time you refreshed the index.

**noface**:
- Strawpoll.me embedding support (as usual, only works on HTTP 4chan due to lack of HTTPS)

**Zixaphir**:
- FappeTyme and WerkTyme now persist across sessions.
- Bugfixes everywhere.

### v2.6.1 
*2013-11-27*

**Zixaphir**:
- Fix an incorrect classname resulting in icons not showing correctly.

## v2.6.0 
*2013-11-27*
=======
### v1.3.1 
*2014-01-12*

**seaweeedchan**:
- Turn infinite scrolling into new index mode
- Fix style issues with non-fixed header

**Zixaphir**:
- Add old infinite scrolling functionality
- Fix Redirect errors

## v1.3.0 
*2014-01-10*
>>>>>>> 1b368e4e

**MayhemYDG**:
- **New option**: `Auto-hide header on scroll`.
- Added support for `4cdn.org`.
- Index navigation improvements:
 - Searching in the index is now possible and will show matched OPs by:
 <ul>
  <li> comment
  <li> subject
  <li> filename
  <li> name
  <li> tripcode
  <li> e-mail
 </ul>
 - The page number on which threads are will now be displayed in OPs, to easily identify where threads are located when:
 <ul>
  <li> searching through the index.
  <li> using different index modes and sorting types.
  <li> threads highlighted by the filter are moved to the top and move other threads down.
 </ul>
 - The elapsed time since the last index refresh is now indicated at the top of the index.
 - New setting: `Show replies`, enabled by default. Disable it to only show OPs in the index.
 - New setting: `Anchor Hidden Threads`, enabled by default. Hidden threads will be moved at the end of the index to fill the first pages.
 - New setting: `Refreshed Navigation`, disabled by default. When enabled, navigating through pages will refresh the index.
 - The last index refresh timer will now indicate the last time the index changed from 4chan's side, instead of the last time you refreshed the index.
 - You can now refresh the index page you are on with the refresh shortcut in the header bar or the same keybind for refreshing threads.
 - You can now switch between paged and all-threads index modes via the "Index Navigation" header sub-menu (note that this replaces infinite scrolling):<br>
  ![index navigation](src/General/img/changelog/1.2.46.png)
 - Threads in the index can now be sorted by:
 <ul>
  <li> Bump order
  <li> Last reply
  <li> Creation date
  <li> Reply count
  <li> File count
 </ul>
 - Navigating across index pages is now instantaneous.
 - The index refreshing notification will now only appear on initial page load with slow connections.
- Added a keybind to open the catalog search field on index pages.
- Minor cooldown fix:
 - You cannot post an image reply immediately after a non-image reply anymore.
- Various minor fixes

### v2.5.1 
*2013-10-20*
**Zixaphir**:
- Infinite Scrolling Bugfix (chrome)

### v2.4.1 
*2013-10-13*

**Zixaphir**:
- Bugfixes

## v2.4.0 
*2013-10-13*

**MayhemYDG**:
- Tiny posting cooldown adjustment:
  * You can post an image reply immediately after a non-image reply.
- Update posting cooldown timers to match 4chan settings:
  * Cooldown may vary between inter-thread and intra-thread replies.
  * Cooldown may vary when posting a file or not.
  * Cooldown does not take sageing into account anymore.
  * Timers vary across boards.
- Updated post and deletion cooldown timers to match 4chan changes: they are now twice longer.
- Added support for the flag selector on /pol/.
- Minor Chrome 30 fix.

**seaweedchan**:
- Fix thread updater bug introduced in last version
- Just some small fixes.
- Delete cooldown update
- Small bug fixes
- Don't show warnings AND desktop notifications at the same time, and prefer QR warnings unless the document is hidden

**zixaphir**:
- Some changes to mascots
  * Silhouette mascots are now generated dynamically with the silhouette filter
  * Images are now compressed client side before being uploaded via the upload interface (this is only for mascots, not posts)
- Fix an issue with Linkifier linkifying replaced spoilers
- Fix an issue with "fit height" in the gallery on Chrome
- Small thread updater fixes

### v2.3.10 
*2013-08-31*

**Zixaphir**:
- Catalog bugfix

### v2.3.9 
*2013-08-30*

**MayhemYDG**:
- New desktop notification:
  * The QR will now warn you when you are running low on cached captchas while auto-posting.

**seaweedchan**:
- Gallery Bugfix: hide thumbnails

**Zixaphir**:
- Add some css flex support
- General bugfixes

### v2.3.8 
*2013-08-25*

- I accidentally z-index

### v2.3.7 
*2013-08-25*

**Zixaphir**:
- Some new gallery features
  * Fit Width
  * Fit Height
  * Hide Thumbnails
  * The gallery thumbnail bar will now scroll to the current thumbnail if it is out of the visible range.
  * Now enabled by default (but won't be used as the default thumbnail option without disabling Image Expansion)
- Bugfixes

**seaweedchan**: 
- Gallery layout and aesthetics overhaul

### v2.3.6 
*2013-08-21*

**Zixaphir**:
![Gallery](src/General/img/changelog/2.3.6.png)
- **New Feature**: `Gallery`.
  * Disabled by default.
  * Opens images in a lightweight Gallery script.
  * If enabled while Image Expansion is disabled, will takeover as the default action when images are clicked.
  * Supports several hotkeys: left is previous, right and enter are next, escape closes.
  * Works with Thread Updater to add new images to the Gallery while its open.
  * BLINK/WEBKIT ONLY: Clicking the file title will download the image with the original name.

### v2.3.5 
*2013-08-19*

**Zixaphir**:
- Bugfixes on catalog, /sp/, and /int/

### v2.3.4 
*2013-08-18*

**MayhemYDG**:
- Added new option: `Desktop Notifications`
- Implement filename editing
- Replace shortcuts with icons

**seaweedchan**:
- Made shortcut icons optional under the Header submenu, disabled by default, as well as edited some of the icons
- Disabled desktop notifications by default
- Edited filename editing to require a ctrl+click, so otherwise the file input will look and behave the same as before
- Added `.you` class to quotelinks that quote you

**Zixaphir**:
- Forked and minimized the Font Awesome CSS used for the shortcut icons
- Some more linkifier improvements

**seaweedchan**:
- Optimizations for the banner and board title code

**zixaphir**:
- Bugfixes, mostly

### v2.3.3 
*2013-08-16*

**seaweedchan**:
- Fix Color User IDs

**MayhemYDG**:

![New thread watcher](src/General/img/changelog/1.2.28.png)

- Greatly improved thread watcher
  - Added submenu with ability to prune 404'd threads, filter by current board, etc
  - Periodically checks which threads have 404'd and indicates them with a strikethrough
- Removed `Check for Updates` as your browser should now handle this automatically
- Fixed an error for Firefox <23 users
- Add a message for Chrome users who experience the Corrupted File bug

**Zixaphir**:

![Linkifier in action](src/General/img/changelog/1.2.28-2.png)

- Drastically improved the accuracy and quality of the linkifier (with seaweedchan)
- More under-the-hood linkifier changes, including support for all top-level domains (with seaweedchan)
- Removed `Allow False Positives` option due to the accuracy of the new linkifier regex

### 2.3.2 - *2013-08-12*

**zixaphir**:
- Fix Linkifier bug in Chrome.

### 2.3.1 - *2013-08-11*

**zixaphir**:
- Fix issue with release process not properly reversioning.

## 2.3.0 - *2013-08-10*

**aeosynth**:
- Update Gruntfile.coffee.

**Zixaphir**:
- Added Twitch.tv and Vine embedding (with @ihavenoface)
- Keybinds to scroll to posts that quote you.
- New Feature: toggle between image banners by clicking them.
- Minor optimizations.
- Minor fixes.

**MayhemYDG**:
- Show dice rolls that were entered into the email field on /tg/.
- Fix flag filtering on /sp/ and /int/.
- Minor fixes.
- Minor optimizations.

**seaweedchan**:
- Fix issues with having two options called `Reveal Spoilers`. 
- Update archive.

**Zixaphir**:

### v2.2.2
*2013-08-01*
**zixaphir**:
- Fix opening new threads and posts in a new tab.
- Minimum Chrome Version is now 27.
- Minimum Firefox Version is now 22.
- Minimum Opera version is now 15.
  * BUG REPORTS FILED WITH BROWSERS THAT DO NOT MEET THESE REQUIREMENTS WILL BE CLOSED AND IGNORED.

**MayhemYDG**:
- Fix QR Cooldown and clearing bugs.

### v2.2.1
*2013-07-27*

**zixaphir**:
- Fix exif hiding on /p/.

## v2.2.0
*2013-07-25*

**MayhemYDG**:
- Remove /s4s/ from warosu archive.
- Fix CAPTCHA duplication on the report page.
- Fix impossibility to create new threads when in dead threads.
- Drop Opera <15 support.
- Fix flag filtering on /sp/ and /int/.
- Minor fixes.

**seaweedchan**:
- Add `.active` class to `.menu-button` when clicked (and remove on menu close)
- Move /v/ and /vg/ back to Foolz archive
- Revert Mayhem's updater changes which caused silly issues
- Rename `Indicate Spoilers` to `Reveal Spoilers`
- If `Reveal Spoilers` is enabled but `Remove Spoilers` is not, act as if the spoiler is hovered
- Add a new option to hide "4chan X has been updated to ____" notifications for those having issues with them.
- Update archives
- Add `.active` class to `.menu-button` when clicked (and remove on menu close)
- Move /v/ and /vg/ back to Foolz archive

**Tracerneo**:
- Add ID styling for IDs with black text

**zixaphir**:
- Completely redo mascot positions to not depend on other elements to work
- Add a mascot silhouette feature (this will be available on a per-mascot basis at some point)
- Fixed Mascot Offsets
- Fix several bugs with the mascot and theme editors
- Add an option to toggle between mascots by clicking the current mascot
- Fix "Fit Height" image expansion option
- Post Form Decorations now use appchan's dialog colors (instead of random background and border colors)
  * This may cause some themes to look weird. Please report any issues with the default themes and post form colors
- 4chan Dark Upgrade's reply backgrounds are consistent now
- Rewrote Emoji CSS
- Presto versions of Opera are no longer supported (a Webkit/Blink version is in the works/mostly works)
- Tiny CSS touch-ups

### v2.1.3
*2013-06-04*

**zixaphir**:
- Fixed a small CSS error resulting in invisible mascot options

### v2.1.2
*2013-06-04*

**zixaphir**:
- Remove shitty menu placeholder icon
  * replace it with settings icon
  * move settings link into menu
- Fix autoupdating in greasemonkey, apparently
- Add front page styling (http://www.4chan.org/)
- Clean up CSS a bit
  * Remove mascot positioning based on post form decorations
  * Remove 4sight support

### v2.1.1
*2013-06-02*

**zixaphir**:
- Changed close character from '×' to '✖'
- Bugfixes

## v2.1.0
*2013-06-01*

**zixaphir**:
- CSS ~70% (maybe?) rewritten to account for class-based options
- Fixed CSS filters on webkit
- Hopefully better mascot positioning
- Fix issues with dialog width and small sidebar with vertical icons

### v2.0.6
*2013-05-29*

**zixaphir**:
- Fix a small CSS bug resulting in backlinks being the wrong color

### v2.0.5
*2013-05-28*

**MayhemYDG**:
- Tiny fixes
- Add page count to thread stats
- Better performance for Fit Height by using vh
- Fix `Jump to Next Reply` keybind not accounting for posts after unread line

**seaweedchan**:
- Added OpenSettings event on 4chan X settings/sections open for userscripts like OneeChan and 4chan Style Script
- Changed defaults that use the arrow keys to shift+arrow key to not conflict with scrolling
- Made Mayhem's page count in thread stats optional
- Small bug fixes
- Fix YouTube videos in Firefox taking z-index priority
- Fix Persistent QR not working for /f/
- New image expansion option: `Advance on contract`. Advances to next post unless Fappe Tyme is enabled (temporary)
- Change `.qr-link` to `.qr-link-container` and `.qr-link>a` to `.qr-link`
- Update /q/'s posting cooldown
- Make "___ omitted. Click here to view." text change when thread is expanded.
- Restrict "Reply to Thread" click event to the link itself
- Fix Nyafuu being undefined
- New option `Captcha Warning Notifications`
 - When disabled, shows a red border around the captcha to indicate captcha errors. Goes back to normal when any key is pressed.
- Color Quick Reply's inputs in Tomorrow to match the theme
- Revert some of Mayhem's changes that caused new bugs
- Added `.hasInline` (if replyContainer contains .inline) for userstyle/script maintainers

**Wohlfe**:
- Add /pol/ archiving for FoolzaShit

**zixaphir**:
- New option: `Image Prefetching`. Adds a toggle to the header menu for per-thread prefetching.
- Make Advance on contract work with Fappe Tyme
- Fix various options and functions that were not working as intended or were unintuitive
  * Filter Highlighting
  * Highlight Owned Posts
  * Highlight Posts Quoting You
  * Mascot and Theme Exporting will now save as a named JSON file by default
  * On side pagination
  * Banner Reflections
  * Replies with inlined posts will not shrink in Fit Width mode anymore.
- Fixed odd spacing issues with shortcuts and other bracketed elements

### v2.0.4
*2013-05-15*
**MayhemYDG**:
- Add new archive selection

**seaweedchan**:
- Change watcher favicon to a heart. Change class name from `.favicon` to `.watch-thread-link`. Add `.watched` if thread is watched.
- Remove new archive selection back into Advanced
- Some styling fixes

**zixaphir**:
- Make new archive selection not depend on a JSON file
- Remove some code that sends user errors back to us (we didn't have a working link anyway)
- Add board selection to archiver options
- Fix bug where image hover would close when hitting Enter while typing
- Add `Quoted Title` option which adds (!) text to title when user is quoted
- Add option to indent replies.

### v2.0.3
*2013-05-10*
**seaweedchan**:
- bug fixes

**zixaphir**:
- Change Custom Board Navigation input into textarea, new lines will convert to spaces
- Fix auto-scrolling in Chrome
- Fix wrapping of #dump-list in Chrome
- Fix (You) not being added in expanded comments
- bugfixes
- Some extra changes on top of seaweed's QR changes for our ricey nature
- New theme, Generigray
- New theme, Frost

![QR styling rice, generigray](src/General/img/changelog/2.0.2-qr.png)

**MayhemYDG**:
- Added Foolzashit archive
- Added `blink` class to document in preparation for future versions of Chrome and Opera
- Take advantage of announcement's new `data-utc` value for hiding
  - `data-utc` is a timestamp, this allows us to not have to store the entire text content of the announcement

**seaweedchan**:
- Turn all brackets into pseudo-elements. Brackets can be changed by overwriting the `content` of `.fourchanx-link::before` (`[`) and `.fourchanx-link::after` (`]`), or removed entirely with ease.
  - Note: This does not change the default brackets around `toggle-all` in the custom navigation. These are up to the user.
- Fix file input in Opera
- External link support in Custom Board Navigation!
  - `external-text:"Google","http://www.google.com"`
- Fix JIDF flag on /pol/ when post is fetched by updater
- Hide stub link added in menus of stubs
- #dump-button moved into #qr-filename-container as a simple + link
- QR with 4chan Pass made a little wider
- Styling changes for spoiler label, also added `.has-spoiler` class for QR

![QR styling changes](src/General/img/changelog/1.1.18.png)

### 2.0.2 - 2013-05-09
**zixaphir**:
- More mascot and theme editor fixes
- Fix stubs in reply hiding menu not following stubs config
- Fix thread hiding
- Fix Board Subtitle option
- Revert to Mayhem-style notifications
- Add options for adding QR Shortcuts to the header or page
- Try to tighten up mascot positions in relation to the post form

### 2.0.1 - 2013-05-08
**seaweed**:
- Fix an issue with custom board navigation catalog links

**zixaphir**:
- Fix Fappe Tyme always being enabled
- Fix z-index issues in Chrome
- Fix theme creation and deletion
- Separate Updater status and count better
- Fix posting from Index
- Prevent Style.init() from crashing on Chrome

# 2.0.0 - 2013-05-07
Completely rebased off https://github.com/seaweedchan/4chan-x/ 1.1.16
I hate changelogs so I'd rather not talk about it, but rest assured it
comes with various performance improvements, layout changes, and the
like. If you don't like it, I'm sorry, but change comes with sacrifice,
and we've certainly gained more than we've lost<|MERGE_RESOLUTION|>--- conflicted
+++ resolved
@@ -1,7 +1,10 @@
-<<<<<<< HEAD
-## v2.8.0 
+**seaweeedchan**:
+- Turn infinite scrolling into new index mode
+
+**Zixaphir**:
+- Fix an issue where changing the current archive would crash the redirect features.
+
 *2014-01-11*
-
 
 **seaweedchan**:
 - Various fixes and improvements for the JSONified index
@@ -67,21 +70,6 @@
 
 ## v2.6.0 
 *2013-11-27*
-=======
-### v1.3.1 
-*2014-01-12*
-
-**seaweeedchan**:
-- Turn infinite scrolling into new index mode
-- Fix style issues with non-fixed header
-
-**Zixaphir**:
-- Add old infinite scrolling functionality
-- Fix Redirect errors
-
-## v1.3.0 
-*2014-01-10*
->>>>>>> 1b368e4e
 
 **MayhemYDG**:
 - **New option**: `Auto-hide header on scroll`.
