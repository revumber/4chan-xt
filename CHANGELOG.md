### v2.9.7 
*2014-03-20*

**Zixaphir**:
- Fixed some issues with Chrome Storage and themes/mascots/link titles

### v2.9.6 
*2014-03-19*

**Zixaphir**:
- Fix issues causing backlinks to be duplicated.
- Old cached link titles will properly be pruned again.

### v2.9.5 
*2014-03-15*

**Zixaphir**:
- Fix Reveal Spoiler Thumbnails (again).

### v2.9.4 
*2014-03-14*

**Mayhem**:
- Bugfixes.

**Zixaphir**:
- Restore catalog and return shortcut icons.
- Added the ability to search from URL bar with #s=_searchterm_ (requires JSON Navigation).
  - The vanilla 4chan search will also redirect to this if JSON Navigation is enabled.
- Performance improvements to JSON Navigation and Linkify.
- Bugfixes.
  - Fixed an especially icky bug where the JSON Navigation would display a blank page on a 304 'Not-Modified' status.
  - Hopefully this will resolve all "blank page" bugs with JSON Navigation that did not generate a user-visible error. (404 threads will still fail, for instance, but display an error)
  - Fixed Infinite Scrolling in Chrome.

### v2.9.3 
*2014-03-11*

**vampiricwulf**:
- Fix Reveal Spoilers.

**Zixaphir**:
- JSON Navigation (Index, Catalog) performance improvements.
- Fix Reveal Spoiler Thumbnails.
- Fix post hide / hide show menu not working on Filtered posts.
- Fix prev/next page keybinds.
- Update Custom Navigation legend to reflect index mode changes.
- JSON Navigation now works for backlinks (when Quote Inlining is disabled) and backlink hashlinks.

### v2.9.2 
*2014-03-10*

**Zixaphir**:
- Bugfixes for Thread Updater Auto Scroll and Post Highlighting.
- The catalog now works with JSON Navigation disabled.
- Added a return button to the JSON Navigation that will switch you back to non-catalog view (requires NavLinks not to be hidden).

### v2.9.1 
*2014-03-09*

**Zixaphir**:
- Bugfixes for post hiding, thread updater, and keybinds.

## v2.9.0 
*2014-03-08*

**MayhemYDG**:
- Thread and post hiding changes:
 - The posts' menu now has a label entry listing the reasons why a post got hidden or highlighted.
 - `Thread Hiding` and `Reply Hiding` settings are merged into one: `Post Hiding`.
 - `Thread Hiding Link` and `Reply Hiding Link` settings are merged into one: `Post Hiding Link`.
 - Hiding a thread removes it from the index in `Paged` or `All threads` modes.
 <ul>
  <li> Hidden threads can be seen by clicking the `[Show]` button the the top of the index.
  <li> The `Anchor Hidden Threads` setting has been removed.
 </ul>
- Added `Image Size` setting for the catalog.
- Added `Open threads in a new tab` setting for the catalog.
- Added `board-mode:"type"` and `board-sort:"type"` parameters to custom board navigation.
- Added OP name/date tooltip in the catalog.
- Added a keybind to cycle through index sort types, `Ctrl+x` by default.
- Added keybindings for index modes, `Ctrl+{1,2,3}` by default.
- `Index Mode` and `Index Sort` have been moved out of the header's menu into the index page.
- Minor captcha fixes.
- New setting: `Quote Markers`, enabled by default
 - This merges `Mark Quotes of You`, `Mark OP Quotes` and `Mark Cross-thread Quotes` into one feature.
 - Backlinks now also get these markers.
 - Multiple markers are now more compact, for example `>>123 (You/OP)` instead of `>>123 (You) (OP)`.
- New setting: `Image Hover in Catalog`
 - Like `Image Hover`, but for the catalog only.
- Added `Archive link` to the Custom Board Navigation Rice
- Added a setting to configure the number of threads per page for the paged mode of the index.
- Dropped support for the official catalog.
- More index navigation improvements:
 - Threads in catalog mode have the usual menu.
 - When in catalog mode, the menu now also allows to pin/unpin threads.
 - The index will now display how many threads are hidden.
 - When in catalog mode, you can toggle between hidden/non-hidden threads.
 - New index mode: `catalog`<br>
  ![catalog mode](img/changelog/3.16.0/0.png)
 - When in catalog mode, use `Shift+Click` to hide, and `Alt+Click` to pin threads.
 - Existing features affect the catalog mode such as:
 <ul>
  <li> Filter (hiding, highlighting)
  <li> Thread Hiding
  <li> Linkify
  <li> Thumbnail Replacemenu
  <li> Image Hover
 </ul>
 - Support for the official catalog will be removed in the future, once the catalog mode for the index is deemed satisfactory.
- Added `Original filename` variable to Sauce panel.
- Fixed a bug which prevented QR cooldowns from being pruned from storage.
 - On Chrome, the storage could reach the quota and prevent 4chan X from saving data like QR name/mail or auto-watch for example.
- Added a Reset Settings button in the settings.
- More stability update.
- Stability update.

**Spittie**
- Check image dimension before uploading

**Vampiricwulf**
- Flash embedding and other Flash features.

**Zixaphir** 
- Update Custom Navigation legend to reflect index mode changes.
- JSON Navigation now works for backlinks (when Quote Inlining is disabled) and backlink hashlinks.
- JSON Navigation (Index, Catalog) performance improvements.
- Added a nifty bread-crumb for the JSON Navigation.
<<<<<<< HEAD
- Many spiffy performance, state awareness, and sanity improvements to JSON Navigation.
- Bugfixes.
=======
- Added a return button to the JSON Navigation that will switch you back to non-catalog view (requires NavLinks not to be hidden).
- Rewrote "Scroll to post quoting you" functionality, solving several small issues with it.
- Improved Linkifier link detection.
- Fixed an issue with Thread Updater intervals not saving correctly.
- Many spiffy performance, state awareness, and sanity improvements to JSON Navigation.

### v1.4.1 
*2014-03-01*

**Spittie**
- Check image dimension before uploading
>>>>>>> 1afcdd01

![Check image dimension](src/General/img/changelog/1.4.1.png)
- Bug fixes
- Update archives

### v2.8.11 
*2014-02-16*

**MayhemYDG**
- Fix QR

**Spittie**
- Better url handling
- Add Twitter embedding
- Add .xpi for Firefox Mobile
- Add /biz/
- Add gfycat.com embedding
- Replace some icons with fontawesome
- Add Metro favicons (lel)
- Fix Chrome (aka copy from Appchan)
- Add option to load the captcha when you open a thread
- Add OpenSUSE emoji
- Fix Chrome (Maybe? Hopefully I haven't fucked everything)
- Add fgst.eu
- Add mawa.re
- Fix new captcha
- Add archive.installgentoo.com
- Upload images directly from urls
![Upload from url](src/General/img/changelog/1.3.6.gif)

**Zixaphir**:
- Bugfixes.

### v2.8.8 
*2014-01-30*

**MayhemYDG**:
- Added a `Reset Settings` button in the settings.
- More stability update.
- Stability update.

**ParrotParrot**:
- Added `Original filename` variable to Sauce panel.

**Zixaphir**:
- Bugfixes

### v2.8.7 
*2014-01-19*

**Zixaphir**:
- Fix posting.

### v2.8.6 
*2014-01-19*

**Zixaphir**:
- General improvements all across our current JSON Navigation implementations.

### v2.8.5 
*2014-01-14*

**Zixaphir**:
- Reimplemented mascot importing.
- The "Questionable" mascot category has been emptied. All of the mascots within it can be reimported from https://raw.github.com/zixaphir/appchan-x/master/questionable.json
- Added a category for custom mascots.

### v2.8.4 
*2014-01-13*

bugfix

### v2.8.3 
*2014-01-13*

bugfix

### v2.8.2 
*2014-01-13*

**Zixaphir**:
- Infinite Scrolling no longer dynamically changes the URL.
- JSON Navigation and Index features are now optional.
- Fixed several small issues with themes and mascots.

### v2.8.1 
*2014-01-13*

**seaweeedchan**:
- Convert infinite scrolling into an Index Mode, rather than being forced
- Fix Menu errors on older Firefox versions, such as the ESR

**Zixaphir**:
- Fix an issue where changing the current archive would crash the redirect features.
- Themes and Mascots will now switch when navigating between NSFW and SFW boards if those options are in use.
- Pagination will now properly hide while in thread view.
- The captcha filter is now [finally] optional.
- Some more FontAwesome icons.
- Fix a bug causing appchan to [incorrectly] report that QR Personas were disabled. They cannot be disabled.
- The SFW status of boards is no longer hard-coded and therefore will require no changes when boards are added or removed.
- Removed and forced the `Force Reply Break` on Chrome. Disabling it didn't work and broke the page layout.

### v2.8.0
*2014-01-11*

**seaweedchan**:
- Various fixes and improvements for the JSONified index
- Removed unnecessary index refresh notifications
- Various style tweaks

**Zixaphir**:
- Various fixes and improvements for the JSONified index
- We now use JSON for navigating between boards and threads. This should result in various bandwidth and performance improvements. Probably.
- Users are now subjected to whatever terrible code went into that previous feature. :3
- Infinite Scrolling restored.

### v2.7.4 
*2013-12-27*

**Zixaphir**:
- Bugfixes.

### v2.7.3 
*2013-12-26*

**Zixaphir**:
- If I had realized that people actually used the catalog, I would have pushed a new stable last night. :/

### v2.7.2 
*2013-12-25*

**MayhemYDG**:
- Performance improvements.

**Zixaphir**:
- Moar bugfixes.

**Zixaphir**:
- Bug fixes and optimizations

### v2.7.1 
*2013-12-24*

**Zixaphir**:
- Bug fixes and optimizations

## v2.7.0 
*2013-12-16*

**MayhemYDG**:
- More Index Improvements:
 - New setting: `Anchor Hidden Threads`, enabled by default. Hidden threads will be moved at the end of the index to fill the first pages.
 - New setting: `Refreshed Navigation`, disabled by default. When enabled, navigating through pages will refresh the index.
 - The last index refresh timer will now indicate the last time the index changed from 4chan's side, instead of the last time you refreshed the index.

**noface**:
- Strawpoll.me embedding support (as usual, only works on HTTP 4chan due to lack of HTTPS)

**Zixaphir**:
- FappeTyme and WerkTyme now persist across sessions.
- Bugfixes everywhere.

### v2.6.1 
*2013-11-27*

**Zixaphir**:
- Fix an incorrect classname resulting in icons not showing correctly.

## v2.6.0 
*2013-11-27*

**MayhemYDG**:
- **New option**: `Auto-hide header on scroll`.
- Added support for `4cdn.org`.
- Index navigation improvements:
 - Searching in the index is now possible and will show matched OPs by:
 <ul>
  <li> comment
  <li> subject
  <li> filename
  <li> name
  <li> tripcode
  <li> e-mail
 </ul>
 - The page number on which threads are will now be displayed in OPs, to easily identify where threads are located when:
 <ul>
  <li> searching through the index.
  <li> using different index modes and sorting types.
  <li> threads highlighted by the filter are moved to the top and move other threads down.
 </ul>
 - The elapsed time since the last index refresh is now indicated at the top of the index.
 - New setting: `Show replies`, enabled by default. Disable it to only show OPs in the index.
 - New setting: `Anchor Hidden Threads`, enabled by default. Hidden threads will be moved at the end of the index to fill the first pages.
 - New setting: `Refreshed Navigation`, disabled by default. When enabled, navigating through pages will refresh the index.
 - The last index refresh timer will now indicate the last time the index changed from 4chan's side, instead of the last time you refreshed the index.
 - You can now refresh the index page you are on with the refresh shortcut in the header bar or the same keybind for refreshing threads.
 - You can now switch between paged and all-threads index modes via the "Index Navigation" header sub-menu (note that this replaces infinite scrolling):<br>
  ![index navigation](src/General/img/changelog/1.2.46.png)
 - Threads in the index can now be sorted by:
 <ul>
  <li> Bump order
  <li> Last reply
  <li> Creation date
  <li> Reply count
  <li> File count
 </ul>
 - Navigating across index pages is now instantaneous.
 - The index refreshing notification will now only appear on initial page load with slow connections.
- Added a keybind to open the catalog search field on index pages.
- Minor cooldown fix:
 - You cannot post an image reply immediately after a non-image reply anymore.
- Various minor fixes

### v2.5.1 
*2013-10-20*
**Zixaphir**:
- Infinite Scrolling Bugfix (chrome)

### v2.4.1 
*2013-10-13*

**Zixaphir**:
- Bugfixes

## v2.4.0 
*2013-10-13*

**MayhemYDG**:
- Tiny posting cooldown adjustment:
  * You can post an image reply immediately after a non-image reply.
- Update posting cooldown timers to match 4chan settings:
  * Cooldown may vary between inter-thread and intra-thread replies.
  * Cooldown may vary when posting a file or not.
  * Cooldown does not take sageing into account anymore.
  * Timers vary across boards.
- Updated post and deletion cooldown timers to match 4chan changes: they are now twice longer.
- Added support for the flag selector on /pol/.
- Minor Chrome 30 fix.

**seaweedchan**:
- Fix thread updater bug introduced in last version
- Just some small fixes.
- Delete cooldown update
- Small bug fixes
- Don't show warnings AND desktop notifications at the same time, and prefer QR warnings unless the document is hidden

**zixaphir**:
- Some changes to mascots
  * Silhouette mascots are now generated dynamically with the silhouette filter
  * Images are now compressed client side before being uploaded via the upload interface (this is only for mascots, not posts)
- Fix an issue with Linkifier linkifying replaced spoilers
- Fix an issue with "fit height" in the gallery on Chrome
- Small thread updater fixes

### v2.3.10 
*2013-08-31*

**Zixaphir**:
- Catalog bugfix

### v2.3.9 
*2013-08-30*

**MayhemYDG**:
- New desktop notification:
  * The QR will now warn you when you are running low on cached captchas while auto-posting.

**seaweedchan**:
- Gallery Bugfix: hide thumbnails

**Zixaphir**:
- Add some css flex support
- General bugfixes

### v2.3.8 
*2013-08-25*

- I accidentally z-index

### v2.3.7 
*2013-08-25*

**Zixaphir**:
- Some new gallery features
  * Fit Width
  * Fit Height
  * Hide Thumbnails
  * The gallery thumbnail bar will now scroll to the current thumbnail if it is out of the visible range.
  * Now enabled by default (but won't be used as the default thumbnail option without disabling Image Expansion)
- Bugfixes

**seaweedchan**: 
- Gallery layout and aesthetics overhaul

### v2.3.6 
*2013-08-21*

**Zixaphir**:
![Gallery](src/General/img/changelog/2.3.6.png)
- **New Feature**: `Gallery`.
  * Disabled by default.
  * Opens images in a lightweight Gallery script.
  * If enabled while Image Expansion is disabled, will takeover as the default action when images are clicked.
  * Supports several hotkeys: left is previous, right and enter are next, escape closes.
  * Works with Thread Updater to add new images to the Gallery while its open.
  * BLINK/WEBKIT ONLY: Clicking the file title will download the image with the original name.

### v2.3.5 
*2013-08-19*

**Zixaphir**:
- Bugfixes on catalog, /sp/, and /int/

### v2.3.4 
*2013-08-18*

**MayhemYDG**:
- Added new option: `Desktop Notifications`
- Implement filename editing
- Replace shortcuts with icons

**seaweedchan**:
- Made shortcut icons optional under the Header submenu, disabled by default, as well as edited some of the icons
- Disabled desktop notifications by default
- Edited filename editing to require a ctrl+click, so otherwise the file input will look and behave the same as before
- Added `.you` class to quotelinks that quote you

**Zixaphir**:
- Forked and minimized the Font Awesome CSS used for the shortcut icons
- Some more linkifier improvements

**seaweedchan**:
- Optimizations for the banner and board title code

**zixaphir**:
- Bugfixes, mostly

### v2.3.3 
*2013-08-16*

**seaweedchan**:
- Fix Color User IDs

**MayhemYDG**:

![New thread watcher](src/General/img/changelog/1.2.28.png)

- Greatly improved thread watcher
  - Added submenu with ability to prune 404'd threads, filter by current board, etc
  - Periodically checks which threads have 404'd and indicates them with a strikethrough
- Removed `Check for Updates` as your browser should now handle this automatically
- Fixed an error for Firefox <23 users
- Add a message for Chrome users who experience the Corrupted File bug

**Zixaphir**:

![Linkifier in action](src/General/img/changelog/1.2.28-2.png)

- Drastically improved the accuracy and quality of the linkifier (with seaweedchan)
- More under-the-hood linkifier changes, including support for all top-level domains (with seaweedchan)
- Removed `Allow False Positives` option due to the accuracy of the new linkifier regex

### 2.3.2 - *2013-08-12*

**zixaphir**:
- Fix Linkifier bug in Chrome.

### 2.3.1 - *2013-08-11*

**zixaphir**:
- Fix issue with release process not properly reversioning.

## 2.3.0 - *2013-08-10*

**aeosynth**:
- Update Gruntfile.coffee.

**Zixaphir**:
- Added Twitch.tv and Vine embedding (with @ihavenoface)
- Keybinds to scroll to posts that quote you.
- New Feature: toggle between image banners by clicking them.
- Minor optimizations.
- Minor fixes.

**MayhemYDG**:
- Show dice rolls that were entered into the email field on /tg/.
- Fix flag filtering on /sp/ and /int/.
- Minor fixes.
- Minor optimizations.

**seaweedchan**:
- Fix issues with having two options called `Reveal Spoilers`. 
- Update archive.

**Zixaphir**:

### v2.2.2
*2013-08-01*
**zixaphir**:
- Fix opening new threads and posts in a new tab.
- Minimum Chrome Version is now 27.
- Minimum Firefox Version is now 22.
- Minimum Opera version is now 15.
  * BUG REPORTS FILED WITH BROWSERS THAT DO NOT MEET THESE REQUIREMENTS WILL BE CLOSED AND IGNORED.

**MayhemYDG**:
- Fix QR Cooldown and clearing bugs.

### v2.2.1
*2013-07-27*

**zixaphir**:
- Fix exif hiding on /p/.

## v2.2.0
*2013-07-25*

**MayhemYDG**:
- Remove /s4s/ from warosu archive.
- Fix CAPTCHA duplication on the report page.
- Fix impossibility to create new threads when in dead threads.
- Drop Opera <15 support.
- Fix flag filtering on /sp/ and /int/.
- Minor fixes.

**seaweedchan**:
- Add `.active` class to `.menu-button` when clicked (and remove on menu close)
- Move /v/ and /vg/ back to Foolz archive
- Revert Mayhem's updater changes which caused silly issues
- Rename `Indicate Spoilers` to `Reveal Spoilers`
- If `Reveal Spoilers` is enabled but `Remove Spoilers` is not, act as if the spoiler is hovered
- Add a new option to hide "4chan X has been updated to ____" notifications for those having issues with them.
- Update archives
- Add `.active` class to `.menu-button` when clicked (and remove on menu close)
- Move /v/ and /vg/ back to Foolz archive

**Tracerneo**:
- Add ID styling for IDs with black text

**zixaphir**:
- Completely redo mascot positions to not depend on other elements to work
- Add a mascot silhouette feature (this will be available on a per-mascot basis at some point)
- Fixed Mascot Offsets
- Fix several bugs with the mascot and theme editors
- Add an option to toggle between mascots by clicking the current mascot
- Fix "Fit Height" image expansion option
- Post Form Decorations now use appchan's dialog colors (instead of random background and border colors)
  * This may cause some themes to look weird. Please report any issues with the default themes and post form colors
- 4chan Dark Upgrade's reply backgrounds are consistent now
- Rewrote Emoji CSS
- Presto versions of Opera are no longer supported (a Webkit/Blink version is in the works/mostly works)
- Tiny CSS touch-ups

### v2.1.3
*2013-06-04*

**zixaphir**:
- Fixed a small CSS error resulting in invisible mascot options

### v2.1.2
*2013-06-04*

**zixaphir**:
- Remove shitty menu placeholder icon
  * replace it with settings icon
  * move settings link into menu
- Fix autoupdating in greasemonkey, apparently
- Add front page styling (http://www.4chan.org/)
- Clean up CSS a bit
  * Remove mascot positioning based on post form decorations
  * Remove 4sight support

### v2.1.1
*2013-06-02*

**zixaphir**:
- Changed close character from '×' to '✖'
- Bugfixes

## v2.1.0
*2013-06-01*

**zixaphir**:
- CSS ~70% (maybe?) rewritten to account for class-based options
- Fixed CSS filters on webkit
- Hopefully better mascot positioning
- Fix issues with dialog width and small sidebar with vertical icons

### v2.0.6
*2013-05-29*

**zixaphir**:
- Fix a small CSS bug resulting in backlinks being the wrong color

### v2.0.5
*2013-05-28*

**MayhemYDG**:
- Tiny fixes
- Add page count to thread stats
- Better performance for Fit Height by using vh
- Fix `Jump to Next Reply` keybind not accounting for posts after unread line

**seaweedchan**:
- Added OpenSettings event on 4chan X settings/sections open for userscripts like OneeChan and 4chan Style Script
- Changed defaults that use the arrow keys to shift+arrow key to not conflict with scrolling
- Made Mayhem's page count in thread stats optional
- Small bug fixes
- Fix YouTube videos in Firefox taking z-index priority
- Fix Persistent QR not working for /f/
- New image expansion option: `Advance on contract`. Advances to next post unless Fappe Tyme is enabled (temporary)
- Change `.qr-link` to `.qr-link-container` and `.qr-link>a` to `.qr-link`
- Update /q/'s posting cooldown
- Make "___ omitted. Click here to view." text change when thread is expanded.
- Restrict "Reply to Thread" click event to the link itself
- Fix Nyafuu being undefined
- New option `Captcha Warning Notifications`
 - When disabled, shows a red border around the captcha to indicate captcha errors. Goes back to normal when any key is pressed.
- Color Quick Reply's inputs in Tomorrow to match the theme
- Revert some of Mayhem's changes that caused new bugs
- Added `.hasInline` (if replyContainer contains .inline) for userstyle/script maintainers

**Wohlfe**:
- Add /pol/ archiving for FoolzaShit

**zixaphir**:
- New option: `Image Prefetching`. Adds a toggle to the header menu for per-thread prefetching.
- Make Advance on contract work with Fappe Tyme
- Fix various options and functions that were not working as intended or were unintuitive
  * Filter Highlighting
  * Highlight Owned Posts
  * Highlight Posts Quoting You
  * Mascot and Theme Exporting will now save as a named JSON file by default
  * On side pagination
  * Banner Reflections
  * Replies with inlined posts will not shrink in Fit Width mode anymore.
- Fixed odd spacing issues with shortcuts and other bracketed elements

### v2.0.4
*2013-05-15*
**MayhemYDG**:
- Add new archive selection

**seaweedchan**:
- Change watcher favicon to a heart. Change class name from `.favicon` to `.watch-thread-link`. Add `.watched` if thread is watched.
- Remove new archive selection back into Advanced
- Some styling fixes

**zixaphir**:
- Make new archive selection not depend on a JSON file
- Remove some code that sends user errors back to us (we didn't have a working link anyway)
- Add board selection to archiver options
- Fix bug where image hover would close when hitting Enter while typing
- Add `Quoted Title` option which adds (!) text to title when user is quoted
- Add option to indent replies.

### v2.0.3
*2013-05-10*
**seaweedchan**:
- bug fixes

**zixaphir**:
- Change Custom Board Navigation input into textarea, new lines will convert to spaces
- Fix auto-scrolling in Chrome
- Fix wrapping of #dump-list in Chrome
- Fix (You) not being added in expanded comments
- bugfixes
- Some extra changes on top of seaweed's QR changes for our ricey nature
- New theme, Generigray
- New theme, Frost

![QR styling rice, generigray](src/General/img/changelog/2.0.2-qr.png)

**MayhemYDG**:
- Added Foolzashit archive
- Added `blink` class to document in preparation for future versions of Chrome and Opera
- Take advantage of announcement's new `data-utc` value for hiding
  - `data-utc` is a timestamp, this allows us to not have to store the entire text content of the announcement

**seaweedchan**:
- Turn all brackets into pseudo-elements. Brackets can be changed by overwriting the `content` of `.fourchanx-link::before` (`[`) and `.fourchanx-link::after` (`]`), or removed entirely with ease.
  - Note: This does not change the default brackets around `toggle-all` in the custom navigation. These are up to the user.
- Fix file input in Opera
- External link support in Custom Board Navigation!
  - `external-text:"Google","http://www.google.com"`
- Fix JIDF flag on /pol/ when post is fetched by updater
- Hide stub link added in menus of stubs
- #dump-button moved into #qr-filename-container as a simple + link
- QR with 4chan Pass made a little wider
- Styling changes for spoiler label, also added `.has-spoiler` class for QR

![QR styling changes](src/General/img/changelog/1.1.18.png)

### 2.0.2 - 2013-05-09
**zixaphir**:
- More mascot and theme editor fixes
- Fix stubs in reply hiding menu not following stubs config
- Fix thread hiding
- Fix Board Subtitle option
- Revert to Mayhem-style notifications
- Add options for adding QR Shortcuts to the header or page
- Try to tighten up mascot positions in relation to the post form

### 2.0.1 - 2013-05-08
**seaweed**:
- Fix an issue with custom board navigation catalog links

**zixaphir**:
- Fix Fappe Tyme always being enabled
- Fix z-index issues in Chrome
- Fix theme creation and deletion
- Separate Updater status and count better
- Fix posting from Index
- Prevent Style.init() from crashing on Chrome

# 2.0.0 - 2013-05-07
Completely rebased off https://github.com/seaweedchan/4chan-x/ 1.1.16
I hate changelogs so I'd rather not talk about it, but rest assured it
comes with various performance improvements, layout changes, and the
like. If you don't like it, I'm sorry, but change comes with sacrifice,
and we've certainly gained more than we've lost<|MERGE_RESOLUTION|>--- conflicted
+++ resolved
@@ -1,23 +1,31 @@
-### v2.9.7 
+**Zixaphir**:
+- Rewrote "Scroll to post quoting you" functionality, solving several small issues with it.
+- Improved Linkifier link detection.
+- Fixed an issue with Thread Updater intervals not saving correctly.
+- Added Oneechan's Backlink Icons features.
+- Added an option to shrink file information text.
+- Small performance improvements.
+
+### v2.9.7
 *2014-03-20*
 
 **Zixaphir**:
 - Fixed some issues with Chrome Storage and themes/mascots/link titles
 
-### v2.9.6 
+### v2.9.6
 *2014-03-19*
 
 **Zixaphir**:
 - Fix issues causing backlinks to be duplicated.
 - Old cached link titles will properly be pruned again.
 
-### v2.9.5 
+### v2.9.5
 *2014-03-15*
 
 **Zixaphir**:
 - Fix Reveal Spoiler Thumbnails (again).
 
-### v2.9.4 
+### v2.9.4
 *2014-03-14*
 
 **Mayhem**:
@@ -33,7 +41,7 @@
   - Hopefully this will resolve all "blank page" bugs with JSON Navigation that did not generate a user-visible error. (404 threads will still fail, for instance, but display an error)
   - Fixed Infinite Scrolling in Chrome.
 
-### v2.9.3 
+### v2.9.3
 *2014-03-11*
 
 **vampiricwulf**:
@@ -47,7 +55,7 @@
 - Update Custom Navigation legend to reflect index mode changes.
 - JSON Navigation now works for backlinks (when Quote Inlining is disabled) and backlink hashlinks.
 
-### v2.9.2 
+### v2.9.2
 *2014-03-10*
 
 **Zixaphir**:
@@ -55,13 +63,13 @@
 - The catalog now works with JSON Navigation disabled.
 - Added a return button to the JSON Navigation that will switch you back to non-catalog view (requires NavLinks not to be hidden).
 
-### v2.9.1 
+### v2.9.1
 *2014-03-09*
 
 **Zixaphir**:
 - Bugfixes for post hiding, thread updater, and keybinds.
 
-## v2.9.0 
+## v2.9.0
 *2014-03-08*
 
 **MayhemYDG**:
@@ -121,33 +129,19 @@
 **Vampiricwulf**
 - Flash embedding and other Flash features.
 
-**Zixaphir** 
+**Zixaphir**
 - Update Custom Navigation legend to reflect index mode changes.
 - JSON Navigation now works for backlinks (when Quote Inlining is disabled) and backlink hashlinks.
 - JSON Navigation (Index, Catalog) performance improvements.
 - Added a nifty bread-crumb for the JSON Navigation.
-<<<<<<< HEAD
 - Many spiffy performance, state awareness, and sanity improvements to JSON Navigation.
 - Bugfixes.
-=======
-- Added a return button to the JSON Navigation that will switch you back to non-catalog view (requires NavLinks not to be hidden).
-- Rewrote "Scroll to post quoting you" functionality, solving several small issues with it.
-- Improved Linkifier link detection.
-- Fixed an issue with Thread Updater intervals not saving correctly.
-- Many spiffy performance, state awareness, and sanity improvements to JSON Navigation.
-
-### v1.4.1 
-*2014-03-01*
-
-**Spittie**
-- Check image dimension before uploading
->>>>>>> 1afcdd01
 
 ![Check image dimension](src/General/img/changelog/1.4.1.png)
 - Bug fixes
 - Update archives
 
-### v2.8.11 
+### v2.8.11
 *2014-02-16*
 
 **MayhemYDG**
@@ -175,7 +169,7 @@
 **Zixaphir**:
 - Bugfixes.
 
-### v2.8.8 
+### v2.8.8
 *2014-01-30*
 
 **MayhemYDG**:
@@ -189,19 +183,19 @@
 **Zixaphir**:
 - Bugfixes
 
-### v2.8.7 
+### v2.8.7
 *2014-01-19*
 
 **Zixaphir**:
 - Fix posting.
 
-### v2.8.6 
+### v2.8.6
 *2014-01-19*
 
 **Zixaphir**:
 - General improvements all across our current JSON Navigation implementations.
 
-### v2.8.5 
+### v2.8.5
 *2014-01-14*
 
 **Zixaphir**:
@@ -209,17 +203,17 @@
 - The "Questionable" mascot category has been emptied. All of the mascots within it can be reimported from https://raw.github.com/zixaphir/appchan-x/master/questionable.json
 - Added a category for custom mascots.
 
-### v2.8.4 
+### v2.8.4
 *2014-01-13*
 
 bugfix
 
-### v2.8.3 
+### v2.8.3
 *2014-01-13*
 
 bugfix
 
-### v2.8.2 
+### v2.8.2
 *2014-01-13*
 
 **Zixaphir**:
@@ -227,7 +221,7 @@
 - JSON Navigation and Index features are now optional.
 - Fixed several small issues with themes and mascots.
 
-### v2.8.1 
+### v2.8.1
 *2014-01-13*
 
 **seaweeedchan**:
@@ -258,19 +252,19 @@
 - Users are now subjected to whatever terrible code went into that previous feature. :3
 - Infinite Scrolling restored.
 
-### v2.7.4 
+### v2.7.4
 *2013-12-27*
 
 **Zixaphir**:
 - Bugfixes.
 
-### v2.7.3 
+### v2.7.3
 *2013-12-26*
 
 **Zixaphir**:
 - If I had realized that people actually used the catalog, I would have pushed a new stable last night. :/
 
-### v2.7.2 
+### v2.7.2
 *2013-12-25*
 
 **MayhemYDG**:
@@ -282,13 +276,13 @@
 **Zixaphir**:
 - Bug fixes and optimizations
 
-### v2.7.1 
+### v2.7.1
 *2013-12-24*
 
 **Zixaphir**:
 - Bug fixes and optimizations
 
-## v2.7.0 
+## v2.7.0
 *2013-12-16*
 
 **MayhemYDG**:
@@ -304,13 +298,13 @@
 - FappeTyme and WerkTyme now persist across sessions.
 - Bugfixes everywhere.
 
-### v2.6.1 
+### v2.6.1
 *2013-11-27*
 
 **Zixaphir**:
 - Fix an incorrect classname resulting in icons not showing correctly.
 
-## v2.6.0 
+## v2.6.0
 *2013-11-27*
 
 **MayhemYDG**:
@@ -355,18 +349,18 @@
  - You cannot post an image reply immediately after a non-image reply anymore.
 - Various minor fixes
 
-### v2.5.1 
+### v2.5.1
 *2013-10-20*
 **Zixaphir**:
 - Infinite Scrolling Bugfix (chrome)
 
-### v2.4.1 
+### v2.4.1
 *2013-10-13*
 
 **Zixaphir**:
 - Bugfixes
 
-## v2.4.0 
+## v2.4.0
 *2013-10-13*
 
 **MayhemYDG**:
@@ -396,13 +390,13 @@
 - Fix an issue with "fit height" in the gallery on Chrome
 - Small thread updater fixes
 
-### v2.3.10 
+### v2.3.10
 *2013-08-31*
 
 **Zixaphir**:
 - Catalog bugfix
 
-### v2.3.9 
+### v2.3.9
 *2013-08-30*
 
 **MayhemYDG**:
@@ -416,12 +410,12 @@
 - Add some css flex support
 - General bugfixes
 
-### v2.3.8 
+### v2.3.8
 *2013-08-25*
 
 - I accidentally z-index
 
-### v2.3.7 
+### v2.3.7
 *2013-08-25*
 
 **Zixaphir**:
@@ -433,10 +427,10 @@
   * Now enabled by default (but won't be used as the default thumbnail option without disabling Image Expansion)
 - Bugfixes
 
-**seaweedchan**: 
+**seaweedchan**:
 - Gallery layout and aesthetics overhaul
 
-### v2.3.6 
+### v2.3.6
 *2013-08-21*
 
 **Zixaphir**:
@@ -449,13 +443,13 @@
   * Works with Thread Updater to add new images to the Gallery while its open.
   * BLINK/WEBKIT ONLY: Clicking the file title will download the image with the original name.
 
-### v2.3.5 
+### v2.3.5
 *2013-08-19*
 
 **Zixaphir**:
 - Bugfixes on catalog, /sp/, and /int/
 
-### v2.3.4 
+### v2.3.4
 *2013-08-18*
 
 **MayhemYDG**:
@@ -479,7 +473,7 @@
 **zixaphir**:
 - Bugfixes, mostly
 
-### v2.3.3 
+### v2.3.3
 *2013-08-16*
 
 **seaweedchan**:
@@ -533,7 +527,7 @@
 - Minor optimizations.
 
 **seaweedchan**:
-- Fix issues with having two options called `Reveal Spoilers`. 
+- Fix issues with having two options called `Reveal Spoilers`.
 - Update archive.
 
 **Zixaphir**:
