--- conflicted
+++ resolved
@@ -1,6 +1,7 @@
-<<<<<<< HEAD
 ### v1.9.1.1 
 *2014-09-01*
+
+Based on v1.9.0.6.
 
 **ccd0**
 - Better fix for the bug pushing the QR's captcha response line offscreen. Previous fix caused problems with comment field resizing.
@@ -14,13 +15,12 @@
 Although not done using this workaround, 4chan X also requests HTTP content from HTTPS pages when you embed content from HTTP-only sites such as Vocaroo.
 - Start GIF/WebM files from the beginning when re-opened via inlining or hover view. Inlining a GIF/WebM that you are already watching via hover view does not restart it.
 - Fix a bug that sometimes caused the QR's captcha response line to be pushed offscreen when a captcha was loaded.
-=======
+
 ### v1.9.0.7 
 *2014-09-01*
 
 **ccd0**
 - Work around false 404s from 4chan's JSON API by checking the catalog to confirm thread death.
->>>>>>> c3ef4bd3
 
 ### v1.9.0.6 
 *2014-08-31*
