<<<<<<< HEAD
### v2.6.4 
*2013-12-06*

### v2.6.3 
*2013-11-27*

### v2.6.2 
*2013-11-27*

### v2.6.1 
*2013-11-27*

**Zixaphir**:
- Fix an incorrect classname resulting in icons not showing correctly.

## v2.6.0 
*2013-11-27*
=======
>>>>>>> 0cafd9ae

**MayhemYDG**:
- Fix 4chan X breaking in threads following a 4chan markup change.
- Minor cooldown fix:
 - You cannot post an image reply immediately after a non-image reply anymore.
- **New option**: `Auto-hide header on scroll`.
- Added support for `4cdn.org`.
- Index navigation improvements:
 - Searching in the index is now possible and will show matched OPs by:
 <ul>
  <li> comment
  <li> subject
  <li> filename
  <li> name
  <li> tripcode
  <li> e-mail
 </ul>
 - The page number on which threads are will now be displayed in OPs, to easily identify where threads are located when:
 <ul>
  <li> searching through the index.
  <li> using different index modes and sorting types.
  <li> threads highlighted by the filter are moved to the top and move other threads down.
 </ul>
 - The elapsed time since the last index refresh is now indicated at the top of the index.
 - New setting: `Show replies`, enabled by default. Disable it to only show OPs in the index.
 - New setting: `Anchor Hidden Threads`, enabled by default. Hidden threads will be moved at the end of the index to fill the first pages.
 - New setting: `Refreshed Navigation`, disabled by default. When enabled, navigating through pages will refresh the index.
 - The last index refresh timer will now indicate the last time the index changed from 4chan's side, instead of the last time you refreshed the index.
 - You can now refresh the index page you are on with the refresh shortcut in the header bar or the same keybind for refreshing threads.
 - You can now switch between paged and all-threads index modes via the "Index Navigation" header sub-menu:<br>
  ![index navigation](img/changelog/3.12.0/0.png)
 - Threads in the index can now be sorted by:
 <ul>
  <li> Bump order
  <li> Last reply
  <li> Creation date
  <li> Reply count
  <li> File count
 </ul>
 - Navigating across index pages is now instantaneous.
 - The index refreshing notification will now only appear on initial page load with slow connections.
- Added a keybind to open the catalog search field on index pages.
- Minor cooldown fix:
 - You cannot post an image reply immediately after a non-image reply anymore.
- Various minor fixes

<<<<<<< HEAD
### v2.5.1 
*2013-10-20*
=======
**Zixaphir**:
- FappeTyme and WerkTyme now persist across sessions.

### v1.2.43 
*2013-11-10*

**noface**:
- Strawpoll.me embedding support (as usual, only works on HTTP 4chan due to lack of HTTPS)

### v1.2.42 
*2013-10-22*

>>>>>>> 0cafd9ae
**Zixaphir**:
- Infinite Scrolling Bugfix (chrome)

### v2.4.1 
*2013-10-13*

**Zixaphir**:
- Bugfixes

## v2.4.0 
*2013-10-13*

**MayhemYDG**:
- Tiny posting cooldown adjustment:
  * You can post an image reply immediately after a non-image reply.
- Update posting cooldown timers to match 4chan settings:
  * Cooldown may vary between inter-thread and intra-thread replies.
  * Cooldown may vary when posting a file or not.
  * Cooldown does not take sageing into account anymore.
  * Timers vary across boards.
- Updated post and deletion cooldown timers to match 4chan changes: they are now twice longer.
- Added support for the flag selector on /pol/.
- Minor Chrome 30 fix.

**seaweedchan**:
- Fix thread updater bug introduced in last version
- Just some small fixes.
- Delete cooldown update
- Small bug fixes
- Don't show warnings AND desktop notifications at the same time, and prefer QR warnings unless the document is hidden

**zixaphir**:
- Some changes to mascots
  * Silhouette mascots are now generated dynamically with the silhouette filter
  * Images are now compressed client side before being uploaded via the upload interface (this is only for mascots, not posts)
- Fix an issue with Linkifier linkifying replaced spoilers
- Fix an issue with "fit height" in the gallery on Chrome
- Small thread updater fixes

### v2.3.10 
*2013-08-31*

**Zixaphir**:
- Catalog bugfix

### v2.3.9 
*2013-08-30*

**MayhemYDG**:
- New desktop notification:
  * The QR will now warn you when you are running low on cached captchas while auto-posting.

**seaweedchan**:
- Gallery Bugfix: hide thumbnails

**Zixaphir**:
- Add some css flex support
- General bugfixes

### v2.3.8 
*2013-08-25*

- I accidentally z-index

### v2.3.7 
*2013-08-25*

**Zixaphir**:
- Some new gallery features
  * Fit Width
  * Fit Height
  * Hide Thumbnails
  * The gallery thumbnail bar will now scroll to the current thumbnail if it is out of the visible range.
  * Now enabled by default (but won't be used as the default thumbnail option without disabling Image Expansion)
- Bugfixes

**seaweedchan**: 
- Gallery layout and aesthetics overhaul

### v2.3.6 
*2013-08-21*

**Zixaphir**:
![Gallery](src/General/img/changelog/2.3.6.png)
- **New Feature**: `Gallery`.
  * Disabled by default.
  * Opens images in a lightweight Gallery script.
  * If enabled while Image Expansion is disabled, will takeover as the default action when images are clicked.
  * Supports several hotkeys: left is previous, right and enter are next, escape closes.
  * Works with Thread Updater to add new images to the Gallery while its open.
  * BLINK/WEBKIT ONLY: Clicking the file title will download the image with the original name.

### v2.3.5 
*2013-08-19*

**Zixaphir**:
- Bugfixes on catalog, /sp/, and /int/

### v2.3.4 
*2013-08-18*

**MayhemYDG**:
- Added new option: `Desktop Notifications`
- Implement filename editing
- Replace shortcuts with icons

**seaweedchan**:
- Made shortcut icons optional under the Header submenu, disabled by default, as well as edited some of the icons
- Disabled desktop notifications by default
- Edited filename editing to require a ctrl+click, so otherwise the file input will look and behave the same as before
- Added `.you` class to quotelinks that quote you

**Zixaphir**:
- Forked and minimized the Font Awesome CSS used for the shortcut icons
- Some more linkifier improvements

**seaweedchan**:
- Optimizations for the banner and board title code

**zixaphir**:
- Bugfixes, mostly

### v2.3.3 
*2013-08-16*

**seaweedchan**:
- Fix Color User IDs

**MayhemYDG**:

![New thread watcher](src/General/img/changelog/1.2.28.png)

- Greatly improved thread watcher
  - Added submenu with ability to prune 404'd threads, filter by current board, etc
  - Periodically checks which threads have 404'd and indicates them with a strikethrough
- Removed `Check for Updates` as your browser should now handle this automatically
- Fixed an error for Firefox <23 users
- Add a message for Chrome users who experience the Corrupted File bug

**Zixaphir**:

![Linkifier in action](src/General/img/changelog/1.2.28-2.png)

- Drastically improved the accuracy and quality of the linkifier (with seaweedchan)
- More under-the-hood linkifier changes, including support for all top-level domains (with seaweedchan)
- Removed `Allow False Positives` option due to the accuracy of the new linkifier regex

### 2.3.2 - *2013-08-12*

**zixaphir**:
- Fix Linkifier bug in Chrome.

### 2.3.1 - *2013-08-11*

**zixaphir**:
- Fix issue with release process not properly reversioning.

## 2.3.0 - *2013-08-10*

**aeosynth**:
- Update Gruntfile.coffee.

**Zixaphir**:
- Added Twitch.tv and Vine embedding (with @ihavenoface)
- Keybinds to scroll to posts that quote you.
- New Feature: toggle between image banners by clicking them.
- Minor optimizations.
- Minor fixes.

**MayhemYDG**:
- Show dice rolls that were entered into the email field on /tg/.
- Fix flag filtering on /sp/ and /int/.
- Minor fixes.
- Minor optimizations.

**seaweedchan**:
- Fix issues with having two options called `Reveal Spoilers`. 
- Update archive.

**Zixaphir**:

### v2.2.2
*2013-08-01*
**zixaphir**:
- Fix opening new threads and posts in a new tab.
- Minimum Chrome Version is now 27.
- Minimum Firefox Version is now 22.
- Minimum Opera version is now 15.
  * BUG REPORTS FILED WITH BROWSERS THAT DO NOT MEET THESE REQUIREMENTS WILL BE CLOSED AND IGNORED.

**MayhemYDG**:
- Fix QR Cooldown and clearing bugs.

### v2.2.1
*2013-07-27*

**zixaphir**:
- Fix exif hiding on /p/.

## v2.2.0
*2013-07-25*

**MayhemYDG**:
- Remove /s4s/ from warosu archive.
- Fix CAPTCHA duplication on the report page.
- Fix impossibility to create new threads when in dead threads.
- Drop Opera <15 support.
- Fix flag filtering on /sp/ and /int/.
- Minor fixes.

**seaweedchan**:
- Add `.active` class to `.menu-button` when clicked (and remove on menu close)
- Move /v/ and /vg/ back to Foolz archive
- Revert Mayhem's updater changes which caused silly issues
- Rename `Indicate Spoilers` to `Reveal Spoilers`
- If `Reveal Spoilers` is enabled but `Remove Spoilers` is not, act as if the spoiler is hovered
- Add a new option to hide "4chan X has been updated to ____" notifications for those having issues with them.
- Update archives
- Add `.active` class to `.menu-button` when clicked (and remove on menu close)
- Move /v/ and /vg/ back to Foolz archive

**Tracerneo**:
- Add ID styling for IDs with black text

**zixaphir**:
- Completely redo mascot positions to not depend on other elements to work
- Add a mascot silhouette feature (this will be available on a per-mascot basis at some point)
- Fixed Mascot Offsets
- Fix several bugs with the mascot and theme editors
- Add an option to toggle between mascots by clicking the current mascot
- Fix "Fit Height" image expansion option
- Post Form Decorations now use appchan's dialog colors (instead of random background and border colors)
  * This may cause some themes to look weird. Please report any issues with the default themes and post form colors
- 4chan Dark Upgrade's reply backgrounds are consistent now
- Rewrote Emoji CSS
- Presto versions of Opera are no longer supported (a Webkit/Blink version is in the works/mostly works)
- Tiny CSS touch-ups

### v2.1.3
*2013-06-04*

**zixaphir**:
- Fixed a small CSS error resulting in invisible mascot options

### v2.1.2
*2013-06-04*

**zixaphir**:
- Remove shitty menu placeholder icon
  * replace it with settings icon
  * move settings link into menu
- Fix autoupdating in greasemonkey, apparently
- Add front page styling (http://www.4chan.org/)
- Clean up CSS a bit
  * Remove mascot positioning based on post form decorations
  * Remove 4sight support

### v2.1.1
*2013-06-02*

**zixaphir**:
- Changed close character from '×' to '✖'
- Bugfixes

## v2.1.0
*2013-06-01*

**zixaphir**:
- CSS ~70% (maybe?) rewritten to account for class-based options
- Fixed CSS filters on webkit
- Hopefully better mascot positioning
- Fix issues with dialog width and small sidebar with vertical icons

### v2.0.6
*2013-05-29*

**zixaphir**:
- Fix a small CSS bug resulting in backlinks being the wrong color

### v2.0.5
*2013-05-28*

**MayhemYDG**:
- Tiny fixes
- Add page count to thread stats
- Better performance for Fit Height by using vh
- Fix `Jump to Next Reply` keybind not accounting for posts after unread line

**seaweedchan**:
- Added OpenSettings event on 4chan X settings/sections open for userscripts like OneeChan and 4chan Style Script
- Changed defaults that use the arrow keys to shift+arrow key to not conflict with scrolling
- Made Mayhem's page count in thread stats optional
- Small bug fixes
- Fix YouTube videos in Firefox taking z-index priority
- Fix Persistent QR not working for /f/
- New image expansion option: `Advance on contract`. Advances to next post unless Fappe Tyme is enabled (temporary)
- Change `.qr-link` to `.qr-link-container` and `.qr-link>a` to `.qr-link`
- Update /q/'s posting cooldown
- Make "___ omitted. Click here to view." text change when thread is expanded.
- Restrict "Reply to Thread" click event to the link itself
- Fix Nyafuu being undefined
- New option `Captcha Warning Notifications`
 - When disabled, shows a red border around the captcha to indicate captcha errors. Goes back to normal when any key is pressed.
- Color Quick Reply's inputs in Tomorrow to match the theme
- Revert some of Mayhem's changes that caused new bugs
- Added `.hasInline` (if replyContainer contains .inline) for userstyle/script maintainers

**Wohlfe**:
- Add /pol/ archiving for FoolzaShit

**zixaphir**:
- New option: `Image Prefetching`. Adds a toggle to the header menu for per-thread prefetching.
- Make Advance on contract work with Fappe Tyme
- Fix various options and functions that were not working as intended or were unintuitive
  * Filter Highlighting
  * Highlight Owned Posts
  * Highlight Posts Quoting You
  * Mascot and Theme Exporting will now save as a named JSON file by default
  * On side pagination
  * Banner Reflections
  * Replies with inlined posts will not shrink in Fit Width mode anymore.
- Fixed odd spacing issues with shortcuts and other bracketed elements

### v2.0.4
*2013-05-15*
**MayhemYDG**:
- Add new archive selection

**seaweedchan**:
- Change watcher favicon to a heart. Change class name from `.favicon` to `.watch-thread-link`. Add `.watched` if thread is watched.
- Remove new archive selection back into Advanced
- Some styling fixes

**zixaphir**:
- Make new archive selection not depend on a JSON file
- Remove some code that sends user errors back to us (we didn't have a working link anyway)
- Add board selection to archiver options
- Fix bug where image hover would close when hitting Enter while typing
- Add `Quoted Title` option which adds (!) text to title when user is quoted
- Add option to indent replies.

### v2.0.3
*2013-05-10*
**seaweedchan**:
- bug fixes

**zixaphir**:
- Change Custom Board Navigation input into textarea, new lines will convert to spaces
- Fix auto-scrolling in Chrome
- Fix wrapping of #dump-list in Chrome
- Fix (You) not being added in expanded comments
- bugfixes
- Some extra changes on top of seaweed's QR changes for our ricey nature
- New theme, Generigray
- New theme, Frost

![QR styling rice, generigray](src/General/img/changelog/2.0.2-qr.png)

**MayhemYDG**:
- Added Foolzashit archive
- Added `blink` class to document in preparation for future versions of Chrome and Opera
- Take advantage of announcement's new `data-utc` value for hiding
  - `data-utc` is a timestamp, this allows us to not have to store the entire text content of the announcement

**seaweedchan**:
- Turn all brackets into pseudo-elements. Brackets can be changed by overwriting the `content` of `.fourchanx-link::before` (`[`) and `.fourchanx-link::after` (`]`), or removed entirely with ease.
  - Note: This does not change the default brackets around `toggle-all` in the custom navigation. These are up to the user.
- Fix file input in Opera
- External link support in Custom Board Navigation!
  - `external-text:"Google","http://www.google.com"`
- Fix JIDF flag on /pol/ when post is fetched by updater
- Hide stub link added in menus of stubs
- #dump-button moved into #qr-filename-container as a simple + link
- QR with 4chan Pass made a little wider
- Styling changes for spoiler label, also added `.has-spoiler` class for QR

![QR styling changes](src/General/img/changelog/1.1.18.png)

### 2.0.2 - 2013-05-09
**zixaphir**:
- More mascot and theme editor fixes
- Fix stubs in reply hiding menu not following stubs config
- Fix thread hiding
- Fix Board Subtitle option
- Revert to Mayhem-style notifications
- Add options for adding QR Shortcuts to the header or page
- Try to tighten up mascot positions in relation to the post form

### 2.0.1 - 2013-05-08
**seaweed**:
- Fix an issue with custom board navigation catalog links

**zixaphir**:
- Fix Fappe Tyme always being enabled
- Fix z-index issues in Chrome
- Fix theme creation and deletion
- Separate Updater status and count better
- Fix posting from Index
- Prevent Style.init() from crashing on Chrome

# 2.0.0 - 2013-05-07
Completely rebased off https://github.com/seaweedchan/4chan-x/ 1.1.16
I hate changelogs so I'd rather not talk about it, but rest assured it
comes with various performance improvements, layout changes, and the
like. If you don't like it, I'm sorry, but change comes with sacrifice,
and we've certainly gained more than we've lost<|MERGE_RESOLUTION|>--- conflicted
+++ resolved
@@ -1,12 +1,14 @@
-<<<<<<< HEAD
-### v2.6.4 
-*2013-12-06*
-
-### v2.6.3 
-*2013-11-27*
-
-### v2.6.2 
-*2013-11-27*
+**MayhemYDG**:
+- More Index Improvements:
+ - New setting: `Anchor Hidden Threads`, enabled by default. Hidden threads will be moved at the end of the index to fill the first pages.
+ - New setting: `Refreshed Navigation`, disabled by default. When enabled, navigating through pages will refresh the index.
+ - The last index refresh timer will now indicate the last time the index changed from 4chan's side, instead of the last time you refreshed the index.
+
+**noface**:
+- Strawpoll.me embedding support (as usual, only works on HTTP 4chan due to lack of HTTPS)
+
+**Zixaphir**:
+- FappeTyme and WerkTyme now persist across sessions.
 
 ### v2.6.1 
 *2013-11-27*
@@ -16,8 +18,6 @@
 
 ## v2.6.0 
 *2013-11-27*
-=======
->>>>>>> 0cafd9ae
 
 **MayhemYDG**:
 - Fix 4chan X breaking in threads following a 4chan markup change.
@@ -64,23 +64,8 @@
  - You cannot post an image reply immediately after a non-image reply anymore.
 - Various minor fixes
 
-<<<<<<< HEAD
 ### v2.5.1 
 *2013-10-20*
-=======
-**Zixaphir**:
-- FappeTyme and WerkTyme now persist across sessions.
-
-### v1.2.43 
-*2013-11-10*
-
-**noface**:
-- Strawpoll.me embedding support (as usual, only works on HTTP 4chan due to lack of HTTPS)
-
-### v1.2.42 
-*2013-10-22*
-
->>>>>>> 0cafd9ae
 **Zixaphir**:
 - Infinite Scrolling Bugfix (chrome)
 
