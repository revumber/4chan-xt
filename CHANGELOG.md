<<<<<<< HEAD
### v1.2.39 
*2013-09-19*
=======
Tiny posting cooldown adjustment:
 - You can post an image reply immediately after a non-image reply.

### 3.11.3 - *2013-09-19*

Update posting cooldown timers to match 4chan settings:
 - Cooldown may vary between inter-thread and intra-thread replies.
 - Cooldown may vary when posting a file or not.
 - Cooldown does not take sageing into account anymore.
 - Timers vary across boards.

### 3.11.2 - *2013-09-17*

Updated post and deletion cooldown timers to match 4chan changes: they are now twice longer.

### 3.11.1 - *2013-09-13*

- Added support for the flag selector on /pol/.

## 3.11.0 - *2013-09-06*

- **New feature**: `Color User IDs`, enabled by default
>>>>>>> acffb4b7

**seaweedchan**:
 - Fix thread updater bug introduced in last version

### v1.2.38 
*2013-09-19*

**MayhemYDG**:
 - Update posting cooldown timers to match 4chan settings:
   - Cooldown may vary between inter-thread and intra-thread replies.
   - Cooldown may vary when posting a file or not.
   - Cooldown does not take sageing into account anymore.
   - Timers vary across boards.

### v1.2.37 
*2013-09-12*

**seaweedchan**:
- Just some small fixes.

### v1.2.36 
*2013-08-26*

**MayhemYDG**:
- New desktop notification:
  * The QR will now warn you when you are running low on cached captchas while auto-posting.

 **seaweedchan**:
 - Visual overhaul for gallery mode

 **Zixaphir**:
 - Fix an issue with the file dialog randomly opening multiple times (with seaweedchan)
![Gallery](src/General/img/changelog/2.3.6.png)
- Add new feature: `Gallery`.
  * Opens images in a lightweight Gallery script.
  * If enabled while Image Expansion is disabled, will takeover as the default action when images are clicked.
  * Supports several hotkeys: left is previous, right and enter are next, escape closes.
  * Works with Thread Updater to add new images to the Gallery while its open.
  * BLINK/WEBKIT ONLY: Clicking the file title will download the image with the original name.
  * Menu button to hide thumbnails, enable/disable fit width/height
  * Thumbnails scroll with the active image

### v1.2.35 
*2013-08-20*

**seaweedchan**:
- Fix Mayhem breaking input history (names, emails, subjects) in Firefox

### v1.2.34 
*2013-08-19*

**seaweedchan**:
- `.icon` to `.fourchanx-icon` to avoid conflicts with 4chan's CSS

### v1.2.33 
*2013-08-18*

**MayhemYDG**:
- Added new option: `Desktop Notifications`
- Implement filename editing
- Replace shortcuts with icons

**seaweedchan**:
- Made shortcut icons optional under the Header submenu, disabled by default, as well as edited some of the icons
- Disabled desktop notifications by default
- Edited filename editing to require a ctrl+click, so otherwise the file input will look and behave the same as before
- Added `.you` class to quotelinks that quote you

**Zixaphir**:
- Forked and minimized the Font Awesome CSS used for the shortcut icons
- Some more linkifier improvements

### v1.2.32 
*2013-08-16*

**seaweedchan**:
- Optimizations for the banner and board title code, including a fix for boards without subtitles throwing an error

### v1.2.31 
*2013-08-16*

**seaweedchan**:

![Board title editing in action](src/General/img/changelog/1.2.31.png)

- Ported `Custom Board Titles` feature from Appchan X (with Zixaphir)
  - This allows you to edit the board title and subtitle in real-time by ctrl+clicking them
- Ported ability to change to a new random banner image on click from Appchan X

**Zixaphir**:
- Small linkifier fix

### v1.2.30 
*2013-08-15*

**seaweedchan**:
- Fix Color User IDs
- Fix Mayhem breaking uploading images in Pale Moon (and other forks based on Firefox <22)

**Zixaphir**:
- More under-the-hood linkifier changes, including support for all top-level domains (with seaweedchan)
- Fix header auto-hide toggle keybind

### v1.2.29 
*2013-08-14*

**Zixaphir**:
- Fix issue that caused 4chan X to show settings after every page load

### v1.2.28 
*2013-08-14*

**MayhemYDG**:

![New thread watcher](src/General/img/changelog/1.2.28.png)

- Greatly improved thread watcher
  - Added submenu with ability to prune 404'd threads, filter by current board, etc
  - Periodically checks which threads have 404'd and indicates them with a strikethrough
- Removed `Check for Updates` as your browser should now handle this automatically
- Fixed an error for Firefox <23 users
- Add a message for Chrome users who experience the Corrupted File bug

**seaweedchan**:
- Changed class `.fourchanx-link` for brackets to `.brackets-wrap` to be consistent with Mayhem's 4chan X
- Added `.seaweedchan` class to the document for those that need a way to tell this fork from other forks for CSS/JS

**Zixaphir**:

![Linkifier in action](src/General/img/changelog/1.2.28-2.png)

- Drastically improved the accuracy and quality of the linkifier (with seaweedchan)
- Removed `Allow False Positives` option due to the accuracy of the new linkifier regex


### v1.2.27
*2013-08-12*

**seaweedchan**:
- Fix minor class name change from last version's merge

### v1.2.26
*2013-08-12*

**MayhemYDG**:
- Show dice rolls that were entered into the email field on /tg/.
- Fix flag filtering on /sp/ and /int/.
- Minor fixes.
- Minor optimizations.

**seaweedchan**:
- Change new error message to link to ban page just in case

**Zixaphir**:
- Linkifier Rewrite.
- Added Twitch.tv and Vine embedding (with @ihavenoface)
- Keybinds to scroll to posts that quote you.
- Minor optimizations.
- Minor fixes.

### v1.2.25
*2013-08-04*

**seaweedchan**:
- Fix issues with having two options called `Reveal Spoilers`. 
- Update archive.

### v1.2.24
*2013-07-24*

**seaweedchan**:
- Update archives (warosu is back up, and with it, the option to use it).

### v1.2.23
*2013-07-23*

**matt4682**:
- Small fix for new error message.

### v1.2.22
*2013-07-23*

**seaweedchan**:
- Update archives.

### v1.2.21
*2013-07-22*

**seaweedchan**:
- Fix /f/ posting.
- Change the "Connection error" message, and point to my own FAQ instead of Mayhem's.

### v1.2.20
*2013-07-22*

**MayhemYDG**:
- Fixed captcha caching not syncing across open threads.

**seaweedchan**:
- Changed some defaults around

### v1.2.19
*2013-07-14*

**seaweedchan**:
- Update archives. LoveIsOver is going down permanently until it can find a host, some boards were removed by archivers, and Warosu has been down for 2 days now.
- Add a new option to hide "4chan X has been updated to ____" notifications for those having issues with them.

### v1.2.18
*2013-06-27*

**seaweedchan**:
- Update archives

### v1.2.17
*2013-06-17*
**seaweedchan**:
- Fix full images being forced onto their own line

### v1.2.16
*2013-06-16*

**seaweedchan**:
- Add `.active` class to `.menu-button` when clicked (and remove on menu close)
- Move /v/ and /vg/ back to Foolz archive

### v1.2.15
*2013-06-14*

**seaweedchan**:
- Revert Mayhem's updater changes which caused silly issues
- Make thumbnails in QR show (or most of) the whole image

### v1.2.14
*2013-06-14*

**MayhemYDG**:
- Remove /s4s/ from warosu archive
- Fix CAPTCHA duplication on the report page
- Small bug fixes

**seaweedchan**:
- Rename `Indicate Spoilers` to `Reveal Spoilers`
- If `Reveal Spoilers` is enabled but `Remove Spoilers` is not, act as if the spoiler is hovered

**Tracerneo**:
- Add ID styling for IDs with black text

### v1.2.13
*2013-05-28*

**seaweedchan**:
- Small bug fixes

### v1.2.12
*2013-05-27*

**MayhemYDG**:
- Fix `Jump to Next Reply` keybind not accounting for posts after unread line

**seaweedchan**:
- Added `.hasInline` (if replyContainer contains .inline) for userstyle/script maintainers

### v1.2.11
*2013-05-27*

**MayhemYDG**:
- Add page count to thread stats
- Better performance for Fit Height by using vh

**seaweedchan**:
- Added OpenSettings event on 4chan X settings/sections open for userscripts like OneeChan and 4chan Style Script
- Changed defaults that use the arrow keys to shift+arrow key to not conflict with scrolling
- Made Mayhem's page count in thread stats optional

### v1.2.10
*2013-05-25*

**seaweedchan**:
- Small bug fixes

### v1.2.9
*2013-05-25*

**seaweedchan**:
- Fix YouTube videos in Firefox taking z-index priority
- Fix Persistent QR not working for /f/

**zixaphir**:
- New option: `Image Prefetching`. Adds a toggle to the header menu for per-thread prefetching.
- Make Advance on contract work with Fappe Tyme

### v1.2.8
*2013-05-20*

**MayhemYDG**:
- Tiny fixes

**seaweedchan**:
- New image expansion option: `Advance on contract`. Advances to next post unless Fappe Tyme is enabled (temporary)
- Change `.qr-link` to `.qr-link-container` and `.qr-link>a` to `.qr-link`

**Wohlfe**:
- Add /pol/ archiving for FoolzaShit

### v1.2.7
*2013-05-18*

**seaweedchan**:
- Update /q/'s posting cooldown
- Make "___ omitted. Click here to view." text change when thread is expanded.
- Restrict "Reply to Thread" click event to the link itself
- Fix Nyafuu being undefined

### v1.2.6
*2013-05-16*

**seaweedchan**:
- Fix bug with theme switching

### v1.2.5
*2013-05-15*

**seaweedchan**:
- New option `Captcha Warning Notifications`
 - When disabled, shows a red border around the captcha to indicate captcha errors. Goes back to normal when any key is pressed.
- Color Quick Reply's inputs in Tomorrow to match the theme
- Revert some of Mayhem's changes that caused new bugs

### v1.2.4
*2013-05-14*

**seaweedchan**:
- Don't let QR shortcut close a Persistent QR
- Don't let Reply to Thread link close the QR -- it should only do what it implies

**zixaphir**:
- Add board selection to archiver options
- Fix bug where image hover would close when hitting Enter while typing
- Add `Quoted Title` option which adds (!) text to title when user is quoted

### v1.2.3
*2013-05-14*

**MayhemYDG**:
- Add new archive selection

**seaweedchan**:
- Change watcher favicon to a heart. Change class name from `.favicon` to `.watch-thread-link`. Add `.watched` if thread is watched.
- Remove new archive selection back into Advanced
- Some styling fixes

**zixaphir**:
- Make new archive selection not depend on a JSON file
- Remove some code from May Ham's 4chan X that sends user errors back to his server (we didn't have a working link anyway)

### v1.2.2
*2013-05-11*

**seaweedchan**:
- Small bug fixes
- Changed `Persistent Thread Watcher` option to `Toggleable Thread Watcher`. 
  - When disabled, the [Watcher] shortcut is no longer added, and the watcher stays at the top of the page.

### v1.2.1
*2013-05-10*

**seaweedchan**:
- Small bug fixes

## v1.2.0 - "Youmu" ![Youmu](src/General/img/changelog/1.2.0.png)
*2013-05-10*

**MayhemYDG**:
- Added Foolzashit archive
- Added `blink` class to document in preparation for future versions of Chrome and Opera
- Take advantage of announcement's new `data-utc` value for hiding
  - `data-utc` is a timestamp, this allows us to not have to store the entire text content of the announcement

**seaweedchan**:
- Turn all brackets into pseudo-elements. Brackets can be changed by overwriting the `content` of `.fourchanx-link::before` (`[`) and `.fourchanx-link::after` (`]`), or removed entirely with ease.
  - Note: This does not change the default brackets around `toggle-all` in the custom navigation. These are up to the user.
- Fix file input in Opera
- External link support in Custom Board Navigation!
  - `external-text:"Google","http://www.google.com"`
- Fix JIDF flag on /pol/ when post is fetched by updater

**zixaphir**:
- Change Custom Board Navigation input into textarea, new lines will convert to spaces
- Fix auto-scrolling in Chrome
- Fix wrapping of #dump-list in Chrome
- Fix (You) not being added in expanded comments

### v1.1.18
*2013-05-09*

**seaweedchan**:
- Hide stub link added in menus of stubs
- #dump-button moved into #qr-filename-container as a simple + link
- QR with 4chan Pass made a little wider
- Styling changes for spoiler label, also added `.has-spoiler` class for QR

![QR styling changes](src/General/img/changelog/1.1.18.png)

### v1.1.17
*2013-05-08*

**seaweedchan**:
- Bug fixes

### v1.1.16
*2013-05-07*

**seaweedchan**:
- Add `Centered links` option for header
- Add `Persistent Thread Watcher` option
- Watcher styling changes

**zixaphir**:
- Simpler update checking

### v1.1.15
*2013-05-07*

**seaweedchan**:
- Fix update and download urls for Greasemonkey

### v1.1.14
*2013-05-07*

**seaweedchan**:
- Fix catalog content sometimes disappearing due to issue with 4chan's javascript

**zixaphir**:
- Re-added `Quote Hash Navigation` option

### v1.1.13
*2013-05-06*

**seaweedchan**:
- Disable settings removing scroll bar when opened, thus fixing the issue where it jumps up the page randomly
- Hide watcher by default, add [Watcher] shortcut.

### v1.1.12
*2013-05-06*

**detharonil**:
- Support for %Y in time formatting
- More future-proof %y

**MayhemYDG**:
- Fix whitespaces not being preserved in code tags in /g/.

**seaweedchan**:
- Fix QR not being able to drag to the top with fixed header disabled

**zixaphir**:
- Fix custom CSS
- Fix [Deleted] showing up randomly after submitting a post

### v1.1.11
*2013-05-04*

**seaweedchan**:
- Add `Highlight Posts Quoting You` option
- Add 'catalog', 'index', or 'thread' classes to document depending on what's open
- Add `Filtered Backlinks` options that when disabled, hides filtered backlinks

### v1.1.10
*2013-05-03*

**seaweedchan**:
- Fix update checking

### v1.1.9
*2013-05-02*

**seaweedchan**
- Fix boards with previously deleted archives not switching to new archives 

**ihavenoface**:
- 4chan Pass link by the style selector

**zixaphir**:
- Make Allow False Positives option more efficient

### v1.1.8
*2013-05-01*

**seaweedchan**:
- Fix QR not clearing on submit with Posting Success Notifications disabled
- New archives for /h/, /v/, and /vg/

### v1.1.7
*2013-05-01*

**seaweedchan**:
- External image embedding
- Account for time options in youtube links for embedding
- Once again remove /v/ and /vg/ archiving... ;_;
- Add paste.installgentoo.com embedding
- Added `Posting Success Notifications` option to make "Post Successful!" and "_____ uploaded" notifications optional
- Added `Allow False Positives` option under Linkification, giving the user more control over what's linkified.

### v1.1.6
*2013-05-01*

**seaweedchan**:
- Fix Gist links if no username is specificed

**MayhemYDG**:
 - Access it in the `Advanced` tab of the Settings window.

**zixaphir**:
- Add Gist link titles

### v1.1.5
*2013-04-30*

**seaweedchan**:
- Fix various embedding issues
- Fix Link Title depending on Embedding
- Added favicons to links that can be embedded
- Add gist embedding

### v1.1.4
*2013-04-29*

**seaweedchan**:
- Change ESC functionality in QR to autohide if Persistent QR is enabled
- Add /v/ and /vg/ archiving to archive.nihil-ad-rem.net, and make sure Archiver Selection settings actually switch to it
- Add option to toggle between updater and stats fixed in header or floating

**MayhemYDG**: 
- Add nyafuu archiving for /w/
- Add /d/ archive

### v1.1.3
*2013-04-28*

**seaweedchan**:
- Chrome doesn't get .null, so don't style it
- Fix count when auto update is disabled and set updater text to "Update"
- Remove /v/ and /vg/ redirection from Foolz.
- Toggle keybind for header auto-hiding

**MayhemYDG**:
- Fix Unread Count taking into account hidden posts.

### v1.1.2
*2013-04-26*

**seaweedchan**:
- Fix emoji and favicon previews not updating on change.
- Fix issue with dragging thread watcher
- Fix some settings not importing when coming from Mayhem's v3
- Fix menu z-index

**MayhemYDG**:
- Fix bug where a thread would freeze on load.

**zixaphir**:
- Fix preview with favicons and emoji
- Fix NaN error on Thread Updater Interval
- Draggable UI can no longer overlap the Header.
  - Setting the header to Autohide also increases its z-index to overlap other UI

### v1.1.1
*2013-04-26*

**zixaphir**:
- Fix script on Opera

**MayhemYDG**:
- Minor fixes.
- Chrome only: Due to technical limitations, Filter lists and Custom CSS will not by synchronized across devices anymore.

**seaweedchan**:
- Allow thread watcher to load on catalog

### v1.0.10
*2013-04-23*

- Add message pertaining to rewrite

### v1.0.9
*2013-04-17*

**ihavenoface**:
- Implement Announcement Hiding

**seaweedchan**:
- Change #options back to inheriting colors from replies
- Fix script breaking when disabling image expansion

### v1.0.8
*2013-04-15*

**seaweedchan**:
- Redo settings menu styling
- Move Export/Import buttons and dialog
- Update license and use banner.js for license

### v1.0.7
*2013-04-14*

qqueue:
- Relative post dates

**MayhemYDG**:
- Exporting/importing settings

### v1.0.6
*2013-04-13*

**seaweedchan**:
- Update supported boards for archive redirection and custom navigation
- Point to github.io instead of github.com for pages
- Fix post archive link for InstallGentoo and Foolz
- Make InstallGentoo default for /g/
- Fix embedding issues

### v1.0.5
*2013-04-09*

**seaweedchan**:
- Added keybind to toggle Fappe Tyme
- Fix code tag keybind

**zixaphir**:
- Add 'yourPost' class to own replies

### v1.0.4
*2013-04-08*

**seaweedchan**:
- Fix Fappe Tyme
- Re- add label for image expanding
- Move restore button to left side as per RiDeag

### v1.0.3
*2013-03-23*

**seaweedchan**:
- Add ad- blocking CSS into Custom CSS examples

**zixaphir**:
- Fix ctrl+s bringing up save dialog
- Fix issues with soundcloud embedding

### v1.0.2
*2013-03-14*

**seaweedchan**:
- New Rice option: Emoji Position
- New layout for Rice tab
- No more Yotsuba / Yotsuba B in options

### v1.0.1
*2013-03-14*

- New option: Emoji
- New Rice option: Sage Emoji

**seaweedchan**:
- Prettier error messages

### v1.0.0
*2013-03-13*

- Initial release

**zixaphir**:
- Fix unread post count for filtered posts
- Fix issues when switching from ihavenoface's fork
- Fix backlinks not receiving filtered class
- Fix QR position not saving on refresh<|MERGE_RESOLUTION|>--- conflicted
+++ resolved
@@ -1,31 +1,16 @@
-<<<<<<< HEAD
+**MayhemYDG**:
+ - Tiny posting cooldown adjustment:
+   * You can post an image reply immediately after a non-image reply.
+ - Update posting cooldown timers to match 4chan settings:
+   * Cooldown may vary between inter-thread and intra-thread replies.
+   * Cooldown may vary when posting a file or not.
+   * Cooldown does not take sageing into account anymore.
+   * Timers vary across boards.
+ - Updated post and deletion cooldown timers to match 4chan changes: they are now twice longer.
+ - Added support for the flag selector on /pol/.
+
 ### v1.2.39 
 *2013-09-19*
-=======
-Tiny posting cooldown adjustment:
- - You can post an image reply immediately after a non-image reply.
-
-### 3.11.3 - *2013-09-19*
-
-Update posting cooldown timers to match 4chan settings:
- - Cooldown may vary between inter-thread and intra-thread replies.
- - Cooldown may vary when posting a file or not.
- - Cooldown does not take sageing into account anymore.
- - Timers vary across boards.
-
-### 3.11.2 - *2013-09-17*
-
-Updated post and deletion cooldown timers to match 4chan changes: they are now twice longer.
-
-### 3.11.1 - *2013-09-13*
-
-- Added support for the flag selector on /pol/.
-
-## 3.11.0 - *2013-09-06*
-
-- **New feature**: `Color User IDs`, enabled by default
->>>>>>> acffb4b7
-
 **seaweedchan**:
  - Fix thread updater bug introduced in last version
 
