--- conflicted
+++ resolved
@@ -1,10 +1,3 @@
-<<<<<<< HEAD
-### v1.3.10 
-*2014-02-20*
-
-**Spittie**
-- I keep breaking and fixing stuff. But mostly breaking.
-=======
 ## v1.4.0 
 *2014-02-24*
 
@@ -19,7 +12,6 @@
 
 **Zixaphir**:
 - Merge changes from Mayhem fork
->>>>>>> 4adbe5a8
 
 ### v1.3.9 
 *2014-02-20*
