module.exports = (grunt) ->

  concatOptions =
    process: Object.create(null, data:
      get: -> grunt.config 'pkg'
      enumerable: true
    )

  shellOptions =
    stdout: true
    stderr: true
    failOnError: true

  # Project configuration.
  grunt.initConfig
    pkg: grunt.file.readJSON 'package.json'
    concat:
      coffee:
        options: concatOptions
        src: [
          'src/General/Config.coffee'
          'src/General/Globals.coffee'
          'src/General/lib/*.coffee'
          'src/General/Header.coffee'
          'src/General/Build.coffee'
          'src/General/Get.coffee'
          'src/General/UI.coffee'
<<<<<<< HEAD
          'src/Filtering/*'
          'src/Quotelinks/*'
          'src/Linkification/*'
          'src/Posting/*'
          'src/Images/*'
          'src/Menu/*'
          'src/Monitoring/*'
          'src/Archive/*'
          'src/Theming/*'
          'src/Miscellaneous/*'
=======
          'src/General/Notice.coffee'
          'src/Filtering/**/*'
          'src/Quotelinks/**/*'
          'src/Linkification/**/*'
          'src/Posting/**/*'
          'src/Images/**/*'
          'src/Linkification/**/*'
          'src/Menu/**/*'
          'src/Monitoring/**/*'
          'src/Archive/**/*'
          'src/Miscellaneous/**/*'
>>>>>>> 50416a0a
          'src/General/Settings.coffee'
          'src/General/Main.coffee'
        ]
        dest: 'tmp-<%= pkg.type %>/script.coffee'

      meta:
        options: concatOptions
        files:
          'LICENSE':   'src/General/meta/banner.js',
          'latest.js': 'src/General/meta/latest.js' 

      crx:
        options: concatOptions
        files:
          'builds/crx/manifest.json': 'src/General/meta/manifest.json'
          'builds/crx/script.js': [
            'src/General/meta/botproc.js'
            'src/General/meta/banner.js'
            'src/General/meta/usestrict.js'
            'tmp-<%= pkg.type %>/script.js'
          ]
      userscript:
        options: concatOptions
        files:
          'builds/<%= pkg.name %>.meta.js': 'src/General/meta/metadata.js'
          'builds/<%= pkg.name %>.user.js': [
            'src/General/meta/botproc.js'
            'src/General/meta/metadata.js'
            'src/General/meta/banner.js'
            'src/General/meta/usestrict.js'
            'tmp-<%= pkg.type %>/script.js'
          ]
    copy:
      crx:
        src:  'src/General/img/*.png'
        dest: 'builds/crx/'
        expand:  true
        flatten: true

    coffee:
      script:
        src:  'tmp-<%= pkg.type %>/script.coffee'
        dest: 'tmp-<%= pkg.type %>/script.js'

    concurrent:
      build: [
        'concat:meta'
        'build-crx'
        'build-userscript'
      ]

    bump:
      options:
        updateConfigs: [
          'pkg'
        ]
        commit:    false
        createTag: false
        push:      false

    shell:
      commit:
        options: shellOptions
        command: [
          'git commit -am "Release <%= pkg.meta.name %> v<%= pkg.version %>."'
          'git tag -a <%= pkg.version %> -m "<%= pkg.meta.name %> v<%= pkg.version %>."'
          'git tag -af stable -m "<%= pkg.meta.name %> v<%= pkg.version %>."'
        ].join ' && '

      push:
        options: shellOptions
        command: 'git push origin --tags -f && git push origin --all'

    watch:
      all:
        options:
          interrupt: true
        files: [
          'Gruntfile.coffee'
          'package.json'
          'src/**/*'
        ]
        tasks: 'build'

    compress:
      crx:
        options:
          archive: 'builds/<%= pkg.name %>.zip'
          level: 9
          pretty: true
        expand:  true
        flatten: true
        src: 'builds/crx/*'
        dest: '/'
    clean:
      builds: 'builds'
      tmpcrx: 'tmp-crx'
      tmpuserscript: 'tmp-userscript'

  require('load-grunt-tasks') grunt

  grunt.registerTask 'default', [
    'build'
  ]

  grunt.registerTask 'set-build', 'Set the build type variable', (type) ->
    pkg = grunt.config 'pkg' 
    pkg.type = type;
    grunt.config 'pkg', pkg

<<<<<<< HEAD
    pkg.sizing = if type is 'crx'
      'box-sizing'
    else
      '-moz-box-sizing'

    pkg.filter = if type is 'crx'
      '-webkit-filter'
    else
      'filter'

    pkg.transform = if type is 'crx'
      '-webkit-transform'
    else
      'transform'

    pkg.flex = if type is 'crx'
      '-webkit-flex'
    else
      'flex'

    pkg.order = if type is 'crx'
      '-webkit-order'
    else
      'order'

    pkg.align = if type is 'crx'
      '-webkit-align'
    else
      'align'

    pkg.justify = if type is 'crx'
      '-webkit-justify-content'
    else
      'justify-content'
=======
    if type is 'crx'
      pkg.flex      = '-webkit-flex'
      pkg.order     = '-webkit-order'
      pkg.align     = '-webkit-align'
      pkg.justify   = '-webkit-justify-content'
      pkg.transform = '-webkit-transform'
    else
      pkg.flex      = 'flex'
      pkg.order     = 'order'
      pkg.align     = 'align'
      pkg.justify   = 'justify-content'
      pkg.transform = 'transform'
>>>>>>> 50416a0a

    grunt.log.ok 'pkg.type = %s', type

  grunt.registerTask 'build', [
    'concurrent:build'
  ]

  grunt.registerTask 'build-crx', [
    'set-build:crx'
    'concat:coffee'
    'coffee:script'
    'concat:crx'
    'copy:crx'
    'clean:tmpcrx'
  ]

  grunt.registerTask 'build-userscript', [
    'set-build:userscript'
    'concat:coffee'
    'coffee:script'
    'concat:userscript'
    'clean:tmpuserscript'
  ]

  grunt.registerTask 'release', [
    'build'
    'compress:crx'
    'shell:commit'
    'shell:push'
  ]
  grunt.registerTask 'patch', [
    'bump'
    'updcl:3'
  ]

  grunt.registerTask 'minor', [
    'bump:minor'
    'updcl:2'
  ]

  grunt.registerTask 'major', [
    'bump:major'
    'updcl:1'
  ]

  grunt.registerTask 'updcl', 'Update the changelog', (headerLevel) ->
    headerPrefix = new Array(+headerLevel + 1).join '#'
    {version} = grunt.config 'pkg'
    today     = grunt.template.today 'yyyy-mm-dd'
    changelog = grunt.file.read 'CHANGELOG.md'

    grunt.file.write 'CHANGELOG.md', "#{headerPrefix} v#{version} \n*#{today}*\n\n#{changelog}"
    grunt.log.ok "Changelog updated for v#{version}."<|MERGE_RESOLUTION|>--- conflicted
+++ resolved
@@ -25,7 +25,6 @@
           'src/General/Build.coffee'
           'src/General/Get.coffee'
           'src/General/UI.coffee'
-<<<<<<< HEAD
           'src/Filtering/*'
           'src/Quotelinks/*'
           'src/Linkification/*'
@@ -36,19 +35,6 @@
           'src/Archive/*'
           'src/Theming/*'
           'src/Miscellaneous/*'
-=======
-          'src/General/Notice.coffee'
-          'src/Filtering/**/*'
-          'src/Quotelinks/**/*'
-          'src/Linkification/**/*'
-          'src/Posting/**/*'
-          'src/Images/**/*'
-          'src/Linkification/**/*'
-          'src/Menu/**/*'
-          'src/Monitoring/**/*'
-          'src/Archive/**/*'
-          'src/Miscellaneous/**/*'
->>>>>>> 50416a0a
           'src/General/Settings.coffee'
           'src/General/Main.coffee'
         ]
@@ -159,55 +145,31 @@
     pkg.type = type;
     grunt.config 'pkg', pkg
 
-<<<<<<< HEAD
-    pkg.sizing = if type is 'crx'
+    [
+      pkg.sizing
+      pkg.filter
+      pkg.flex
+      pkg.order
+      pkg.align
+      pkg.justify
+      pkg.transform
+    ] = if type is 'crx' then [
       'box-sizing'
-    else
+      '-webkit-filter'
+      '-webkit-flex'
+      '-webkit-order'
+      '-webkit-align'
+      '-webkit-justify-content'
+      '-webkit-transform'
+    ] else [
       '-moz-box-sizing'
-
-    pkg.filter = if type is 'crx'
-      '-webkit-filter'
-    else
       'filter'
-
-    pkg.transform = if type is 'crx'
-      '-webkit-transform'
-    else
+      'flex'
+      'order'
+      'align'
+      'justify-content'
       'transform'
-
-    pkg.flex = if type is 'crx'
-      '-webkit-flex'
-    else
-      'flex'
-
-    pkg.order = if type is 'crx'
-      '-webkit-order'
-    else
-      'order'
-
-    pkg.align = if type is 'crx'
-      '-webkit-align'
-    else
-      'align'
-
-    pkg.justify = if type is 'crx'
-      '-webkit-justify-content'
-    else
-      'justify-content'
-=======
-    if type is 'crx'
-      pkg.flex      = '-webkit-flex'
-      pkg.order     = '-webkit-order'
-      pkg.align     = '-webkit-align'
-      pkg.justify   = '-webkit-justify-content'
-      pkg.transform = '-webkit-transform'
-    else
-      pkg.flex      = 'flex'
-      pkg.order     = 'order'
-      pkg.align     = 'align'
-      pkg.justify   = 'justify-content'
-      pkg.transform = 'transform'
->>>>>>> 50416a0a
+    ]
 
     grunt.log.ok 'pkg.type = %s', type
 
