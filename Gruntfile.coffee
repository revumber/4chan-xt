module.exports = (grunt) ->

  pkg = grunt.file.readJSON 'package.json'
  concatOptions =
    process:
      data: pkg

  shellOptions =
    stdout:      true
    stderr:      true
    failOnError: true

  # Project configuration.
  grunt.initConfig
    pkg: pkg
    concat:
      coffee:
        options: concatOptions
        src: [
          'src/General/Config.coffee'
          'src/General/Globals.coffee'
          'src/General/lib/*.coffee'
          'src/General/Header.coffee'
          'src/General/Build.coffee'
          'src/General/Get.coffee'
          'src/General/UI.coffee'
          'src/Filtering/*'
          'src/Quotelinks/*'
          'src/Linkification/*'
          'src/Posting/*'
          'src/Images/*'
          'src/Menu/*'
          'src/Monitoring/*'
          'src/Archive/*'
          'src/Theming/*'
          'src/Miscellaneous/*'
          'src/General/Settings.coffee'
          'src/General/Main.coffee'
        ]
        dest: 'tmp-<%= pkg.type %>/script.coffee'

      meta:
        options: concatOptions
        files:
          'LICENSE': 'src/General/meta/banner.js',
          'latest.js': 'src/General/meta/latest.js'

      crx:
        options: concatOptions
        files:
          'builds/crx/manifest.json': 'src/General/meta/manifest.json'
          'builds/crx/script.js': [
            'src/General/meta/botproc.js'
            'src/General/meta/banner.js'
            'tmp-<%= pkg.type %>/script.js'
          ]

      userscript:
        options: concatOptions
        files:
          'builds/<%= pkg.name %>.meta.js': 'src/General/meta/metadata.js'
          'builds/<%= pkg.name %>.user.js': [
            'src/General/meta/botproc.js'
            'src/General/meta/metadata.js'
            'src/General/meta/banner.js'
            'tmp-<%= pkg.type %>/script.js'
          ]

    copy:
      crx:
        src:    'src/General/img/*.png'
        dest:   'builds/crx/'
        expand:  true
        flatten: true
<<<<<<< HEAD
      opera:
        files:
          'builds/<%= pkg.name %>.nex': 'builds/<%= pkg.name %>.zip'
=======
>>>>>>> 9a2692d4

    coffee:
      script:
        src:  'tmp-<%= pkg.type %>/script.coffee'
        dest: 'tmp-<%= pkg.type %>/script.js'

    concurrent:
      build: [
        'concat:meta'
        'build-crx'
        'build-userscript'
      ]

    shell:
      commit:
        options: shellOptions
        command: [
          'git checkout <%= pkg.meta.mainBranch %>',
          'git commit -am "Release <%= pkg.meta.name %> v<%= pkg.version %>."',
          'git tag -a <%= pkg.version %> -m "<%= pkg.meta.name %> v<%= pkg.version %>."',
          'git tag -af stable -m "<%= pkg.meta.name %> v<%= pkg.version %>."'
        ].join(' && ')
        stdout: true

      push:
        options: shellOptions
        command: 'git push origin --tags -f && git push origin --all' 

    watch:
      all:
        options:
          interrupt: true
        files: [
          'Gruntfile.coffee'
          'package.json'
          'src/**/*'
        ]
        tasks: 'build'

    compress:
      crx:
        options:
          archive: 'builds/<%= pkg.name %>.zip'
          level: 9
          pretty: true
        expand: true
        cwd: 'builds/crx/'
        src: '**'

    clean:
      builds:        'builds'
      tmpcrx:        'tmp-crx'
      tmpuserscript: 'tmp-userscript'

  grunt.loadNpmTasks 'grunt-bump'
  grunt.loadNpmTasks 'grunt-concurrent'
  grunt.loadNpmTasks 'grunt-contrib-clean'
  grunt.loadNpmTasks 'grunt-contrib-coffee'
  grunt.loadNpmTasks 'grunt-contrib-compress'
  grunt.loadNpmTasks 'grunt-contrib-concat'
  grunt.loadNpmTasks 'grunt-contrib-copy'
  grunt.loadNpmTasks 'grunt-contrib-watch'
  grunt.loadNpmTasks 'grunt-shell'

  grunt.registerTask 'default', [
    'build'
  ]

  grunt.registerTask 'set-build', 'Set the build type variable', (type) ->
    pkg.type = type;
    pkg.sizing = if type is 'crx'
      'box-sizing'
    else
      '-moz-box-sizing'
    pkg.filter = if type is 'crx'
      '-webkit-filter'
    else
      'filter'
    pkg.transform = if type is 'crx'
      '-webkit-transform'
    else
      'transform'
    grunt.log.ok 'pkg.type = %s', type

  grunt.registerTask 'build', [
    'concurrent:build'
  ]

  grunt.registerTask 'build-crx', [
    'set-build:crx'
    'concat:coffee'
    'coffee:script'
    'concat:crx'
    'copy:crx'
    'clean:tmpcrx'
  ]

  grunt.registerTask 'build-userscript', [
    'set-build:userscript'
    'concat:coffee'
    'coffee:script'
    'concat:userscript'
    'clean:tmpuserscript'
  ]

  grunt.registerTask 'release', [
    'default'
    'compress:crx'
    'shell:commit'
    'shell:push'
  ]

  grunt.registerTask 'patch',   [
    'bump'
    'reloadPkg'
    'updcl:3'
  ]

  grunt.registerTask 'minor',   [
    'bump:minor'
    'reloadPkg'
    'updcl:2'
  ]

  grunt.registerTask 'major',   [
    'bump:major'
    'reloadPkg'
    'updcl:1'
  ]

  grunt.registerTask 'reloadPkg', 'Reload the package', ->
    # Update the `pkg` object with the new version.
    pkg = grunt.file.readJSON('package.json')
    grunt.config.data.pkg = concatOptions.process.data = pkg
    grunt.log.ok('pkg reloaded.')

  grunt.registerTask 'updcl',   'Update the changelog', (i) ->
    # i is the number of #s for markdown.
    version = []
    version.length = +i + 1
    version = version.join('#') + ' v' + pkg.version + '\n*' + grunt.template.today('yyyy-mm-dd') + '*\n'
    grunt.file.write 'CHANGELOG.md', version + '\n' + grunt.file.read('CHANGELOG.md')
    grunt.log.ok     'Changelog updated for v' + pkg.version + '.'<|MERGE_RESOLUTION|>--- conflicted
+++ resolved
@@ -72,12 +72,9 @@
         dest:   'builds/crx/'
         expand:  true
         flatten: true
-<<<<<<< HEAD
       opera:
         files:
           'builds/<%= pkg.name %>.nex': 'builds/<%= pkg.name %>.zip'
-=======
->>>>>>> 9a2692d4
 
     coffee:
       script:
