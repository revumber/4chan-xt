--- conflicted
+++ resolved
@@ -28,11 +28,7 @@
           'src/General/Notice.coffee'
           'src/Filtering/**/*'
           'src/Quotelinks/**/*'
-<<<<<<< HEAD
-          'src/Linkification/**/*'
-=======
           'src/Posting/QR.coffee'
->>>>>>> a36806a8
           'src/Posting/**/*'
           'src/Images/**/*'
           'src/Linkification/**/*'
