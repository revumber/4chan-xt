module.exports = (grunt) ->

  importHTML = (filename) ->
    "\"\"\"#{grunt.file.read("html/#{filename}.html").replace(/^\s+|\s+$</gm, '').replace(/\n/g, '')}\"\"\""

  # Project configuration.
  grunt.initConfig
    pkg: grunt.file.readJSON 'package.json'
    concat:
      options: process: Object.create(null, data:
        get: ->
          pkg = grunt.config 'pkg'
          pkg.importHTML = importHTML
          pkg
        enumerable: true
      )
      coffee:
        src: [
          'src/General/Config.coffee'
          'src/General/Globals.coffee'
          'src/General/lib/*.coffee'
          'src/General/Header.coffee'
<<<<<<< HEAD
=======
          'src/General/Notice.coffee'
          'src/General/Settings.coffee'
          'src/General/Index.coffee'
          'src/General/Get.coffee'
>>>>>>> ce0c0c16
          'src/General/Build.coffee'
          'src/General/Get.coffee'
          'src/General/UI.coffee'
          'src/General/Notice.coffee'
          'src/Filtering/**/*'
          'src/Quotelinks/**/*'
          'src/Linkification/**/*'
          'src/Posting/**/*'
          'src/Images/**/*'
          'src/Linkification/**/*'
          'src/Menu/**/*'
          'src/Monitoring/**/*'
          'src/Archive/**/*'
          'src/Miscellaneous/**/*'
          'src/General/Settings.coffee'
          'src/General/Main.coffee'
        ]
        dest: 'tmp-<%= pkg.type %>/script.coffee'

      meta:
        files:
          'LICENSE':   'src/General/meta/banner.js',
          'latest.js': 'src/General/meta/latest.js' 

      crx:
        files:
          'builds/crx/manifest.json': 'src/General/meta/manifest.json'
          'builds/crx/script.js': [
            'src/General/meta/botproc.js'
            'src/General/meta/banner.js'
            'src/General/meta/usestrict.js'
            'tmp-<%= pkg.type %>/script.js'
          ]
      userscript:
        files:
          'builds/<%= pkg.name %>.meta.js': 'src/General/meta/metadata.js'
          'builds/<%= pkg.name %>.user.js': [
            'src/General/meta/botproc.js'
            'src/General/meta/metadata.js'
            'src/General/meta/banner.js'
            'src/General/meta/usestrict.js'
            'tmp-<%= pkg.type %>/script.js'
          ]
    copy:
      crx:
        src:  'src/General/img/*.png'
        dest: 'builds/crx/'
        expand:  true
        flatten: true

    coffee:
      script:
        src:  'tmp-<%= pkg.type %>/script.coffee'
        dest: 'tmp-<%= pkg.type %>/script.js'

    concurrent:
      build: [
        'concat:meta'
        'build-crx'
        'build-userscript'
      ]

    bump:
      options:
        updateConfigs: [
          'pkg'
        ]
        commit:    false
        createTag: false
        push:      false

    shell:
      options:
        stdout: true
        stderr: true
        failOnError: true
      checkout:
        command: 'git checkout <%= pkg.meta.mainBranch %>'
      commit:
        command: """
          git commit -am "Release <%= pkg.meta.name %> v<%= pkg.version %>."
          git tag -a <%= pkg.version %> -m "<%= pkg.meta.name %> v<%= pkg.version %>."
          git tag -af stable -m "<%= pkg.meta.name %> v<%= pkg.version %>."
        """
      push:
        command: 'git push origin --tags -f && git push origin --all'

    watch:
      options:
        interrupt: true
      all:
        files: [
          'Gruntfile.coffee'
          'package.json'
          'src/**/*'
        ]
        tasks: 'build'

    compress:
      crx:
        options:
          archive: 'builds/<%= pkg.name %>.zip'
          level: 9
          pretty: true
        expand:  true
        flatten: true
        src: 'builds/crx/*'
        dest: '/'
    clean:
      builds: 'builds'
      tmpcrx: 'tmp-crx'
      tmpuserscript: 'tmp-userscript'

  require('load-grunt-tasks') grunt

  grunt.registerTask 'default', [
    'build'
  ]

  grunt.registerTask 'set-build', 'Set the build type variable', (type) ->
    pkg = grunt.config 'pkg'
    pkg.type = type
    grunt.config 'pkg', pkg

    if type is 'crx'
      pkg.flex      = '-webkit-flex'
      pkg.order     = '-webkit-order'
      pkg.align     = '-webkit-align'
      pkg.justify   = '-webkit-justify-content'
      pkg.transform = '-webkit-transform'
    else
      pkg.flex      = 'flex'
      pkg.order     = 'order'
      pkg.align     = 'align'
      pkg.justify   = 'justify-content'
      pkg.transform = 'transform'

    grunt.log.ok 'pkg.type = %s', type

  grunt.registerTask 'build', [
    'concurrent:build'
  ]

  grunt.registerTask 'build-crx', [
    'set-build:crx'
    'concat:coffee'
    'coffee:script'
    'concat:crx'
    'copy:crx'
    'clean:tmpcrx'
  ]

  grunt.registerTask 'build-userscript', [
    'set-build:userscript'
    'concat:coffee'
    'coffee:script'
    'concat:userscript'
    'clean:tmpuserscript'
  ]

<<<<<<< HEAD
  grunt.registerTask 'release', [
    'build'
    'compress:crx'
    'shell:commit'
    'shell:push'
  ]
  grunt.registerTask 'patch', [
    'bump'
    'updcl:3'
  ]

  grunt.registerTask 'minor', [
    'bump:minor'
    'updcl:2'
  ]

  grunt.registerTask 'major', [
    'bump:major'
    'updcl:1'
  ]
=======
  grunt.registerTask 'release', ['shell:commit', 'shell:push', 'build-crx', 'compress:crx']
  grunt.registerTask 'patch',   ['shell:checkout', 'bump',       'updcl:3', 'release']
  grunt.registerTask 'minor',   ['shell:checkout', 'bump:minor', 'updcl:2', 'release']
  grunt.registerTask 'major',   ['shell:checkout', 'bump:major', 'updcl:1', 'release']
>>>>>>> ce0c0c16

  grunt.registerTask 'updcl', 'Update the changelog', (headerLevel) ->
    headerPrefix = new Array(+headerLevel + 1).join '#'
    {version} = grunt.config 'pkg'
    today     = grunt.template.today 'yyyy-mm-dd'
    changelog = grunt.file.read 'CHANGELOG.md'

    grunt.file.write 'CHANGELOG.md', "#{headerPrefix} v#{version} \n*#{today}*\n\n#{changelog}"
    grunt.log.ok "Changelog updated for v#{version}."<|MERGE_RESOLUTION|>--- conflicted
+++ resolved
@@ -1,7 +1,7 @@
 module.exports = (grunt) ->
 
   importHTML = (filename) ->
-    "\"\"\"#{grunt.file.read("html/#{filename}.html").replace(/^\s+|\s+$</gm, '').replace(/\n/g, '')}\"\"\""
+    "\"\"\"#{grunt.file.read("src/General/html/#{filename}.html").replace(/^\s+|\s+$</gm, '').replace(/\n/g, '')}\"\"\""
 
   # Project configuration.
   grunt.initConfig
@@ -20,13 +20,7 @@
           'src/General/Globals.coffee'
           'src/General/lib/*.coffee'
           'src/General/Header.coffee'
-<<<<<<< HEAD
-=======
-          'src/General/Notice.coffee'
-          'src/General/Settings.coffee'
           'src/General/Index.coffee'
-          'src/General/Get.coffee'
->>>>>>> ce0c0c16
           'src/General/Build.coffee'
           'src/General/Get.coffee'
           'src/General/UI.coffee'
@@ -187,7 +181,6 @@
     'clean:tmpuserscript'
   ]
 
-<<<<<<< HEAD
   grunt.registerTask 'release', [
     'build'
     'compress:crx'
@@ -208,12 +201,6 @@
     'bump:major'
     'updcl:1'
   ]
-=======
-  grunt.registerTask 'release', ['shell:commit', 'shell:push', 'build-crx', 'compress:crx']
-  grunt.registerTask 'patch',   ['shell:checkout', 'bump',       'updcl:3', 'release']
-  grunt.registerTask 'minor',   ['shell:checkout', 'bump:minor', 'updcl:2', 'release']
-  grunt.registerTask 'major',   ['shell:checkout', 'bump:major', 'updcl:1', 'release']
->>>>>>> ce0c0c16
 
   grunt.registerTask 'updcl', 'Update the changelog', (headerLevel) ->
     headerPrefix = new Array(+headerLevel + 1).join '#'
