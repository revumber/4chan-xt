module.exports = (grunt) ->

  # Project configuration.
  grunt.initConfig
    pkg: grunt.file.readJSON 'package.json'
    concat:
      options: process: Object.create(null, data:
        get: -> grunt.config 'pkg'
        enumerable: true
      )
      coffee:
        src: [
          'src/General/Config.coffee'
          'src/General/Globals.coffee'
          'src/General/lib/*.coffee'
          'src/General/Header.coffee'
          'src/General/Build.coffee'
          'src/General/Get.coffee'
          'src/General/UI.coffee'
          'src/General/Notice.coffee'
          'src/Filtering/**/*'
          'src/Quotelinks/**/*'
          'src/Linkification/**/*'
          'src/Posting/**/*'
          'src/Images/**/*'
          'src/Linkification/**/*'
          'src/Menu/**/*'
          'src/Monitoring/**/*'
          'src/Archive/**/*'
          'src/Miscellaneous/**/*'
          'src/General/Settings.coffee'
          'src/General/Main.coffee'
        ]
        dest: 'tmp-<%= pkg.type %>/script.coffee'

      meta:
        files:
          'LICENSE':   'src/General/meta/banner.js',
          'latest.js': 'src/General/meta/latest.js' 

      crx:
        files:
          'builds/crx/manifest.json': 'src/General/meta/manifest.json'
          'builds/crx/script.js': [
            'src/General/meta/botproc.js'
            'src/General/meta/banner.js'
            'src/General/meta/usestrict.js'
            'tmp-<%= pkg.type %>/script.js'
          ]
      userscript:
        files:
          'builds/<%= pkg.name %>.meta.js': 'src/General/meta/metadata.js'
          'builds/<%= pkg.name %>.user.js': [
            'src/General/meta/botproc.js'
            'src/General/meta/metadata.js'
            'src/General/meta/banner.js'
            'src/General/meta/usestrict.js'
            'tmp-<%= pkg.type %>/script.js'
          ]
    copy:
      crx:
        src:  'src/General/img/*.png'
        dest: 'builds/crx/'
        expand:  true
        flatten: true

    coffee:
      script:
        src:  'tmp-<%= pkg.type %>/script.coffee'
        dest: 'tmp-<%= pkg.type %>/script.js'

    concurrent:
      build: [
        'concat:meta'
        'build-crx'
        'build-userscript'
      ]

    bump:
      options:
        updateConfigs: [
          'pkg'
        ]
        commit:    false
        createTag: false
        push:      false

    shell:
      options:
        stdout: true
        stderr: true
        failOnError: true
      commit:
<<<<<<< HEAD
        command: [
          'git commit -am "Release <%= pkg.meta.name %> v<%= pkg.version %>."'
          'git tag -a <%= pkg.version %> -m "<%= pkg.meta.name %> v<%= pkg.version %>."'
          'git tag -af stable -m "<%= pkg.meta.name %> v<%= pkg.version %>."'
        ].join ' && '
=======
        command: """
          git commit -am "Release <%= pkg.meta.name %> v<%= pkg.version %>."
          git tag -a <%= pkg.version %> -m "<%= pkg.meta.name %> v<%= pkg.version %>."
          git tag -af stable -m "<%= pkg.meta.name %> v<%= pkg.version %>."
        """
>>>>>>> 26a0c27a
      push:
        command: 'git push origin --tags -f && git push origin --all'

    watch:
      options:
        interrupt: true
      all:
        files: [
          'Gruntfile.coffee'
          'package.json'
          'src/**/*'
        ]
        tasks: 'build'

    compress:
      crx:
        options:
          archive: 'builds/<%= pkg.name %>.zip'
          level: 9
          pretty: true
        expand:  true
        flatten: true
        src: 'builds/crx/*'
        dest: '/'
    clean:
      builds: 'builds'
      tmpcrx: 'tmp-crx'
      tmpuserscript: 'tmp-userscript'

  require('load-grunt-tasks') grunt

  grunt.registerTask 'default', [
    'build'
  ]

  grunt.registerTask 'set-build', 'Set the build type variable', (type) ->
    pkg = grunt.config 'pkg'
    pkg.type = type
    grunt.config 'pkg', pkg

    if type is 'crx'
      pkg.flex      = '-webkit-flex'
      pkg.order     = '-webkit-order'
      pkg.align     = '-webkit-align'
      pkg.justify   = '-webkit-justify-content'
      pkg.transform = '-webkit-transform'
    else
      pkg.flex      = 'flex'
      pkg.order     = 'order'
      pkg.align     = 'align'
      pkg.justify   = 'justify-content'
      pkg.transform = 'transform'

    grunt.log.ok 'pkg.type = %s', type

  grunt.registerTask 'build', [
    'concurrent:build'
  ]

  grunt.registerTask 'build-crx', [
    'set-build:crx'
    'concat:coffee'
    'coffee:script'
    'concat:crx'
    'copy:crx'
    'clean:tmpcrx'
  ]

  grunt.registerTask 'build-userscript', [
    'set-build:userscript'
    'concat:coffee'
    'coffee:script'
    'concat:userscript'
    'clean:tmpuserscript'
  ]

  grunt.registerTask 'release', [
    'build'
    'compress:crx'
    'shell:commit'
    'shell:push'
  ]
  grunt.registerTask 'patch', [
    'bump'
    'updcl:3'
  ]

  grunt.registerTask 'minor', [
    'bump:minor'
    'updcl:2'
  ]

  grunt.registerTask 'major', [
    'bump:major'
    'updcl:1'
  ]

  grunt.registerTask 'updcl', 'Update the changelog', (headerLevel) ->
    headerPrefix = new Array(+headerLevel + 1).join '#'
    {version} = grunt.config 'pkg'
    today     = grunt.template.today 'yyyy-mm-dd'
    changelog = grunt.file.read 'CHANGELOG.md'

    grunt.file.write 'CHANGELOG.md', "#{headerPrefix} v#{version} \n*#{today}*\n\n#{changelog}"
    grunt.log.ok "Changelog updated for v#{version}."<|MERGE_RESOLUTION|>--- conflicted
+++ resolved
@@ -91,19 +91,11 @@
         stderr: true
         failOnError: true
       commit:
-<<<<<<< HEAD
-        command: [
-          'git commit -am "Release <%= pkg.meta.name %> v<%= pkg.version %>."'
-          'git tag -a <%= pkg.version %> -m "<%= pkg.meta.name %> v<%= pkg.version %>."'
-          'git tag -af stable -m "<%= pkg.meta.name %> v<%= pkg.version %>."'
-        ].join ' && '
-=======
         command: """
           git commit -am "Release <%= pkg.meta.name %> v<%= pkg.version %>."
           git tag -a <%= pkg.version %> -m "<%= pkg.meta.name %> v<%= pkg.version %>."
           git tag -af stable -m "<%= pkg.meta.name %> v<%= pkg.version %>."
         """
->>>>>>> 26a0c27a
       push:
         command: 'git push origin --tags -f && git push origin --all'
 
