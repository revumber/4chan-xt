--- conflicted
+++ resolved
@@ -1,9 +1,5 @@
 /*
-<<<<<<< HEAD
-* appchan x - Version 2.7.5 - 2014-01-04
-=======
-* 4chan X - Version 1.2.44 - 2014-01-06
->>>>>>> 6d858de6
+* appchan x - Version 2.7.5 - 2014-01-06
 *
 * Licensed under the MIT license.
 * https://github.com/zixaphir/appchan-x/blob/master/LICENSE
