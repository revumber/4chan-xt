--- conflicted
+++ resolved
@@ -1,9 +1,5 @@
 /*
-<<<<<<< HEAD
-* 4chan X - Version 1.2.44 - 2014-01-07
-=======
 * 4chan X - Version 1.2.45 - 2014-01-07
->>>>>>> 08ae1dae
 *
 * Licensed under the MIT license.
 * https://github.com/seaweedchan/4chan-x/blob/master/LICENSE
