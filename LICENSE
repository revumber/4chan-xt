/*
<<<<<<< HEAD
* 4chan X - Version 1.2.36 - 2013-09-03
=======
* 4chan X - Version 1.2.39 - 2013-09-19
>>>>>>> 4ee4856a
*
* Licensed under the MIT license.
* https://github.com/seaweedchan/4chan-x/blob/master/LICENSE
*
* Appchan X Copyright © 2013-2013 Zixaphir <zixaphirmoxphar@gmail.com>
* http://zixaphir.github.io/appchan-x/ 
* 4chan x Copyright © 2009-2011 James Campos <james.r.campos@gmail.com>
* https://github.com/aeosynth/4chan-x
* 4chan x Copyright © 2012-2013 Nicolas Stepien <stepien.nicolas@gmail.com>
* https://4chan-x.just-believe.in/
* 4chan x Copyright © 2013-2013 Jordan Bates <saudrapsmann@gmail.com>
* http://seaweedchan.github.io/4chan-x/
* 4chan x Copyright © 2012-2013 ihavenoface
* http://ihavenoface.github.io/4chan-x/
* 4chan SS Copyright © 2011-2013 Ahodesuka
* https://github.com/ahodesuka/4chan-Style-Script/ 
*
* Permission is hereby granted, free of charge, to any person
* obtaining a copy of this software and associated documentation
* files (the "Software"), to deal in the Software without
* restriction, including without limitation the rights to use,
* copy, modify, merge, publish, distribute, sublicense, and/or sell
* copies of the Software, and to permit persons to whom the
* Software is furnished to do so, subject to the following
* conditions:
*
* The above copyright notice and this permission notice shall be
* included in all copies or substantial portions of the Software.
* THE SOFTWARE IS PROVIDED "AS IS", WITHOUT WARRANTY OF ANY KIND,
* EXPRESS OR IMPLIED, INCLUDING BUT NOT LIMITED TO THE WARRANTIES
* OF MERCHANTABILITY, FITNESS FOR A PARTICULAR PURPOSE AND
* NONINFRINGEMENT. IN NO EVENT SHALL THE AUTHORS OR COPYRIGHT
* HOLDERS BE LIABLE FOR ANY CLAIM, DAMAGES OR OTHER LIABILITY,
* WHETHER IN AN ACTION OF CONTRACT, TORT OR OTHERWISE, ARISING
* FROM, OUT OF OR IN CONNECTION WITH THE SOFTWARE OR THE USE OR
* OTHER DEALINGS IN THE SOFTWARE.
*
* Contributors:
* aeosynth
* mayhemydg
* noface
* !K.WeEabo0o
* blaise
* that4chanwolf
* desuwa
* seaweed
* e000
* ahodesuka
* Shou
* ferongr
* xat
* Ongpot
* thisisanon
* Anonymous
* Seiba
* herpaderpderp
* WakiMiko
* btmcsweeney
* AppleBloom
* detharonil
*
* All the people who've taken the time to write bug reports.
*
* Thank you.
*/

/*
* Contains data from external sources:
*
* audio/beep.wav from http://freesound.org/people/pierrecartoons1979/sounds/90112/
*   cc-by-nc-3.0
*
* 4chan/4chan-JS (https://github.com/4chan/4chan-JS)
*   Copyright (c) 2012-2013, 4chan LLC
*   All rights reserved.
*
*   license: https://github.com/4chan/4chan-JS/blob/master/LICENSE
*/<|MERGE_RESOLUTION|>--- conflicted
+++ resolved
@@ -1,9 +1,5 @@
 /*
-<<<<<<< HEAD
-* 4chan X - Version 1.2.36 - 2013-09-03
-=======
-* 4chan X - Version 1.2.39 - 2013-09-19
->>>>>>> 4ee4856a
+* 4chan X - Version 1.2.39 - 2013-09-20
 *
 * Licensed under the MIT license.
 * https://github.com/seaweedchan/4chan-x/blob/master/LICENSE
