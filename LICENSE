--- conflicted
+++ resolved
@@ -1,9 +1,5 @@
 /*
-<<<<<<< HEAD
-* appchan x - Version 2.0.0 - 2013-05-06
-=======
-* 4chan X - Version 1.1.15 - 2013-05-07
->>>>>>> 17691313
+* appchan x - Version 2.0.0 - 2013-05-07
 *
 * Licensed under the MIT license.
 * https://github.com/zixaphir/appchan-x/blob/master/LICENSE
