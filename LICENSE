/*
<<<<<<< HEAD
* 4chan X - Version 1.2.45 - 2014-01-08
=======
* 4chan X - Version 1.2.45 - 2014-01-09
>>>>>>> de5d903e
*
* Licensed under the MIT license.
* https://github.com/seaweedchan/4chan-x/blob/master/LICENSE
*
* Appchan X Copyright © 2013-2013 Zixaphir <zixaphirmoxphar@gmail.com>
* http://zixaphir.github.io/appchan-x/ 
* 4chan x Copyright © 2009-2011 James Campos <james.r.campos@gmail.com>
* https://github.com/aeosynth/4chan-x
* 4chan x Copyright © 2012-2014 Nicolas Stepien <stepien.nicolas@gmail.com>
* https://4chan-x.just-believe.in/
* 4chan x Copyright © 2013-2014 Jordan Bates <saudrapsmann@gmail.com>
* http://seaweedchan.github.io/4chan-x/
* 4chan x Copyright © 2012-2014 ihavenoface
* http://ihavenoface.github.io/4chan-x/
* 4chan SS Copyright © 2011-2013 Ahodesuka
* https://github.com/ahodesuka/4chan-Style-Script/ 
*
* Permission is hereby granted, free of charge, to any person
* obtaining a copy of this software and associated documentation
* files (the "Software"), to deal in the Software without
* restriction, including without limitation the rights to use,
* copy, modify, merge, publish, distribute, sublicense, and/or sell
* copies of the Software, and to permit persons to whom the
* Software is furnished to do so, subject to the following
* conditions:
*
* The above copyright notice and this permission notice shall be
* included in all copies or substantial portions of the Software.
* THE SOFTWARE IS PROVIDED "AS IS", WITHOUT WARRANTY OF ANY KIND,
* EXPRESS OR IMPLIED, INCLUDING BUT NOT LIMITED TO THE WARRANTIES
* OF MERCHANTABILITY, FITNESS FOR A PARTICULAR PURPOSE AND
* NONINFRINGEMENT. IN NO EVENT SHALL THE AUTHORS OR COPYRIGHT
* HOLDERS BE LIABLE FOR ANY CLAIM, DAMAGES OR OTHER LIABILITY,
* WHETHER IN AN ACTION OF CONTRACT, TORT OR OTHERWISE, ARISING
* FROM, OUT OF OR IN CONNECTION WITH THE SOFTWARE OR THE USE OR
* OTHER DEALINGS IN THE SOFTWARE.
*
* Contributors:
* aeosynth
* mayhemydg
* noface
* !K.WeEabo0o
* blaise
* that4chanwolf
* desuwa
* seaweed
* e000
* ahodesuka
* Shou
* ferongr
* xat
* Ongpot
* thisisanon
* Anonymous
* Seiba
* herpaderpderp
* WakiMiko
* btmcsweeney
* AppleBloom
* detharonil
*
* All the people who've taken the time to write bug reports.
*
* Thank you.
*/

/*
* Contains data from external sources:
*
* audio/beep.wav from http://freesound.org/people/pierrecartoons1979/sounds/90112/
*   cc-by-nc-3.0
*
* 4chan/4chan-JS (https://github.com/4chan/4chan-JS)
*   Copyright (c) 2012-2013, 4chan LLC
*   All rights reserved.
*
*   license: https://github.com/4chan/4chan-JS/blob/master/LICENSE
*/<|MERGE_RESOLUTION|>--- conflicted
+++ resolved
@@ -1,9 +1,5 @@
 /*
-<<<<<<< HEAD
-* 4chan X - Version 1.2.45 - 2014-01-08
-=======
 * 4chan X - Version 1.2.45 - 2014-01-09
->>>>>>> de5d903e
 *
 * Licensed under the MIT license.
 * https://github.com/seaweedchan/4chan-x/blob/master/LICENSE
