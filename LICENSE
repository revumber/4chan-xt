/*
<<<<<<< HEAD
* 4chan X - Version 1.2.27 - 2013-08-13
=======
* 4chan X - Version 1.2.25 - 2013-08-14
>>>>>>> a6d083b1
*
* Licensed under the MIT license.
* https://github.com/seaweedchan/4chan-x/blob/master/LICENSE
*
* Appchan X Copyright © 2013-2013 Zixaphir <zixaphirmoxphar@gmail.com>
* http://zixaphir.github.io/appchan-x/ 
* 4chan x Copyright © 2009-2011 James Campos <james.r.campos@gmail.com>
* https://github.com/aeosynth/4chan-x
* 4chan x Copyright © 2012-2013 Nicolas Stepien <stepien.nicolas@gmail.com>
* https://4chan-x.just-believe.in/
* 4chan x Copyright © 2013-2013 Jordan Bates <saudrapsmann@gmail.com>
* http://seaweedchan.github.io/4chan-x/
* 4chan x Copyright © 2012-2013 ihavenoface
* http://ihavenoface.github.io/4chan-x/
* 4chan SS Copyright © 2011-2013 Ahodesuka
* https://github.com/ahodesuka/4chan-Style-Script/ 
*
* Permission is hereby granted, free of charge, to any person
* obtaining a copy of this software and associated documentation
* files (the "Software"), to deal in the Software without
* restriction, including without limitation the rights to use,
* copy, modify, merge, publish, distribute, sublicense, and/or sell
* copies of the Software, and to permit persons to whom the
* Software is furnished to do so, subject to the following
* conditions:
*
* The above copyright notice and this permission notice shall be
* included in all copies or substantial portions of the Software.
* THE SOFTWARE IS PROVIDED "AS IS", WITHOUT WARRANTY OF ANY KIND,
* EXPRESS OR IMPLIED, INCLUDING BUT NOT LIMITED TO THE WARRANTIES
* OF MERCHANTABILITY, FITNESS FOR A PARTICULAR PURPOSE AND
* NONINFRINGEMENT. IN NO EVENT SHALL THE AUTHORS OR COPYRIGHT
* HOLDERS BE LIABLE FOR ANY CLAIM, DAMAGES OR OTHER LIABILITY,
* WHETHER IN AN ACTION OF CONTRACT, TORT OR OTHERWISE, ARISING
* FROM, OUT OF OR IN CONNECTION WITH THE SOFTWARE OR THE USE OR
* OTHER DEALINGS IN THE SOFTWARE.
*
* Contributors:
* aeosynth
* mayhemydg
* noface
* !K.WeEabo0o
* blaise
* that4chanwolf
* desuwa
* seaweed
* e000
* ahodesuka
* Shou
* ferongr
* xat
* Ongpot
* thisisanon
* Anonymous
* Seiba
* herpaderpderp
* WakiMiko
* btmcsweeney
* AppleBloom
* detharonil
*
* All the people who've taken the time to write bug reports.
*
* Thank you.
*/

/*
* Contains data from external sources:
*
* audio/beep.wav from http://freesound.org/people/pierrecartoons1979/sounds/90112/
*   cc-by-nc-3.0
*
* 4chan/4chan-JS (https://github.com/4chan/4chan-JS)
*   Copyright (c) 2012-2013, 4chan LLC
*   All rights reserved.
*
*   license: https://github.com/4chan/4chan-JS/blob/master/LICENSE
*
* Linkify: (http://userscripts.org/scripts/show/1352)
*   Copyright (c) 2011, Anthony Lieuallen
*   All rights reserved.
*   Originally written by Anthony Lieuallen of http://arantius.com/
*   Licensed for unlimited modification and redistribution as long as
*   this notice is kept intact.
*
*   license: http://userscripts.org/scripts/review/1352
*
*/<|MERGE_RESOLUTION|>--- conflicted
+++ resolved
@@ -1,9 +1,5 @@
 /*
-<<<<<<< HEAD
-* 4chan X - Version 1.2.27 - 2013-08-13
-=======
-* 4chan X - Version 1.2.25 - 2013-08-14
->>>>>>> a6d083b1
+* 4chan X - Version 1.2.27 - 2013-08-14
 *
 * Licensed under the MIT license.
 * https://github.com/seaweedchan/4chan-x/blob/master/LICENSE
