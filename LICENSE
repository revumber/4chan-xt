/*
<<<<<<< HEAD
* appchan x - Version 2.8.13 - 2014-02-20
=======
* appchan x - Version 2.8.11 - 2014-02-17
>>>>>>> a0049f0b
*
* Licensed under the MIT license.
* https://github.com/zixaphir/appchan-x/blob/master/LICENSE
*
* Appchan X Copyright © 2013-2013 Zixaphir <zixaphirmoxphar@gmail.com>
* http://zixaphir.github.io/appchan-x/ 
* 4chan x Copyright © 2009-2011 James Campos <james.r.campos@gmail.com>
* https://github.com/aeosynth/4chan-x
* 4chan x Copyright © 2012-2014 Nicolas Stepien <stepien.nicolas@gmail.com>
* https://4chan-x.just-believe.in/
* 4chan x Copyright © 2013-2014 Jordan Bates <saudrapsmann@gmail.com>
* http://seaweedchan.github.io/4chan-x/
* 4chan x Copyright © 2012-2014 ihavenoface
* http://ihavenoface.github.io/4chan-x/
* 4chan SS Copyright © 2011-2013 Ahodesuka
* https://github.com/ahodesuka/4chan-Style-Script/ 
*
* Permission is hereby granted, free of charge, to any person
* obtaining a copy of this software and associated documentation
* files (the "Software"), to deal in the Software without
* restriction, including without limitation the rights to use,
* copy, modify, merge, publish, distribute, sublicense, and/or sell
* copies of the Software, and to permit persons to whom the
* Software is furnished to do so, subject to the following
* conditions:
*
* The above copyright notice and this permission notice shall be
* included in all copies or substantial portions of the Software.
* THE SOFTWARE IS PROVIDED "AS IS", WITHOUT WARRANTY OF ANY KIND,
* EXPRESS OR IMPLIED, INCLUDING BUT NOT LIMITED TO THE WARRANTIES
* OF MERCHANTABILITY, FITNESS FOR A PARTICULAR PURPOSE AND
* NONINFRINGEMENT. IN NO EVENT SHALL THE AUTHORS OR COPYRIGHT
* HOLDERS BE LIABLE FOR ANY CLAIM, DAMAGES OR OTHER LIABILITY,
* WHETHER IN AN ACTION OF CONTRACT, TORT OR OTHERWISE, ARISING
* FROM, OUT OF OR IN CONNECTION WITH THE SOFTWARE OR THE USE OR
* OTHER DEALINGS IN THE SOFTWARE.
*
* Contributors:
* aeosynth
* mayhemydg
* noface
* !K.WeEabo0o
* blaise
* that4chanwolf
* desuwa
* seaweed
* e000
* ahodesuka
* Shou
* ferongr
* xat
* Ongpot
* thisisanon
* Anonymous
* Seiba
* herpaderpderp
* WakiMiko
* btmcsweeney
* AppleBloom
* detharonil
*
* All the people who've taken the time to write bug reports.
*
* Thank you.
*/

/*
* Contains data from external sources:
*
* audio/beep.wav from http://freesound.org/people/pierrecartoons1979/sounds/90112/
*   cc-by-nc-3.0
*
* 4chan/4chan-JS (https://github.com/4chan/4chan-JS)
*   Copyright (c) 2012-2013, 4chan LLC
*   All rights reserved.
*
*   license: https://github.com/4chan/4chan-JS/blob/master/LICENSE
*
* jsColor: (http://jscolor.com/)
*   Copyright (c) Jan Odvarko, http://odvarko.cz
*
*   license: http://www.gnu.org/copyleft/lesser.html
*
*/<|MERGE_RESOLUTION|>--- conflicted
+++ resolved
@@ -1,9 +1,5 @@
 /*
-<<<<<<< HEAD
-* appchan x - Version 2.8.13 - 2014-02-20
-=======
-* appchan x - Version 2.8.11 - 2014-02-17
->>>>>>> a0049f0b
+* appchan x - Version 2.8.13 - 2014-02-23
 *
 * Licensed under the MIT license.
 * https://github.com/zixaphir/appchan-x/blob/master/LICENSE
