--- conflicted
+++ resolved
@@ -1,9 +1,5 @@
 /*
-<<<<<<< HEAD
-* appchan x - Version 2.9.28 - 2014-05-27
-=======
-* 4chan X - Version 1.7.33 - 2014-05-29
->>>>>>> 6a2b382b
+* appchan x - Version 2.9.28 - 2014-05-29
 *
 * Licensed under the MIT license.
 * https://github.com/zixaphir/appchan-x/blob/master/LICENSE
