--- conflicted
+++ resolved
@@ -1,9 +1,5 @@
 /*
-<<<<<<< HEAD
-* 4chan X - Version 1.2.43 - 2013-12-18
-=======
-* 4chan X - Version 1.2.44 - 2013-12-06
->>>>>>> 4fd8e6a4
+* 4chan X - Version 1.2.44 - 2013-12-18
 *
 * Licensed under the MIT license.
 * https://github.com/seaweedchan/4chan-x/blob/master/LICENSE
