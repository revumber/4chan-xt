--- conflicted
+++ resolved
@@ -1,9 +1,5 @@
 /*
-<<<<<<< HEAD
 * 4chan X - Version 1.3.8 - 2014-02-20
-=======
-* 4chan X - Version 1.3.7 - 2014-02-20
->>>>>>> 87d36244
 *
 * Licensed under the MIT license.
 * https://github.com/Spittie/4chan-x/blob/master/LICENSE
