--- conflicted
+++ resolved
@@ -1,9 +1,5 @@
 /*
-<<<<<<< HEAD
-* 4chan X - Version 1.2.27 - 2013-08-12
-=======
-* 4chan X - Version 1.2.25 - 2013-08-12
->>>>>>> ade76288
+* 4chan X - Version 1.2.27 - 2013-08-13
 *
 * Licensed under the MIT license.
 * https://github.com/seaweedchan/4chan-x/blob/master/LICENSE
