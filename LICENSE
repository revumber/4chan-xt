--- conflicted
+++ resolved
@@ -1,9 +1,5 @@
 /*
-<<<<<<< HEAD
-* appchan x - Version 2.9.26 - 2014-05-11
-=======
-* 4chan X - Version 1.7.33 - 2014-05-16
->>>>>>> 05de96fd
+* appchan x - Version 2.9.26 - 2014-05-27
 *
 * Licensed under the MIT license.
 * https://github.com/zixaphir/appchan-x/blob/master/LICENSE
