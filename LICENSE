/*
<<<<<<< HEAD
* appchan x - Version 2.9.19 - 2014-04-19
=======
* 4chan X - Version 1.7.8 - 2014-04-20
>>>>>>> 871d7820
*
* Licensed under the MIT license.
* https://github.com/zixaphir/appchan-x/blob/master/LICENSE
*
* Appchan X Copyright © 2013-2013 Zixaphir <zixaphirmoxphar@gmail.com>
* http://zixaphir.github.io/appchan-x/ 
* 4chan x Copyright © 2009-2011 James Campos <james.r.campos@gmail.com>
* https://github.com/aeosynth/4chan-x
* 4chan x Copyright © 2012-2014 Nicolas Stepien <stepien.nicolas@gmail.com>
* https://4chan-x.just-believe.in/
* 4chan x Copyright © 2013-2014 Jordan Bates <saudrapsmann@gmail.com>
* http://seaweedchan.github.io/4chan-x/
* 4chan x Copyright © 2012-2014 ihavenoface
* http://ihavenoface.github.io/4chan-x/
* 4chan SS Copyright © 2011-2013 Ahodesuka
* https://github.com/ahodesuka/4chan-Style-Script/ 
*
* Permission is hereby granted, free of charge, to any person
* obtaining a copy of this software and associated documentation
* files (the "Software"), to deal in the Software without
* restriction, including without limitation the rights to use,
* copy, modify, merge, publish, distribute, sublicense, and/or sell
* copies of the Software, and to permit persons to whom the
* Software is furnished to do so, subject to the following
* conditions:
*
* The above copyright notice and this permission notice shall be
* included in all copies or substantial portions of the Software.
* THE SOFTWARE IS PROVIDED "AS IS", WITHOUT WARRANTY OF ANY KIND,
* EXPRESS OR IMPLIED, INCLUDING BUT NOT LIMITED TO THE WARRANTIES
* OF MERCHANTABILITY, FITNESS FOR A PARTICULAR PURPOSE AND
* NONINFRINGEMENT. IN NO EVENT SHALL THE AUTHORS OR COPYRIGHT
* HOLDERS BE LIABLE FOR ANY CLAIM, DAMAGES OR OTHER LIABILITY,
* WHETHER IN AN ACTION OF CONTRACT, TORT OR OTHERWISE, ARISING
* FROM, OUT OF OR IN CONNECTION WITH THE SOFTWARE OR THE USE OR
* OTHER DEALINGS IN THE SOFTWARE.
*
* Contributors:
* aeosynth
* mayhemydg
* noface
* !K.WeEabo0o
* blaise
* that4chanwolf
* desuwa
* seaweed
* e000
* ahodesuka
* Shou
* ferongr
* xat
* Ongpot
* thisisanon
* Anonymous
* Seiba
* herpaderpderp
* WakiMiko
* btmcsweeney
* AppleBloom
* detharonil
*
* All the people who've taken the time to write bug reports.
*
* Thank you.
*/

/*
* Contains data from external sources:
*
* audio/beep.wav from http://freesound.org/people/pierrecartoons1979/sounds/90112/
*   cc-by-nc-3.0
*
* 4chan/4chan-JS (https://github.com/4chan/4chan-JS)
*   Copyright (c) 2012-2013, 4chan LLC
*   All rights reserved.
*
*   license: https://github.com/4chan/4chan-JS/blob/master/LICENSE
*
* jsColor: (http://jscolor.com/)
*   Copyright (c) Jan Odvarko, http://odvarko.cz
*
*   license: http://www.gnu.org/copyleft/lesser.html
*
*/<|MERGE_RESOLUTION|>--- conflicted
+++ resolved
@@ -1,9 +1,5 @@
 /*
-<<<<<<< HEAD
-* appchan x - Version 2.9.19 - 2014-04-19
-=======
-* 4chan X - Version 1.7.8 - 2014-04-20
->>>>>>> 871d7820
+* appchan x - Version 2.9.19 - 2014-04-20
 *
 * Licensed under the MIT license.
 * https://github.com/zixaphir/appchan-x/blob/master/LICENSE
