/*
<<<<<<< HEAD
* appchan x - Version 2.9.37 - 2014-12-08
=======
* appchan x - Version 2.9.38 - 2014-10-27
>>>>>>> 7b1183ed
*
* Licensed under the MIT license.
* https://github.com/zixaphir/appchan-x/blob/master/LICENSE
*
* Appchan X Copyright © 2013-2013 Zixaphir <zixaphirmoxphar@gmail.com>
* http://zixaphir.github.io/appchan-x/ 
* 4chan x Copyright © 2009-2011 James Campos <james.r.campos@gmail.com>
* https://github.com/aeosynth/4chan-x
* 4chan x Copyright © 2012-2014 Nicolas Stepien <stepien.nicolas@gmail.com>
* https://4chan-x.just-believe.in/
* 4chan x Copyright © 2013-2014 Jordan Bates <saudrapsmann@gmail.com>
* http://seaweedchan.github.io/4chan-x/
* 4chan x Copyright © 2012-2014 ihavenoface
* http://ihavenoface.github.io/4chan-x/
* 4chan SS Copyright © 2011-2013 Ahodesuka
* https://github.com/ahodesuka/4chan-Style-Script/ 
*
* Permission is hereby granted, free of charge, to any person
* obtaining a copy of this software and associated documentation
* files (the "Software"), to deal in the Software without
* restriction, including without limitation the rights to use,
* copy, modify, merge, publish, distribute, sublicense, and/or sell
* copies of the Software, and to permit persons to whom the
* Software is furnished to do so, subject to the following
* conditions:
*
* The above copyright notice and this permission notice shall be
* included in all copies or substantial portions of the Software.
* THE SOFTWARE IS PROVIDED "AS IS", WITHOUT WARRANTY OF ANY KIND,
* EXPRESS OR IMPLIED, INCLUDING BUT NOT LIMITED TO THE WARRANTIES
* OF MERCHANTABILITY, FITNESS FOR A PARTICULAR PURPOSE AND
* NONINFRINGEMENT. IN NO EVENT SHALL THE AUTHORS OR COPYRIGHT
* HOLDERS BE LIABLE FOR ANY CLAIM, DAMAGES OR OTHER LIABILITY,
* WHETHER IN AN ACTION OF CONTRACT, TORT OR OTHERWISE, ARISING
* FROM, OUT OF OR IN CONNECTION WITH THE SOFTWARE OR THE USE OR
* OTHER DEALINGS IN THE SOFTWARE.
*
* Contributors:
* aeosynth
* mayhemydg
* noface
* !K.WeEabo0o
* blaise
* that4chanwolf
* desuwa
* seaweed
* e000
* ahodesuka
* Shou
* ferongr
* xat
* Ongpot
* thisisanon
* Anonymous
* Seiba
* herpaderpderp
* WakiMiko
* btmcsweeney
* AppleBloom
* detharonil
*
* All the people who've taken the time to write bug reports.
*
* Thank you.
*/

/*
* Contains data from external sources:
*
* audio/beep.wav from http://freesound.org/people/pierrecartoons1979/sounds/90112/
*   cc-by-nc-3.0
*
* 4chan/4chan-JS (https://github.com/4chan/4chan-JS)
*   Copyright (c) 2012-2013, 4chan LLC
*   All rights reserved.
*
*   license: https://github.com/4chan/4chan-JS/blob/master/LICENSE
*
* jsColor: (http://jscolor.com/)
*   Copyright (c) Jan Odvarko, http://odvarko.cz
*
*   license: http://www.gnu.org/copyleft/lesser.html
*
*/<|MERGE_RESOLUTION|>--- conflicted
+++ resolved
@@ -1,9 +1,5 @@
 /*
-<<<<<<< HEAD
-* appchan x - Version 2.9.37 - 2014-12-08
-=======
-* appchan x - Version 2.9.38 - 2014-10-27
->>>>>>> 7b1183ed
+* appchan x - Version 2.9.38 - 2014-12-08
 *
 * Licensed under the MIT license.
 * https://github.com/zixaphir/appchan-x/blob/master/LICENSE
