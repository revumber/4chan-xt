--- conflicted
+++ resolved
@@ -1,9 +1,5 @@
 /*
-<<<<<<< HEAD
 * appchan x - Version 2.3.3 - 2013-08-18
-=======
-* 4chan X - Version 1.2.32 - 2013-08-18
->>>>>>> 8570d5e6
 *
 * Licensed under the MIT license.
 * https://github.com/zixaphir/appchan-x/blob/master/LICENSE
@@ -81,22 +77,10 @@
 *   All rights reserved.
 *
 *   license: https://github.com/4chan/4chan-JS/blob/master/LICENSE
-<<<<<<< HEAD
-*
-* Linkify: (http://userscripts.org/scripts/show/1352)
-*   Copyright (c) 2011, Anthony Lieuallen
-*   All rights reserved.
-*   Originally written by Anthony Lieuallen of http://arantius.com/
-*   Licensed for unlimited modification and redistribution as long as
-*   this notice is kept intact.
-*
-*   license: http://userscripts.org/scripts/review/1352
 *
 * jsColor: (http://jscolor.com/)
 *   Copyright (c) Jan Odvarko, http://odvarko.cz
 *
 *   license: http://www.gnu.org/copyleft/lesser.html
 *
-=======
->>>>>>> 8570d5e6
 */