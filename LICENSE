/*
<<<<<<< HEAD
* 4chan X - Version 1.2.45 - 2014-01-10
=======
* 4chan X - Version 1.3.0 - 2014-01-10
>>>>>>> 3aea514c
*
* Licensed under the MIT license.
* https://github.com/seaweedchan/4chan-x/blob/master/LICENSE
*
* Appchan X Copyright © 2013-2013 Zixaphir <zixaphirmoxphar@gmail.com>
* http://zixaphir.github.io/appchan-x/ 
* 4chan x Copyright © 2009-2011 James Campos <james.r.campos@gmail.com>
* https://github.com/aeosynth/4chan-x
* 4chan x Copyright © 2012-2014 Nicolas Stepien <stepien.nicolas@gmail.com>
* https://4chan-x.just-believe.in/
* 4chan x Copyright © 2013-2014 Jordan Bates <saudrapsmann@gmail.com>
* http://seaweedchan.github.io/4chan-x/
* 4chan x Copyright © 2012-2014 ihavenoface
* http://ihavenoface.github.io/4chan-x/
* 4chan SS Copyright © 2011-2013 Ahodesuka
* https://github.com/ahodesuka/4chan-Style-Script/ 
*
* Permission is hereby granted, free of charge, to any person
* obtaining a copy of this software and associated documentation
* files (the "Software"), to deal in the Software without
* restriction, including without limitation the rights to use,
* copy, modify, merge, publish, distribute, sublicense, and/or sell
* copies of the Software, and to permit persons to whom the
* Software is furnished to do so, subject to the following
* conditions:
*
* The above copyright notice and this permission notice shall be
* included in all copies or substantial portions of the Software.
* THE SOFTWARE IS PROVIDED "AS IS", WITHOUT WARRANTY OF ANY KIND,
* EXPRESS OR IMPLIED, INCLUDING BUT NOT LIMITED TO THE WARRANTIES
* OF MERCHANTABILITY, FITNESS FOR A PARTICULAR PURPOSE AND
* NONINFRINGEMENT. IN NO EVENT SHALL THE AUTHORS OR COPYRIGHT
* HOLDERS BE LIABLE FOR ANY CLAIM, DAMAGES OR OTHER LIABILITY,
* WHETHER IN AN ACTION OF CONTRACT, TORT OR OTHERWISE, ARISING
* FROM, OUT OF OR IN CONNECTION WITH THE SOFTWARE OR THE USE OR
* OTHER DEALINGS IN THE SOFTWARE.
*
* Contributors:
* aeosynth
* mayhemydg
* noface
* !K.WeEabo0o
* blaise
* that4chanwolf
* desuwa
* seaweed
* e000
* ahodesuka
* Shou
* ferongr
* xat
* Ongpot
* thisisanon
* Anonymous
* Seiba
* herpaderpderp
* WakiMiko
* btmcsweeney
* AppleBloom
* detharonil
*
* All the people who've taken the time to write bug reports.
*
* Thank you.
*/

/*
* Contains data from external sources:
*
* audio/beep.wav from http://freesound.org/people/pierrecartoons1979/sounds/90112/
*   cc-by-nc-3.0
*
* 4chan/4chan-JS (https://github.com/4chan/4chan-JS)
*   Copyright (c) 2012-2013, 4chan LLC
*   All rights reserved.
*
*   license: https://github.com/4chan/4chan-JS/blob/master/LICENSE
*/<|MERGE_RESOLUTION|>--- conflicted
+++ resolved
@@ -1,9 +1,5 @@
 /*
-<<<<<<< HEAD
-* 4chan X - Version 1.2.45 - 2014-01-10
-=======
 * 4chan X - Version 1.3.0 - 2014-01-10
->>>>>>> 3aea514c
 *
 * Licensed under the MIT license.
 * https://github.com/seaweedchan/4chan-x/blob/master/LICENSE
