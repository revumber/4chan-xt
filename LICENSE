/*
<<<<<<< HEAD
* appchan x - Version 2.9.20 - 2014-05-02
=======
* 4chan X - Version 1.7.27 - 2014-05-03
>>>>>>> e8a3f65c
*
* Licensed under the MIT license.
* https://github.com/zixaphir/appchan-x/blob/master/LICENSE
*
* Appchan X Copyright © 2013-2013 Zixaphir <zixaphirmoxphar@gmail.com>
* http://zixaphir.github.io/appchan-x/ 
* 4chan x Copyright © 2009-2011 James Campos <james.r.campos@gmail.com>
* https://github.com/aeosynth/4chan-x
* 4chan x Copyright © 2012-2014 Nicolas Stepien <stepien.nicolas@gmail.com>
* https://4chan-x.just-believe.in/
* 4chan x Copyright © 2013-2014 Jordan Bates <saudrapsmann@gmail.com>
* http://seaweedchan.github.io/4chan-x/
* 4chan x Copyright © 2012-2014 ihavenoface
* http://ihavenoface.github.io/4chan-x/
* 4chan SS Copyright © 2011-2013 Ahodesuka
* https://github.com/ahodesuka/4chan-Style-Script/ 
*
* Permission is hereby granted, free of charge, to any person
* obtaining a copy of this software and associated documentation
* files (the "Software"), to deal in the Software without
* restriction, including without limitation the rights to use,
* copy, modify, merge, publish, distribute, sublicense, and/or sell
* copies of the Software, and to permit persons to whom the
* Software is furnished to do so, subject to the following
* conditions:
*
* The above copyright notice and this permission notice shall be
* included in all copies or substantial portions of the Software.
* THE SOFTWARE IS PROVIDED "AS IS", WITHOUT WARRANTY OF ANY KIND,
* EXPRESS OR IMPLIED, INCLUDING BUT NOT LIMITED TO THE WARRANTIES
* OF MERCHANTABILITY, FITNESS FOR A PARTICULAR PURPOSE AND
* NONINFRINGEMENT. IN NO EVENT SHALL THE AUTHORS OR COPYRIGHT
* HOLDERS BE LIABLE FOR ANY CLAIM, DAMAGES OR OTHER LIABILITY,
* WHETHER IN AN ACTION OF CONTRACT, TORT OR OTHERWISE, ARISING
* FROM, OUT OF OR IN CONNECTION WITH THE SOFTWARE OR THE USE OR
* OTHER DEALINGS IN THE SOFTWARE.
*
* Contributors:
* aeosynth
* mayhemydg
* noface
* !K.WeEabo0o
* blaise
* that4chanwolf
* desuwa
* seaweed
* e000
* ahodesuka
* Shou
* ferongr
* xat
* Ongpot
* thisisanon
* Anonymous
* Seiba
* herpaderpderp
* WakiMiko
* btmcsweeney
* AppleBloom
* detharonil
*
* All the people who've taken the time to write bug reports.
*
* Thank you.
*/

/*
* Contains data from external sources:
*
* audio/beep.wav from http://freesound.org/people/pierrecartoons1979/sounds/90112/
*   cc-by-nc-3.0
*
* 4chan/4chan-JS (https://github.com/4chan/4chan-JS)
*   Copyright (c) 2012-2013, 4chan LLC
*   All rights reserved.
*
*   license: https://github.com/4chan/4chan-JS/blob/master/LICENSE
*
* jsColor: (http://jscolor.com/)
*   Copyright (c) Jan Odvarko, http://odvarko.cz
*
*   license: http://www.gnu.org/copyleft/lesser.html
*
*/<|MERGE_RESOLUTION|>--- conflicted
+++ resolved
@@ -1,9 +1,5 @@
 /*
-<<<<<<< HEAD
-* appchan x - Version 2.9.20 - 2014-05-02
-=======
-* 4chan X - Version 1.7.27 - 2014-05-03
->>>>>>> e8a3f65c
+* appchan x - Version 2.9.20 - 2014-05-03
 *
 * Licensed under the MIT license.
 * https://github.com/zixaphir/appchan-x/blob/master/LICENSE
