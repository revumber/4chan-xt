--- conflicted
+++ resolved
@@ -1,11 +1,9 @@
 /*
-* 4chan X - Version 1.1.0 - 2013-04-25
+* 4chan X - Version 1.1.0 - 2013-04-26
 *
 * Licensed under the MIT license.
 * https://github.com/seaweedchan/4chan-x/blob/master/LICENSE
 *
-* Appchan X Copyright © 2013-2013 Zixaphir <zixaphirmoxphar@gmail.com>
-* http://zixaphir.github.io/appchan-x/
 * 4chan x Copyright © 2009-2011 James Campos <james.r.campos@gmail.com>
 * https://github.com/aeosynth/4chan-x
 * 4chan x Copyright © 2012-2013 Nicolas Stepien <stepien.nicolas@gmail.com>
@@ -14,12 +12,6 @@
 * http://seaweedchan.github.io/4chan-x/
 * 4chan x Copyright © 2012-2013 ihavenoface
 * http://ihavenoface.github.io/4chan-x/
-* OneeChan Copyright © 2011-2013 Jordan Bates <saudrapsmann@gmail.com>
-* http://seaweedchan.github.io/oneechan/
-* 4chan SS Copyright © 2011-2013 Ahodesuka
-* https://github.com/ahodesuka/4chan-Style-Script/
-* Raphael Icons Copyright © 2013 Dmitry Baranovskiy
-* http://raphaeljs.com/icons/
 *
 * Permission is hereby granted, free of charge, to any person
 * obtaining a copy of this software and associated documentation
@@ -69,47 +61,25 @@
 * Thank you.
 */
 
-<<<<<<< HEAD
 /*
-* Linkify based on:
-* http://downloads.mozdev.org/greasemonkey/linkify.user.js
-* https://github.com/MayhemYDG/LinkifyPlusFork
+* Contains data from external sources:
 *
-* Originally written by Anthony Lieuallen of http://arantius.com/
-* Licensed for unlimited modification and redistribution as long as
-* this notice is kept intact.
-*/
-=======
-Permission is hereby granted, free of charge, to any person
-obtaining a copy of this software and associated documentation
-files (the "Software"), to deal in the Software without
-restriction, including without limitation the rights to use,
-copy, modify, merge, publish, distribute, sublicense, and/or sell
-copies of the Software, and to permit persons to whom the
-Software is furnished to do so, subject to the following
-conditions:
-
-The above copyright notice and this permission notice shall be
-included in all copies or substantial portions of the Software.
-THE SOFTWARE IS PROVIDED "AS IS", WITHOUT WARRANTY OF ANY KIND,
-EXPRESS OR IMPLIED, INCLUDING BUT NOT LIMITED TO THE WARRANTIES
-OF MERCHANTABILITY, FITNESS FOR A PARTICULAR PURPOSE AND
-NONINFRINGEMENT. IN NO EVENT SHALL THE AUTHORS OR COPYRIGHT
-HOLDERS BE LIABLE FOR ANY CLAIM, DAMAGES OR OTHER LIABILITY,
-WHETHER IN AN ACTION OF CONTRACT, TORT OR OTHERWISE, ARISING
-FROM, OUT OF OR IN CONNECTION WITH THE SOFTWARE OR THE USE OR
-OTHER DEALINGS IN THE SOFTWARE.
-
----
-
-Contains data from external sources:
-
-audio/beep.wav from http://freesound.org/people/pierrecartoons1979/sounds/90112/
-  cc-by-nc-3.0
-
-4chan/4chan-JS (https://github.com/4chan/4chan-JS)
-  license: https://github.com/4chan/4chan-JS/blob/master/LICENSE
-
-seaweedchan/4chan-x (https://github.com/seaweedchan/4chan-x)
-  license: https://github.com/seaweedchan/4chan-x/blob/master/LICENSE
->>>>>>> 6530f265
+* audio/beep.wav from http://freesound.org/people/pierrecartoons1979/sounds/90112/
+*   cc-by-nc-3.0
+*
+* 4chan/4chan-JS (https://github.com/4chan/4chan-JS)
+*   Copyright (c) 2012-2013, 4chan LLC
+*   All rights reserved.
+*
+*   license: https://github.com/4chan/4chan-JS/blob/master/LICENSE
+*
+* Linkify: (http://userscripts.org/scripts/show/1352)
+*   Copyright (c) 2011, Anthony Lieuallen
+*   All rights reserved.
+*   Originally written by Anthony Lieuallen of http://arantius.com/
+*   Licensed for unlimited modification and redistribution as long as
+*   this notice is kept intact.
+*
+*   license: http://userscripts.org/scripts/review/1352
+*
+*/