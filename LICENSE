/*
<<<<<<< HEAD
* appchan x - Version 2.0.0 - 2013-05-03
=======
* 4chan X - Version 1.1.9 - 2013-05-05
>>>>>>> 8d07da98
*
* Licensed under the MIT license.
* https://github.com/zixaphir/appchan-x/blob/master/LICENSE
*
* Appchan X Copyright © 2013-2013 Zixaphir <zixaphirmoxphar@gmail.com>
* http://zixaphir.github.io/appchan-x/ 
* 4chan x Copyright © 2009-2011 James Campos <james.r.campos@gmail.com>
* https://github.com/aeosynth/4chan-x
* 4chan x Copyright © 2012-2013 Nicolas Stepien <stepien.nicolas@gmail.com>
* https://4chan-x.just-believe.in/
* 4chan x Copyright © 2013-2013 Jordan Bates <saudrapsmann@gmail.com>
* http://seaweedchan.github.io/4chan-x/
* 4chan x Copyright © 2012-2013 ihavenoface
* http://ihavenoface.github.io/4chan-x/
* 4chan SS Copyright © 2011-2013 Ahodesuka
* https://github.com/ahodesuka/4chan-Style-Script/ 
*
* Permission is hereby granted, free of charge, to any person
* obtaining a copy of this software and associated documentation
* files (the "Software"), to deal in the Software without
* restriction, including without limitation the rights to use,
* copy, modify, merge, publish, distribute, sublicense, and/or sell
* copies of the Software, and to permit persons to whom the
* Software is furnished to do so, subject to the following
* conditions:
*
* The above copyright notice and this permission notice shall be
* included in all copies or substantial portions of the Software.
* THE SOFTWARE IS PROVIDED "AS IS", WITHOUT WARRANTY OF ANY KIND,
* EXPRESS OR IMPLIED, INCLUDING BUT NOT LIMITED TO THE WARRANTIES
* OF MERCHANTABILITY, FITNESS FOR A PARTICULAR PURPOSE AND
* NONINFRINGEMENT. IN NO EVENT SHALL THE AUTHORS OR COPYRIGHT
* HOLDERS BE LIABLE FOR ANY CLAIM, DAMAGES OR OTHER LIABILITY,
* WHETHER IN AN ACTION OF CONTRACT, TORT OR OTHERWISE, ARISING
* FROM, OUT OF OR IN CONNECTION WITH THE SOFTWARE OR THE USE OR
* OTHER DEALINGS IN THE SOFTWARE.
*
* Contributors:
* aeosynth
* mayhemydg
* noface
* !K.WeEabo0o
* blaise
* that4chanwolf
* desuwa
* seaweed
* e000
* ahodesuka
* Shou
* ferongr
* xat
* Ongpot
* thisisanon
* Anonymous
* Seiba
* herpaderpderp
* WakiMiko
* btmcsweeney
* AppleBloom
*
* All the people who've taken the time to write bug reports.
*
* Thank you.
*/

/*
* Contains data from external sources:
*
* audio/beep.wav from http://freesound.org/people/pierrecartoons1979/sounds/90112/
*   cc-by-nc-3.0
*
* 4chan/4chan-JS (https://github.com/4chan/4chan-JS)
*   Copyright (c) 2012-2013, 4chan LLC
*   All rights reserved.
*
*   license: https://github.com/4chan/4chan-JS/blob/master/LICENSE
*
* Linkify: (http://userscripts.org/scripts/show/1352)
*   Copyright (c) 2011, Anthony Lieuallen
*   All rights reserved.
*   Originally written by Anthony Lieuallen of http://arantius.com/
*   Licensed for unlimited modification and redistribution as long as
*   this notice is kept intact.
*
*   license: http://userscripts.org/scripts/review/1352
*
* jsColor: (http://jscolor.com/)
*   Copyright (c) Jan Odvarko, http://odvarko.cz
*
*   license: http://www.gnu.org/copyleft/lesser.html
*
*/<|MERGE_RESOLUTION|>--- conflicted
+++ resolved
@@ -1,9 +1,5 @@
 /*
-<<<<<<< HEAD
-* appchan x - Version 2.0.0 - 2013-05-03
-=======
-* 4chan X - Version 1.1.9 - 2013-05-05
->>>>>>> 8d07da98
+* appchan x - Version 2.0.0 - 2013-05-05
 *
 * Licensed under the MIT license.
 * https://github.com/zixaphir/appchan-x/blob/master/LICENSE
