--- conflicted
+++ resolved
@@ -1,9 +1,5 @@
 /*
-<<<<<<< HEAD
-* appchan x - Version 2.9.4 - 2014-03-14
-=======
-* 4chan X - Version 1.4.1 - 2014-03-15
->>>>>>> af87eea3
+* appchan x - Version 2.9.4 - 2014-03-15
 *
 * Licensed under the MIT license.
 * https://github.com/zixaphir/appchan-x/blob/master/LICENSE
