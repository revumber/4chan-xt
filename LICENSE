--- conflicted
+++ resolved
@@ -1,9 +1,5 @@
 /*
-<<<<<<< HEAD
-* appchan x - Version 2.2.2 - 2013-08-05
-=======
-* 4chan X - Version 1.2.25 - 2013-08-06
->>>>>>> 9159f7ad
+* appchan x - Version 2.2.2 - 2013-08-06
 *
 * Licensed under the MIT license.
 * https://github.com/zixaphir/appchan-x/blob/master/LICENSE
