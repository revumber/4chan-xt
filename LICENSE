--- conflicted
+++ resolved
@@ -1,9 +1,5 @@
 /*
-<<<<<<< HEAD
-* 4chan X - Version 1.2.19 - 2013-07-21
-=======
 * 4chan X - Version 1.2.24 - 2013-07-24
->>>>>>> 979694a9
 *
 * Licensed under the MIT license.
 * https://github.com/seaweedchan/4chan-x/blob/master/LICENSE
