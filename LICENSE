/*
<<<<<<< HEAD
* appchan x - Version 2.8.7 - 2014-01-19
=======
* 4chan X - Version 1.3.2 - 2014-01-21
>>>>>>> 702a343f
*
* Licensed under the MIT license.
* https://github.com/zixaphir/appchan-x/blob/master/LICENSE
*
* Appchan X Copyright © 2013-2013 Zixaphir <zixaphirmoxphar@gmail.com>
* http://zixaphir.github.io/appchan-x/ 
* 4chan x Copyright © 2009-2011 James Campos <james.r.campos@gmail.com>
* https://github.com/aeosynth/4chan-x
* 4chan x Copyright © 2012-2014 Nicolas Stepien <stepien.nicolas@gmail.com>
* https://4chan-x.just-believe.in/
* 4chan x Copyright © 2013-2014 Jordan Bates <saudrapsmann@gmail.com>
* http://seaweedchan.github.io/4chan-x/
* 4chan x Copyright © 2012-2014 ihavenoface
* http://ihavenoface.github.io/4chan-x/
* 4chan SS Copyright © 2011-2013 Ahodesuka
* https://github.com/ahodesuka/4chan-Style-Script/ 
*
* Permission is hereby granted, free of charge, to any person
* obtaining a copy of this software and associated documentation
* files (the "Software"), to deal in the Software without
* restriction, including without limitation the rights to use,
* copy, modify, merge, publish, distribute, sublicense, and/or sell
* copies of the Software, and to permit persons to whom the
* Software is furnished to do so, subject to the following
* conditions:
*
* The above copyright notice and this permission notice shall be
* included in all copies or substantial portions of the Software.
* THE SOFTWARE IS PROVIDED "AS IS", WITHOUT WARRANTY OF ANY KIND,
* EXPRESS OR IMPLIED, INCLUDING BUT NOT LIMITED TO THE WARRANTIES
* OF MERCHANTABILITY, FITNESS FOR A PARTICULAR PURPOSE AND
* NONINFRINGEMENT. IN NO EVENT SHALL THE AUTHORS OR COPYRIGHT
* HOLDERS BE LIABLE FOR ANY CLAIM, DAMAGES OR OTHER LIABILITY,
* WHETHER IN AN ACTION OF CONTRACT, TORT OR OTHERWISE, ARISING
* FROM, OUT OF OR IN CONNECTION WITH THE SOFTWARE OR THE USE OR
* OTHER DEALINGS IN THE SOFTWARE.
*
* Contributors:
* aeosynth
* mayhemydg
* noface
* !K.WeEabo0o
* blaise
* that4chanwolf
* desuwa
* seaweed
* e000
* ahodesuka
* Shou
* ferongr
* xat
* Ongpot
* thisisanon
* Anonymous
* Seiba
* herpaderpderp
* WakiMiko
* btmcsweeney
* AppleBloom
* detharonil
*
* All the people who've taken the time to write bug reports.
*
* Thank you.
*/

/*
* Contains data from external sources:
*
* audio/beep.wav from http://freesound.org/people/pierrecartoons1979/sounds/90112/
*   cc-by-nc-3.0
*
* 4chan/4chan-JS (https://github.com/4chan/4chan-JS)
*   Copyright (c) 2012-2013, 4chan LLC
*   All rights reserved.
*
*   license: https://github.com/4chan/4chan-JS/blob/master/LICENSE
*
* jsColor: (http://jscolor.com/)
*   Copyright (c) Jan Odvarko, http://odvarko.cz
*
*   license: http://www.gnu.org/copyleft/lesser.html
*
*/<|MERGE_RESOLUTION|>--- conflicted
+++ resolved
@@ -1,9 +1,5 @@
 /*
-<<<<<<< HEAD
-* appchan x - Version 2.8.7 - 2014-01-19
-=======
-* 4chan X - Version 1.3.2 - 2014-01-21
->>>>>>> 702a343f
+* appchan x - Version 2.8.7 - 2014-01-21
 *
 * Licensed under the MIT license.
 * https://github.com/zixaphir/appchan-x/blob/master/LICENSE
