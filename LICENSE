/*
<<<<<<< HEAD
* appchan x - Version 2.3.10 - 2013-08-31
=======
* 4chan X - Version 1.2.36 - 2013-09-03
>>>>>>> 6ef4beb3
*
* Licensed under the MIT license.
* https://github.com/zixaphir/appchan-x/blob/master/LICENSE
*
* Appchan X Copyright © 2013-2013 Zixaphir <zixaphirmoxphar@gmail.com>
* http://zixaphir.github.io/appchan-x/ 
* 4chan x Copyright © 2009-2011 James Campos <james.r.campos@gmail.com>
* https://github.com/aeosynth/4chan-x
* 4chan x Copyright © 2012-2013 Nicolas Stepien <stepien.nicolas@gmail.com>
* https://4chan-x.just-believe.in/
* 4chan x Copyright © 2013-2013 Jordan Bates <saudrapsmann@gmail.com>
* http://seaweedchan.github.io/4chan-x/
* 4chan x Copyright © 2012-2013 ihavenoface
* http://ihavenoface.github.io/4chan-x/
* 4chan SS Copyright © 2011-2013 Ahodesuka
* https://github.com/ahodesuka/4chan-Style-Script/ 
*
* Permission is hereby granted, free of charge, to any person
* obtaining a copy of this software and associated documentation
* files (the "Software"), to deal in the Software without
* restriction, including without limitation the rights to use,
* copy, modify, merge, publish, distribute, sublicense, and/or sell
* copies of the Software, and to permit persons to whom the
* Software is furnished to do so, subject to the following
* conditions:
*
* The above copyright notice and this permission notice shall be
* included in all copies or substantial portions of the Software.
* THE SOFTWARE IS PROVIDED "AS IS", WITHOUT WARRANTY OF ANY KIND,
* EXPRESS OR IMPLIED, INCLUDING BUT NOT LIMITED TO THE WARRANTIES
* OF MERCHANTABILITY, FITNESS FOR A PARTICULAR PURPOSE AND
* NONINFRINGEMENT. IN NO EVENT SHALL THE AUTHORS OR COPYRIGHT
* HOLDERS BE LIABLE FOR ANY CLAIM, DAMAGES OR OTHER LIABILITY,
* WHETHER IN AN ACTION OF CONTRACT, TORT OR OTHERWISE, ARISING
* FROM, OUT OF OR IN CONNECTION WITH THE SOFTWARE OR THE USE OR
* OTHER DEALINGS IN THE SOFTWARE.
*
* Contributors:
* aeosynth
* mayhemydg
* noface
* !K.WeEabo0o
* blaise
* that4chanwolf
* desuwa
* seaweed
* e000
* ahodesuka
* Shou
* ferongr
* xat
* Ongpot
* thisisanon
* Anonymous
* Seiba
* herpaderpderp
* WakiMiko
* btmcsweeney
* AppleBloom
* detharonil
*
* All the people who've taken the time to write bug reports.
*
* Thank you.
*/

/*
* Contains data from external sources:
*
* audio/beep.wav from http://freesound.org/people/pierrecartoons1979/sounds/90112/
*   cc-by-nc-3.0
*
* 4chan/4chan-JS (https://github.com/4chan/4chan-JS)
*   Copyright (c) 2012-2013, 4chan LLC
*   All rights reserved.
*
*   license: https://github.com/4chan/4chan-JS/blob/master/LICENSE
*
* jsColor: (http://jscolor.com/)
*   Copyright (c) Jan Odvarko, http://odvarko.cz
*
*   license: http://www.gnu.org/copyleft/lesser.html
*
*/<|MERGE_RESOLUTION|>--- conflicted
+++ resolved
@@ -1,9 +1,5 @@
 /*
-<<<<<<< HEAD
-* appchan x - Version 2.3.10 - 2013-08-31
-=======
-* 4chan X - Version 1.2.36 - 2013-09-03
->>>>>>> 6ef4beb3
+* appchan x - Version 2.3.10 - 2013-09-03
 *
 * Licensed under the MIT license.
 * https://github.com/zixaphir/appchan-x/blob/master/LICENSE
