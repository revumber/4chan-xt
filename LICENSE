/*
<<<<<<< HEAD
* 4chan X - Version 1.3.10 - 2014-02-24
=======
* 4chan X - Version 1.3.9 - 2014-02-24
>>>>>>> 4adbe5a8
*
* Licensed under the MIT license.
* https://github.com/Spittie/4chan-x/blob/master/LICENSE
*
* Appchan X Copyright © 2013-2013 Zixaphir <zixaphirmoxphar@gmail.com>
* http://zixaphir.github.io/appchan-x/ 
* 4chan x Copyright © 2009-2011 James Campos <james.r.campos@gmail.com>
* https://github.com/aeosynth/4chan-x
* 4chan x Copyright © 2012-2014 Nicolas Stepien <stepien.nicolas@gmail.com>
* https://4chan-x.just-believe.in/
* 4chan x Copyright © 2013-2014 Jordan Bates <saudrapsmann@gmail.com>
* http://seaweedchan.github.io/4chan-x/
* 4chan x Copyright © 2012-2014 ihavenoface
* http://ihavenoface.github.io/4chan-x/
* 4chan SS Copyright © 2011-2013 Ahodesuka
* https://github.com/ahodesuka/4chan-Style-Script/ 
*
* Permission is hereby granted, free of charge, to any person
* obtaining a copy of this software and associated documentation
* files (the "Software"), to deal in the Software without
* restriction, including without limitation the rights to use,
* copy, modify, merge, publish, distribute, sublicense, and/or sell
* copies of the Software, and to permit persons to whom the
* Software is furnished to do so, subject to the following
* conditions:
*
* The above copyright notice and this permission notice shall be
* included in all copies or substantial portions of the Software.
* THE SOFTWARE IS PROVIDED "AS IS", WITHOUT WARRANTY OF ANY KIND,
* EXPRESS OR IMPLIED, INCLUDING BUT NOT LIMITED TO THE WARRANTIES
* OF MERCHANTABILITY, FITNESS FOR A PARTICULAR PURPOSE AND
* NONINFRINGEMENT. IN NO EVENT SHALL THE AUTHORS OR COPYRIGHT
* HOLDERS BE LIABLE FOR ANY CLAIM, DAMAGES OR OTHER LIABILITY,
* WHETHER IN AN ACTION OF CONTRACT, TORT OR OTHERWISE, ARISING
* FROM, OUT OF OR IN CONNECTION WITH THE SOFTWARE OR THE USE OR
* OTHER DEALINGS IN THE SOFTWARE.
*
* Contributors:
* aeosynth
* mayhemydg
* noface
* !K.WeEabo0o
* blaise
* that4chanwolf
* desuwa
* seaweed
* e000
* ahodesuka
* Shou
* ferongr
* xat
* Ongpot
* thisisanon
* Anonymous
* Seiba
* herpaderpderp
* WakiMiko
* btmcsweeney
* AppleBloom
* detharonil
*
* All the people who've taken the time to write bug reports.
*
* Thank you.
*/

/*
* Contains data from external sources:
*
* audio/beep.wav from http://freesound.org/people/pierrecartoons1979/sounds/90112/
*   cc-by-nc-3.0
*
* 4chan/4chan-JS (https://github.com/4chan/4chan-JS)
*   Copyright (c) 2012-2013, 4chan LLC
*   All rights reserved.
*
*   license: https://github.com/4chan/4chan-JS/blob/master/LICENSE
*/<|MERGE_RESOLUTION|>--- conflicted
+++ resolved
@@ -1,9 +1,5 @@
 /*
-<<<<<<< HEAD
-* 4chan X - Version 1.3.10 - 2014-02-24
-=======
-* 4chan X - Version 1.3.9 - 2014-02-24
->>>>>>> 4adbe5a8
+* 4chan X - Version 1.4.0 - 2014-02-24
 *
 * Licensed under the MIT license.
 * https://github.com/Spittie/4chan-x/blob/master/LICENSE
