/*
<<<<<<< HEAD
* appchan x - Version 2.1.3 - 2013-07-07
=======
* 4chan X - Version 1.2.19 - 2013-07-21
>>>>>>> 9a2692d4
*
* Licensed under the MIT license.
* https://github.com/zixaphir/appchan-x/blob/master/LICENSE
*
* Appchan X Copyright © 2013-2013 Zixaphir <zixaphirmoxphar@gmail.com>
* http://zixaphir.github.io/appchan-x/ 
* 4chan x Copyright © 2009-2011 James Campos <james.r.campos@gmail.com>
* https://github.com/aeosynth/4chan-x
* 4chan x Copyright © 2012-2013 Nicolas Stepien <stepien.nicolas@gmail.com>
* https://4chan-x.just-believe.in/
* 4chan x Copyright © 2013-2013 Jordan Bates <saudrapsmann@gmail.com>
* http://seaweedchan.github.io/4chan-x/
* 4chan x Copyright © 2012-2013 ihavenoface
* http://ihavenoface.github.io/4chan-x/
* 4chan SS Copyright © 2011-2013 Ahodesuka
* https://github.com/ahodesuka/4chan-Style-Script/ 
*
* Permission is hereby granted, free of charge, to any person
* obtaining a copy of this software and associated documentation
* files (the "Software"), to deal in the Software without
* restriction, including without limitation the rights to use,
* copy, modify, merge, publish, distribute, sublicense, and/or sell
* copies of the Software, and to permit persons to whom the
* Software is furnished to do so, subject to the following
* conditions:
*
* The above copyright notice and this permission notice shall be
* included in all copies or substantial portions of the Software.
* THE SOFTWARE IS PROVIDED "AS IS", WITHOUT WARRANTY OF ANY KIND,
* EXPRESS OR IMPLIED, INCLUDING BUT NOT LIMITED TO THE WARRANTIES
* OF MERCHANTABILITY, FITNESS FOR A PARTICULAR PURPOSE AND
* NONINFRINGEMENT. IN NO EVENT SHALL THE AUTHORS OR COPYRIGHT
* HOLDERS BE LIABLE FOR ANY CLAIM, DAMAGES OR OTHER LIABILITY,
* WHETHER IN AN ACTION OF CONTRACT, TORT OR OTHERWISE, ARISING
* FROM, OUT OF OR IN CONNECTION WITH THE SOFTWARE OR THE USE OR
* OTHER DEALINGS IN THE SOFTWARE.
*
* Contributors:
* aeosynth
* mayhemydg
* noface
* !K.WeEabo0o
* blaise
* that4chanwolf
* desuwa
* seaweed
* e000
* ahodesuka
* Shou
* ferongr
* xat
* Ongpot
* thisisanon
* Anonymous
* Seiba
* herpaderpderp
* WakiMiko
* btmcsweeney
* AppleBloom
* detharonil
*
* All the people who've taken the time to write bug reports.
*
* Thank you.
*/

/*
* Contains data from external sources:
*
* audio/beep.wav from http://freesound.org/people/pierrecartoons1979/sounds/90112/
*   cc-by-nc-3.0
*
* 4chan/4chan-JS (https://github.com/4chan/4chan-JS)
*   Copyright (c) 2012-2013, 4chan LLC
*   All rights reserved.
*
*   license: https://github.com/4chan/4chan-JS/blob/master/LICENSE
*
* Linkify: (http://userscripts.org/scripts/show/1352)
*   Copyright (c) 2011, Anthony Lieuallen
*   All rights reserved.
*   Originally written by Anthony Lieuallen of http://arantius.com/
*   Licensed for unlimited modification and redistribution as long as
*   this notice is kept intact.
*
*   license: http://userscripts.org/scripts/review/1352
*
* jsColor: (http://jscolor.com/)
*   Copyright (c) Jan Odvarko, http://odvarko.cz
*
*   license: http://www.gnu.org/copyleft/lesser.html
*
*/<|MERGE_RESOLUTION|>--- conflicted
+++ resolved
@@ -1,9 +1,5 @@
 /*
-<<<<<<< HEAD
-* appchan x - Version 2.1.3 - 2013-07-07
-=======
-* 4chan X - Version 1.2.19 - 2013-07-21
->>>>>>> 9a2692d4
+* appchan x - Version 2.1.3 - 2013-07-21
 *
 * Licensed under the MIT license.
 * https://github.com/zixaphir/appchan-x/blob/master/LICENSE
