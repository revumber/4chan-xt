--- conflicted
+++ resolved
@@ -1,9 +1,5 @@
 /*
-<<<<<<< HEAD
-* appchan x - Version 2.9.9 - 2014-03-27
-=======
-* 4chan X - Version 1.4.1 - 2014-04-02
->>>>>>> 8f623419
+* appchan x - Version 2.9.9 - 2014-04-02
 *
 * Licensed under the MIT license.
 * https://github.com/zixaphir/appchan-x/blob/master/LICENSE
