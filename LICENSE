--- conflicted
+++ resolved
@@ -1,9 +1,5 @@
 /*
-<<<<<<< HEAD
-* appchan x - Version 2.3.6 - 2013-08-22
-=======
-* 4chan X - Version 1.2.35 - 2013-08-24
->>>>>>> 50416a0a
+* appchan x - Version 2.3.6 - 2013-08-24
 *
 * Licensed under the MIT license.
 * https://github.com/zixaphir/appchan-x/blob/master/LICENSE
