--- conflicted
+++ resolved
@@ -1,9 +1,5 @@
 /*
-<<<<<<< HEAD
-* appchan x - Version 2.9.8 - 2014-03-26
-=======
-* 4chan X - Version 1.4.1 - 2014-03-27
->>>>>>> af9e5441
+* appchan x - Version 2.9.8 - 2014-03-27
 *
 * Licensed under the MIT license.
 * https://github.com/zixaphir/appchan-x/blob/master/LICENSE
