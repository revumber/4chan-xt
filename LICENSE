/*
<<<<<<< HEAD
* 4chan X - Version 1.2.39 - 2013-10-13
=======
* 4chan X - Version 1.2.41 - 2013-10-03
>>>>>>> 26a0c27a
*
* Licensed under the MIT license.
* https://github.com/seaweedchan/4chan-x/blob/master/LICENSE
*
* Appchan X Copyright © 2013-2013 Zixaphir <zixaphirmoxphar@gmail.com>
* http://zixaphir.github.io/appchan-x/ 
* 4chan x Copyright © 2009-2011 James Campos <james.r.campos@gmail.com>
* https://github.com/aeosynth/4chan-x
* 4chan x Copyright © 2012-2013 Nicolas Stepien <stepien.nicolas@gmail.com>
* https://4chan-x.just-believe.in/
* 4chan x Copyright © 2013-2013 Jordan Bates <saudrapsmann@gmail.com>
* http://seaweedchan.github.io/4chan-x/
* 4chan x Copyright © 2012-2013 ihavenoface
* http://ihavenoface.github.io/4chan-x/
* 4chan SS Copyright © 2011-2013 Ahodesuka
* https://github.com/ahodesuka/4chan-Style-Script/ 
*
* Permission is hereby granted, free of charge, to any person
* obtaining a copy of this software and associated documentation
* files (the "Software"), to deal in the Software without
* restriction, including without limitation the rights to use,
* copy, modify, merge, publish, distribute, sublicense, and/or sell
* copies of the Software, and to permit persons to whom the
* Software is furnished to do so, subject to the following
* conditions:
*
* The above copyright notice and this permission notice shall be
* included in all copies or substantial portions of the Software.
* THE SOFTWARE IS PROVIDED "AS IS", WITHOUT WARRANTY OF ANY KIND,
* EXPRESS OR IMPLIED, INCLUDING BUT NOT LIMITED TO THE WARRANTIES
* OF MERCHANTABILITY, FITNESS FOR A PARTICULAR PURPOSE AND
* NONINFRINGEMENT. IN NO EVENT SHALL THE AUTHORS OR COPYRIGHT
* HOLDERS BE LIABLE FOR ANY CLAIM, DAMAGES OR OTHER LIABILITY,
* WHETHER IN AN ACTION OF CONTRACT, TORT OR OTHERWISE, ARISING
* FROM, OUT OF OR IN CONNECTION WITH THE SOFTWARE OR THE USE OR
* OTHER DEALINGS IN THE SOFTWARE.
*
* Contributors:
* aeosynth
* mayhemydg
* noface
* !K.WeEabo0o
* blaise
* that4chanwolf
* desuwa
* seaweed
* e000
* ahodesuka
* Shou
* ferongr
* xat
* Ongpot
* thisisanon
* Anonymous
* Seiba
* herpaderpderp
* WakiMiko
* btmcsweeney
* AppleBloom
* detharonil
*
* All the people who've taken the time to write bug reports.
*
* Thank you.
*/

/*
* Contains data from external sources:
*
* audio/beep.wav from http://freesound.org/people/pierrecartoons1979/sounds/90112/
*   cc-by-nc-3.0
*
* 4chan/4chan-JS (https://github.com/4chan/4chan-JS)
*   Copyright (c) 2012-2013, 4chan LLC
*   All rights reserved.
*
*   license: https://github.com/4chan/4chan-JS/blob/master/LICENSE
*/<|MERGE_RESOLUTION|>--- conflicted
+++ resolved
@@ -1,9 +1,5 @@
 /*
-<<<<<<< HEAD
-* 4chan X - Version 1.2.39 - 2013-10-13
-=======
-* 4chan X - Version 1.2.41 - 2013-10-03
->>>>>>> 26a0c27a
+* 4chan X - Version 1.2.41 - 2013-10-13
 *
 * Licensed under the MIT license.
 * https://github.com/seaweedchan/4chan-x/blob/master/LICENSE
