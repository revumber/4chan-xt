/*
<<<<<<< HEAD
* 4chan X - Version 1.7.8 - 2014-05-03
=======
* 4chan X - Version 1.7.27 - 2014-05-02
>>>>>>> f6a5fce2
*
* Licensed under the MIT license.
* https://github.com/ccd0/4chan-x/blob/master/LICENSE
*
* Appchan X Copyright © 2013-2013 Zixaphir <zixaphirmoxphar@gmail.com>
* http://zixaphir.github.io/appchan-x/ 
* 4chan x Copyright © 2009-2011 James Campos <james.r.campos@gmail.com>
* https://github.com/aeosynth/4chan-x
* 4chan x Copyright © 2012-2014 Nicolas Stepien <stepien.nicolas@gmail.com>
* https://4chan-x.just-believe.in/
* 4chan x Copyright © 2013-2014 Jordan Bates <saudrapsmann@gmail.com>
* http://seaweedchan.github.io/4chan-x/
* 4chan x Copyright © 2012-2014 ihavenoface
* http://ihavenoface.github.io/4chan-x/
* 4chan SS Copyright © 2011-2013 Ahodesuka
* https://github.com/ahodesuka/4chan-Style-Script/ 
*
* Permission is hereby granted, free of charge, to any person
* obtaining a copy of this software and associated documentation
* files (the "Software"), to deal in the Software without
* restriction, including without limitation the rights to use,
* copy, modify, merge, publish, distribute, sublicense, and/or sell
* copies of the Software, and to permit persons to whom the
* Software is furnished to do so, subject to the following
* conditions:
*
* The above copyright notice and this permission notice shall be
* included in all copies or substantial portions of the Software.
* THE SOFTWARE IS PROVIDED "AS IS", WITHOUT WARRANTY OF ANY KIND,
* EXPRESS OR IMPLIED, INCLUDING BUT NOT LIMITED TO THE WARRANTIES
* OF MERCHANTABILITY, FITNESS FOR A PARTICULAR PURPOSE AND
* NONINFRINGEMENT. IN NO EVENT SHALL THE AUTHORS OR COPYRIGHT
* HOLDERS BE LIABLE FOR ANY CLAIM, DAMAGES OR OTHER LIABILITY,
* WHETHER IN AN ACTION OF CONTRACT, TORT OR OTHERWISE, ARISING
* FROM, OUT OF OR IN CONNECTION WITH THE SOFTWARE OR THE USE OR
* OTHER DEALINGS IN THE SOFTWARE.
*
* Contributors:
* aeosynth
* mayhemydg
* noface
* !K.WeEabo0o
* blaise
* that4chanwolf
* desuwa
* seaweed
* e000
* ahodesuka
* Shou
* ferongr
* xat
* Ongpot
* thisisanon
* Anonymous
* Seiba
* herpaderpderp
* WakiMiko
* btmcsweeney
* AppleBloom
* detharonil
*
* All the people who've taken the time to write bug reports.
*
* Thank you.
*/

/*
* Contains data from external sources:
*
* audio/beep.wav from http://freesound.org/people/pierrecartoons1979/sounds/90112/
*   cc-by-nc-3.0
*
* 4chan/4chan-JS (https://github.com/4chan/4chan-JS)
*   Copyright (c) 2012-2013, 4chan LLC
*   All rights reserved.
*
*   license: https://github.com/4chan/4chan-JS/blob/master/LICENSE
*/<|MERGE_RESOLUTION|>--- conflicted
+++ resolved
@@ -1,9 +1,5 @@
 /*
-<<<<<<< HEAD
-* 4chan X - Version 1.7.8 - 2014-05-03
-=======
-* 4chan X - Version 1.7.27 - 2014-05-02
->>>>>>> f6a5fce2
+* 4chan X - Version 1.7.27 - 2014-05-03
 *
 * Licensed under the MIT license.
 * https://github.com/ccd0/4chan-x/blob/master/LICENSE
