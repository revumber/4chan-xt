--- conflicted
+++ resolved
@@ -1,9 +1,5 @@
 /*
-<<<<<<< HEAD
-* appchan x - Version 2.8.0 - 2014-01-12
-=======
-* 4chan X - Version 1.3.2 - 2014-01-13
->>>>>>> 4da7bd82
+* appchan x - Version 2.8.0 - 2014-01-13
 *
 * Licensed under the MIT license.
 * https://github.com/zixaphir/appchan-x/blob/master/LICENSE
