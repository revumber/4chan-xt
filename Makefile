name := 4chan-X

ifeq "$(OS)" "Windows_NT"
  BIN := $(subst /,\,node_modules/.bin/)
  RMDIR := -rmdir /s /q
  RM := -del
  CP = copy /y $(subst /,\,$<) $(subst /,\,$@)
  MKDIR = -mkdir $(subst /,\,$@)
else
  BIN := node_modules/.bin/
  RMDIR := rm -rf
  RM := rm -rf
  CP = cp $< $@
  MKDIR = mkdir -p $@
endif

coffee := $(BIN)coffee -c --no-header
coffee_deps := node_modules/coffee-script/package.json
template := node tools/template.js
template_deps := package.json version.json tools/template.js node_modules/lodash/package.json
cat := node tools/cat.js
cat_deps := tools/cat.js
jshint_deps := .jshintrc node_modules/jshint/package.json

parts := 00 01 02 03 04 05 06 07 08 09 10 11 12 13

parts_type := 01
parts_common := $(filter-out $(parts_type),$(parts))
parts_crx        := $(sort $(foreach i,$(parts_common),$(i)-common) $(foreach i,$(parts_type),$(i)-crx))
parts_userscript := $(sort $(foreach i,$(parts_common),$(i)-common) $(foreach i,$(parts_type),$(i)-userscript))
parts_both       := $(sort $(foreach i,$(parts_common),$(i)-common) $(foreach i,$(parts_type),$(i)-crx $(i)-userscript))

sources00 := \
 src/General/Config.coffee \
 src/General/Globals.coffee
sources01 := \
 src/General/$$.coffee \
 src/General/CrossOrigin.coffee \
 src/Images/ImageCommon.coffee
sources02 := \
 src/classes/Callbacks.coffee \
 src/classes/Board.coffee \
 src/classes/Thread.coffee \
 src/classes/CatalogThread.coffee \
 src/classes/Post.coffee \
 src/classes/Clone.coffee \
 src/classes/DataBoard.coffee \
 src/classes/Notice.coffee \
 src/classes/RandomAccessList.coffee \
 src/classes/SimpleDict.coffee \
 src/classes/ShimSet.coffee \
 src/classes/Connection.coffee \
 src/classes/Fetcher.coffee
sources03 := \
 src/General/Polyfill.coffee \
 src/General/Header.coffee \
 src/General/Index.coffee \
 src/General/Build.coffee \
 src/General/Get.coffee \
 src/General/UI.coffee \
 src/General/BuildTest.coffee
sources04 := \
 $(sort $(wildcard src/Filtering/*.coffee))
sources05 := \
 $(sort $(wildcard src/Quotelinks/*.coffee))
sources06 := \
 src/Posting/QR.coffee \
 src/Posting/Captcha.coffee \
 $(sort $(wildcard src/Posting/Captcha.*.coffee)) \
 src/Posting/PassLink.coffee \
 src/Posting/PostSuccessful.coffee \
 $(sort $(wildcard src/Posting/QR.*.coffee))
sources07 := \
 $(sort $(filter-out %/ImageCommon.coffee,$(wildcard src/Images/*.coffee)))
sources08 := \
 $(sort $(wildcard src/Linkification/*.coffee))
sources09 := \
 $(sort $(wildcard src/Menu/*.coffee))
sources10 := \
 $(sort $(wildcard src/Monitoring/*.coffee))
sources11 := \
 $(sort $(wildcard src/Archive/*.coffee))
sources12 := \
 $(sort $(wildcard src/Miscellaneous/*.coffee))
sources13 := \
 src/General/Settings.coffee \
 src/General/Main.coffee

sources := $(foreach i,$(parts),$(sources$(i)))

imports := \
 node_modules/font-awesome/package.json \
 $(wildcard src/Linkification/icons/*.png) \
 src/Archive/archives.json \
 src/meta/icon48.png \
 $(wildcard src/Monitoring/Favicon/*/*.png) \
 src/Monitoring/Favicon/dead.gif \
 src/meta/icon128.png \
 src/Monitoring/beep.wav \
 src/Miscellaneous/banners.json \
 $(wildcard src/*/*.html) \
 $(wildcard src/*/*/*.html) \
 $(wildcard src/css/*.css) \
 .tests_enabled

crx_contents := script.js eventPage.js icon16.png icon48.png icon128.png manifest.json

bds := \
 $(foreach f, \
  $(foreach c,. -beta.,$(name)$(c)crx updates$(c)xml $(name)$(c)user.js $(name)$(c)meta.js) \
  $(name)-noupdate.crx \
  $(name)-noupdate.user.js \
  $(name).zip \
 ,builds/$(f))

testbds := $(foreach f,$(filter-out %.crx %.zip,$(bds)),test$(f)) $(foreach t,crx crx-beta crx-noupdate,$(foreach f,$(crx_contents),testbuilds/$(t)/$(f)))

testcrx := $(foreach f,$(filter %.crx %.zip,$(bds)),test$(f))

jshint := $(foreach f,script-crx eventPage script-userscript,.events/jshint.$(f))

<<<<<<< HEAD
jshint_parts := $(foreach p,$(parts_userscript),.events/jshint.script$(p))

default : install
=======
default : jshint install
>>>>>>> 10bad506

all : jshint bds install

.events tmp tmp/parts testbuilds builds :
	$(MKDIR)

.events/npm : npm-shrinkwrap.json | .events
	npm install
	echo -> $@

node_modules/%/package.json : .events/npm
	

.tests_enabled :
	echo false> .tests_enabled

define rules_part

tmp/parts/script$1.coffee : $$(sources$1) $(cat_deps) | tmp/parts
	$(cat) $$(sources$1) $$@

tmp/parts/script$1-%.coffee : tmp/parts/script$1.coffee $(imports) $(template_deps)
	$(template) $$< $$@ type=$$*

tmp/parts/script$1-%.js : tmp/parts/script$1-%.coffee $(coffee_deps)
	$(coffee) $$<

endef

$(foreach i,$(parts),$(eval $(call rules_part,$(i))))

tmp/script-crx.js : $(foreach p,$(parts_crx),tmp/parts/script$(p).js) tools/cat-coffee.js
	node tools/cat-coffee.js $(foreach p,$(parts_crx),tmp/parts/script$(p).js) $@

tmp/script-userscript.js : $(foreach p,$(parts_userscript),tmp/parts/script$(p).js) tools/cat-coffee.js
	node tools/cat-coffee.js $(foreach p,$(parts_userscript),tmp/parts/script$(p).js) $@

tmp/eventPage.js : src/General/eventPage.coffee $(coffee_deps) | tmp
	$(coffee) -o tmp src/General/eventPage.coffee

define rules_channel

testbuilds/crx$1 :
	$$(MKDIR)

testbuilds/crx$1/script.js : src/meta/botproc.js LICENSE src/meta/usestrict.js tmp/script-crx.js $(cat_deps) | testbuilds/crx$1
	$(cat) src/meta/botproc.js LICENSE src/meta/usestrict.js tmp/script-crx.js $$@

testbuilds/crx$1/eventPage.js : tmp/eventPage.js | testbuilds/crx$1
	$$(CP)

testbuilds/crx$1/icon%.png : src/meta/icon%.png | testbuilds/crx$1
	$$(CP)

testbuilds/crx$1/manifest.json : src/meta/manifest.json $(template_deps) | testbuilds/crx$1
	$(template) $$< $$@ type=crx channel=$1

testbuilds/updates$1.xml : src/meta/updates.xml $(template_deps) | testbuilds/crx$1
	$(template) $$< $$@ type=crx channel=$1

testbuilds/$(name)$1.crx.zip : \
 $(foreach f,$(crx_contents),testbuilds/crx$1/$(f)) \
 package.json version.json tools/zip-crx.js node_modules/jszip/package.json
	node tools/zip-crx.js $1

testbuilds/$(name)$1.crx : testbuilds/$(name)$1.crx.zip package.json tools/sign.js node_modules/crx/package.json
	node tools/sign.js $1

testbuilds/$(name)$1.meta.js : src/meta/metadata.js src/meta/icon48.png $(template_deps) | testbuilds
	$(template) $$< $$@ type=userscript channel=$1

testbuilds/$(name)$1.user.js : src/meta/botproc.js testbuilds/$(name)$1.meta.js LICENSE src/meta/usestrict.js tmp/script-userscript.js $(cat_deps)
	$(cat) src/meta/botproc.js testbuilds/$(name)$1.meta.js LICENSE src/meta/usestrict.js tmp/script-userscript.js $$@

endef

$(eval $(call rules_channel,))
$(eval $(call rules_channel,-beta))
$(eval $(call rules_channel,-noupdate))

testbuilds/$(name).zip : testbuilds/$(name)-noupdate.crx.zip
	$(CP)

builds/% : testbuilds/% $(jshint) | builds
	$(CP)

test.html : README.md template.jst tools/markdown.js node_modules/marked/package.json node_modules/lodash/package.json
	node tools/markdown.js

tmp/parts/.jshintrc : src/meta/jshint.json $(template_deps) | tmp/parts
	$(template) $< $@ stage=parts

.jshintrc : src/meta/jshint.json $(template_deps)
	$(template) $< $@ stage=full

.events/jshint.% : tmp/%.js .jshintrc node_modules/jshint/package.json | .events
	$(BIN)jshint $<
	echo -> $@

.events/jshint.% : tmp/parts/%.js tmp/parts/.jshintrc node_modules/jshint/package.json | .events
	$(BIN)jshint $<
	echo -> $@

install.json :
	echo {}> $@

<<<<<<< HEAD
.events/install : $(testbds) $(jshint_parts) install.json tools/install.js | .events
=======
.events/install : $(testbds) install.json tools/install.js | .events
>>>>>>> 10bad506
	node tools/install.js
	echo -> $@

.SECONDARY :

.PHONY: default all clean cleanall testbds bds jshint jshint_parts install

clean :
	$(RMDIR) tmp testbuilds .events
	$(RM) .jshintrc .tests_enabled

cleanall : clean
	$(RMDIR) builds

testbds : $(testbds)

testcrx : $(testcrx)

bds : $(bds)

jshint : $(jshint)

jshint_parts : $(jshint_parts)

install : .events/install<|MERGE_RESOLUTION|>--- conflicted
+++ resolved
@@ -119,13 +119,9 @@
 
 jshint := $(foreach f,script-crx eventPage script-userscript,.events/jshint.$(f))
 
-<<<<<<< HEAD
 jshint_parts := $(foreach p,$(parts_userscript),.events/jshint.script$(p))
 
-default : install
-=======
-default : jshint install
->>>>>>> 10bad506
+default : jshint_parts install
 
 all : jshint bds install
 
@@ -232,11 +228,7 @@
 install.json :
 	echo {}> $@
 
-<<<<<<< HEAD
-.events/install : $(testbds) $(jshint_parts) install.json tools/install.js | .events
-=======
 .events/install : $(testbds) install.json tools/install.js | .events
->>>>>>> 10bad506
 	node tools/install.js
 	echo -> $@
 
