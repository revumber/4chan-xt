--- conflicted
+++ resolved
@@ -1,12 +1,7 @@
 // ==UserScript==
 // @name         4chan X
-<<<<<<< HEAD
 // @version      1.3.8
 // @minGMVer     1.13
-=======
-// @version      1.3.7
-// @minGMVer     1.14
->>>>>>> 87d36244
 // @minFFVer     26
 // @namespace    4chan-X
 // @description  Cross-browser userscript for maximum lurking on 4chan.
