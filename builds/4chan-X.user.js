// ==UserScript==
// @name         4chan X
// @version      1.1.11
// @namespace    4chan-X
// @description  Cross-browser userscript for maximum lurking on 4chan.
// @license      MIT; https://github.com/seaweedchan/4chan-x/blob/master/LICENSE 
// @match        *://api.4chan.org/*
// @match        *://boards.4chan.org/*
// @match        *://images.4chan.org/*
// @match        *://sys.4chan.org/*
// @grant        GM_getValue
// @grant        GM_setValue
// @grant        GM_deleteValue
// @grant        GM_openInTab
// @run-at       document-start
// @updateURL 	 https://github.com/seaweedchan/4chan-x/raw/stable/builds/4chan_X.meta.js
// @downloadURL  https://github.com/seaweedchan/4chan-x/raw/stable/builds/4chan_X.user.js
// @icon         data:image/png;base64,iVBORw0KGgoAAAANSUhEUgAAADAAAAAwAgMAAAAqbBEUAAAACVBMVEUAAGcAAABmzDNZt9VtAAAAAXRSTlMAQObYZgAAAHFJREFUKFOt0LENACEIBdBv4Qju4wgWanEj3D6OcIVMKaitYHEU/jwTCQj8W75kiVCSBvdQ5/AvfVHBin11BgdRq3ysBgfwBDRrj3MCIA+oAQaku/Q1cNctrAmyDl577tOThYt/Y1RBM4DgOHzM0HFTAyLukH/cmRnqAAAAAElFTkSuQmCC
// ==/UserScript==
/*
<<<<<<< HEAD
* 4chan X - Version 1.1.11 - 2013-05-05
=======
* 4chan X - Version 1.1.9 - 2013-05-05
>>>>>>> 53791354
*
* Licensed under the MIT license.
* https://github.com/seaweedchan/4chan-x/blob/master/LICENSE
*
* Appchan X Copyright © 2013-2013 Zixaphir <zixaphirmoxphar@gmail.com>
* http://zixaphir.github.io/appchan-x/ 
* 4chan x Copyright © 2009-2011 James Campos <james.r.campos@gmail.com>
* https://github.com/aeosynth/4chan-x
* 4chan x Copyright © 2012-2013 Nicolas Stepien <stepien.nicolas@gmail.com>
* https://4chan-x.just-believe.in/
* 4chan x Copyright © 2013-2013 Jordan Bates <saudrapsmann@gmail.com>
* http://seaweedchan.github.io/4chan-x/
* 4chan x Copyright © 2012-2013 ihavenoface
* http://ihavenoface.github.io/4chan-x/
* 4chan SS Copyright © 2011-2013 Ahodesuka
* https://github.com/ahodesuka/4chan-Style-Script/ 
*
* Permission is hereby granted, free of charge, to any person
* obtaining a copy of this software and associated documentation
* files (the "Software"), to deal in the Software without
* restriction, including without limitation the rights to use,
* copy, modify, merge, publish, distribute, sublicense, and/or sell
* copies of the Software, and to permit persons to whom the
* Software is furnished to do so, subject to the following
* conditions:
*
* The above copyright notice and this permission notice shall be
* included in all copies or substantial portions of the Software.
* THE SOFTWARE IS PROVIDED "AS IS", WITHOUT WARRANTY OF ANY KIND,
* EXPRESS OR IMPLIED, INCLUDING BUT NOT LIMITED TO THE WARRANTIES
* OF MERCHANTABILITY, FITNESS FOR A PARTICULAR PURPOSE AND
* NONINFRINGEMENT. IN NO EVENT SHALL THE AUTHORS OR COPYRIGHT
* HOLDERS BE LIABLE FOR ANY CLAIM, DAMAGES OR OTHER LIABILITY,
* WHETHER IN AN ACTION OF CONTRACT, TORT OR OTHERWISE, ARISING
* FROM, OUT OF OR IN CONNECTION WITH THE SOFTWARE OR THE USE OR
* OTHER DEALINGS IN THE SOFTWARE.
*
* Contributors:
* aeosynth
* mayhemydg
* noface
* !K.WeEabo0o
* blaise
* that4chanwolf
* desuwa
* seaweed
* e000
* ahodesuka
* Shou
* ferongr
* xat
* Ongpot
* thisisanon
* Anonymous
* Seiba
* herpaderpderp
* WakiMiko
* btmcsweeney
* AppleBloom
* detharonil
*
* All the people who've taken the time to write bug reports.
*
* Thank you.
*/

/*
* Contains data from external sources:
*
* audio/beep.wav from http://freesound.org/people/pierrecartoons1979/sounds/90112/
*   cc-by-nc-3.0
*
* 4chan/4chan-JS (https://github.com/4chan/4chan-JS)
*   Copyright (c) 2012-2013, 4chan LLC
*   All rights reserved.
*
*   license: https://github.com/4chan/4chan-JS/blob/master/LICENSE
*
* Linkify: (http://userscripts.org/scripts/show/1352)
*   Copyright (c) 2011, Anthony Lieuallen
*   All rights reserved.
*   Originally written by Anthony Lieuallen of http://arantius.com/
*   Licensed for unlimited modification and redistribution as long as
*   this notice is kept intact.
*
*   license: http://userscripts.org/scripts/review/1352
*
*/
(function() {
  var $, $$, Anonymize, ArchiveLink, Board, Build, CatalogLinks, Clone, Conf, Config, CustomCSS, DataBoard, DataBoards, DeleteLink, DownloadLink, Emoji, ExpandComment, ExpandThread, FappeTyme, Favicon, FileInfo, Filter, Fourchan, Get, Header, IDColor, ImageExpand, ImageHover, ImageReplace, Keybinds, Linkify, Main, Menu, Nav, Notification, PSAHiding, Polyfill, Post, PostHiding, QR, QuoteBacklink, QuoteCT, QuoteInline, QuoteOP, QuotePreview, QuoteStrikeThrough, QuoteThreading, QuoteYou, Quotify, Recursive, Redirect, RelativeDates, RemoveSpoilers, Report, ReportLink, RevealSpoilers, Sauce, Settings, Thread, ThreadExcerpt, ThreadHiding, ThreadStats, ThreadUpdater, ThreadWatcher, Time, UI, Unread, c, d, doc, g,
    __slice = [].slice,
    __hasProp = {}.hasOwnProperty,
<<<<<<< HEAD
    __extends = function(child, parent) { for (var key in parent) { if (__hasProp.call(parent, key)) child[key] = parent[key]; } function ctor() { this.constructor = child; } ctor.prototype = parent.prototype; child.prototype = new ctor(); child.__super__ = parent.prototype; return child; },
    __bind = function(fn, me){ return function(){ return fn.apply(me, arguments); }; },
    __indexOf = [].indexOf || function(item) { for (var i = 0, l = this.length; i < l; i++) { if (i in this && this[i] === item) return i; } return -1; };
=======
    __extends = function(child, parent) { for (var key in parent) { if (__hasProp.call(parent, key)) child[key] = parent[key]; } function ctor() { this.constructor = child; } ctor.prototype = parent.prototype; child.prototype = new ctor(); child.__super__ = parent.prototype; return child; };
>>>>>>> 53791354

  Config = {
    main: {
      'Miscellaneous': {
        'Catalog Links': [true, 'Add toggle link in header menu to turn Navigation links into links to each board\'s catalog.'],
        'External Catalog': [false, 'Link to external catalog instead of the internal one.'],
        'QR Shortcut': [false, 'Adds a small [QR] link in the header.'],
        'Announcement Hiding': [true, 'Add button to hide 4chan announcements.'],
        '404 Redirect': [true, 'Redirect dead threads and images.'],
        'Keybinds': [true, 'Bind actions to keyboard shortcuts.'],
        'Time Formatting': [true, 'Localize and format timestamps.'],
        'Relative Post Dates': [false, 'Display dates like "3 minutes ago". Tooltip shows the timestamp.'],
        'File Info Formatting': [true, 'Reformat the file information.'],
        'Comment Expansion': [true, 'Add buttons to expand long comments.'],
        'Thread Expansion': [true, 'Add buttons to expand threads.'],
        'Index Navigation': [false, 'Add buttons to navigate between threads.'],
        'Reply Navigation': [false, 'Add buttons to navigate to top / bottom of thread.'],
        'Check for Updates': [true, 'Check for updated versions of 4chan X.'],
        'Emoji': [false, 'Adds icons next to names for different emails'],
        'Color User IDs': [false, 'Assign unique colors to user IDs on boards that use them'],
        'Remove Spoilers': [false, 'Remove all spoilers in text.'],
        'Indicate Spoilers': [false, 'Indicate spoilers if Remove Spoilers is enabled.']
      },
      'Linkification': {
        'Linkify': [true, 'Convert text into links where applicable.'],
        'Allow False Positives': [false, 'Linkify everything, allowing more false positives but reducing missed links'],
        'Embedding': [true, 'Embed supported services.'],
        'Auto-embed': [false, 'Auto-embed Linkify Embeds.'],
        'Link Title': [true, 'Replace the link of a supported site with its actual title. Currently Supported: YouTube, Vimeo, SoundCloud, and Github gists']
      },
      'Filtering': {
        'Anonymize': [false, 'Make everyone Anonymous.'],
        'Filter': [true, 'Self-moderation placebo.'],
        'Recursive Hiding': [true, 'Hide replies of hidden posts, recursively.'],
        'Thread Hiding Buttons': [true, 'Add buttons to hide entire threads.'],
        'Reply Hiding Buttons': [true, 'Add buttons to hide single replies.'],
        'Filtered Backlinks': [true, 'When enabled, shows backlinks to filtered posts with a line-through decoration. Otherwise, hides the backlinks.'],
        'Stubs': [true, 'Show stubs of hidden threads / replies.']
      },
      'Images': {
        'Image Expansion': [true, 'Expand images.'],
        'Image Hover': [false, 'Show full image on mouseover.'],
        'Sauce': [true, 'Add sauce links to images.'],
        'Reveal Spoilers': [false, 'Reveal spoiler thumbnails.'],
        'Replace GIF': [false, 'Replace thumbnail of gifs with its actual image.'],
        'Replace PNG': [false, 'Replace pngs.'],
        'Replace JPG': [false, 'Replace jpgs.'],
        'Fappe Tyme': [false, 'Hide posts without images. *hint* *hint*']
      },
      'Menu': {
        'Menu': [true, 'Add a drop-down menu to posts.'],
        'Report Link': [true, 'Add a report link to the menu.'],
        'Thread Hiding Link': [true, 'Add a link to hide entire threads.'],
        'Reply Hiding Link': [true, 'Add a link to hide single replies.'],
        'Delete Link': [true, 'Add post and image deletion links to the menu.'],
        'Archive Link': [true, 'Add an archive link to the menu.']
      },
      'Monitoring': {
        'Thread Updater': [true, 'Fetch and insert new replies. Has more options in its own dialog.'],
        'Unread Count': [true, 'Show the unread posts count in the tab title.'],
        'Hide Unread Count at (0)': [false, 'Hide the unread posts count in the tab title when it reaches 0.'],
        'Unread Favicon': [true, 'Show a different favicon when there are unread posts.'],
        'Unread Line': [true, 'Show a line to distinguish read posts from unread ones.'],
        'Scroll to Last Read Post': [true, 'Scroll back to the last read post when reopening a thread.'],
        'Thread Excerpt': [true, 'Show an excerpt of the thread in the tab title.'],
        'Thread Stats': [true, 'Display reply and image count.'],
        'Updater and Stats in Header': [true, 'Places the thread updater and thread stats in the header instead of floating them.'],
        'Thread Watcher': [true, 'Bookmark threads.'],
        'Auto Watch': [true, 'Automatically watch threads you start.'],
        'Auto Watch Reply': [false, 'Automatically watch threads you reply to.']
      },
      'Posting': {
        'Quick Reply': [true, 'All-in-one form to reply, create threads, automate dumping and more.'],
        'Persistent QR': [false, 'The Quick reply won\'t disappear after posting.'],
        'Auto Hide QR': [false, 'Automatically hide the quick reply when posting.'],
        'Open Post in New Tab': [true, 'Open new threads or replies to a thread from the index in a new tab.'],
        'Remember Subject': [false, 'Remember the subject field, instead of resetting after posting.'],
        'Remember QR Size': [false, 'Remember the size of the Quick reply.'],
        'Remember Spoiler': [false, 'Remember the spoiler state, instead of resetting after posting.'],
        'Hide Original Post Form': [true, 'Hide the normal post form.'],
        'Cooldown': [true, 'Indicate the remaining time before posting again.'],
        'Cooldown Prediction': [true, 'Decrease the cooldown time by taking into account upload speed. Disable it if it\'s inaccurate for you.'],
        'Posting Success Notifications': [true, 'Show notifications on successful post creation or file uploading.']
      },
      'Quote Links': {
        'Quote Backlinks': [true, 'Add quote backlinks.'],
        'OP Backlinks': [true, 'Add backlinks to the OP.'],
        'Quote Inlining': [true, 'Inline quoted post on click.'],
        'Forward Hiding': [true, 'Hide original posts of inlined backlinks.'],
        'Quote Previewing': [true, 'Show quoted post on hover.'],
        'Quote Highlighting': [true, 'Highlight the previewed post.'],
        'Resurrect Quotes': [true, 'Link dead quotes to the archives.'],
        'Mark Quotes of You': [true, 'Add \'(You)\' to quotes linking to your posts.'],
        'Highlight Posts Quoting You': [false, 'Highlights any posts that contain a quote to your post.'],
        'Highlight Own Posts': [false, 'Highlights own posts if Mark Quotes of You is enabled.'],
        'Mark OP Quotes': [true, 'Add \'(OP)\' to OP quotes.'],
        'Mark Cross-thread Quotes': [true, 'Add \'(Cross-thread)\' to cross-threads quotes.'],
        'Quote Threading': [false, 'Thread conversations']
      }
    },
    imageExpansion: {
      'Fit width': [true, ''],
      'Fit height': [false, ''],
      'Expand spoilers': [true, 'Expand all images along with spoilers.'],
      'Expand from here': [true, 'Expand all images only from current position to thread end.']
    },
    filter: {
      name: "# Filter any namefags:\n#/^(?!Anonymous$)/",
      uniqueID: "# Filter a specific ID:\n#/Txhvk1Tl/",
      tripcode: "# Filter any tripfag\n#/^!/",
      capcode: "# Set a custom class for mods:\n#/Mod$/;highlight:mod;op:yes\n# Set a custom class for moot:\n#/Admin$/;highlight:moot;op:yes",
      email: "# Filter any e-mails that are not `sage` on /a/ and /jp/:\n#/^(?!sage$)/;boards:a,jp",
      subject: "# Filter Generals on /v/:\n#/general/i;boards:v;op:only",
      comment: "# Filter Stallman copypasta on /g/:\n#/what you\'re refer+ing to as linux/i;boards:g",
      flag: '',
      filename: '',
      dimensions: "# Highlight potential wallpapers:\n#/1920x1080/;op:yes;highlight;top:no;boards:w,wg",
      filesize: '',
      MD5: ''
    },
    sauces: "https://www.google.com/searchbyimage?image_url=%TURL\nhttp://iqdb.org/?url=%TURL\n#//tineye.com/search?url=%TURL\n#http://saucenao.com/search.php?url=%TURL\n#http://3d.iqdb.org/?url=%TURL\n#http://regex.info/exif.cgi?imgurl=%URL\n# uploaders:\n#http://imgur.com/upload?url=%URL;text:Upload to imgur\n#http://ompldr.org/upload?url1=%URL;text:Upload to ompldr\n# \"View Same\" in archives:\n#//archive.foolz.us/_/search/image/%MD5/;text:View same on foolz\n#//archive.foolz.us/%board/search/image/%MD5/;text:View same on foolz /%board/\n#//archive.installgentoo.net/%board/image/%MD5;text:View same on installgentoo /%board/",
    'sageEmoji': '4chan SS',
    'emojiPos': 'before',
    'Custom CSS': false,
    Header: {
      'Fixed Header': true,
      'Header auto-hide': false,
      'Bottom Header': false,
      'Header catalog links': false,
      'Bottom Board List': true,
      'Custom Board Navigation': true
    },
    boardnav: '[ toggle-all ] [current-title]',
    QR: {
      'QR.personas': ['#email:"sage";boards:jp;always'].join('\n')
    },
    time: '%m/%d/%y(%a)%H:%M:%S',
    backlink: '>>%id',
    fileInfo: '%L (%p%s, %r)',
    favicon: 'ferongr',
    usercss: '',
    hotkeys: {
      'Toggle board list': ['Ctrl+b', 'Toggle the full board list.'],
      'Toggle header': ['Shift+h', 'Toggle the auto-hide option of the header.'],
      'Open empty QR': ['i', 'Open QR without post number inserted.'],
      'Open QR': ['Shift+i', 'Open QR with post number inserted.'],
      'Open settings': ['Alt+o', 'Open Settings.'],
      'Close': ['Esc', 'Close Settings, Notifications or QR.'],
      'Spoiler tags': ['Ctrl+s', 'Insert spoiler tags.'],
      'Code tags': ['Alt+c', 'Insert code tags.'],
      'Eqn tags': ['Alt+e', 'Insert eqn tags.'],
      'Math tags': ['Alt+m', 'Insert math tags.'],
      'Toggle sage': ['Alt+s', 'Toggle sage in email field'],
      'Submit QR': ['Ctrl+Enter', 'Submit post.'],
      'Watch': ['w', 'Watch thread.'],
      'Update': ['r', 'Update the thread now.'],
      'Expand image': ['Shift+e', 'Expand selected image.'],
      'Expand images': ['e', 'Expand all images.'],
      'fappeTyme': ['f', 'Fappe Tyme.'],
      'Front page': ['0', 'Jump to page 0.'],
      'Open front page': ['Shift+0', 'Open page 0 in a new tab.'],
      'Next page': ['Right', 'Jump to the next page.'],
      'Previous page': ['Left', 'Jump to the previous page.'],
      'Open catalog': ['Shift+c', 'Open the catalog of the current board'],
      'Next thread': ['Down', 'See next thread.'],
      'Previous thread': ['Up', 'See previous thread.'],
      'Expand thread': ['Ctrl+e', 'Expand thread.'],
      'Open thread': ['o', 'Open thread in current tab.'],
      'Open thread tab': ['Shift+o', 'Open thread in new tab.'],
      'Next reply': ['j', 'Select next reply.'],
      'Previous reply': ['k', 'Select previous reply.'],
      'Hide': ['x', 'Hide thread.']
    },
    updater: {
      checkbox: {
        'Beep': [false, 'Beep on new post to completely read thread.'],
        'Auto Scroll': [false, 'Scroll updated posts into view. Only enabled at bottom of page.'],
        'Bottom Scroll': [false, 'Always scroll to the bottom, not the first new post. Useful for event threads.'],
        'Scroll BG': [false, 'Auto-scroll background tabs.'],
        'Auto Update': [true, 'Automatically fetch new posts.'],
        'Optional Increase': [false, 'Increase the intervals between updates on threads without new posts.']
      },
      'Interval': 30
    }
  };

  Conf = {};

  c = console;

  d = document;

  doc = d.documentElement;

  g = {
    VERSION: '1.1.11',
    NAMESPACE: '4chan X.',
    boards: {},
    threads: {},
    posts: {}
  };

  String.prototype.capitalize = function() {
    return this.charAt(0).toUpperCase() + this.slice(1);
  };

  String.prototype.contains = function(string) {
    return this.indexOf(string) > -1;
  };

  Array.prototype.add = function(object, position) {
    var keep;

    keep = this.slice(position);
    this.length = position;
    this.push(object);
    return this.pushArrays(keep);
  };

  Array.prototype.contains = function(object) {
    return this.indexOf(object) > -1;
  };

  Array.prototype.indexOf = function(object) {
    var i;

    i = this.length;
    while (i--) {
      if (this[i] === object) {
        return i;
      }
    }
    return i;
  };

  Array.prototype.pushArrays = function() {
    var arg, args, _i, _len;

    args = arguments;
    for (_i = 0, _len = args.length; _i < _len; _i++) {
      arg = args[_i];
      this.push.apply(this, arg);
    }
    return this;
  };

  Array.prototype.remove = function(object) {
    var index;

    if ((index = this.indexOf(object)) > -1) {
      return this.splice(index, 1);
    } else {
      return false;
    }
  };

  $ = function(selector, root) {
    if (root == null) {
      root = d.body;
    }
    return root.querySelector(selector);
  };

  $.extend = function(object, properties) {
    var key, val;

    for (key in properties) {
      val = properties[key];
      if (!properties.hasOwnProperty(key)) {
        continue;
      }
      object[key] = val;
    }
  };

  $.DAY = 24 * ($.HOUR = 60 * ($.MINUTE = 60 * ($.SECOND = 1000)));

  $.id = function(id) {
    return d.getElementById(id);
  };

  $.ready = function(fc) {
    var cb, _ref;

    if ((_ref = d.readyState) === 'interactive' || _ref === 'complete') {
      $.queueTask(fc);
      return;
    }
    cb = function() {
      $.off(d, 'DOMContentLoaded', cb);
      return fc();
    };
    return $.on(d, 'DOMContentLoaded', cb);
  };

  $.formData = function(form) {
    var fd, key, val;

    if (form instanceof HTMLFormElement) {
      return new FormData(form);
    }
    fd = new FormData();
    for (key in form) {
      val = form[key];
      if (!val) {
        continue;
      }
      if (val.size && val.name) {
        fd.append(key, val, val.name);
      } else {
        fd.append(key, val);
      }
    }
    return fd;
  };

  $.ajax = function(url, callbacks, opts) {
    var cred, form, headers, key, r, sync, type, upCallbacks, val;

    if (opts == null) {
      opts = {};
    }
    type = opts.type, cred = opts.cred, headers = opts.headers, upCallbacks = opts.upCallbacks, form = opts.form, sync = opts.sync;
    r = new XMLHttpRequest();
    r.overrideMimeType('text/html');
    type || (type = form && 'post' || 'get');
    r.open(type, url, !sync);
    for (key in headers) {
      val = headers[key];
      r.setRequestHeader(key, val);
    }
    $.extend(r, callbacks);
    $.extend(r.upload, upCallbacks);
    r.withCredentials = cred;
    r.send(form);
    return r;
  };

  $.cache = (function() {
    var reqs;

    reqs = {};
    return function(url, cb) {
      var req, rm;

      if (req = reqs[url]) {
        if (req.readyState === 4) {
          cb.call(req);
        } else {
          req.callbacks.push(cb);
        }
        return;
      }
      rm = function() {
        return delete reqs[url];
      };
      req = $.ajax(url, {
        onload: function(e) {
          var _i, _len, _ref;

          _ref = this.callbacks;
          for (_i = 0, _len = _ref.length; _i < _len; _i++) {
            cb = _ref[_i];
            cb.call(this, e);
          }
          return delete this.callbacks;
        },
        onabort: rm,
        onerror: rm
      });
      req.callbacks = [cb];
      return reqs[url] = req;
    };
  })();

  $.cb = {
    checked: function() {
      $.set(this.name, this.checked);
      return Conf[this.name] = this.checked;
    },
    value: function() {
      $.set(this.name, this.value.trim());
      return Conf[this.name] = this.value;
    }
  };

  $.asap = function(test, cb) {
    if (test()) {
      return cb();
    } else {
      return setTimeout($.asap, 25, test, cb);
    }
  };

  $.addStyle = function(css, id) {
    var style;

    style = $.el('style', {
      id: id,
      textContent: css
    });
    $.asap((function() {
      return d.head;
    }), function() {
      return $.add(d.head, style);
    });
    return style;
  };

  $.x = function(path, root) {
    root || (root = d.body);
    return d.evaluate(path, root, null, 8, null).singleNodeValue;
  };

  $.X = function(path, root) {
    root || (root = d.body);
    return d.evaluate(path, root, null, 6, null);
  };

  $.addClass = function(el, className) {
    return el.classList.add(className);
  };

  $.rmClass = function(el, className) {
    return el.classList.remove(className);
  };

  $.toggleClass = function(el, className) {
    return el.classList.toggle(className);
  };

  $.hasClass = function(el, className) {
    return el.classList.contains(className);
  };

  $.rm = (function() {
    if ('remove' in Element.prototype) {
      return function(el) {
        return el.remove();
      };
    } else {
      return function(el) {
        var _ref;

        return (_ref = el.parentNode) != null ? _ref.removeChild(el) : void 0;
      };
    }
  })();

  $.rmAll = function(root) {
    var node;

    while (node = root.firstChild) {
      root.removeChild(node);
    }
  };

  $.tn = function(s) {
    return d.createTextNode(s);
  };

  $.frag = function() {
    return d.createDocumentFragment();
  };

  $.nodes = function(nodes) {
    var frag, node, _i, _len;

    if (!(nodes instanceof Array)) {
      return nodes;
    }
    frag = $.frag();
    for (_i = 0, _len = nodes.length; _i < _len; _i++) {
      node = nodes[_i];
      frag.appendChild(node);
    }
    return frag;
  };

  $.add = function(parent, el) {
    return parent.appendChild($.nodes(el));
  };

  $.prepend = function(parent, el) {
    return parent.insertBefore($.nodes(el), parent.firstChild);
  };

  $.after = function(root, el) {
    return root.parentNode.insertBefore($.nodes(el), root.nextSibling);
  };

  $.before = function(root, el) {
    return root.parentNode.insertBefore($.nodes(el), root);
  };

  $.replace = function(root, el) {
    return root.parentNode.replaceChild($.nodes(el), root);
  };

  $.el = function(tag, properties) {
    var el;

    el = d.createElement(tag);
    if (properties) {
      $.extend(el, properties);
    }
    return el;
  };

  $.on = function(el, events, handler) {
    var event, _i, _len, _ref;

    _ref = events.split(' ');
    for (_i = 0, _len = _ref.length; _i < _len; _i++) {
      event = _ref[_i];
      el.addEventListener(event, handler, false);
    }
  };

  $.off = function(el, events, handler) {
    var event, _i, _len, _ref;

    _ref = events.split(' ');
    for (_i = 0, _len = _ref.length; _i < _len; _i++) {
      event = _ref[_i];
      el.removeEventListener(event, handler, false);
    }
  };

  $.event = function(event, detail, root) {
    if (root == null) {
      root = d;
    }
    return root.dispatchEvent(new CustomEvent(event, {
      bubbles: true,
      detail: detail
    }));
  };

  $.open = function(URL) {
    return GM_openInTab(($.el('a', {
      href: URL
    })).href);
  };

  $.debounce = function(wait, fn) {
    var args, exec, lastCall, that, timeout;

    lastCall = 0;
    timeout = null;
    that = null;
    args = null;
    exec = function() {
      lastCall = Date.now();
      return fn.apply(that, args);
    };
    return function() {
      args = arguments;
      that = this;
      if (lastCall < Date.now() - wait) {
        return exec();
      }
      clearTimeout(timeout);
      return timeout = setTimeout(exec, wait);
    };
  };

  $.queueTask = (function() {
    var execTask, taskChannel, taskQueue;

    taskQueue = [];
    execTask = function() {
      var args, func, task;

      task = taskQueue.shift();
      func = task[0];
      args = Array.prototype.slice.call(task, 1);
      return func.apply(func, args);
    };
    if (window.MessageChannel) {
      taskChannel = new MessageChannel();
      taskChannel.port1.onmessage = execTask;
      return function() {
        taskQueue.push(arguments);
        return taskChannel.port2.postMessage(null);
      };
    } else {
      return function() {
        taskQueue.push(arguments);
        return setTimeout(execTask, 0);
      };
    }
  })();

  $.globalEval = function(code) {
    var script;

    script = $.el('script', {
      textContent: code
    });
    $.add(d.head || doc, script);
    return $.rm(script);
  };

  $.bytesToString = function(size) {
    var unit;

    unit = 0;
    while (size >= 1024) {
      size /= 1024;
      unit++;
    }
    size = unit > 1 ? Math.round(size * 100) / 100 : Math.round(size);
    return "" + size + " " + ['B', 'KB', 'MB', 'GB'][unit];
  };

  $.minmax = function(value, min, max) {
    return (value < min ? min : value > max ? max : value);
  };

  $.syncing = {};

  $.sync = (function() {
    window.addEventListener('storage', function(e) {
      var cb;

      if (cb = $.syncing[e.key]) {
        return cb(JSON.parse(e.newValue));
      }
    }, false);
    return function(key, cb) {
      return $.syncing[g.NAMESPACE + key] = cb;
    };
  })();

  $.item = function(key, val) {
    var item;

    item = {};
    item[key] = val;
    return item;
  };

  $["delete"] = function(keys) {
    var key, _i, _len;

    if (!(keys instanceof Array)) {
      keys = [keys];
    }
    for (_i = 0, _len = keys.length; _i < _len; _i++) {
      key = keys[_i];
      key = g.NAMESPACE + key;
      localStorage.removeItem(key);
      GM_deleteValue(key);
    }
  };

  $.get = function(key, val, cb) {
    var items;

    if (typeof cb === 'function') {
      items = $.item(key, val);
    } else {
      items = key;
      cb = val;
    }
    return $.queueTask(function() {
      for (key in items) {
        if (val = GM_getValue(g.NAMESPACE + key)) {
          items[key] = JSON.parse(val);
        }
      }
      return cb(items);
    });
  };

  $.set = (function() {
    var set;

    set = function(key, val) {
      key = g.NAMESPACE + key;
      val = JSON.stringify(val);
      if (key in $.syncing) {
        localStorage.setItem(key, val);
      }
      return GM_setValue(key, val);
    };
    return function(keys, val) {
      var key;

      if (typeof keys === 'string') {
        set(keys, val);
        return;
      }
      for (key in keys) {
        val = keys[key];
        set(key, val);
      }
    };
  })();

  $$ = function(selector, root) {
    if (root == null) {
      root = d.body;
    }
    return __slice.call(root.querySelectorAll(selector));
  };

  Board = (function() {
    Board.prototype.toString = function() {
      return this.ID;
    };

    function Board(ID) {
      this.ID = ID;
      this.threads = {};
      this.posts = {};
      g.boards[this] = this;
    }

    return Board;

  })();

  Thread = (function() {
    Thread.prototype.callbacks = [];

    Thread.prototype.toString = function() {
      return this.ID;
    };

    function Thread(ID, board) {
      this.board = board;
      this.ID = +ID;
      this.fullID = "" + this.board + "." + this.ID;
      this.posts = {};
      g.threads[this.fullID] = board.threads[this] = this;
    }

    Thread.prototype.kill = function() {
      this.isDead = true;
      return this.timeOfDeath = Date.now();
    };

    return Thread;

  })();

  Post = (function() {
    Post.prototype.callbacks = [];

    Post.prototype.toString = function() {
      return this.ID;
    };

    function Post(root, thread, board, that) {
      var alt, anchor, capcode, date, email, file, fileInfo, flag, info, name, post, size, subject, thumb, tripcode, uniqueID, unit;

      this.thread = thread;
      this.board = board;
      if (that == null) {
        that = {};
      }
      this.ID = +root.id.slice(2);
      this.fullID = "" + this.board + "." + this.ID;
      post = $('.post', root);
      info = $('.postInfo', post);
      this.nodes = {
        root: root,
        post: post,
        info: info,
        comment: $('.postMessage', post),
        quotelinks: [],
        backlinks: info.getElementsByClassName('backlink')
      };
      this.info = {};
      if (subject = $('.subject', info)) {
        this.nodes.subject = subject;
        this.info.subject = subject.textContent;
      }
      if (name = $('.name', info)) {
        this.nodes.name = name;
        this.info.name = name.textContent;
      }
      if (email = $('.useremail', info)) {
        this.nodes.email = email;
        this.info.email = decodeURIComponent(email.href.slice(7));
      }
      if (tripcode = $('.postertrip', info)) {
        this.nodes.tripcode = tripcode;
        this.info.tripcode = tripcode.textContent;
      }
      if (uniqueID = $('.posteruid', info)) {
        this.nodes.uniqueID = uniqueID;
        this.info.uniqueID = uniqueID.firstElementChild.textContent;
      }
      if (capcode = $('.capcode.hand', info)) {
        this.nodes.capcode = capcode;
        this.info.capcode = capcode.textContent.replace('## ', '');
      }
      if (flag = $('.countryFlag', info)) {
        this.nodes.flag = flag;
        this.info.flag = flag.title;
      }
      if (date = $('.dateTime', info)) {
        this.nodes.date = date;
        this.info.date = new Date(date.dataset.utc * 1000);
      }
      if (Conf['Quick Reply']) {
        this.info.yours = QR.db.get({
          boardID: this.board,
          threadID: this.thread,
          postID: this.ID
        });
      }
      this.parseComment();
      this.parseQuotes();
      if ((file = $('.file', post)) && (thumb = $('img[data-md5]', file))) {
        alt = thumb.alt;
        anchor = thumb.parentNode;
        fileInfo = file.firstElementChild;
        this.file = {
          info: fileInfo,
          text: fileInfo.firstElementChild,
          thumb: thumb,
          URL: anchor.href,
          size: alt.match(/[\d.]+\s\w+/)[0],
          MD5: thumb.dataset.md5,
          isSpoiler: $.hasClass(anchor, 'imgspoiler')
        };
        size = +this.file.size.match(/[\d.]+/)[0];
        unit = ['B', 'KB', 'MB', 'GB'].indexOf(this.file.size.match(/\w+$/)[0]);
        while (unit-- > 0) {
          size *= 1024;
        }
        this.file.sizeInBytes = size;
        this.file.thumbURL = that.isArchived ? thumb.src : "" + location.protocol + "//thumbs.4chan.org/" + board + "/thumb/" + (this.file.URL.match(/(\d+)\./)[1]) + "s.jpg";
        this.file.name = $('span[title]', fileInfo).title.replace(/%22/g, '"');
        if (this.file.isImage = /(jpg|png|gif)$/i.test(this.file.name)) {
          this.file.dimensions = this.file.text.textContent.match(/\d+x\d+/)[0];
        }
      }
      if (!(this.isReply = $.hasClass(post, 'reply'))) {
        this.thread.OP = this;
        this.thread.isSticky = !!$('.stickyIcon', this.nodes.info);
        this.thread.isClosed = !!$('.closedIcon', this.nodes.info);
      }
      this.clones = [];
      g.posts[this.fullID] = thread.posts[this] = board.posts[this] = this;
      if (that.isArchived) {
        this.kill();
      }
    }

    Post.prototype.parseComment = function() {
      var bq, data, i, node, nodes, text, _i, _j, _len, _ref, _ref1;

      bq = this.nodes.comment.cloneNode(true);
      _ref = $$('.abbr, .capcodeReplies, .exif, b', bq);
      for (_i = 0, _len = _ref.length; _i < _len; _i++) {
        node = _ref[_i];
        $.rm(node);
      }
      text = [];
      nodes = d.evaluate('.//br|.//text()', bq, null, 7, null);
      for (i = _j = 0, _ref1 = nodes.snapshotLength; 0 <= _ref1 ? _j < _ref1 : _j > _ref1; i = 0 <= _ref1 ? ++_j : --_j) {
        text.push((data = nodes.snapshotItem(i).data) ? data : '\n');
      }
      return this.info.comment = text.join('').trim().replace(/\s+$/gm, '');
    };

    Post.prototype.parseQuotes = function() {
      var hash, pathname, quotelink, quotes, _i, _len, _ref;

      quotes = {};
      _ref = $$('.quotelink', this.nodes.comment);
      for (_i = 0, _len = _ref.length; _i < _len; _i++) {
        quotelink = _ref[_i];
        hash = quotelink.hash;
        if (!hash) {
          continue;
        }
        pathname = quotelink.pathname;
        if (/catalog$/.test(pathname)) {
          continue;
        }
        if (quotelink.hostname !== 'boards.4chan.org') {
          continue;
        }
        this.nodes.quotelinks.push(quotelink);
        if (quotelink.parentNode.parentNode.className === 'capcodeReplies') {
          continue;
        }
        quotes["" + (pathname.split('/')[1]) + "." + hash.slice(2)] = true;
      }
      if (this.isClone) {
        return;
      }
      return this.quotes = Object.keys(quotes);
    };

    Post.prototype.kill = function(file, now) {
      var clone, quotelink, strong, _i, _j, _len, _len1, _ref, _ref1;

      now || (now = new Date());
      if (file) {
        if (this.file.isDead) {
          return;
        }
        this.file.isDead = true;
        this.file.timeOfDeath = now;
        $.addClass(this.nodes.root, 'deleted-file');
      } else {
        if (this.isDead) {
          return;
        }
        this.isDead = true;
        this.timeOfDeath = now;
        $.addClass(this.nodes.root, 'deleted-post');
      }
      if (!(strong = $('strong.warning', this.nodes.info))) {
        strong = $.el('strong', {
          className: 'warning',
          textContent: this.isReply ? '[Deleted]' : '[Dead]'
        });
        $.after($('input', this.nodes.info), strong);
      }
      strong.textContent = file ? '[File deleted]' : '[Deleted]';
      if (this.isClone) {
        return;
      }
      _ref = this.clones;
      for (_i = 0, _len = _ref.length; _i < _len; _i++) {
        clone = _ref[_i];
        clone.kill(file, now);
      }
      if (file) {
        return;
      }
      _ref1 = Get.allQuotelinksLinkingTo(this);
      for (_j = 0, _len1 = _ref1.length; _j < _len1; _j++) {
        quotelink = _ref1[_j];
        if ($.hasClass(quotelink, 'deadlink')) {
          continue;
        }
        $.add(quotelink, $.tn('\u00A0(Dead)'));
        $.addClass(quotelink, 'deadlink');
      }
    };

    Post.prototype.resurrect = function() {
      var clone, quotelink, strong, _i, _j, _len, _len1, _ref, _ref1;

      delete this.isDead;
      delete this.timeOfDeath;
      $.rmClass(this.nodes.root, 'deleted-post');
      strong = $('strong.warning', this.nodes.info);
      if (this.file && this.file.isDead) {
        strong.textContent = '[File deleted]';
      } else {
        $.rm(strong);
      }
      if (this.isClone) {
        return;
      }
      _ref = this.clones;
      for (_i = 0, _len = _ref.length; _i < _len; _i++) {
        clone = _ref[_i];
        clone.resurrect();
      }
      _ref1 = Get.allQuotelinksLinkingTo(this);
      for (_j = 0, _len1 = _ref1.length; _j < _len1; _j++) {
        quotelink = _ref1[_j];
        if ($.hasClass(quotelink, 'deadlink')) {
          quotelink.textContent = quotelink.textContent.replace('\u00A0(Dead)', '');
          $.rmClass(quotelink, 'deadlink');
        }
      }
    };

    Post.prototype.addClone = function(context) {
      return new Clone(this, context);
    };

    Post.prototype.rmClone = function(index) {
      var clone, _i, _len, _ref;

      this.clones.splice(index, 1);
      _ref = this.clones.slice(index);
      for (_i = 0, _len = _ref.length; _i < _len; _i++) {
        clone = _ref[_i];
        clone.nodes.root.setAttribute('data-clone', index++);
      }
    };

    return Post;

  })();

  Clone = (function(_super) {
    __extends(Clone, _super);

    function Clone(origin, context) {
      var file, index, info, inline, inlined, key, nodes, post, root, val, _i, _j, _k, _len, _len1, _len2, _ref, _ref1, _ref2, _ref3;

      this.origin = origin;
      this.context = context;
      _ref = ['ID', 'fullID', 'board', 'thread', 'info', 'quotes', 'isReply'];
      for (_i = 0, _len = _ref.length; _i < _len; _i++) {
        key = _ref[_i];
        this[key] = origin[key];
      }
      nodes = origin.nodes;
      root = nodes.root.cloneNode(true);
      post = $('.post', root);
      info = $('.postInfo', post);
      this.nodes = {
        root: root,
        post: post,
        info: info,
        comment: $('.postMessage', post),
        quotelinks: [],
        backlinks: info.getElementsByClassName('backlink')
      };
      _ref1 = $$('.inline', post);
      for (_j = 0, _len1 = _ref1.length; _j < _len1; _j++) {
        inline = _ref1[_j];
        $.rm(inline);
      }
      _ref2 = $$('.inlined', post);
      for (_k = 0, _len2 = _ref2.length; _k < _len2; _k++) {
        inlined = _ref2[_k];
        $.rmClass(inlined, 'inlined');
      }
      root.hidden = false;
      $.rmClass(root, 'forwarded');
      $.rmClass(post, 'highlight');
      if (nodes.subject) {
        this.nodes.subject = $('.subject', info);
      }
      if (nodes.name) {
        this.nodes.name = $('.name', info);
      }
      if (nodes.email) {
        this.nodes.email = $('.useremail', info);
      }
      if (nodes.tripcode) {
        this.nodes.tripcode = $('.postertrip', info);
      }
      if (nodes.uniqueID) {
        this.nodes.uniqueID = $('.posteruid', info);
      }
      if (nodes.capcode) {
        this.nodes.capcode = $('.capcode', info);
      }
      if (nodes.flag) {
        this.nodes.flag = $('.countryFlag', info);
      }
      if (nodes.date) {
        this.nodes.date = $('.dateTime', info);
      }
      this.parseQuotes();
      if (origin.file) {
        this.file = {};
        _ref3 = origin.file;
        for (key in _ref3) {
          val = _ref3[key];
          this.file[key] = val;
        }
        file = $('.file', post);
        this.file.info = file.firstElementChild;
        this.file.text = this.file.info.firstElementChild;
        this.file.thumb = $('img[data-md5]', file);
        this.file.fullImage = $('.full-image', file);
      }
      if (origin.isDead) {
        this.isDead = true;
      }
      this.isClone = true;
      index = origin.clones.push(this) - 1;
      root.setAttribute('data-clone', index);
    }

    return Clone;

  })(Post);

  DataBoards = ['hiddenThreads', 'hiddenPosts', 'lastReadPosts', 'yourPosts'];

  DataBoard = (function() {
    function DataBoard(key, sync) {
      var init,
        _this = this;

      this.key = key;
      this.data = Conf[key];
      $.sync(key, this.onSync.bind(this));
      this.clean();
      if (!sync) {
        return;
      }
      init = function() {
        $.off(d, '4chanXInitFinished', init);
        return _this.sync = sync;
      };
      $.on(d, '4chanXInitFinished', init);
    }

    DataBoard.prototype["delete"] = function(_arg) {
      var boardID, postID, threadID;

      boardID = _arg.boardID, threadID = _arg.threadID, postID = _arg.postID;
      if (postID) {
        delete this.data.boards[boardID][threadID][postID];
        this.deleteIfEmpty({
          boardID: boardID,
          threadID: threadID
        });
      } else if (threadID) {
        delete this.data.boards[boardID][threadID];
        this.deleteIfEmpty({
          boardID: boardID
        });
      } else {
        delete this.data.boards[boardID];
      }
      return $.set(this.key, this.data);
    };

    DataBoard.prototype.deleteIfEmpty = function(_arg) {
      var boardID, threadID;

      boardID = _arg.boardID, threadID = _arg.threadID;
      if (threadID) {
        if (!Object.keys(this.data.boards[boardID][threadID]).length) {
          delete this.data.boards[boardID][threadID];
          return this.deleteIfEmpty({
            boardID: boardID
          });
        }
      } else if (!Object.keys(this.data.boards[boardID]).length) {
        return delete this.data.boards[boardID];
      }
    };

    DataBoard.prototype.set = function(_arg) {
      var boardID, postID, threadID, val, _base, _base1, _base2;

      boardID = _arg.boardID, threadID = _arg.threadID, postID = _arg.postID, val = _arg.val;
      if (postID) {
        ((_base = ((_base1 = this.data.boards)[boardID] || (_base1[boardID] = {})))[threadID] || (_base[threadID] = {}))[postID] = val;
      } else if (threadID) {
        ((_base2 = this.data.boards)[boardID] || (_base2[boardID] = {}))[threadID] = val;
      } else {
        this.data.boards[boardID] = val;
      }
      return $.set(this.key, this.data);
    };

    DataBoard.prototype.get = function(_arg) {
      var ID, board, boardID, defaultValue, postID, thread, threadID, val, _i, _len;

      boardID = _arg.boardID, threadID = _arg.threadID, postID = _arg.postID, defaultValue = _arg.defaultValue;
      if (board = this.data.boards[boardID]) {
        if (!threadID) {
          if (postID) {
            for (thread = _i = 0, _len = board.length; _i < _len; thread = ++_i) {
              ID = board[thread];
              if (postID in thread) {
                val = thread[postID];
                break;
              }
            }
          } else {
            val = board;
          }
        } else if (thread = board[threadID]) {
          val = postID ? thread[postID] : thread;
        }
      }
      return val || defaultValue;
    };

    DataBoard.prototype.clean = function() {
      var boardID, now;

      for (boardID in this.data.boards) {
        this.deleteIfEmpty({
          boardID: boardID
        });
      }
      now = Date.now();
      if ((this.data.lastChecked || 0) < now - 2 * $.HOUR) {
        this.data.lastChecked = now;
        for (boardID in this.data.boards) {
          this.ajaxClean(boardID);
        }
      }
      return $.set(this.key, this.data);
    };

    DataBoard.prototype.ajaxClean = function(boardID) {
      var _this = this;

      return $.cache("//api.4chan.org/" + boardID + "/threads.json", function(e) {
        var board, page, thread, threads, _i, _j, _len, _len1, _ref, _ref1;

        if (e.target.status === 404) {
          _this["delete"](boardID);
        } else if (e.target.status === 200) {
          board = _this.data.boards[boardID];
          threads = {};
          _ref = JSON.parse(e.target.response);
          for (_i = 0, _len = _ref.length; _i < _len; _i++) {
            page = _ref[_i];
            _ref1 = page.threads;
            for (_j = 0, _len1 = _ref1.length; _j < _len1; _j++) {
              thread = _ref1[_j];
              if (thread.no in board) {
                threads[thread.no] = board[thread.no];
              }
            }
          }
          _this.data.boards[boardID] = threads;
          _this.deleteIfEmpty({
            boardID: boardID
          });
        }
        return $.set(_this.key, _this.data);
      });
    };

    DataBoard.prototype.onSync = function(data) {
      this.data = data || {
        boards: {}
      };
      return typeof this.sync === "function" ? this.sync() : void 0;
    };

    return DataBoard;

  })();

  Notification = (function() {
    function Notification(type, content, timeout) {
      this.timeout = timeout;
      this.close = __bind(this.close, this);
      this.add = __bind(this.add, this);
      this.el = $.el('div', {
        innerHTML: '<a href=javascript:; class=close title=Close>×</a><div class=message></div>'
      });
      this.el.style.opacity = 0;
      this.setType(type);
      $.on(this.el.firstElementChild, 'click', this.close);
      if (typeof content === 'string') {
        content = $.tn(content);
      }
      $.add(this.el.lastElementChild, content);
      $.ready(this.add);
    }

    Notification.prototype.setType = function(type) {
      return this.el.className = "notification " + type;
    };

    Notification.prototype.add = function() {
      if (d.hidden) {
        $.on(d, 'visibilitychange', this.add);
        return;
      }
      $.off(d, 'visibilitychange', this.add);
      $.add($.id('notifications'), this.el);
      this.el.clientHeight;
      this.el.style.opacity = 1;
      if (this.timeout) {
        return setTimeout(this.close, this.timeout * $.SECOND);
      }
    };

    Notification.prototype.close = function() {
      return $.rm(this.el);
    };

    return Notification;

  })();

  Polyfill = {
    init: function() {
      return Polyfill.visibility();
    },
    visibility: function() {
      var event, prefix, property;

      if ('visibilityState' in document || !(prefix = ('webkitVisibilityState' in document ? 'webkit' : 'mozVisibilityState' in document ? 'moz' : void 0))) {
        return;
      }
      property = prefix + 'VisibilityState';
      event = prefix + 'visibilitychange';
      d.visibilityState = d[property];
      d.hidden = d.visibilityState === 'hidden';
      return $.on(d, event, function() {
        d.visibilityState = d[property];
        d.hidden = d.visibilityState === 'hidden';
        return $.event('visibilitychange');
      });
    }
  };

  Header = {
    init: function() {
      var barFixedToggler, barPositionToggler, customNavToggler, editCustomNav, footerToggler, headerToggler,
        _this = this;

      this.menu = new UI.Menu('header');
      this.menuButton = $.el('span', {
        className: 'menu-button',
        innerHTML: '<i></i>'
      });
      barFixedToggler = $.el('label', {
        innerHTML: '<input type=checkbox name="Fixed Header"> Fixed Header'
      });
      headerToggler = $.el('label', {
        innerHTML: '<input type=checkbox name="Header auto-hide"> Auto-hide header'
      });
      barPositionToggler = $.el('label', {
        innerHTML: '<input type=checkbox name="Bottom header"> Bottom header'
      });
      customNavToggler = $.el('label', {
        innerHTML: '<input type=checkbox name="Custom Board Navigation"> Custom board navigation'
      });
      footerToggler = $.el('label', {
        innerHTML: "<input type=checkbox " + (!Conf['Bottom Board List'] ? 'checked' : '') + "> Hide bottom board list"
      });
      editCustomNav = $.el('a', {
        textContent: 'Edit custom board navigation',
        href: 'javascript:;'
      });
      this.barFixedToggler = barFixedToggler.firstElementChild;
      this.barPositionToggler = barPositionToggler.firstElementChild;
      this.headerToggler = headerToggler.firstElementChild;
      this.footerToggler = footerToggler.firstElementChild;
      this.customNavToggler = customNavToggler.firstElementChild;
      $.on(this.menuButton, 'click', this.menuToggle);
      $.on(this.barFixedToggler, 'change', this.toggleBarFixed);
      $.on(this.barPositionToggler, 'change', this.toggleBarPosition);
      $.on(this.headerToggler, 'change', this.toggleBarVisibility);
      $.on(this.footerToggler, 'change', this.toggleFooterVisibility);
      $.on(this.customNavToggler, 'change', this.toggleCustomNav);
      $.on(editCustomNav, 'click', this.editCustomNav);
      this.setBarFixed(Conf['Fixed Header']);
      this.setBarVisibility(Conf['Header auto-hide']);
      $.sync('Fixed Header', Header.setBarFixed);
      $.sync('Bottom Header', Header.setBarPosition);
      $.sync('Header auto-hide', Header.setBarVisibility);
      this.addShortcut(Header.menuButton);
      $.event('AddMenuEntry', {
        type: 'header',
        el: $.el('span', {
          textContent: 'Header'
        }),
        order: 107,
        subEntries: [
          {
            el: barFixedToggler
          }, {
            el: headerToggler
          }, {
            el: barPositionToggler
          }, {
            el: footerToggler
          }, {
            el: customNavToggler
          }, {
            el: editCustomNav
          }
        ]
      });
      $.on(window, 'load hashchange', Header.hashScroll);
      $.on(d, 'CreateNotification', this.createNotification);
      $.asap((function() {
        return d.body;
      }), function() {
        if (!Main.isThisPageLegit()) {
          return;
        }
        $.asap((function() {
          return $.id('boardNavMobile') || d.readyState === 'complete';
        }), Header.setBoardList);
        $.prepend(d.body, _this.bar);
        $.add(d.body, Header.hover);
        return _this.setBarPosition(Conf['Bottom Header']);
      });
      return $.ready(function() {
        var a, cs;

        _this.footer = $.id('boardNavDesktopFoot');
        if (a = $("a[href*='/" + g.BOARD + "/']", $.id('boardNavDesktopFoot'))) {
          a.className = 'current';
        }
        cs = $.id('settingsWindowLink');
        cs.textContent = 'Catalog Settings';
        if (g.VIEW === 'catalog') {
          _this.addShortcut(cs);
        }
        Header.setFooterVisibility(Conf['Bottom Board List']);
        return $.sync('Bottom Board List', Header.setFooterVisibility);
      });
    },
    bar: $.el('div', {
      id: 'header-bar'
    }),
    notify: $.el('div', {
      id: 'notifications'
    }),
    shortcuts: $.el('span', {
      id: 'shortcuts'
    }),
    hover: $.el('div', {
      id: 'hoverUI'
    }),
    toggle: $.el('div', {
      id: 'scroll-marker'
    }),
    setBoardList: function() {
      var a, boardList, btn, fourchannav, fullBoardList;

      fourchannav = $.id('boardNavDesktop');
      if (a = $("a[href*='/" + g.BOARD + "/']", fourchannav)) {
        a.className = 'current';
      }
      boardList = $.el('span', {
        id: 'board-list',
        innerHTML: "<span id=custom-board-list></span><span id=full-board-list hidden>[<a href=javascript:; class='hide-board-list-button'> - </a>] " + fourchannav.innerHTML + "</span>"
      });
      fullBoardList = $('#full-board-list', boardList);
      btn = $('.hide-board-list-button', fullBoardList);
      $.on(btn, 'click', Header.toggleBoardList);
      $.rm($('#navtopright', fullBoardList));
      $.add(boardList, fullBoardList);
      $.add(Header.bar, [boardList, Header.shortcuts, Header.notify, Header.toggle]);
      Header.setCustomNav(Conf['Custom Board Navigation']);
      Header.generateBoardList(Conf['boardnav']);
      $.sync('Custom Board Navigation', Header.setCustomNav);
      return $.sync('boardnav', Header.generateBoardList);
    },
    generateBoardList: function(text) {
      var as, list, nodes;

      list = $('#custom-board-list', Header.bar);
      $.rmAll(list);
      if (!text) {
        return;
      }
      as = $$('#full-board-list a', Header.bar);
      nodes = text.match(/[\w@]+(-(all|title|replace|full|index|catalog|text:"[^"]+"))*|[^\w@]+/g).map(function(t) {
        var a, board, m, _i, _len;

        if (/^[^\w@]/.test(t)) {
          return $.tn(t);
        }
        if (/^toggle-all/.test(t)) {
          a = $.el('a', {
            className: 'show-board-list-button',
            textContent: (t.match(/-text:"(.+)"/) || [null, '+'])[1],
            href: 'javascript:;'
          });
          $.on(a, 'click', Header.toggleBoardList);
          return a;
        }
        board = /^current/.test(t) ? g.BOARD.ID : t.match(/^[^-]+/)[0];
        for (_i = 0, _len = as.length; _i < _len; _i++) {
          a = as[_i];
          if (a.textContent === board) {
            a = a.cloneNode(true);
            a.textContent = /-title/.test(t) || /-replace/.test(t) && $.hasClass(a, 'current') ? a.title : /-full/.test(t) ? "/" + board + "/ - " + a.title : (m = t.match(/-text:"(.+)"/)) ? m[1] : a.textContent;
            if (m = t.match(/-(index|catalog)/)) {
              a.setAttribute('data-only', m[1]);
              a.href = "//boards.4chan.org/" + board + "/";
              if (m[1] === 'catalog') {
                a.href += 'catalog';
              }
            }
            if (board === '@') {
              $.addClass(a, 'navSmall');
            }
            return a;
          }
        }
        return $.tn(t);
      });
      return $.add(list, nodes);
    },
    toggleBoardList: function() {
      var bar, custom, full, showBoardList;

      bar = Header.bar;
      custom = $('#custom-board-list', bar);
      full = $('#full-board-list', bar);
      showBoardList = !full.hidden;
      custom.hidden = !showBoardList;
      return full.hidden = showBoardList;
    },
    setBarPosition: function(bottom) {
      Header.barPositionToggler.checked = bottom;
      if (bottom) {
        $.rmClass(doc, 'top');
        $.addClass(doc, 'bottom');
        return $.after(Header.bar, Header.notify);
      } else {
        $.rmClass(doc, 'bottom');
        $.addClass(doc, 'top');
        return $.add(Header.bar, Header.notify);
      }
    },
    toggleBarPosition: function() {
      $.event('CloseMenu');
      Header.setBarPosition(this.checked);
      Conf['Bottom Header'] = this.checked;
      return $.set('Bottom Header', this.checked);
    },
    setBarFixed: function(fixed) {
      Header.barFixedToggler.checked = fixed;
      if (fixed) {
        $.addClass(doc, 'fixed');
        return $.addClass(Header.bar, 'dialog');
      } else {
        $.rmClass(doc, 'fixed');
        return $.rmClass(Header.bar, 'dialog');
      }
    },
    toggleBarFixed: function() {
      $.event('CloseMenu');
      Header.setBarFixed(this.checked);
      Conf['Fixed Header'] = this.checked;
      return $.set('Fixed Header', this.checked);
    },
    setBarVisibility: function(hide) {
      Header.headerToggler.checked = hide;
      $.event('CloseMenu');
      (hide ? $.addClass : $.rmClass)(Header.bar, 'autohide');
      return (hide ? $.addClass : $.rmClass)(doc, 'autohide');
    },
    toggleBarVisibility: function(e) {
      var hide, message;

      if (e.type === 'mousedown' && e.button !== 0) {
        return;
      }
      hide = this.nodeName === 'INPUT' ? this.checked : !$.hasClass(Header.bar, 'autohide');
      Conf['Header auto-hide'] = hide;
      $.set('Header auto-hide', hide);
      Header.setBarVisibility(hide);
      message = hide ? 'The header bar will automatically hide itself.' : 'The header bar will remain visible.';
      return new Notification('info', message, 2);
    },
    setFooterVisibility: function(hide) {
      Header.footerToggler.checked = hide;
      return Header.footer.hidden = hide;
    },
    toggleFooterVisibility: function() {
      var hide, message;

      $.event('CloseMenu');
      hide = this.nodeName === 'INPUT' ? this.checked : !!Header.footer.hidden;
      Header.setFooterVisibility(hide);
      $.set('Bottom Board List', hide);
      message = hide ? 'The bottom navigation will now be hidden.' : 'The bottom navigation will remain visible.';
      return new Notification('info', message, 2);
    },
    setCustomNav: function(show) {
      var btn, cust, full, _ref;

      Header.customNavToggler.checked = show;
      cust = $('#custom-board-list', Header.bar);
      full = $('#full-board-list', Header.bar);
      btn = $('.hide-board-list-button', full);
      return _ref = show ? [false, true] : [true, false], cust.hidden = _ref[0], full.hidden = _ref[1], _ref;
    },
    toggleCustomNav: function() {
      $.cb.checked.call(this);
      return Header.setCustomNav(this.checked);
    },
    editCustomNav: function() {
      var settings;

      Settings.open('Advanced');
      settings = $.id('fourchanx-settings');
      return $('input[name=boardnav]', settings).focus();
    },
    hashScroll: function() {
      var hash, post;

      if (!((hash = this.location.hash) && (post = $.id(hash.slice(1))))) {
        return;
      }
      if ((Get.postFromRoot(post)).isHidden) {
        return;
      }
      return Header.scrollToPost(post);
    },
    scrollToPost: function(post) {
      var headRect, top;

      top = post.getBoundingClientRect().top;
      if (Conf['Fixed Header'] && !Conf['Bottom Header']) {
        headRect = Header.bar.getBoundingClientRect();
        top += -headRect.top - headRect.height;
      }
      return ($.engine === 'webkit' ? d.body : doc).scrollTop += top;
    },
    addShortcut: function(el) {
      var shortcut;

      shortcut = $.el('span', {
        className: 'shortcut'
      });
      $.add(shortcut, [$.tn(' ['), el, $.tn(']')]);
      return $.prepend(Header.shortcuts, shortcut);
    },
    menuToggle: function(e) {
      return Header.menu.toggle(e, this, g);
    },
    createNotification: function(e) {
      var cb, content, lifetime, notif, type, _ref;

      _ref = e.detail, type = _ref.type, content = _ref.content, lifetime = _ref.lifetime, cb = _ref.cb;
      notif = new Notification(type, content, lifetime);
      if (cb) {
        return cb(notif);
      }
    }
  };

  Build = {
    spoilerRange: {},
    shortFilename: function(filename, isReply) {
      var threshold;

      threshold = isReply ? 30 : 40;
      if (filename.length - 4 > threshold) {
        return "" + filename.slice(0, threshold - 5) + "(...)." + filename.slice(-3);
      } else {
        return filename;
      }
    },
    postFromObject: function(data, boardID) {
      var o;

      o = {
        postID: data.no,
        threadID: data.resto || data.no,
        boardID: boardID,
        name: data.name,
        capcode: data.capcode,
        tripcode: data.trip,
        uniqueID: data.id,
        email: data.email ? encodeURI(data.email.replace(/&quot;/g, '"')) : '',
        subject: data.sub,
        flagCode: data.country,
        flagName: data.country_name,
        date: data.now,
        dateUTC: data.time,
        comment: data.com,
        isSticky: !!data.sticky,
        isClosed: !!data.closed
      };
      if (data.ext || data.filedeleted) {
        o.file = {
          name: data.filename + data.ext,
          timestamp: "" + data.tim + data.ext,
          url: "//images.4chan.org/" + boardID + "/src/" + data.tim + data.ext,
          height: data.h,
          width: data.w,
          MD5: data.md5,
          size: data.fsize,
          turl: "//thumbs.4chan.org/" + boardID + "/thumb/" + data.tim + "s.jpg",
          theight: data.tn_h,
          twidth: data.tn_w,
          isSpoiler: !!data.spoiler,
          isDeleted: !!data.filedeleted
        };
      }
      return Build.post(o);
    },
    post: function(o, isArchived) {
      /*
      This function contains code from 4chan-JS (https://github.com/4chan/4chan-JS).
      @license: https://github.com/4chan/4chan-JS/blob/master/LICENSE
      */

      var a, boardID, capcode, capcodeClass, capcodeStart, closed, comment, container, date, dateUTC, email, emailEnd, emailStart, ext, file, fileDims, fileHTML, fileInfo, fileSize, fileThumb, filename, flag, flagCode, flagName, href, imgSrc, isClosed, isOP, isSticky, name, postID, quote, shortFilename, spoilerRange, staticPath, sticky, subject, threadID, tripcode, uniqueID, userID, _i, _len, _ref;

      postID = o.postID, threadID = o.threadID, boardID = o.boardID, name = o.name, capcode = o.capcode, tripcode = o.tripcode, uniqueID = o.uniqueID, email = o.email, subject = o.subject, flagCode = o.flagCode, flagName = o.flagName, date = o.date, dateUTC = o.dateUTC, isSticky = o.isSticky, isClosed = o.isClosed, comment = o.comment, file = o.file;
      isOP = postID === threadID;
      staticPath = '//static.4chan.org';
      if (email) {
        emailStart = '<a href="mailto:' + email + '" class="useremail">';
        emailEnd = '</a>';
      } else {
        emailStart = '';
        emailEnd = '';
      }
      subject = "<span class=subject>" + (subject || '') + "</span>";
      userID = !capcode && uniqueID ? (" <span class='posteruid id_" + uniqueID + "'>(ID: ") + ("<span class=hand title='Highlight posts by this ID'>" + uniqueID + "</span>)</span> ") : '';
      switch (capcode) {
        case 'admin':
        case 'admin_highlight':
          capcodeClass = " capcodeAdmin";
          capcodeStart = " <strong class='capcode hand id_admin'" + "title='Highlight posts by the Administrator'>## Admin</strong>";
          capcode = (" <img src='" + staticPath + "/image/adminicon.gif' ") + "alt='This user is the 4chan Administrator.' " + "title='This user is the 4chan Administrator.' class=identityIcon>";
          break;
        case 'mod':
          capcodeClass = " capcodeMod";
          capcodeStart = " <strong class='capcode hand id_mod' " + "title='Highlight posts by Moderators'>## Mod</strong>";
          capcode = (" <img src='" + staticPath + "/image/modicon.gif' ") + "alt='This user is a 4chan Moderator.' " + "title='This user is a 4chan Moderator.' class=identityIcon>";
          break;
        case 'developer':
          capcodeClass = " capcodeDeveloper";
          capcodeStart = " <strong class='capcode hand id_developer' " + "title='Highlight posts by Developers'>## Developer</strong>";
          capcode = (" <img src='" + staticPath + "/image/developericon.gif' ") + "alt='This user is a 4chan Developer.' " + "title='This user is a 4chan Developer.' class=identityIcon>";
          break;
        default:
          capcodeClass = '';
          capcodeStart = '';
          capcode = '';
      }
      flag = flagCode ? (" <img src='" + staticPath + "/image/country/" + (boardID === 'pol' ? 'troll/' : '')) + flagCode.toLowerCase() + (".gif' alt=" + flagCode + " title='" + flagName + "' class=countryFlag>") : '';
      if (file != null ? file.isDeleted : void 0) {
        fileHTML = isOP ? ("<div id=f" + postID + " class=file><div class=fileInfo></div><span class=fileThumb>") + ("<img src='" + staticPath + "/image/filedeleted.gif' alt='File deleted.' class='fileDeleted retina'>") + "</span></div>" : ("<div id=f" + postID + " class=file><span class=fileThumb>") + ("<img src='" + staticPath + "/image/filedeleted-res.gif' alt='File deleted.' class='fileDeletedRes retina'>") + "</span></div>";
      } else if (file) {
        ext = file.name.slice(-3);
        if (!file.twidth && !file.theight && ext === 'gif') {
          file.twidth = file.width;
          file.theight = file.height;
        }
        fileSize = $.bytesToString(file.size);
        fileThumb = file.turl;
        if (file.isSpoiler) {
          fileSize = "Spoiler Image, " + fileSize;
          if (!isArchived) {
            fileThumb = '//static.4chan.org/image/spoiler';
            if (spoilerRange = Build.spoilerRange[boardID]) {
              fileThumb += ("-" + boardID) + Math.floor(1 + spoilerRange * Math.random());
            }
            fileThumb += '.png';
            file.twidth = file.theight = 100;
          }
        }
        if (boardID.ID !== 'f') {
          imgSrc = ("<a class='fileThumb" + (file.isSpoiler ? ' imgspoiler' : '') + "' href='" + file.url + "' target=_blank>") + ("<img src='" + fileThumb + "' alt='" + fileSize + "' data-md5=" + file.MD5 + " style='height: " + file.theight + "px; width: " + file.twidth + "px;'></a>");
        }
        a = $.el('a', {
          innerHTML: file.name
        });
        filename = a.textContent.replace(/%22/g, '"');
        a.textContent = Build.shortFilename(filename);
        shortFilename = a.innerHTML;
        a.textContent = filename;
        filename = a.innerHTML.replace(/'/g, '&apos;');
        fileDims = ext === 'pdf' ? 'PDF' : "" + file.width + "x" + file.height;
        fileInfo = ("<span class=fileText id=fT" + postID + (file.isSpoiler ? " title='" + filename + "'" : '') + ">File: <a href='" + file.url + "' target=_blank>" + file.timestamp + "</a>") + ("-(" + fileSize + ", " + fileDims + (file.isSpoiler ? '' : ", <span title='" + filename + "'>" + shortFilename + "</span>")) + ")</span>";
        fileHTML = "<div id=f" + postID + " class=file><div class=fileInfo>" + fileInfo + "</div>" + imgSrc + "</div>";
      } else {
        fileHTML = '';
      }
      tripcode = tripcode ? " <span class=postertrip>" + tripcode + "</span>" : '';
      sticky = isSticky ? ' <img src=//static.4chan.org/image/sticky.gif alt=Sticky title=Sticky class=stickyIcon>' : '';
      closed = isClosed ? ' <img src=//static.4chan.org/image/closed.gif alt=Closed title=Closed class=closedIcon>' : '';
      container = $.el('div', {
        id: "pc" + postID,
        className: "postContainer " + (isOP ? 'op' : 'reply') + "Container",
        innerHTML: (isOP ? '' : "<div class=sideArrows id=sa" + postID + ">&gt;&gt;</div>") + ("<div id=p" + postID + " class='post " + (isOP ? 'op' : 'reply') + (capcode === 'admin_highlight' ? ' highlightPost' : '') + "'>") + ("<div class='postInfoM mobile' id=pim" + postID + ">") + ("<span class='nameBlock" + capcodeClass + "'>") + ("<span class=name>" + (name || '') + "</span>") + tripcode + capcodeStart + capcode + userID + flag + sticky + closed + ("<br>" + subject) + ("</span><span class='dateTime postNum' data-utc=" + dateUTC + ">" + date) + ("<a href=" + ("/" + boardID + "/res/" + threadID + "#p" + postID) + ">No.</a>") + ("<a href='" + (g.VIEW === 'thread' && g.THREADID === +threadID ? "javascript:quote(" + postID + ")" : "/" + boardID + "/res/" + threadID + "#q" + postID) + "'>" + postID + "</a>") + '</span>' + '</div>' + (isOP ? fileHTML : '') + ("<div class='postInfo desktop' id=pi" + postID + ">") + ("<input type=checkbox name=" + postID + " value=delete> ") + ("" + subject + " ") + ("<span class='nameBlock" + capcodeClass + "'>") + emailStart + ("<span class=name>" + (name || '') + "</span>") + tripcode + capcodeStart + emailEnd + capcode + userID + flag + sticky + closed + ' </span> ' + ("<span class=dateTime data-utc=" + dateUTC + ">" + date + "</span> ") + "<span class='postNum desktop'>" + ("<a href=" + ("/" + boardID + "/res/" + threadID + "#p" + postID) + " title='Highlight this post'>No.</a>") + ("<a href='" + (g.VIEW === 'thread' && g.THREADID === +threadID ? "javascript:quote(" + postID + ")" : "/" + boardID + "/res/" + threadID + "#q" + postID) + "' title='Quote this post'>" + postID + "</a>") + '</span>' + '</div>' + (isOP ? '' : fileHTML) + ("<blockquote class=postMessage id=m" + postID + ">" + (comment || '') + "</blockquote> ") + '</div>'
      });
      _ref = $$('.quotelink', container);
      for (_i = 0, _len = _ref.length; _i < _len; _i++) {
        quote = _ref[_i];
        href = quote.getAttribute('href');
        if (href[0] === '/') {
          continue;
        }
        quote.href = "/" + boardID + "/res/" + href;
      }
      return container;
    }
  };

  Get = {
    threadExcerpt: function(thread) {
      var OP, excerpt, _ref;

      OP = thread.OP;
      excerpt = ((_ref = OP.info.subject) != null ? _ref.trim() : void 0) || OP.info.comment.replace(/\n+/g, ' // ') || Conf['Anonymize'] && 'Anonymous' || $('.nameBlock', OP.nodes.info).textContent.trim();
      if (excerpt.length > 70) {
        excerpt = "" + excerpt.slice(0, 67) + "...";
      }
      return "/" + thread.board + "/ - " + excerpt;
    },
    threadFromRoot: function(root) {
      return g.threads["" + g.BOARD + "." + root.id.slice(1)];
    },
    postFromRoot: function(root) {
      var boardID, index, link, post, postID;

      link = $('a[title="Highlight this post"]', root);
      boardID = link.pathname.split('/')[1];
      postID = link.hash.slice(2);
      index = root.dataset.clone;
      post = g.posts["" + boardID + "." + postID];
      if (index) {
        return post.clones[index];
      } else {
        return post;
      }
    },
    postFromNode: function(root) {
      return Get.postFromRoot($.x('ancestor::div[contains(@class,"postContainer")][1]', root));
    },
    contextFromLink: function(quotelink) {
      return Get.postFromRoot($.x('ancestor::div[parent::div[@class="thread"]][1]', quotelink));
    },
    postDataFromLink: function(link) {
      var boardID, path, postID, threadID;

      if (link.hostname === 'boards.4chan.org') {
        path = link.pathname.split('/');
        boardID = path[1];
        threadID = path[3];
        postID = link.hash.slice(2);
      } else {
        boardID = link.dataset.boardid;
        threadID = link.dataset.threadid || 0;
        postID = link.dataset.postid;
      }
      return {
        boardID: boardID,
        threadID: +threadID,
        postID: +postID
      };
    },
    allQuotelinksLinkingTo: function(post) {
      var ID, quote, quotedPost, quotelinks, quoterPost, _i, _j, _k, _len, _len1, _len2, _ref, _ref1, _ref2, _ref3;

      quotelinks = [];
      _ref = g.posts;
      for (ID in _ref) {
        quoterPost = _ref[ID];
        if (quoterPost.quotes.contains(post.fullID)) {
          _ref1 = [quoterPost].concat(quoterPost.clones);
          for (_i = 0, _len = _ref1.length; _i < _len; _i++) {
            quoterPost = _ref1[_i];
            quotelinks.push.apply(quotelinks, quoterPost.nodes.quotelinks);
          }
        }
      }
      if (Conf['Quote Backlinks']) {
        _ref2 = post.quotes;
        for (_j = 0, _len1 = _ref2.length; _j < _len1; _j++) {
          quote = _ref2[_j];
          if (!(quotedPost = g.posts[quote])) {
            continue;
          }
          _ref3 = [quotedPost].concat(quotedPost.clones);
          for (_k = 0, _len2 = _ref3.length; _k < _len2; _k++) {
            quotedPost = _ref3[_k];
            quotelinks.push.apply(quotelinks, __slice.call(quotedPost.nodes.backlinks));
          }
        }
      }
      return quotelinks.filter(function(quotelink) {
        var boardID, postID, _ref4;

        _ref4 = Get.postDataFromLink(quotelink), boardID = _ref4.boardID, postID = _ref4.postID;
        return boardID === post.board.ID && postID === post.ID;
      });
    },
    postClone: function(boardID, threadID, postID, root, context) {
      var post, url;

      if (post = g.posts["" + boardID + "." + postID]) {
        Get.insert(post, root, context);
        return;
      }
      root.textContent = "Loading post No." + postID + "...";
      if (threadID) {
        return $.cache("//api.4chan.org/" + boardID + "/res/" + threadID + ".json", function() {
          return Get.fetchedPost(this, boardID, threadID, postID, root, context);
        });
      } else if (url = Redirect.post(boardID, postID)) {
        return $.cache(url, function() {
          return Get.archivedPost(this, boardID, postID, root, context);
        });
      }
    },
    insert: function(post, root, context) {
      var clone, nodes;

      if (!root.parentNode) {
        return;
      }
      clone = post.addClone(context);
      Main.callbackNodes(Post, [clone]);
      nodes = clone.nodes;
      $.rmAll(nodes.root);
      $.add(nodes.root, nodes.post);
      $.rmAll(root);
      return $.add(root, nodes.root);
    },
    fetchedPost: function(req, boardID, threadID, postID, root, context) {
      var board, post, posts, status, thread, url, _i, _len;

      if (post = g.posts["" + boardID + "." + postID]) {
        Get.insert(post, root, context);
        return;
      }
      status = req.status;
      if (![200, 304].contains(status)) {
        if (url = Redirect.post(boardID, postID)) {
          $.cache(url, function() {
            return Get.archivedPost(this, boardID, postID, root, context);
          });
        } else {
          $.addClass(root, 'warning');
          root.textContent = status === 404 ? "Thread No." + threadID + " 404'd." : "Error " + req.statusText + " (" + req.status + ").";
        }
        return;
      }
      posts = JSON.parse(req.response).posts;
      Build.spoilerRange[boardID] = posts[0].custom_spoiler;
      for (_i = 0, _len = posts.length; _i < _len; _i++) {
        post = posts[_i];
        if (post.no === postID) {
          break;
        }
        if (post.no > postID) {
          if (url = Redirect.post(boardID, postID)) {
            $.cache(url, function() {
              return Get.archivedPost(this, boardID, postID, root, context);
            });
          } else {
            $.addClass(root, 'warning');
            root.textContent = "Post No." + postID + " was not found.";
          }
          return;
        }
      }
      board = g.boards[boardID] || new Board(boardID);
      thread = g.threads["" + boardID + "." + threadID] || new Thread(threadID, board);
      post = new Post(Build.postFromObject(post, boardID), thread, board);
      Main.callbackNodes(Post, [post]);
      return Get.insert(post, root, context);
    },
    archivedPost: function(req, boardID, postID, root, context) {
      var board, bq, comment, data, o, post, thread, threadID, _ref;

      if (post = g.posts["" + boardID + "." + postID]) {
        Get.insert(post, root, context);
        return;
      }
      data = JSON.parse(req.response);
      if (data.error) {
        $.addClass(root, 'warning');
        root.textContent = data.error;
        return;
      }
      bq = $.el('blockquote', {
        textContent: data.comment
      });
      bq.innerHTML = bq.innerHTML.replace(/\n|\[\/?b\]|\[\/?spoiler\]|\[\/?code\]|\[\/?moot\]|\[\/?banned\]/g, function(text) {
        switch (text) {
          case '\n':
            return '<br>';
          case '[b]':
            return '<b>';
          case '[/b]':
            return '</b>';
          case '[spoiler]':
            return '<span class=spoiler>';
          case '[/spoiler]':
            return '</span>';
          case '[code]':
            return '<pre class=prettyprint>';
          case '[/code]':
            return '</pre>';
          case '[moot]':
            return '<div style="padding:5px;margin-left:.5em;border-color:#faa;border:2px dashed rgba(255,0,0,.1);border-radius:2px">';
          case '[/moot]':
            return '</div>';
          case '[banned]':
            return '<b style="color: red;">';
          case '[/banned]':
            return '</b>';
        }
      });
      comment = bq.innerHTML.replace(/(^|>)(&gt;[^<$]*)(<|$)/g, '$1<span class=quote>$2</span>$3').replace(/((&gt;){2}(&gt;\/[a-z\d]+\/)?\d+)/g, '<span class=deadlink>$1</span>');
      threadID = data.thread_num;
      o = {
        postID: "" + postID,
        threadID: "" + threadID,
        boardID: boardID,
        name: data.name_processed,
        capcode: (function() {
          switch (data.capcode) {
            case 'M':
              return 'mod';
            case 'A':
              return 'admin';
            case 'D':
              return 'developer';
          }
        })(),
        tripcode: data.trip,
        uniqueID: data.poster_hash,
        email: data.email ? encodeURI(data.email) : '',
        subject: data.title_processed,
        flagCode: data.poster_country,
        flagName: data.poster_country_name_processed,
        date: data.fourchan_date,
        dateUTC: data.timestamp,
        comment: comment
      };
      if ((_ref = data.media) != null ? _ref.media_filename : void 0) {
        o.file = {
          name: data.media.media_filename_processed,
          timestamp: data.media.media_orig,
          url: data.media.media_link || data.media.remote_media_link,
          height: data.media.media_h,
          width: data.media.media_w,
          MD5: data.media.media_hash,
          size: data.media.media_size,
          turl: data.media.thumb_link || ("//thumbs.4chan.org/" + boardID + "/thumb/" + data.media.preview_orig),
          theight: data.media.preview_h,
          twidth: data.media.preview_w,
          isSpoiler: data.media.spoiler === '1'
        };
      }
      board = g.boards[boardID] || new Board(boardID);
      thread = g.threads["" + boardID + "." + threadID] || new Thread(threadID, board);
      post = new Post(Build.post(o, true), thread, board, {
        isArchived: true
      });
      Main.callbackNodes(Post, [post]);
      return Get.insert(post, root, context);
    }
  };

  UI = (function() {
    var Menu, dialog, drag, dragend, dragstart, hover, hoverend, hoverstart, touchend, touchmove;

    dialog = function(id, position, html) {
      var child, el, move, _i, _len, _ref;

      el = $.el('div', {
        className: 'dialog',
        innerHTML: html,
        id: id
      });
      el.style.cssText = position;
      $.get("" + id + ".position", position, function(item) {
        return el.style.cssText = item["" + id + ".position"];
      });
      move = $('.move', el);
      $.on(move, 'touchstart mousedown', dragstart);
      _ref = move.children;
      for (_i = 0, _len = _ref.length; _i < _len; _i++) {
        child = _ref[_i];
        if (!child.tagName) {
          continue;
        }
        $.on(child, 'touchstart mousedown', function(e) {
          return e.stopPropagation();
        });
      }
      return el;
    };
    Menu = (function() {
      var close, currentMenu, lastToggledButton;

      currentMenu = null;

      lastToggledButton = null;

      function Menu(type) {
        this.type = type;
        $.on(d, 'AddMenuEntry', this.addEntry.bind(this));
        this.close = close.bind(this);
        this.entries = [];
      }

      Menu.prototype.makeMenu = function() {
        var menu;

        menu = $.el('div', {
          className: 'dialog',
          id: 'menu',
          tabIndex: 0
        });
        $.on(menu, 'click', function(e) {
          return e.stopPropagation();
        });
        $.on(menu, 'keydown', this.keybinds.bind(this));
        return menu;
      };

      Menu.prototype.toggle = function(e, button, data) {
        var previousButton;

        e.preventDefault();
        e.stopPropagation();
        if (currentMenu) {
          previousButton = lastToggledButton;
          this.close();
          if (previousButton === button) {
            return;
          }
        }
        if (!this.entries.length) {
          return;
        }
        return this.open(button, data);
      };

      Menu.prototype.open = function(button, data) {
        var bLeft, bRect, bTop, bottom, cHeight, cWidth, entry, left, mRect, menu, right, style, top, _i, _len, _ref, _ref1, _ref2;

        menu = this.makeMenu();
        currentMenu = menu;
        lastToggledButton = button;
        this.entries.sort(function(first, second) {
          return first.order - second.order;
        });
        _ref = this.entries;
        for (_i = 0, _len = _ref.length; _i < _len; _i++) {
          entry = _ref[_i];
          this.insertEntry(entry, menu, data);
        }
        $.on(d, 'click', this.close);
        $.on(d, 'CloseMenu', this.close);
        $.add(Header.hover, menu);
        mRect = menu.getBoundingClientRect();
        bRect = button.getBoundingClientRect();
        bTop = doc.scrollTop + d.body.scrollTop + bRect.top;
        bLeft = doc.scrollLeft + d.body.scrollLeft + bRect.left;
        cHeight = doc.clientHeight;
        cWidth = doc.clientWidth;
        _ref1 = bRect.top + bRect.height + mRect.height < cHeight ? [bRect.bottom, null] : [null, cHeight - bRect.top], top = _ref1[0], bottom = _ref1[1];
        _ref2 = bRect.left + mRect.width < cWidth ? [bRect.left, null] : [null, cWidth - bRect.right], left = _ref2[0], right = _ref2[1];
        style = menu.style;
        style.top = "" + top + "px";
        style.right = "" + right + "px";
        style.bottom = "" + bottom + "px";
        style.left = "" + left + "px";
        if (right) {
          $.addClass(menu, 'left');
        }
        entry = $('.entry', menu);
        this.focus(entry);
        return menu.focus();
      };

      Menu.prototype.insertEntry = function(entry, parent, data) {
        var subEntry, submenu, _i, _len, _ref;

        if (typeof entry.open === 'function') {
          if (!entry.open(data)) {
            return;
          }
        }
        $.add(parent, entry.el);
        if (!entry.subEntries) {
          return;
        }
        if (submenu = $('.submenu', entry.el)) {
          $.rm(submenu);
        }
        submenu = $.el('div', {
          className: 'dialog submenu'
        });
        _ref = entry.subEntries;
        for (_i = 0, _len = _ref.length; _i < _len; _i++) {
          subEntry = _ref[_i];
          this.insertEntry(subEntry, submenu, data);
        }
        $.add(entry.el, submenu);
      };

      close = function() {
        $.rm(currentMenu);
        currentMenu = null;
        lastToggledButton = null;
        return $.off(d, 'click CloseMenu', this.close);
      };

      Menu.prototype.findNextEntry = function(entry, direction) {
        var entries;

        entries = __slice.call(entry.parentNode.children);
        entries.sort(function(first, second) {
          return +(first.style.order || first.style.webkitOrder) - +(second.style.order || second.style.webkitOrder);
        });
        return entries[entries.indexOf(entry) + direction];
      };

      Menu.prototype.keybinds = function(e) {
        var entry, next, nextPrev, subEntry, submenu;

        entry = $('.focused', currentMenu);
        while (subEntry = $('.focused', entry)) {
          entry = subEntry;
        }
        switch (e.keyCode) {
          case 27:
            lastToggledButton.focus();
            this.close();
            break;
          case 13:
          case 32:
            entry.click();
            break;
          case 38:
            if (next = this.findNextEntry(entry, -1)) {
              this.focus(next);
            }
            break;
          case 40:
            if (next = this.findNextEntry(entry, +1)) {
              this.focus(next);
            }
            break;
          case 39:
            if ((submenu = $('.submenu', entry)) && (next = submenu.firstElementChild)) {
              while (nextPrev = this.findNextEntry(next, -1)) {
                next = nextPrev;
              }
              this.focus(next);
            }
            break;
          case 37:
            if (next = $.x('parent::*[contains(@class,"submenu")]/parent::*', entry)) {
              this.focus(next);
            }
            break;
          default:
            return;
        }
        e.preventDefault();
        return e.stopPropagation();
      };

      Menu.prototype.focus = function(entry) {
        var bottom, cHeight, cWidth, eRect, focused, left, right, sRect, style, submenu, top, _i, _len, _ref, _ref1, _ref2;

        while (focused = $.x('parent::*/child::*[contains(@class,"focused")]', entry)) {
          $.rmClass(focused, 'focused');
        }
        _ref = $$('.focused', entry);
        for (_i = 0, _len = _ref.length; _i < _len; _i++) {
          focused = _ref[_i];
          $.rmClass(focused, 'focused');
        }
        $.addClass(entry, 'focused');
        if (!(submenu = $('.submenu', entry))) {
          return;
        }
        sRect = submenu.getBoundingClientRect();
        eRect = entry.getBoundingClientRect();
        cHeight = doc.clientHeight;
        cWidth = doc.clientWidth;
        _ref1 = eRect.top + sRect.height < cHeight ? ['0px', 'auto'] : ['auto', '0px'], top = _ref1[0], bottom = _ref1[1];
        _ref2 = eRect.right + sRect.width < cWidth ? ['100%', 'auto'] : ['auto', '100%'], left = _ref2[0], right = _ref2[1];
        style = submenu.style;
        style.top = top;
        style.bottom = bottom;
        style.left = left;
        return style.right = right;
      };

      Menu.prototype.addEntry = function(e) {
        var entry;

        entry = e.detail;
        if (entry.type !== this.type) {
          return;
        }
        this.parseEntry(entry);
        return this.entries.push(entry);
      };

      Menu.prototype.parseEntry = function(entry) {
        var el, style, subEntries, subEntry, _i, _len;

        el = entry.el, subEntries = entry.subEntries;
        $.addClass(el, 'entry');
        $.on(el, 'focus mouseover', (function(e) {
          e.stopPropagation();
          return this.focus(el);
        }).bind(this));
        style = el.style;
        style.webkitOrder = style.order = entry.order || 100;
        if (!subEntries) {
          return;
        }
        $.addClass(el, 'has-submenu');
        for (_i = 0, _len = subEntries.length; _i < _len; _i++) {
          subEntry = subEntries[_i];
          this.parseEntry(subEntry);
        }
      };

      return Menu;

    })();
    dragstart = function(e) {
      var el, isTouching, o, rect, screenHeight, screenWidth, _ref;

      if (e.type === 'mousedown' && e.button !== 0) {
        return;
      }
      e.preventDefault();
      if (isTouching = e.type === 'touchstart') {
        e = e.changedTouches[e.changedTouches.length - 1];
      }
      el = $.x('ancestor::div[contains(@class,"dialog")][1]', this);
      rect = el.getBoundingClientRect();
      screenHeight = doc.clientHeight;
      screenWidth = doc.clientWidth;
      o = {
        id: el.id,
        style: el.style,
        dx: e.clientX - rect.left,
        dy: e.clientY - rect.top,
        height: screenHeight - rect.height,
        width: screenWidth - rect.width,
        screenHeight: screenHeight,
        screenWidth: screenWidth,
        isTouching: isTouching
      };
      _ref = Conf['Header auto-hide'] ? [0, 0] : Conf['Bottom Header'] ? [0, Header.bar.getBoundingClientRect().height] : [Header.bar.getBoundingClientRect().height, 0], o.topBorder = _ref[0], o.bottomBorder = _ref[1];
      if (isTouching) {
        o.identifier = e.identifier;
        o.move = touchmove.bind(o);
        o.up = touchend.bind(o);
        $.on(d, 'touchmove', o.move);
        return $.on(d, 'touchend touchcancel', o.up);
      } else {
        o.move = drag.bind(o);
        o.up = dragend.bind(o);
        $.on(d, 'mousemove', o.move);
        return $.on(d, 'mouseup', o.up);
      }
    };
    touchmove = function(e) {
      var touch, _i, _len, _ref;

      _ref = e.changedTouches;
      for (_i = 0, _len = _ref.length; _i < _len; _i++) {
        touch = _ref[_i];
        if (touch.identifier === this.identifier) {
          drag.call(this, touch);
          return;
        }
      }
    };
    drag = function(e) {
      var bottom, clientX, clientY, left, right, style, top;

      clientX = e.clientX, clientY = e.clientY;
      left = clientX - this.dx;
      left = left < 10 ? 0 : this.width - left < 10 ? null : left / this.screenWidth * 100 + '%';
      top = clientY - this.dy;
      top = top < (10 + this.topBorder) ? this.topBorder + 'px' : this.height - top < (10 + this.bottomBorder) ? null : top / this.screenHeight * 100 + '%';
      right = left === null ? 0 : null;
      bottom = top === null ? this.bottomBorder + 'px' : null;
      style = this.style;
      style.left = left;
      style.right = right;
      style.top = top;
      return style.bottom = bottom;
    };
    touchend = function(e) {
      var touch, _i, _len, _ref;

      _ref = e.changedTouches;
      for (_i = 0, _len = _ref.length; _i < _len; _i++) {
        touch = _ref[_i];
        if (touch.identifier === this.identifier) {
          dragend.call(this);
          return;
        }
      }
    };
    dragend = function() {
      if (this.isTouching) {
        $.off(d, 'touchmove', this.move);
        $.off(d, 'touchend touchcancel', this.up);
      } else {
        $.off(d, 'mousemove', this.move);
        $.off(d, 'mouseup', this.up);
      }
      return $.set("" + this.id + ".position", this.style.cssText);
    };
    hoverstart = function(_arg) {
      var asapTest, cb, el, endEvents, latestEvent, o, root;

      root = _arg.root, el = _arg.el, latestEvent = _arg.latestEvent, endEvents = _arg.endEvents, asapTest = _arg.asapTest, cb = _arg.cb;
      o = {
        root: root,
        el: el,
        style: el.style,
        cb: cb,
        endEvents: endEvents,
        latestEvent: latestEvent,
        clientHeight: doc.clientHeight,
        clientWidth: doc.clientWidth
      };
      o.hover = hover.bind(o);
      o.hoverend = hoverend.bind(o);
      $.asap(function() {
        return !el.parentNode || asapTest();
      }, function() {
        if (el.parentNode) {
          return o.hover(o.latestEvent);
        }
      });
      $.on(root, endEvents, o.hoverend);
      $.on(d, 'keydown', o.hoverend);
      return $.on(root, 'mousemove', o.hover);
    };
    hover = function(e) {
      var clientX, clientY, height, left, right, style, top, _ref;

      this.latestEvent = e;
      height = this.el.offsetHeight;
      clientX = e.clientX, clientY = e.clientY;
      top = clientY - 120;
      top = this.clientHeight <= height || top <= 0 ? 0 : top + height >= this.clientHeight ? this.clientHeight - height : top;
      _ref = clientX <= this.clientWidth - 400 ? [clientX + 45 + 'px', null] : [null, this.clientWidth - clientX + 45 + 'px'], left = _ref[0], right = _ref[1];
      style = this.style;
      style.top = top + 'px';
      style.left = left;
      return style.right = right;
    };
    hoverend = function(e) {
      if (e.type === 'keydown' && e.keyCode !== 13) {
        return;
      }
      $.rm(this.el);
      $.off(this.root, this.endEvents, this.hoverend);
      $.off(d, 'keydown', this.hoverend);
      $.off(this.root, 'mousemove', this.hover);
      if (this.cb) {
        return this.cb.call(this);
      }
    };
    return {
      dialog: dialog,
      Menu: Menu,
      hover: hoverstart
    };
  })();

  Anonymize = {
    init: function() {
      if (g.VIEW === 'catalog' || !Conf['Anonymize']) {
        return;
      }
      return Post.prototype.callbacks.push({
        name: 'Anonymize',
        cb: this.node
      });
    },
    node: function() {
      var email, name, tripcode, _ref;

      if (this.info.capcode || this.isClone) {
        return;
      }
      _ref = this.nodes, name = _ref.name, tripcode = _ref.tripcode, email = _ref.email;
      if (this.info.name !== 'Anonymous') {
        name.textContent = 'Anonymous';
      }
      if (tripcode) {
        $.rm(tripcode);
        delete this.nodes.tripcode;
      }
      if (this.info.email) {
        if (/sage/i.test(this.info.email)) {
          return email.href = 'mailto:sage';
        } else {
          $.replace(email, name);
          return delete this.nodes.email;
        }
      }
    }
  };

  Filter = {
    filters: {},
    init: function() {
      var boards, err, filter, hl, key, op, regexp, stub, top, _i, _len, _ref, _ref1, _ref2, _ref3, _ref4;

      if (g.VIEW === 'catalog' || !Conf['Filter']) {
        return;
      }
      if (!Conf['Filtered Backlinks']) {
        $.addClass(doc, 'hide-backlinks');
      }
      for (key in Config.filter) {
        this.filters[key] = [];
        _ref = Conf[key].split('\n');
        for (_i = 0, _len = _ref.length; _i < _len; _i++) {
          filter = _ref[_i];
          if (filter[0] === '#') {
            continue;
          }
          if (!(regexp = filter.match(/\/(.+)\/(\w*)/))) {
            continue;
          }
          filter = filter.replace(regexp[0], '');
          boards = ((_ref1 = filter.match(/boards:([^;]+)/)) != null ? _ref1[1].toLowerCase() : void 0) || 'global';
          if (boards !== 'global' && !(boards.split(',')).contains(g.BOARD.ID)) {
            continue;
          }
          if (['uniqueID', 'MD5'].contains(key)) {
            regexp = regexp[1];
          } else {
            try {
              regexp = RegExp(regexp[1], regexp[2]);
            } catch (_error) {
              err = _error;
              new Notification('warning', err.message, 60);
              continue;
            }
          }
          op = ((_ref2 = filter.match(/[^t]op:(yes|no|only)/)) != null ? _ref2[1] : void 0) || 'yes';
          stub = (function() {
            var _ref3;

            switch ((_ref3 = filter.match(/stub:(yes|no)/)) != null ? _ref3[1] : void 0) {
              case 'yes':
                return true;
              case 'no':
                return false;
              default:
                return Conf['Stubs'];
            }
          })();
          if (hl = /highlight/.test(filter)) {
            hl = ((_ref3 = filter.match(/highlight:(\w+)/)) != null ? _ref3[1] : void 0) || 'filter-highlight';
            top = ((_ref4 = filter.match(/top:(yes|no)/)) != null ? _ref4[1] : void 0) || 'yes';
            top = top === 'yes';
          }
          this.filters[key].push(this.createFilter(regexp, op, stub, hl, top));
        }
        if (!this.filters[key].length) {
          delete this.filters[key];
        }
      }
      if (!Object.keys(this.filters).length) {
        return;
      }
      return Post.prototype.callbacks.push({
        name: 'Filter',
        cb: this.node
      });
    },
    createFilter: function(regexp, op, stub, hl, top) {
      var settings, test;

      test = typeof regexp === 'string' ? function(value) {
        return regexp === value;
      } : function(value) {
        return regexp.test(value);
      };
      settings = {
        hide: !hl,
        stub: stub,
        "class": hl,
        top: top
      };
      return function(value, isReply) {
        if (isReply && op === 'only' || !isReply && op === 'no') {
          return false;
        }
        if (!test(value)) {
          return false;
        }
        return settings;
      };
    },
    node: function() {
      var filter, firstThread, key, result, thisThread, value, _i, _len, _ref;

      if (this.isClone) {
        return;
      }
      for (key in Filter.filters) {
        value = Filter[key](this);
        if (value === false) {
          continue;
        }
        _ref = Filter.filters[key];
        for (_i = 0, _len = _ref.length; _i < _len; _i++) {
          filter = _ref[_i];
          if (!(result = filter(value, this.isReply))) {
            continue;
          }
          if (result.hide) {
            if (this.isReply) {
              PostHiding.hide(this, result.stub);
            } else if (g.VIEW === 'index') {
              ThreadHiding.hide(this.thread, result.stub);
            } else {
              continue;
            }
            return;
          }
          $.addClass(this.nodes.root, result["class"]);
          if (!this.isReply && result.top && g.VIEW === 'index') {
            thisThread = this.nodes.root.parentNode;
            if (firstThread = $('div[class="postContainer opContainer"]')) {
              if (firstThread !== this.nodes.root) {
                $.before(firstThread.parentNode, [thisThread, thisThread.nextElementSibling]);
              }
            }
          }
        }
      }
    },
    name: function(post) {
      if ('name' in post.info) {
        return post.info.name;
      }
      return false;
    },
    uniqueID: function(post) {
      if ('uniqueID' in post.info) {
        return post.info.uniqueID;
      }
      return false;
    },
    tripcode: function(post) {
      if ('tripcode' in post.info) {
        return post.info.tripcode;
      }
      return false;
    },
    capcode: function(post) {
      if ('capcode' in post.info) {
        return post.info.capcode;
      }
      return false;
    },
    email: function(post) {
      if ('email' in post.info) {
        return post.info.email;
      }
      return false;
    },
    subject: function(post) {
      if ('subject' in post.info) {
        return post.info.subject || false;
      }
      return false;
    },
    comment: function(post) {
      if ('comment' in post.info) {
        return post.info.comment;
      }
      return false;
    },
    flag: function(post) {
      if ('flag' in post.info) {
        return post.info.flag;
      }
      return false;
    },
    filename: function(post) {
      if (post.file) {
        return post.file.name;
      }
      return false;
    },
    dimensions: function(post) {
      if (post.file && post.file.isImage) {
        return post.file.dimensions;
      }
      return false;
    },
    filesize: function(post) {
      if (post.file) {
        return post.file.size;
      }
      return false;
    },
    MD5: function(post) {
      if (post.file) {
        return post.file.MD5;
      }
      return false;
    },
    menu: {
      init: function() {
        var div, entry, type, _i, _len, _ref;

        if (g.VIEW === 'catalog' || !Conf['Menu'] || !Conf['Filter']) {
          return;
        }
        div = $.el('div', {
          textContent: 'Filter'
        });
        entry = {
          type: 'post',
          el: div,
          order: 50,
          open: function(post) {
            Filter.menu.post = post;
            return true;
          },
          subEntries: []
        };
        _ref = [['Name', 'name'], ['Unique ID', 'uniqueID'], ['Tripcode', 'tripcode'], ['Capcode', 'capcode'], ['E-mail', 'email'], ['Subject', 'subject'], ['Comment', 'comment'], ['Flag', 'flag'], ['Filename', 'filename'], ['Image dimensions', 'dimensions'], ['Filesize', 'filesize'], ['Image MD5', 'MD5']];
        for (_i = 0, _len = _ref.length; _i < _len; _i++) {
          type = _ref[_i];
          entry.subEntries.push(Filter.menu.createSubEntry(type[0], type[1]));
        }
        return $.event('AddMenuEntry', entry);
      },
      createSubEntry: function(text, type) {
        var el;

        el = $.el('a', {
          href: 'javascript:;',
          textContent: text
        });
        el.setAttribute('data-type', type);
        $.on(el, 'click', Filter.menu.makeFilter);
        return {
          el: el,
          open: function(post) {
            var value;

            value = Filter[type](post);
            return value !== false;
          }
        };
      },
      makeFilter: function() {
        var re, type, value;

        type = this.dataset.type;
        value = Filter[type](Filter.menu.post);
        re = ['uniqueID', 'MD5'].contains(type) ? value : value.replace(/\/|\\|\^|\$|\n|\.|\(|\)|\{|\}|\[|\]|\?|\*|\+|\|/g, function(c) {
          if (c === '\n') {
            return '\\n';
          } else if (c === '\\') {
            return '\\\\';
          } else {
            return "\\" + c;
          }
        });
        re = ['uniqueID', 'MD5'].contains(type) ? "/" + re + "/" : "/^" + re + "$/";
        return $.get(type, Conf[type], function(item) {
          var save, section, select, ta, tl;

          save = item[type];
          save = save ? "" + save + "\n" + re : re;
          $.set(type, save);
          Settings.open('Filter');
          section = $('.section-container');
          select = $('select[name=filter]', section);
          select.value = type;
          Settings.selectFilter.call(select);
          ta = $('textarea', section);
          tl = ta.textLength;
          ta.setSelectionRange(tl, tl);
          return ta.focus();
        });
      }
    }
  };

  PostHiding = {
    init: function() {
      if (g.VIEW === 'catalog' || !Conf['Reply Hiding Buttons'] && !Conf['Reply Hiding Link']) {
        return;
      }
      this.db = new DataBoard('hiddenPosts');
      return Post.prototype.callbacks.push({
        name: 'Reply Hiding',
        cb: this.node
      });
    },
    node: function() {
      var data;

      if (!this.isReply || this.isClone) {
        return;
      }
      if (data = PostHiding.db.get({
        boardID: this.board.ID,
        threadID: this.thread.ID,
        postID: this.ID
      })) {
        if (data.thisPost) {
          PostHiding.hide(this, data.makeStub, data.hideRecursively);
        } else {
          Recursive.apply(PostHiding.hide, this, data.makeStub, true);
          Recursive.add(PostHiding.hide, this, data.makeStub, true);
        }
      }
      if (!Conf['Reply Hiding Buttons']) {
        return;
      }
      return $.replace($('.sideArrows', this.nodes.root), PostHiding.makeButton(this, 'hide'));
    },
    menu: {
      init: function() {
        var apply, div, makeStub, replies, thisPost;

        if (g.VIEW === 'catalog' || !Conf['Menu'] || !Conf['Reply Hiding Link']) {
          return;
        }
        div = $.el('div', {
          className: 'hide-reply-link',
          textContent: 'Hide reply'
        });
        apply = $.el('a', {
          textContent: 'Apply',
          href: 'javascript:;'
        });
        $.on(apply, 'click', PostHiding.menu.hide);
        thisPost = $.el('label', {
          innerHTML: '<input type=checkbox name=thisPost checked> This post'
        });
        replies = $.el('label', {
          innerHTML: "<input type=checkbox name=replies  checked=" + Conf['Recursive Hiding'] + "> Hide replies"
        });
        makeStub = $.el('label', {
          innerHTML: "<input type=checkbox name=makeStub checked=" + Conf['Stubs'] + "> Make stub"
        });
        $.event('AddMenuEntry', {
          type: 'post',
          el: div,
          order: 20,
          open: function(post) {
            if (!post.isReply || post.isClone || post.isHidden) {
              return false;
            }
            PostHiding.menu.post = post;
            return true;
          },
          subEntries: [
            {
              el: apply
            }, {
              el: thisPost
            }, {
              el: replies
            }, {
              el: makeStub
            }
          ]
        });
        div = $.el('div', {
          className: 'show-reply-link',
          textContent: 'Show reply'
        });
        apply = $.el('a', {
          textContent: 'Apply',
          href: 'javascript:;'
        });
        $.on(apply, 'click', PostHiding.menu.show);
        thisPost = $.el('label', {
          innerHTML: '<input type=checkbox name=thisPost> This post'
        });
        replies = $.el('label', {
          innerHTML: "<input type=checkbox name=replies> Show replies"
        });
        return $.event('AddMenuEntry', {
          type: 'post',
          el: div,
          order: 20,
          open: function(post) {
            var data;

            if (!post.isReply || post.isClone || !post.isHidden) {
              return false;
            }
            if (!(data = PostHiding.db.get({
              boardID: post.board.ID,
              threadID: post.thread.ID,
              postID: post.ID
            }))) {
              return false;
            }
            PostHiding.menu.post = post;
            thisPost.firstChild.checked = post.isHidden;
            replies.firstChild.checked = (data != null ? data.hideRecursively : void 0) != null ? data.hideRecursively : Conf['Recursive Hiding'];
            return true;
          },
          subEntries: [
            {
              el: apply
            }, {
              el: thisPost
            }, {
              el: replies
            }
          ]
        });
      },
      hide: function() {
        var makeStub, parent, post, replies, thisPost;

        parent = this.parentNode;
        thisPost = $('input[name=thisPost]', parent).checked;
        replies = $('input[name=replies]', parent).checked;
        makeStub = $('input[name=makeStub]', parent).checked;
        post = PostHiding.menu.post;
        if (thisPost) {
          PostHiding.hide(post, makeStub, replies);
        } else if (replies) {
          Recursive.apply(PostHiding.hide, post, makeStub, true);
          Recursive.add(PostHiding.hide, post, makeStub, true);
        } else {
          return;
        }
        PostHiding.saveHiddenState(post, true, thisPost, makeStub, replies);
        return $.event('CloseMenu');
      },
      show: function() {
        var data, parent, post, replies, thisPost;

        parent = this.parentNode;
        thisPost = $('input[name=thisPost]', parent).checked;
        replies = $('input[name=replies]', parent).checked;
        post = PostHiding.menu.post;
        if (thisPost) {
          PostHiding.show(post, replies);
        } else if (replies) {
          Recursive.apply(PostHiding.show, post, true);
          Recursive.rm(PostHiding.hide, post, true);
        } else {
          return;
        }
        if (data = PostHiding.db.get({
          boardID: post.board.ID,
          threadID: post.thread.ID,
          postID: post.ID
        })) {
          PostHiding.saveHiddenState(post, !(thisPost && replies), !thisPost, data.makeStub, !replies);
        }
        return $.event('CloseMenu');
      }
    },
    makeButton: function(post, type) {
      var a;

      a = $.el('a', {
        className: "" + type + "-reply-button",
        innerHTML: "<span>[&nbsp;" + (type === 'hide' ? '-' : '+') + "&nbsp;]</span>",
        href: 'javascript:;'
      });
      $.on(a, 'click', PostHiding.toggle);
      return a;
    },
    saveHiddenState: function(post, isHiding, thisPost, makeStub, hideRecursively) {
      var data;

      data = {
        boardID: post.board.ID,
        threadID: post.thread.ID,
        postID: post.ID
      };
      if (isHiding) {
        data.val = {
          thisPost: thisPost !== false,
          makeStub: makeStub,
          hideRecursively: hideRecursively
        };
        return PostHiding.db.set(data);
      } else {
        return PostHiding.db["delete"](data);
      }
    },
    toggle: function() {
      var post;

      post = Get.postFromNode(this);
      if (post.isHidden) {
        PostHiding.show(post);
      } else {
        PostHiding.hide(post);
      }
      return PostHiding.saveHiddenState(post, post.isHidden);
    },
    hide: function(post, makeStub, hideRecursively) {
      var a, postInfo, quotelink, _i, _len, _ref;

      if (makeStub == null) {
        makeStub = Conf['Stubs'];
      }
      if (hideRecursively == null) {
        hideRecursively = Conf['Recursive Hiding'];
      }
      if (post.isHidden) {
        return;
      }
      post.isHidden = true;
      if (hideRecursively) {
        Recursive.apply(PostHiding.hide, post, makeStub, true);
        Recursive.add(PostHiding.hide, post, makeStub, true);
      }
      _ref = Get.allQuotelinksLinkingTo(post);
      for (_i = 0, _len = _ref.length; _i < _len; _i++) {
        quotelink = _ref[_i];
        $.addClass(quotelink, 'filtered');
      }
      if (!makeStub) {
        post.nodes.root.hidden = true;
        return;
      }
      a = PostHiding.makeButton(post, 'show');
      postInfo = Conf['Anonymize'] ? 'Anonymous' : $('.nameBlock', post.nodes.info).textContent;
      $.add(a, $.tn(" " + postInfo));
      post.nodes.stub = $.el('div', {
        className: 'stub'
      });
      $.add(post.nodes.stub, a);
      if (Conf['Menu']) {
        $.add(post.nodes.stub, [$.tn(' '), Menu.makeButton(post)]);
      }
      return $.prepend(post.nodes.root, post.nodes.stub);
    },
    show: function(post, showRecursively) {
      var quotelink, _i, _len, _ref;

      if (showRecursively == null) {
        showRecursively = Conf['Recursive Hiding'];
      }
      if (post.nodes.stub) {
        $.rm(post.nodes.stub);
        delete post.nodes.stub;
      } else {
        post.nodes.root.hidden = false;
      }
      post.isHidden = false;
      if (showRecursively) {
        Recursive.apply(PostHiding.show, post, true);
        Recursive.rm(PostHiding.hide, post);
      }
      _ref = Get.allQuotelinksLinkingTo(post);
      for (_i = 0, _len = _ref.length; _i < _len; _i++) {
        quotelink = _ref[_i];
        $.rmClass(quotelink, 'filtered');
      }
    }
  };

  Recursive = {
    recursives: {},
    init: function() {
      if (g.VIEW === 'catalog') {
        return;
      }
      return Post.prototype.callbacks.push({
        name: 'Recursive',
        cb: this.node
      });
    },
    node: function() {
      var i, obj, quote, recursive, _i, _j, _len, _len1, _ref, _ref1;

      if (this.isClone) {
        return;
      }
      _ref = this.quotes;
      for (_i = 0, _len = _ref.length; _i < _len; _i++) {
        quote = _ref[_i];
        if (obj = Recursive.recursives[quote]) {
          _ref1 = obj.recursives;
          for (i = _j = 0, _len1 = _ref1.length; _j < _len1; i = ++_j) {
            recursive = _ref1[i];
            recursive.apply(null, [this].concat(__slice.call(obj.args[i])));
          }
        }
      }
    },
    add: function() {
      var args, obj, post, recursive, _base, _name;

      recursive = arguments[0], post = arguments[1], args = 3 <= arguments.length ? __slice.call(arguments, 2) : [];
      obj = (_base = Recursive.recursives)[_name = post.fullID] || (_base[_name] = {
        recursives: [],
        args: []
      });
      obj.recursives.push(recursive);
      return obj.args.push(args);
    },
    rm: function(recursive, post) {
      var i, obj, rec, _i, _len, _ref;

      if (!(obj = Recursive.recursives[post.fullID])) {
        return;
      }
      _ref = obj.recursives;
      for (i = _i = 0, _len = _ref.length; _i < _len; i = ++_i) {
        rec = _ref[i];
        if (rec === recursive) {
          obj.recursives.splice(i, 1);
          obj.args.splice(i, 1);
        }
      }
    },
    apply: function() {
      var ID, args, fullID, post, recursive, _ref;

      recursive = arguments[0], post = arguments[1], args = 3 <= arguments.length ? __slice.call(arguments, 2) : [];
      fullID = post.fullID;
      _ref = g.posts;
      for (ID in _ref) {
        post = _ref[ID];
        if (post.quotes.contains(fullID)) {
          recursive.apply(null, [post].concat(__slice.call(args)));
        }
      }
    }
  };

  ThreadHiding = {
    init: function() {
      if (g.VIEW !== 'index' || !Conf['Thread Hiding Buttons'] && !Conf['Thread Hiding Link']) {
        return;
      }
      this.db = new DataBoard('hiddenThreads');
      this.syncCatalog();
      return Thread.prototype.callbacks.push({
        name: 'Thread Hiding',
        cb: this.node
      });
    },
    node: function() {
      var data;

      if (data = ThreadHiding.db.get({
        boardID: this.board.ID,
        threadID: this.ID
      })) {
        ThreadHiding.hide(this, data.makeStub);
      }
      if (!Conf['Thread Hiding Buttons']) {
        return;
      }
      return $.prepend(this.OP.nodes.root, ThreadHiding.makeButton(this, 'hide'));
    },
    syncCatalog: function() {
      var hiddenThreads, hiddenThreadsOnCatalog, threadID;

      hiddenThreads = ThreadHiding.db.get({
        boardID: g.BOARD.ID,
        defaultValue: {}
      });
      hiddenThreadsOnCatalog = JSON.parse(localStorage.getItem("4chan-hide-t-" + g.BOARD)) || {};
      for (threadID in hiddenThreadsOnCatalog) {
        if (!(threadID in hiddenThreads)) {
          hiddenThreads[threadID] = {};
        }
      }
      for (threadID in hiddenThreads) {
        if (!(threadID in hiddenThreadsOnCatalog)) {
          delete hiddenThreads[threadID];
        }
      }
      if ((ThreadHiding.db.data.lastChecked || 0) > Date.now() - $.MINUTE) {
        ThreadHiding.cleanCatalog(hiddenThreadsOnCatalog);
      }
      return ThreadHiding.db.set({
        boardID: g.BOARD.ID,
        val: hiddenThreads
      });
    },
    cleanCatalog: function(hiddenThreadsOnCatalog) {
      return $.cache("//api.4chan.org/" + g.BOARD + "/threads.json", function() {
        var page, thread, threads, _i, _j, _len, _len1, _ref, _ref1;

        if (this.status !== 200) {
          return;
        }
        threads = {};
        _ref = JSON.parse(this.response);
        for (_i = 0, _len = _ref.length; _i < _len; _i++) {
          page = _ref[_i];
          _ref1 = page.threads;
          for (_j = 0, _len1 = _ref1.length; _j < _len1; _j++) {
            thread = _ref1[_j];
            if (thread.no in hiddenThreadsOnCatalog) {
              threads[thread.no] = hiddenThreadsOnCatalog[thread.no];
            }
          }
        }
        if (Object.keys(threads).length) {
          return localStorage.setItem("4chan-hide-t-" + g.BOARD, JSON.stringify(threads));
        } else {
          return localStorage.removeItem("4chan-hide-t-" + g.BOARD);
        }
      });
    },
    menu: {
      init: function() {
        var apply, div, makeStub;

        if (g.VIEW !== 'index' || !Conf['Menu'] || !Conf['Thread Hiding Link']) {
          return;
        }
        div = $.el('div', {
          className: 'hide-thread-link',
          textContent: 'Hide thread'
        });
        apply = $.el('a', {
          textContent: 'Apply',
          href: 'javascript:;'
        });
        $.on(apply, 'click', ThreadHiding.menu.hide);
        makeStub = $.el('label', {
          innerHTML: "<input type=checkbox checked=" + Conf['Stubs'] + "> Make stub"
        });
        return $.event('AddMenuEntry', {
          type: 'post',
          el: div,
          order: 20,
          open: function(_arg) {
            var isReply, thread;

            thread = _arg.thread, isReply = _arg.isReply;
            if (isReply || thread.isHidden) {
              return false;
            }
            ThreadHiding.menu.thread = thread;
            return true;
          },
          subEntries: [
            {
              el: apply
            }, {
              el: makeStub
            }
          ]
        });
      },
      hide: function() {
        var makeStub, thread;

        makeStub = $('input', this.parentNode).checked;
        thread = ThreadHiding.menu.thread;
        ThreadHiding.hide(thread, makeStub);
        ThreadHiding.saveHiddenState(thread, makeStub);
        return $.event('CloseMenu');
      }
    },
    makeButton: function(thread, type) {
      var a;

      a = $.el('a', {
        className: "" + type + "-thread-button",
        innerHTML: "<span>[&nbsp;" + (type === 'hide' ? '-' : '+') + "&nbsp;]</span>",
        href: 'javascript:;'
      });
      a.setAttribute('data-fullid', thread.fullID);
      $.on(a, 'click', ThreadHiding.toggle);
      return a;
    },
    saveHiddenState: function(thread, makeStub) {
      var hiddenThreadsOnCatalog;

      hiddenThreadsOnCatalog = JSON.parse(localStorage.getItem("4chan-hide-t-" + g.BOARD)) || {};
      if (thread.isHidden) {
        ThreadHiding.db.set({
          boardID: thread.board.ID,
          threadID: thread.ID,
          val: {
            makeStub: makeStub
          }
        });
        hiddenThreadsOnCatalog[thread] = true;
      } else {
        ThreadHiding.db["delete"]({
          boardID: thread.board.ID,
          threadID: thread.ID
        });
        delete hiddenThreadsOnCatalog[thread];
      }
      return localStorage.setItem("4chan-hide-t-" + g.BOARD, JSON.stringify(hiddenThreadsOnCatalog));
    },
    toggle: function(thread) {
      if (!(thread instanceof Thread)) {
        thread = g.threads[this.dataset.fullid];
      }
      if (thread.isHidden) {
        ThreadHiding.show(thread);
      } else {
        ThreadHiding.hide(thread);
      }
      return ThreadHiding.saveHiddenState(thread);
    },
    hide: function(thread, makeStub) {
      var OP, a, numReplies, opInfo, span, threadRoot;

      if (makeStub == null) {
        makeStub = Conf['Stubs'];
      }
      if (thread.isHidden) {
        return;
      }
      OP = thread.OP;
      threadRoot = OP.nodes.root.parentNode;
      thread.isHidden = true;
      if (!makeStub) {
        threadRoot.hidden = threadRoot.nextElementSibling.hidden = true;
        return;
      }
      numReplies = 0;
      if (span = $('.summary', threadRoot)) {
        numReplies = +span.textContent.match(/\d+/);
      }
      numReplies += $$('.opContainer ~ .replyContainer', threadRoot).length;
      numReplies = numReplies === 1 ? '1 reply' : "" + numReplies + " replies";
      opInfo = Conf['Anonymize'] ? 'Anonymous' : $('.nameBlock', OP.nodes.info).textContent;
      a = ThreadHiding.makeButton(thread, 'show');
      $.add(a, $.tn(" " + opInfo + " (" + numReplies + ")"));
      thread.stub = $.el('div', {
        className: 'stub'
      });
      $.add(thread.stub, a);
      if (Conf['Menu']) {
        $.add(thread.stub, [$.tn(' '), Menu.makeButton(OP)]);
      }
      return $.prepend(threadRoot, thread.stub);
    },
    show: function(thread) {
      var threadRoot;

      if (thread.stub) {
        $.rm(thread.stub);
        delete thread.stub;
      }
      threadRoot = thread.OP.nodes.root.parentNode;
      return threadRoot.nextElementSibling.hidden = threadRoot.hidden = thread.isHidden = false;
    }
  };

  QuoteBacklink = {
    init: function() {
      var format;

      if (g.VIEW === 'catalog' || !Conf['Quote Backlinks']) {
        return;
      }
      format = Conf['backlink'].replace(/%id/g, "' + id + '");
      this.funk = Function('id', "return '" + format + "'");
      this.containers = {};
      Post.prototype.callbacks.push({
        name: 'Quote Backlinking Part 1',
        cb: this.firstNode
      });
      return Post.prototype.callbacks.push({
        name: 'Quote Backlinking Part 2',
        cb: this.secondNode
      });
    },
    firstNode: function() {
      var a, clone, container, containers, link, post, quote, _i, _j, _k, _len, _len1, _len2, _ref, _ref1;

      if (this.isClone || !this.quotes.length) {
        return;
      }
      a = $.el('a', {
        href: "/" + this.board + "/res/" + this.thread + "#p" + this,
        className: this.isHidden ? 'filtered backlink' : 'backlink',
        textContent: (QuoteBacklink.funk(this.ID)) + (Conf['Mark Quotes of You'] && this.info.yours ? QuoteYou.text : '')
      });
      _ref = this.quotes;
      for (_i = 0, _len = _ref.length; _i < _len; _i++) {
        quote = _ref[_i];
        containers = [QuoteBacklink.getContainer(quote)];
        if ((post = g.posts[quote]) && post.nodes.backlinkContainer) {
          _ref1 = post.clones;
          for (_j = 0, _len1 = _ref1.length; _j < _len1; _j++) {
            clone = _ref1[_j];
            containers.push(clone.nodes.backlinkContainer);
          }
        }
        for (_k = 0, _len2 = containers.length; _k < _len2; _k++) {
          container = containers[_k];
          link = a.cloneNode(true);
          if (Conf['Quote Previewing']) {
            $.on(link, 'mouseover', QuotePreview.mouseover);
          }
          if (Conf['Quote Inlining']) {
            $.on(link, 'click', QuoteInline.toggle);
          }
          $.add(container, [$.tn(' '), link]);
        }
      }
    },
    secondNode: function() {
      var container;

      if (this.isClone && (this.origin.isReply || Conf['OP Backlinks'])) {
        this.nodes.backlinkContainer = $('.container', this.nodes.info);
        return;
      }
      if (!(this.isReply || Conf['OP Backlinks'])) {
        return;
      }
      container = QuoteBacklink.getContainer(this.fullID);
      this.nodes.backlinkContainer = container;
      return $.add(this.nodes.info, container);
    },
    getContainer: function(id) {
      var _base;

      return (_base = this.containers)[id] || (_base[id] = $.el('span', {
        className: 'container'
      }));
    }
  };

  QuoteCT = {
    init: function() {
      if (g.VIEW === 'catalog' || !Conf['Mark Cross-thread Quotes']) {
        return;
      }
      if (Conf['Comment Expansion']) {
        ExpandComment.callbacks.push(this.node);
      }
      this.text = '\u00A0(Cross-thread)';
      return Post.prototype.callbacks.push({
        name: 'Mark Cross-thread Quotes',
        cb: this.node
      });
    },
    node: function() {
      var board, boardID, quotelink, quotelinks, quotes, thread, threadID, _i, _len, _ref, _ref1;

      if (this.isClone && this.thread === this.context.thread) {
        return;
      }
      if (!(quotes = this.quotes).length) {
        return;
      }
      quotelinks = this.nodes.quotelinks;
      _ref = this.isClone ? this.context : this, board = _ref.board, thread = _ref.thread;
      for (_i = 0, _len = quotelinks.length; _i < _len; _i++) {
        quotelink = quotelinks[_i];
        _ref1 = Get.postDataFromLink(quotelink), boardID = _ref1.boardID, threadID = _ref1.threadID;
        if (!threadID) {
          continue;
        }
        if (this.isClone) {
          quotelink.textContent = quotelink.textContent.replace(QuoteCT.text, '');
        }
        if (boardID === this.board.ID && threadID !== thread.ID) {
          $.add(quotelink, $.tn(QuoteCT.text));
        }
      }
    }
  };

  QuoteInline = {
    init: function() {
      if (g.VIEW === 'catalog' || !Conf['Quote Inlining']) {
        return;
      }
      if (Conf['Comment Expansion']) {
        ExpandComment.callbacks.push(this.node);
      }
      return Post.prototype.callbacks.push({
        name: 'Quote Inlining',
        cb: this.node
      });
    },
    node: function() {
      var link, _i, _len, _ref;

      _ref = this.nodes.quotelinks.concat(__slice.call(this.nodes.backlinks));
      for (_i = 0, _len = _ref.length; _i < _len; _i++) {
        link = _ref[_i];
        $.on(link, 'click', QuoteInline.toggle);
      }
    },
    toggle: function(e) {
      var boardID, context, postID, threadID, _ref;

      if (e.shiftKey || e.altKey || e.ctrlKey || e.metaKey || e.button !== 0) {
        return;
      }
      e.preventDefault();
      _ref = Get.postDataFromLink(this), boardID = _ref.boardID, threadID = _ref.threadID, postID = _ref.postID;
      context = Get.contextFromLink(this);
      if ($.hasClass(this, 'inlined')) {
        QuoteInline.rm(this, boardID, threadID, postID, context);
      } else {
        if ($.x("ancestor::div[@id='p" + postID + "']", this)) {
          return;
        }
        QuoteInline.add(this, boardID, threadID, postID, context);
      }
      return this.classList.toggle('inlined');
    },
    findRoot: function(quotelink, isBacklink) {
      if (isBacklink) {
        return quotelink.parentNode.parentNode;
      } else {
        return $.x('ancestor-or-self::*[parent::blockquote][1]', quotelink);
      }
    },
    add: function(quotelink, boardID, threadID, postID, context) {
      var inline, isBacklink, post;

      isBacklink = $.hasClass(quotelink, 'backlink');
      inline = $.el('div', {
        id: "i" + postID,
        className: 'inline'
      });
      $.after(QuoteInline.findRoot(quotelink, isBacklink), inline);
      Get.postClone(boardID, threadID, postID, inline, context);
      if (!((post = g.posts["" + boardID + "." + postID]) && context.thread === post.thread)) {
        return;
      }
      if (isBacklink && Conf['Forward Hiding']) {
        $.addClass(post.nodes.root, 'forwarded');
        post.forwarded++ || (post.forwarded = 1);
      }
      if (!Unread.posts) {
        return;
      }
      return Unread.readSinglePost(post);
    },
    rm: function(quotelink, boardID, threadID, postID, context) {
      var el, inlined, isBacklink, post, root, _ref;

      isBacklink = $.hasClass(quotelink, 'backlink');
      root = QuoteInline.findRoot(quotelink, isBacklink);
      root = $.x("following-sibling::div[@id='i" + postID + "'][1]", root);
      $.rm(root);
      if (!(el = root.firstElementChild)) {
        return;
      }
      post = g.posts["" + boardID + "." + postID];
      post.rmClone(el.dataset.clone);
      if (Conf['Forward Hiding'] && isBacklink && context.thread === g.threads["" + boardID + "." + threadID] && !--post.forwarded) {
        delete post.forwarded;
        $.rmClass(post.nodes.root, 'forwarded');
      }
      while (inlined = $('.inlined', el)) {
        _ref = Get.postDataFromLink(inlined), boardID = _ref.boardID, threadID = _ref.threadID, postID = _ref.postID;
        QuoteInline.rm(inlined, boardID, threadID, postID, context);
        $.rmClass(inlined, 'inlined');
      }
    }
  };

  QuoteOP = {
    init: function() {
      if (g.VIEW === 'catalog' || !Conf['Mark OP Quotes']) {
        return;
      }
      if (Conf['Comment Expansion']) {
        ExpandComment.callbacks.push(this.node);
      }
      this.text = '\u00A0(OP)';
      return Post.prototype.callbacks.push({
        name: 'Mark OP Quotes',
        cb: this.node
      });
    },
    node: function() {
      var boardID, op, postID, quotelink, quotelinks, quotes, _i, _j, _len, _len1, _ref;

      if (this.isClone && this.thread === this.context.thread) {
        return;
      }
      if (!(quotes = this.quotes).length) {
        return;
      }
      quotelinks = this.nodes.quotelinks;
      if (this.isClone && quotes.contains(this.thread.fullID)) {
        for (_i = 0, _len = quotelinks.length; _i < _len; _i++) {
          quotelink = quotelinks[_i];
          quotelink.textContent = quotelink.textContent.replace(QuoteOP.text, '');
        }
      }
      op = (this.isClone ? this.context : this).thread.fullID;
      if (!quotes.contains(op)) {
        return;
      }
      for (_j = 0, _len1 = quotelinks.length; _j < _len1; _j++) {
        quotelink = quotelinks[_j];
        _ref = Get.postDataFromLink(quotelink), boardID = _ref.boardID, postID = _ref.postID;
        if (("" + boardID + "." + postID) === op) {
          $.add(quotelink, $.tn(QuoteOP.text));
        }
      }
    }
  };

  QuotePreview = {
    init: function() {
      if (g.VIEW === 'catalog' || !Conf['Quote Previewing']) {
        return;
      }
      if (Conf['Comment Expansion']) {
        ExpandComment.callbacks.push(this.node);
      }
      return Post.prototype.callbacks.push({
        name: 'Quote Previewing',
        cb: this.node
      });
    },
    node: function() {
      var link, _i, _len, _ref;

      _ref = this.nodes.quotelinks.concat(__slice.call(this.nodes.backlinks));
      for (_i = 0, _len = _ref.length; _i < _len; _i++) {
        link = _ref[_i];
        $.on(link, 'mouseover', QuotePreview.mouseover);
      }
    },
    mouseover: function(e) {
      var boardID, clone, origin, post, postID, posts, qp, quote, quoterID, threadID, _i, _j, _len, _len1, _ref, _ref1;

      if ($.hasClass(this, 'inlined')) {
        return;
      }
      _ref = Get.postDataFromLink(this), boardID = _ref.boardID, threadID = _ref.threadID, postID = _ref.postID;
      qp = $.el('div', {
        id: 'qp',
        className: 'dialog'
      });
      $.add(Header.hover, qp);
      Get.postClone(boardID, threadID, postID, qp, Get.contextFromLink(this));
      UI.hover({
        root: this,
        el: qp,
        latestEvent: e,
        endEvents: 'mouseout click',
        cb: QuotePreview.mouseout,
        asapTest: function() {
          return qp.firstElementChild;
        }
      });
      if (!(origin = g.posts["" + boardID + "." + postID])) {
        return;
      }
      if (Conf['Quote Highlighting']) {
        posts = [origin].concat(origin.clones);
        posts.pop();
        for (_i = 0, _len = posts.length; _i < _len; _i++) {
          post = posts[_i];
          $.addClass(post.nodes.post, 'qphl');
        }
      }
      quoterID = $.x('ancestor::*[@id][1]', this).id.match(/\d+$/)[0];
      clone = Get.postFromRoot(qp.firstChild);
      _ref1 = clone.nodes.quotelinks.concat(__slice.call(clone.nodes.backlinks));
      for (_j = 0, _len1 = _ref1.length; _j < _len1; _j++) {
        quote = _ref1[_j];
        if (quote.hash.slice(2) === quoterID) {
          $.addClass(quote, 'forwardlink');
        }
      }
    },
    mouseout: function() {
      var clone, post, root, _i, _len, _ref;

      if (!(root = this.el.firstElementChild)) {
        return;
      }
      clone = Get.postFromRoot(root);
      post = clone.origin;
      post.rmClone(root.dataset.clone);
      if (!Conf['Quote Highlighting']) {
        return;
      }
      _ref = [post].concat(post.clones);
      for (_i = 0, _len = _ref.length; _i < _len; _i++) {
        post = _ref[_i];
        $.rmClass(post.nodes.post, 'qphl');
      }
    }
  };

  QuoteStrikeThrough = {
    init: function() {
      if (g.VIEW === 'catalog' || !Conf['Reply Hiding Buttons'] && !Conf['Reply Hiding Link'] && !Conf['Filter']) {
        return;
      }
      return Post.prototype.callbacks.push({
        name: 'Strike-through Quotes',
        cb: this.node
      });
    },
    node: function() {
      var boardID, postID, quotelink, _i, _len, _ref, _ref1, _ref2;

      if (this.isClone) {
        return;
      }
      _ref = this.nodes.quotelinks;
      for (_i = 0, _len = _ref.length; _i < _len; _i++) {
        quotelink = _ref[_i];
        _ref1 = Get.postDataFromLink(quotelink), boardID = _ref1.boardID, postID = _ref1.postID;
        if ((_ref2 = g.posts["" + boardID + "." + postID]) != null ? _ref2.isHidden : void 0) {
          $.addClass(quotelink, 'filtered');
        }
      }
    }
  };

  /*
    <3 aeosynth
  */


  QuoteThreading = {
    init: function() {
      var input;

      if (!(Conf['Quote Threading'] && g.VIEW === 'thread')) {
        return;
      }
      this.enabled = true;
      this.controls = $.el('span', {
        innerHTML: '<label><input id=threadingControl type=checkbox checked> Threading</label>'
      });
      input = $('input', this.controls);
      $.on(input, 'change', QuoteThreading.toggle);
      $.event('AddMenuEntry', {
        type: 'header',
        el: this.controls,
        order: 98
      });
      $.on(d, '4chanXInitFinished', this.setup);
      return Post.prototype.callbacks.push({
        name: 'Quote Threading',
        cb: this.node
      });
    },
    setup: function() {
      var ID, post, posts;

      $.off(d, '4chanXInitFinished', QuoteThreading.setup);
      posts = g.posts;
      for (ID in posts) {
        post = posts[ID];
        if (post.cb) {
          post.cb.call(post);
        }
      }
      return QuoteThreading.hasRun = true;
    },
    node: function() {
      var ID, fullID, keys, len, post, posts, qid, quote, quotes, uniq, _i, _len;

      if (this.isClone || !QuoteThreading.enabled || this.thread.OP === this) {
        return;
      }
      quotes = this.quotes, ID = this.ID, fullID = this.fullID;
      posts = g.posts;
      if (!(post = posts[fullID]) || post.isHidden) {
        return;
      }
      uniq = {};
      len = ("" + g.BOARD).length + 1;
      for (_i = 0, _len = quotes.length; _i < _len; _i++) {
        quote = quotes[_i];
        qid = quote;
        if (!(qid.slice(len) < ID)) {
          continue;
        }
        if (qid in posts) {
          uniq[qid.slice(len)] = true;
        }
      }
      keys = Object.keys(uniq);
      if (keys.length !== 1) {
        return;
      }
      this.threaded = "" + g.BOARD + "." + keys[0];
      return this.cb = QuoteThreading.nodeinsert;
    },
    nodeinsert: function() {
      var bottom, height, posts, qpost, qroot, threadContainer, top, _ref;

      posts = g.posts;
      qpost = posts[this.threaded];
      delete this.threaded;
      delete this.cb;
      if (this.thread.OP === qpost) {
        return false;
      }
      if (QuoteThreading.hasRun) {
        height = doc.clientHeight;
        _ref = qpost.nodes.root.getBoundingClientRect(), bottom = _ref.bottom, top = _ref.top;
        if (!(Unread.posts.contains(qpost) || ((bottom < height) && (top > 0)))) {
          return false;
        }
      }
      qroot = qpost.nodes.root;
      if (!$.hasClass(qroot, 'threadOP')) {
        $.addClass(qroot, 'threadOP');
        threadContainer = $.el('div', {
          className: 'threadContainer'
        });
        $.after(qroot, threadContainer);
      } else {
        threadContainer = qroot.nextSibling;
      }
      $.add(threadContainer, this.nodes.root);
      return true;
    },
    toggle: function() {
      var container, containers, node, nodes, replies, reply, thread, _i, _j, _len, _len1;

      thread = $('.thread');
      replies = $$('.thread > .replyContainer, .threadContainer > .replyContainer', thread);
      QuoteThreading.enabled = this.checked;
      if (this.checked) {
        nodes = (function() {
          var _i, _len, _results;

          _results = [];
          for (_i = 0, _len = replies.length; _i < _len; _i++) {
            reply = replies[_i];
            _results.push(Get.postFromNode(reply));
          }
          return _results;
        })();
        for (_i = 0, _len = nodes.length; _i < _len; _i++) {
          node = nodes[_i];
          QuoteThreading.node(node);
        }
      } else {
        replies.sort(function(a, b) {
          var aID, bID;

          aID = Number(a.id.slice(2));
          bID = Number(b.id.slice(2));
          return aID - bID;
        });
        $.add(thread, replies);
        containers = $$('.threadContainer', thread);
        for (_j = 0, _len1 = containers.length; _j < _len1; _j++) {
          container = containers[_j];
          $.rm(container);
        }
        Unread.update(true);
      }
    },
    kb: function() {
      var control;

      control = $.id('threadingControl');
      return control.click();
    }
  };

  QuoteYou = {
    init: function() {
      if (g.VIEW === 'catalog' || !Conf['Mark Quotes of You'] || !Conf['Quick Reply']) {
        return;
      }
      this.text = '\u00A0(You)';
      return Post.prototype.callbacks.push({
        name: 'Mark Quotes of You',
        cb: this.node
      });
    },
    node: function() {
      var quotelink, quotelinks, quotes, _i, _len;

      if (this.isClone) {
        return;
      }
      if (this.info.yours) {
        $.addClass(this.nodes.root, 'yourPost');
      }
      if (Conf['Highlight Own Posts']) {
        $.addClass(doc, 'highlight-own');
      }
      if (Conf['Highlight Posts Quoting You']) {
        $.addClass(doc, 'highlight-you');
      }
      if (!(quotes = this.quotes).length) {
        return;
      }
      quotelinks = this.nodes.quotelinks;
      for (_i = 0, _len = quotelinks.length; _i < _len; _i++) {
        quotelink = quotelinks[_i];
        if (QR.db.get(Get.postDataFromLink(quotelink))) {
          $.add(quotelink, $.tn(QuoteYou.text));
          $.addClass(this.nodes.root, 'quotesYou');
        }
      }
    }
  };

  Quotify = {
    init: function() {
      if (g.VIEW === 'catalog' || !Conf['Resurrect Quotes']) {
        return;
      }
      if (Conf['Comment Expansion']) {
        ExpandComment.callbacks.push(this.node);
      }
      return Post.prototype.callbacks.push({
        name: 'Resurrect Quotes',
        cb: this.node
      });
    },
    node: function() {
      var deadlink, _i, _len, _ref;

      _ref = $$('.deadlink', this.nodes.comment);
      for (_i = 0, _len = _ref.length; _i < _len; _i++) {
        deadlink = _ref[_i];
        if (this.isClone) {
          if ($.hasClass(deadlink, 'quotelink')) {
            this.nodes.quotelinks.push(deadlink);
          }
        } else {
          Quotify.parseDeadlink.call(this, deadlink);
        }
      }
    },
    parseDeadlink: function(deadlink) {
      var a, boardID, m, post, postID, quote, quoteID, redirect, _ref;

      if (deadlink.parentNode.className === 'prettyprint') {
        $.replace(deadlink, __slice.call(deadlink.childNodes));
        return;
      }
      quote = deadlink.textContent;
      if (!(postID = (_ref = quote.match(/\d+$/)) != null ? _ref[0] : void 0)) {
        return;
      }
      boardID = (m = quote.match(/^>>>\/([a-z\d]+)/)) ? m[1] : this.board.ID;
      quoteID = "" + boardID + "." + postID;
      if (post = g.posts[quoteID]) {
        if (!post.isDead) {
          a = $.el('a', {
            href: "/" + boardID + "/" + post.thread + "/res/#p" + postID,
            className: 'quotelink',
            textContent: quote
          });
        } else {
          a = $.el('a', {
            href: "/" + boardID + "/" + post.thread + "/res/#p" + postID,
            className: 'quotelink deadlink',
            target: '_blank',
            textContent: "" + quote + "\u00A0(Dead)"
          });
          a.setAttribute('data-boardid', boardID);
          a.setAttribute('data-threadid', post.thread.ID);
          a.setAttribute('data-postid', postID);
        }
      } else if (redirect = Redirect.to({
        boardID: boardID,
        threadID: 0,
        postID: postID
      })) {
        a = $.el('a', {
          href: redirect,
          className: 'deadlink',
          target: '_blank',
          textContent: "" + quote + "\u00A0(Dead)"
        });
        if (Redirect.post(boardID, postID)) {
          $.addClass(a, 'quotelink');
          a.setAttribute('data-boardid', boardID);
          a.setAttribute('data-postid', postID);
        }
      }
      if (!this.quotes.contains(quoteID)) {
        this.quotes.push(quoteID);
      }
      if (!a) {
        deadlink.textContent = "" + quote + "\u00A0(Dead)";
        return;
      }
      $.replace(deadlink, a);
      if ($.hasClass(a, 'quotelink')) {
        return this.nodes.quotelinks.push(a);
      }
    }
  };

  Linkify = {
    init: function() {
      if (g.VIEW === 'catalog' || !Conf['Linkify']) {
        return;
      }
      this.regString = Conf['Allow False Positives'] ? /(\b([a-z]+:\/\/|[a-z]{3,}\.[-a-z0-9]+\.[a-z]+|[-a-z0-9]+\.[a-z]|[0-9]+\.[0-9]+\.[0-9]+\.[0-9]+|[a-z]{3,}:[a-z0-9?]|[a-z0-9._%+-:]+@[a-z0-9.-]+\.[a-z0-9])[^\s'"]+)/gi : /(((magnet|mailto)\:|(www\.)|(news|(ht|f)tp(s?))\:\/\/){1}\S+)/gi;
      if (Conf['Comment Expansion']) {
        ExpandComment.callbacks.push(this.node);
      }
      return Post.prototype.callbacks.push({
        name: 'Linkify',
        cb: this.node
      });
    },
    cypher: $.el('div'),
    node: function() {
      var a, child, cypher, cypherText, data, embed, embedder, embeds, i, index, len, link, links, lookahead, name, next, node, nodes, snapshot, spoiler, text, _i, _j, _k, _l, _len, _len1, _len2, _len3, _len4, _m, _ref, _ref1, _ref2;

      if (this.isClone && Conf['Embedding']) {
        _ref = $$('.embedder', this.nodes.comment);
        for (_i = 0, _len = _ref.length; _i < _len; _i++) {
          embedder = _ref[_i];
          $.on(embedder, "click", Linkify.toggle);
        }
        return;
      }
      snapshot = $.X('.//text()', this.nodes.comment);
      cypher = Linkify.cypher;
      i = -1;
      len = snapshot.snapshotLength;
      while (++i < len) {
        nodes = $.frag();
        node = snapshot.snapshotItem(i);
        data = node.data;
        if (!(node.parentNode && Linkify.regString.test(data))) {
          continue;
        }
        Linkify.regString.lastIndex = 0;
        cypherText = [];
        if (next = node.nextSibling) {
          cypher.textContent = node.textContent;
          cypherText[0] = cypher.innerHTML;
          while ((next.nodeName.toLowerCase() === 'wbr' || next.nodeName.toLowerCase() === 's') && (lookahead = next.nextSibling) && ((name = lookahead.nodeName) === "#text" || name.toLowerCase() === 'br')) {
            cypher.textContent = lookahead.textContent;
            cypherText.push((spoiler = next.innerHTML) ? "<s>" + (spoiler.replace(/</g, ' <')) + "</s>" : '<wbr>');
            cypherText.push(cypher.innerHTML);
            $.rm(next);
            next = lookahead.nextSibling;
            if (lookahead.nodeName === "#text") {
              $.rm(lookahead);
            }
            if (!next) {
              break;
            }
          }
        }
        if (cypherText.length) {
          data = cypherText.join('');
        }
        links = data.match(Linkify.regString);
        for (_j = 0, _len1 = links.length; _j < _len1; _j++) {
          link = links[_j];
          index = data.indexOf(link);
          if (text = data.slice(0, index)) {
            cypher.innerHTML = text;
            _ref1 = __slice.call(cypher.childNodes);
            for (_k = 0, _len2 = _ref1.length; _k < _len2; _k++) {
              child = _ref1[_k];
              $.add(nodes, child);
            }
          }
          cypher.innerHTML = (link.indexOf(':') < 0 ? (link.indexOf('@') > 0 ? 'mailto:' + link : 'http://' + link) : link).replace(/<(wbr|s|\/s)>/g, '');
          a = $.el('a', {
            innerHTML: link,
            className: 'linkify',
            rel: 'nofollow noreferrer',
            target: '_blank',
            href: cypher.textContent
          });
          $.add(nodes, Linkify.embedder(a));
          data = data.slice(index + link.length);
        }
        if (data) {
          cypher.innerHTML = data;
          _ref2 = __slice.call(cypher.childNodes);
          for (_l = 0, _len3 = _ref2.length; _l < _len3; _l++) {
            child = _ref2[_l];
            $.add(nodes, child);
          }
        }
        $.replace(node, nodes);
      }
      if (Conf['Auto-embed']) {
        embeds = $$('.embedder', this.nodes.comment);
        for (_m = 0, _len4 = embeds.length; _m < _len4; _m++) {
          embed = embeds[_m];
          embed.click();
        }
      }
    },
    toggle: function() {
      var el, embed, style, type, url;

      embed = this.previousElementSibling;
      if (this.className.contains("embedded")) {
        el = $.el('a', {
          rel: 'nofollow noreferrer',
          target: 'blank',
          className: 'linkify',
          href: url = this.getAttribute("data-originalURL"),
          textContent: this.getAttribute("data-title") || url
        });
        this.textContent = '(embed)';
        $.addClass(el, "" + (this.getAttribute('data-service')));
      } else {
        el = (type = Linkify.types[this.getAttribute("data-service")]).el.call(this);
        el.style.cssText = (style = type.style) ? style : "border: 0; width: 640px; height: 390px";
        this.textContent = '(unembed)';
      }
      $.replace(embed, el);
      return $.toggleClass(this, 'embedded');
    },
    types: {
      YouTube: {
        regExp: /.*(?:youtu.be\/|youtube.*v=|youtube.*\/embed\/|youtube.*\/v\/|youtube.*videos\/)([^#\&\?]*)\??(t\=.*)?/,
        el: function() {
          return $.el('iframe', {
            src: "//www.youtube.com/embed/" + this.name + (this.option ? '#' + this.option : '')
          });
        },
        title: {
          api: function() {
            return "https://gdata.youtube.com/feeds/api/videos/" + this.name + "?alt=json&fields=title/text(),yt:noembed,app:control/yt:state/@reasonCode";
          },
          text: function() {
            return JSON.parse(this.responseText).entry.title.$t;
          }
        }
      },
      Vocaroo: {
        regExp: /.*(?:vocaroo.com\/)([^#\&\?]*).*/,
        style: 'border: 0; width: 150px; height: 45px;',
        el: function() {
          return $.el('object', {
            innerHTML: "<embed src='http://vocaroo.com/player.swf?playMediaID=" + (this.name.replace(/^i\//, '')) + "&autoplay=0' width='150' height='45' pluginspage='http://get.adobe.com/flashplayer/' type='application/x-shockwave-flash'></embed>"
          });
        }
      },
      Vimeo: {
        regExp: /.*(?:vimeo.com\/)([^#\&\?]*).*/,
        el: function() {
          return $.el('iframe', {
            src: "//player.vimeo.com/video/" + this.name
          });
        },
        title: {
          api: function() {
            return "https://vimeo.com/api/oembed.json?url=http://vimeo.com/" + this.name;
          },
          text: function() {
            return JSON.parse(this.responseText).title;
          }
        }
      },
      LiveLeak: {
        regExp: /.*(?:liveleak.com\/view.+i=)([0-9a-z_]+)/,
        el: function() {
          return $.el('iframe', {
            src: "http://www.liveleak.com/e/" + this.name + "?autostart=true"
          });
        }
      },
      audio: {
        regExp: /(.*\.(mp3|ogg|wav))$/,
        el: function() {
          return $.el('audio', {
            controls: 'controls',
            preload: 'auto',
            src: this.name
          });
        }
      },
      image: {
        regExp: /(http|www).*\.(gif|png|jpg|jpeg|bmp)$/,
        style: 'border: 0; width: auto; height: auto;',
        el: function() {
          return $.el('div', {
            innerHTML: "<a target=_blank href='" + (this.getAttribute('data-originalURL')) + "'><img src='" + (this.getAttribute('data-originalURL')) + "'></a>"
          });
        }
      },
      SoundCloud: {
        regExp: /.*(?:soundcloud.com\/|snd.sc\/)([^#\&\?]*).*/,
        style: 'height: auto; width: 500px; display: inline-block;',
        el: function() {
          var div;

          div = $.el('div', {
            className: "soundcloud",
            name: "soundcloud"
          });
          $.ajax("//soundcloud.com/oembed?show_artwork=false&&maxwidth=500px&show_comments=false&format=json&url=https://www.soundcloud.com/" + this.name, {
            div: div,
            onloadend: function() {
              return this.div.innerHTML = JSON.parse(this.responseText).html;
            }
          }, false);
          return div;
        },
        title: {
          api: function() {
            return "//soundcloud.com/oembed?show_artwork=false&&maxwidth=500px&show_comments=false&format=json&url=https://www.soundcloud.com/" + this.name;
          },
          text: function() {
            return JSON.parse(this.responseText).title;
          }
        }
      },
      pastebin: {
        regExp: /.*(?:pastebin.com\/(?!u\/))([^#\&\?]*).*/,
        el: function() {
          var div;

          return div = $.el('iframe', {
            src: "http://pastebin.com/embed_iframe.php?i=" + this.name
          });
        }
      },
      gist: {
        regExp: /.*(?:gist.github.com.*\/)([^\/][^\/]*)$/,
        el: function() {
          var div;

          return div = $.el('iframe', {
            src: "http://www.purplegene.com/script?url=https://gist.github.com/" + this.name + ".js"
          });
        },
        title: {
          api: function() {
            return "https://api.github.com/gists/" + this.name;
          },
          text: function() {
            var file, response;

            response = JSON.parse(this.responseText).files;
            for (file in response) {
              if (response.hasOwnProperty(file)) {
                return file;
              }
            }
          }
        }
      },
      InstallGentoo: {
        regExp: /.*(?:paste.installgentoo.com\/view\/)([0-9a-z_]+)/,
        el: function() {
          return $.el('iframe', {
            src: "http://paste.installgentoo.com/view/embed/" + this.name
          });
        }
      }
    },
    embedder: function(a) {
      var callbacks, embed, key, match, service, titles, type, _ref;

      if (!Conf['Link Title']) {
        return [a];
      }
      titles = {};
      callbacks = function() {
        var title;

        return a.textContent = (function() {
          switch (this.status) {
            case 200:
            case 304:
              title = "" + (service.text.call(this));
              embed.setAttribute('data-title', title);
              titles[embed.name] = [title, Date.now()];
              $.set('CachedTitles', titles);
              return title;
            case 404:
              return "[" + key + "] Not Found";
            case 403:
              return "[" + key + "] Forbidden or Private";
            default:
              return "[" + key + "] " + this.status + "'d";
          }
        }).call(this);
      };
      _ref = Linkify.types;
      for (key in _ref) {
        type = _ref[key];
        if (!(match = a.href.match(type.regExp))) {
          continue;
        }
        embed = $.el('a', {
          name: (a.name = match[1]),
          option: match[2],
          className: 'embedder',
          href: 'javascript:;',
          textContent: '(embed)'
        });
        embed.setAttribute('data-service', key);
        embed.setAttribute('data-originalURL', a.href);
        $.addClass(a, "" + (embed.getAttribute('data-service')));
        $.on(embed, 'click', Linkify.toggle);
        if (!Conf['Embedding']) {
          embed.hidden = true;
        }
        if (Conf['Link Title'] && (service = type.title)) {
          $.get('CachedTitles', {}, function(item) {
            var err, title;

            titles = item['CachedTitles'];
            if (title = titles[match[1]]) {
              a.textContent = title[0];
              return embed.setAttribute('data-title', title[0]);
            } else {
              try {
                return $.cache(service.api.call(a), callbacks);
              } catch (_error) {
                err = _error;
                return a.innerHTML = "[" + key + "] <span class=warning>Title Link Blocked</span> (are you using NoScript?)</a>";
              }
            }
          });
        }
        return [a, $.tn(' '), embed];
      }
      return [a];
    }
  };

  QR = {
    init: function() {
      var sc;

      if (!Conf['Quick Reply']) {
        return;
      }
      this.db = new DataBoard('yourPosts');
      if (Conf['QR Shortcut']) {
        sc = $.el('a', {
          className: "qr-shortcut " + (!Conf['Persistent QR'] ? 'disabled' : ''),
          textContent: 'QR',
          title: 'Quick Reply',
          href: 'javascript:;'
        });
        $.on(sc, 'click', function() {
          if (!QR.nodes || QR.nodes.el.hidden) {
            $.event('CloseMenu');
            QR.open();
            QR.nodes.com.focus();
          } else {
            QR.close();
          }
          return $.toggleClass(this, 'disabled');
        });
        Header.addShortcut(sc);
      }
      if (Conf['Hide Original Post Form']) {
        $.asap((function() {
          return doc;
        }), function() {
          return $.addClass(doc, 'hide-original-post-form');
        });
      }
      $.ready(this.initReady);
      if (Conf['Persistent QR']) {
        $.on(d, '4chanXInitFinished', this.persist);
      }
      return Post.prototype.callbacks.push({
        name: 'Quick Reply',
        cb: this.node
      });
    },
    initReady: function() {
      var link, title;

      QR.postingIsEnabled = !!$.id('postForm');
      if (!QR.postingIsEnabled) {
        return;
      }
      link = $.el('h1', {
        innerHTML: "<a href=javascript:;>" + (title = g.VIEW === 'thread' ? 'Reply to Thread' : 'Start a Thread') + "</a>",
        title: title,
        className: "qr-link"
      });
      $.on(link, 'click', function() {
        if (!QR.nodes || QR.nodes.el.hidden) {
          $.event('CloseMenu');
          QR.open();
          QR.nodes.com.focus();
          if (Conf['QR Shortcut']) {
            return $.rmClass($('.qr-shortcut'), 'disabled');
          }
        } else {
          return QR.close();
        }
      });
      $.before($.id('postForm'), link);
      $.on(d, 'QRGetSelectedPost', function(_arg) {
        var cb;

        cb = _arg.detail;
        return cb(QR.selected);
      });
      $.on(d, 'QRAddPreSubmitHook', function(_arg) {
        var cb;

        cb = _arg.detail;
        return QR.preSubmitHooks.push(cb);
      });
      $.on(d, 'dragover', QR.dragOver);
      $.on(d, 'drop', QR.dropFile);
      $.on(d, 'dragstart dragend', QR.drag);
      return $.on(d, 'ThreadUpdate', function() {
        if (g.DEAD) {
          return QR.abort();
        } else {
          return QR.status();
        }
      });
    },
    node: function() {
      return $.on($('a[title="Quote this post"]', this.nodes.info), 'click', QR.quote);
    },
    persist: function() {
      QR.open();
      if (Conf['Auto Hide QR']) {
        return QR.hide();
      }
    },
    open: function() {
      var err;

      if (QR.nodes) {
        QR.nodes.el.hidden = false;
        QR.unhide();
        return;
      }
      try {
        return QR.dialog();
      } catch (_error) {
        err = _error;
        delete QR.nodes;
        return Main.handleErrors({
          message: 'Quick Reply dialog creation crashed.',
          error: err
        });
      }
    },
    close: function() {
      var i, _i, _len, _ref;

      if (QR.req) {
        QR.abort();
        return;
      }
      QR.nodes.el.hidden = true;
      QR.cleanNotifications();
      d.activeElement.blur();
      $.rmClass(QR.nodes.el, 'dump');
      if (Conf['QR Shortcut']) {
        $.toggleClass($('.qr-shortcut'), 'disabled');
      }
      _ref = QR.posts;
      for (_i = 0, _len = _ref.length; _i < _len; _i++) {
        i = _ref[_i];
        QR.posts[0].rm();
      }
      QR.cooldown.auto = false;
      return QR.status();
    },
    focusin: function() {
      return $.addClass(QR.nodes.el, 'has-focus');
    },
    focusout: function() {
      return $.rmClass(QR.nodes.el, 'has-focus');
    },
    hide: function() {
      d.activeElement.blur();
      $.addClass(QR.nodes.el, 'autohide');
      return QR.nodes.autohide.checked = true;
    },
    unhide: function() {
      $.rmClass(QR.nodes.el, 'autohide');
      return QR.nodes.autohide.checked = false;
    },
    toggleHide: function() {
      if (this.checked) {
        return QR.hide();
      } else {
        return QR.unhide();
      }
    },
    error: function(err) {
      var el;

      QR.open();
      if (typeof err === 'string') {
        el = $.tn(err);
      } else {
        el = err;
        el.removeAttribute('style');
      }
      if (QR.captcha.isEnabled && /captcha|verification/i.test(el.textContent)) {
        QR.captcha.nodes.input.focus();
      }
      if (d.hidden) {
        alert(el.textContent);
      }
      return QR.notifications.push(new Notification('warning', el));
    },
    notifications: [],
    cleanNotifications: function() {
      var notification, _i, _len, _ref;

      _ref = QR.notifications;
      for (_i = 0, _len = _ref.length; _i < _len; _i++) {
        notification = _ref[_i];
        notification.close();
      }
      return QR.notifications = [];
    },
    status: function() {
      var disabled, status, value;

      if (!QR.nodes) {
        return;
      }
      if (g.DEAD) {
        value = 404;
        disabled = true;
        QR.cooldown.auto = false;
      }
      value = QR.req ? QR.req.progress : QR.cooldown.seconds || value;
      status = QR.nodes.status;
      status.value = !value ? 'Submit' : QR.cooldown.auto ? "Auto " + value : value;
      return status.disabled = disabled || false;
    },
    persona: {
      pwd: '',
      always: {},
      init: function() {
        QR.persona.getPassword();
        return $.get('QR.personas', Conf['QR.personas'], function(_arg) {
          var arr, item, personas, type, types, _i, _len, _ref;

          personas = _arg['QR.personas'];
          types = {
            name: [],
            email: [],
            sub: []
          };
          _ref = personas.split('\n');
          for (_i = 0, _len = _ref.length; _i < _len; _i++) {
            item = _ref[_i];
            QR.persona.parseItem(item.trim(), types);
          }
          for (type in types) {
            arr = types[type];
            QR.persona.loadPersonas(type, arr);
          }
        });
      },
      parseItem: function(item, types) {
        var boards, match, type, val, _ref, _ref1;

        if (item[0] === '#') {
          return;
        }
        if (!(match = item.match(/(name|email|subject|password):"(.*)"/i))) {
          return;
        }
        _ref = match, match = _ref[0], type = _ref[1], val = _ref[2];
        item = item.replace(match, '');
        boards = ((_ref1 = item.match(/boards:([^;]+)/i)) != null ? _ref1[1].toLowerCase() : void 0) || 'global';
        if (boards !== 'global' && !((boards.split(',')).contains(g.BOARD.ID))) {
          return;
        }
        if (type === 'password') {
          QR.persona.pwd = val;
          return;
        }
        if (type === 'subject') {
          type = 'sub';
        }
        if (/always/i.test(item)) {
          QR.persona.always[type] = val;
        }
        if (!types[type].contains(val)) {
          return types[type].push(val);
        }
      },
      loadPersonas: function(type, arr) {
        var list, val, _i, _len;

        list = $("#list-" + type, QR.nodes.el);
        for (_i = 0, _len = arr.length; _i < _len; _i++) {
          val = arr[_i];
          $.add(list, $.el('option', {
            textContent: val
          }));
        }
      },
      getPassword: function() {
        var input, m;

        if (!QR.persona.pwd) {
          QR.persona.pwd = (m = d.cookie.match(/4chan_pass=([^;]+)/)) ? decodeURIComponent(m[1]) : (input = $.id('postPassword')) ? input.value : $.id('delPassword').value;
        }
        return QR.persona.pwd;
      },
      get: function(cb) {
        return $.get('QR.persona', {}, function(_arg) {
          var persona;

          persona = _arg['QR.persona'];
          return cb(persona);
        });
      },
      set: function(post) {
        return $.get('QR.persona', {}, function(_arg) {
          var persona;

          persona = _arg['QR.persona'];
          persona = {
            name: post.name,
            email: /^sage$/.test(post.email) ? persona.email : post.email,
            sub: Conf['Remember Subject'] ? post.sub : void 0
          };
          return $.set('QR.persona', persona);
        });
      }
    },
    cooldown: {
      init: function() {
        var board;

        if (!Conf['Cooldown']) {
          return;
        }
        board = g.BOARD.ID;
        QR.cooldown.types = {
          thread: (function() {
            switch (board) {
              case 'q':
                return 86400;
              case 'b':
              case 'soc':
              case 'r9k':
                return 600;
              default:
                return 300;
            }
          })(),
          sage: board === 'q' ? 600 : 60,
          file: board === 'q' ? 300 : 30,
          post: board === 'q' ? 60 : 30
        };
        QR.cooldown.upSpd = 0;
        QR.cooldown.upSpdAccuracy = .5;
        $.get("cooldown." + board, {}, function(item) {
          QR.cooldown.cooldowns = item["cooldown." + board];
          return QR.cooldown.start();
        });
        return $.sync("cooldown." + board, QR.cooldown.sync);
      },
      start: function() {
        if (!Conf['Cooldown']) {
          return;
        }
        if (QR.cooldown.isCounting) {
          return;
        }
        QR.cooldown.isCounting = true;
        return QR.cooldown.count();
      },
      sync: function(cooldowns) {
        var id;

        for (id in cooldowns) {
          QR.cooldown.cooldowns[id] = cooldowns[id];
        }
        return QR.cooldown.start();
      },
      set: function(data) {
        var cooldown, delay, hasFile, isReply, isSage, post, req, start, type, upSpd;

        if (!Conf['Cooldown']) {
          return;
        }
        req = data.req, post = data.post, isReply = data.isReply, delay = data.delay;
        start = req ? req.uploadEndTime : Date.now();
        if (delay) {
          cooldown = {
            delay: delay
          };
        } else {
          if (post.file) {
            upSpd = post.file.size / ((req.uploadEndTime - req.uploadStartTime) / $.SECOND);
            QR.cooldown.upSpdAccuracy = ((upSpd > QR.cooldown.upSpd * .9) + QR.cooldown.upSpdAccuracy) / 2;
            QR.cooldown.upSpd = upSpd;
          }
          isSage = /sage/i.test(post.email);
          hasFile = !!post.file;
          type = !isReply ? 'thread' : isSage ? 'sage' : hasFile ? 'file' : 'post';
          cooldown = {
            isReply: isReply,
            isSage: isSage,
            hasFile: hasFile,
            timeout: start + QR.cooldown.types[type] * $.SECOND
          };
        }
        QR.cooldown.cooldowns[start] = cooldown;
        $.set("cooldown." + g.BOARD, QR.cooldown.cooldowns);
        return QR.cooldown.start();
      },
      unset: function(id) {
        delete QR.cooldown.cooldowns[id];
        if (Object.keys(QR.cooldown.cooldowns).length) {
          return $.set("cooldown." + g.BOARD, QR.cooldown.cooldowns);
        } else {
          return $["delete"]("cooldown." + g.BOARD);
        }
      },
      count: function() {
        var cooldown, cooldowns, elapsed, hasFile, isReply, isSage, now, post, seconds, start, type, types, upSpd, upSpdAccuracy, update, _ref;

        if (!Object.keys(QR.cooldown.cooldowns).length) {
          $["delete"]("" + g.BOARD + ".cooldown");
          delete QR.cooldown.isCounting;
          delete QR.cooldown.seconds;
          QR.status();
          return;
        }
        setTimeout(QR.cooldown.count, $.SECOND);
        now = Date.now();
        post = QR.posts[0];
        isReply = post.thread !== 'new';
        isSage = /sage/i.test(post.email);
        hasFile = !!post.file;
        seconds = null;
        _ref = QR.cooldown, types = _ref.types, cooldowns = _ref.cooldowns, upSpd = _ref.upSpd, upSpdAccuracy = _ref.upSpdAccuracy;
        for (start in cooldowns) {
          cooldown = cooldowns[start];
          if ('delay' in cooldown) {
            if (cooldown.delay) {
              seconds = Math.max(seconds, cooldown.delay--);
            } else {
              seconds = Math.max(seconds, 0);
              QR.cooldown.unset(start);
            }
            continue;
          }
          if (isReply === cooldown.isReply) {
            type = !isReply ? 'thread' : isSage && cooldown.isSage ? 'sage' : hasFile && cooldown.hasFile ? 'file' : 'post';
            elapsed = Math.floor((now - start) / $.SECOND);
            if (elapsed >= 0) {
              seconds = Math.max(seconds, types[type] - elapsed);
              if (Conf['Cooldown Prediction'] && hasFile && upSpd) {
                seconds -= Math.floor(post.file.size / upSpd * upSpdAccuracy);
                seconds = Math.max(seconds, 0);
              }
            }
          }
          if (!((start <= now && now <= cooldown.timeout))) {
            QR.cooldown.unset(start);
          }
        }
        update = seconds !== null || !!QR.cooldown.seconds;
        QR.cooldown.seconds = seconds;
        if (update) {
          QR.status();
        }
        if (seconds === 0 && QR.cooldown.auto && !QR.req) {
          return QR.submit();
        }
      }
    },
    quote: function(e) {
      var OP, caretPos, com, index, post, range, s, sel, selectionRoot, text, thread, _ref;

      if (e != null) {
        e.preventDefault();
      }
      if (!QR.postingIsEnabled) {
        return;
      }
      sel = d.getSelection();
      selectionRoot = $.x('ancestor::div[contains(@class,"postContainer")][1]', sel.anchorNode);
      post = Get.postFromNode(this);
      OP = Get.contextFromLink(this).thread.OP;
      text = ">>" + post + "\n";
      if ((s = sel.toString().trim()) && post.nodes.root === selectionRoot) {
        s = s.replace(/\n/g, '\n>');
        text += ">" + s + "\n";
      }
      QR.open();
      if (QR.selected.isLocked) {
        index = QR.posts.indexOf(QR.selected);
        (QR.posts[index + 1] || new QR.post()).select();
        $.addClass(QR.nodes.el, 'dump');
        QR.cooldown.auto = true;
      }
      _ref = QR.nodes, com = _ref.com, thread = _ref.thread;
      if (!com.value) {
        thread.value = OP.ID;
      }
      caretPos = com.selectionStart;
      com.value = com.value.slice(0, caretPos) + text + com.value.slice(com.selectionEnd);
      range = caretPos + text.length;
      com.setSelectionRange(range, range);
      com.focus();
      QR.selected.save(com);
      QR.selected.save(thread);
      if (Conf['QR Shortcut']) {
        return $.rmClass($('.qr-shortcut'), 'disabled');
      }
    },
    characterCount: function() {
      var count, counter;

      counter = QR.nodes.charCount;
      count = QR.nodes.com.textLength;
      counter.textContent = count;
      counter.hidden = count < 1000;
      return (count > 1500 ? $.addClass : $.rmClass)(counter, 'warning');
    },
    drag: function(e) {
      var toggle;

      toggle = e.type === 'dragstart' ? $.off : $.on;
      toggle(d, 'dragover', QR.dragOver);
      return toggle(d, 'drop', QR.dropFile);
    },
    dragOver: function(e) {
      e.preventDefault();
      return e.dataTransfer.dropEffect = 'copy';
    },
    dropFile: function(e) {
      if (!e.dataTransfer.files.length) {
        return;
      }
      e.preventDefault();
      QR.open();
      QR.fileInput(e.dataTransfer.files);
      return $.addClass(QR.nodes.el, 'dump');
    },
    paste: function(e) {
      var blob, files, item, _i, _len, _ref;

      files = [];
      _ref = e.clipboardData.items;
      for (_i = 0, _len = _ref.length; _i < _len; _i++) {
        item = _ref[_i];
        if (item.kind === 'file') {
          blob = item.getAsFile();
          blob.name = 'file';
          if (blob.type) {
            blob.name += '.' + blob.type.split('/')[1];
          }
          files.push(blob);
        }
      }
      if (!files.length) {
        return;
      }
      QR.open();
      return QR.fileInput(files);
    },
    openFileInput: function(e) {
      if (e.keyCode && e.keyCode !== 32) {
        return;
      }
      return QR.nodes.fileInput.click();
    },
    fileInput: function(files) {
      var file, length, max, post, _i, _len;

      if (this instanceof Element) {
        files = __slice.call(this.files);
        QR.nodes.fileInput.value = null;
      }
      length = files.length;
      if (!length) {
        return;
      }
      max = QR.nodes.fileInput.max;
      QR.cleanNotifications();
      if (length === 1) {
        file = files[0];
        if (/^text/.test(file.type)) {
          QR.selected.pasteText(file);
        } else if (file.size > max) {
          QR.error("File too large (file: " + ($.bytesToString(file.size)) + ", max: " + ($.bytesToString(max)) + ").");
        } else if (!QR.mimeTypes.contains(file.type)) {
          QR.error('Unsupported file type.');
        } else {
          QR.selected.setFile(file);
        }
        return;
      }
      for (_i = 0, _len = files.length; _i < _len; _i++) {
        file = files[_i];
        if (/^text/.test(file.type)) {
          if ((post = QR.posts[QR.posts.length - 1]).com) {
            post = new QR.post();
          }
          post.pasteText(file);
        } else if (file.size > max) {
          QR.error("" + file.name + ": File too large (file: " + ($.bytesToString(file.size)) + ", max: " + ($.bytesToString(max)) + ").");
        } else if (!QR.mimeTypes.contains(file.type)) {
          QR.error("" + file.name + ": Unsupported file type.");
        } else {
          if ((post = QR.posts[QR.posts.length - 1]).file) {
            post = new QR.post();
          }
          post.setFile(file);
        }
      }
      return $.addClass(QR.nodes.el, 'dump');
    },
    posts: [],
    post: (function() {
      function _Class(select) {
        var el, elm, event, prev, _i, _j, _len, _len1, _ref, _ref1,
          _this = this;

        el = $.el('a', {
          className: 'qr-preview',
          draggable: true,
          href: 'javascript:;',
          innerHTML: '<a class=remove>×</a><label hidden><input type=checkbox> Spoiler</label><span></span>'
        });
        this.nodes = {
          el: el,
          rm: el.firstChild,
          label: $('label', el),
          spoiler: $('input', el),
          span: el.lastChild
        };
        _ref = $$('*', el);
        for (_i = 0, _len = _ref.length; _i < _len; _i++) {
          elm = _ref[_i];
          $.on(elm, 'blur', QR.focusout);
          $.on(elm, 'focus', QR.focusin);
        }
        $.on(el, 'click', this.select.bind(this));
        $.on(this.nodes.rm, 'click', function(e) {
          e.stopPropagation();
          return _this.rm();
        });
        $.on(this.nodes.label, 'click', function(e) {
          return e.stopPropagation();
        });
        $.on(this.nodes.spoiler, 'change', function(e) {
          _this.spoiler = e.target.checked;
          if (_this === QR.selected) {
            return QR.nodes.spoiler.checked = _this.spoiler;
          }
        });
        $.add(QR.nodes.dumpList, el);
        _ref1 = ['dragStart', 'dragEnter', 'dragLeave', 'dragOver', 'dragEnd', 'drop'];
        for (_j = 0, _len1 = _ref1.length; _j < _len1; _j++) {
          event = _ref1[_j];
          $.on(el, event.toLowerCase(), this[event]);
        }
        this.thread = g.VIEW === 'thread' ? g.THREADID : 'new';
        prev = QR.posts[QR.posts.length - 1];
        QR.posts.push(this);
        this.nodes.spoiler.checked = this.spoiler = prev && Conf['Remember Spoiler'] ? prev.spoiler : false;
        QR.persona.get(function(persona) {
          _this.name = 'name' in QR.persona.always ? QR.persona.always.name : prev ? prev.name : persona.name;
          _this.email = 'email' in QR.persona.always ? QR.persona.always.email : prev && !/^sage$/.test(prev.email) ? prev.email : persona.email;
          _this.sub = 'sub' in QR.persona.always ? QR.persona.always.sub : Conf['Remember Subject'] ? prev ? prev.sub : persona.sub : '';
          if (QR.selected === _this) {
            return _this.load();
          }
        });
        if (select) {
          this.select();
        }
        this.unlock();
      }

      _Class.prototype.rm = function() {
        var index;

        $.rm(this.nodes.el);
        index = QR.posts.indexOf(this);
        if (QR.posts.length === 1) {
          new QR.post(true);
        } else if (this === QR.selected) {
          (QR.posts[index - 1] || QR.posts[index + 1]).select();
        }
        QR.posts.splice(index, 1);
        if (!window.URL) {
          return;
        }
        return URL.revokeObjectURL(this.URL);
      };

      _Class.prototype.lock = function(lock) {
        var name, _i, _len, _ref;

        if (lock == null) {
          lock = true;
        }
        this.isLocked = lock;
        if (this !== QR.selected) {
          return;
        }
        _ref = ['thread', 'name', 'email', 'sub', 'com', 'spoiler'];
        for (_i = 0, _len = _ref.length; _i < _len; _i++) {
          name = _ref[_i];
          QR.nodes[name].disabled = lock;
        }
        this.nodes.rm.style.visibility = QR.nodes.fileRM.style.visibility = lock ? 'hidden' : '';
        (lock ? $.off : $.on)(QR.nodes.filename.parentNode, 'click', QR.openFileInput);
        this.nodes.spoiler.disabled = lock;
        return this.nodes.el.draggable = !lock;
      };

      _Class.prototype.unlock = function() {
        return this.lock(false);
      };

      _Class.prototype.select = function() {
        var rectEl, rectList;

        if (QR.selected) {
          QR.selected.nodes.el.id = null;
          QR.selected.forceSave();
        }
        QR.selected = this;
        this.lock(this.isLocked);
        this.nodes.el.id = 'selected';
        rectEl = this.nodes.el.getBoundingClientRect();
        rectList = this.nodes.el.parentNode.getBoundingClientRect();
        this.nodes.el.parentNode.scrollLeft += rectEl.left + rectEl.width / 2 - rectList.left - rectList.width / 2;
        this.load();
        return $.event('QRPostSelection', this);
      };

      _Class.prototype.load = function() {
        var name, _i, _len, _ref;

        _ref = ['thread', 'name', 'email', 'sub', 'com'];
        for (_i = 0, _len = _ref.length; _i < _len; _i++) {
          name = _ref[_i];
          QR.nodes[name].value = this[name] || null;
        }
        this.showFileData();
        return QR.characterCount();
      };

      _Class.prototype.save = function(input) {
        var value, _ref;

        if (input.type === 'checkbox') {
          this.spoiler = input.checked;
          return;
        }
        value = input.value;
        this[input.dataset.name] = value;
        if (input.nodeName !== 'TEXTAREA') {
          return;
        }
        this.nodes.span.textContent = value;
        QR.characterCount();
        if (QR.cooldown.auto && this === QR.posts[0] && (0 < (_ref = QR.cooldown.seconds) && _ref <= 5)) {
          return QR.cooldown.auto = false;
        }
      };

      _Class.prototype.forceSave = function() {
        var name, _i, _len, _ref;

        if (this !== QR.selected) {
          return;
        }
        _ref = ['thread', 'name', 'email', 'sub', 'com', 'spoiler'];
        for (_i = 0, _len = _ref.length; _i < _len; _i++) {
          name = _ref[_i];
          this.save(QR.nodes[name]);
        }
      };

      _Class.prototype.setFile = function(file) {
        this.file = file;
        this.filename = "" + file.name + " (" + ($.bytesToString(file.size)) + ")";
        this.nodes.el.title = this.filename;
        if (QR.spoiler) {
          this.nodes.label.hidden = false;
        }
        if (window.URL) {
          URL.revokeObjectURL(this.URL);
        }
        this.showFileData();
        if (!/^image/.test(file.type)) {
          this.nodes.el.style.backgroundImage = null;
          return;
        }
        return this.setThumbnail();
      };

      _Class.prototype.setThumbnail = function(fileURL) {
        var img, reader,
          _this = this;

        if (!window.URL) {
          if (!fileURL) {
            reader = new FileReader();
            reader.onload = function(e) {
              return _this.setThumbnail(e.target.result);
            };
            reader.readAsDataURL(this.file);
            return;
          }
        } else {
          fileURL = URL.createObjectURL(this.file);
        }
        img = $.el('img');
        img.onload = function() {
          var applyBlob, cv, data, height, i, l, s, ui8a, width, _i;

          s = 90 * 2;
          if (_this.file.type === 'image/gif') {
            s *= 3;
          }
          height = img.height, width = img.width;
          if (height < s || width < s) {
            if (window.URL) {
              _this.URL = fileURL;
            }
            _this.nodes.el.style.backgroundImage = "url(" + _this.URL + ")";
            return;
          }
          if (height <= width) {
            width = s / height * width;
            height = s;
          } else {
            height = s / width * height;
            width = s;
          }
          cv = $.el('canvas');
          cv.height = img.height = height;
          cv.width = img.width = width;
          cv.getContext('2d').drawImage(img, 0, 0, width, height);
          if (!window.URL) {
            _this.nodes.el.style.backgroundImage = "url(" + (cv.toDataURL()) + ")";
            delete _this.URL;
            return;
          }
          URL.revokeObjectURL(fileURL);
          applyBlob = function(blob) {
            _this.URL = URL.createObjectURL(blob);
            return _this.nodes.el.style.backgroundImage = "url(" + _this.URL + ")";
          };
          if (cv.toBlob) {
            cv.toBlob(applyBlob);
            return;
          }
          data = atob(cv.toDataURL().split(',')[1]);
          l = data.length;
          ui8a = new Uint8Array(l);
          for (i = _i = 0; 0 <= l ? _i < l : _i > l; i = 0 <= l ? ++_i : --_i) {
            ui8a[i] = data.charCodeAt(i);
          }
          return applyBlob(new Blob([ui8a], {
            type: 'image/png'
          }));
        };
        return img.src = fileURL;
      };

      _Class.prototype.rmFile = function() {
        delete this.file;
        delete this.filename;
        this.nodes.el.title = null;
        this.nodes.el.style.backgroundImage = null;
        if (QR.spoiler) {
          this.nodes.label.hidden = true;
        }
        this.showFileData();
        if (!window.URL) {
          return;
        }
        return URL.revokeObjectURL(this.URL);
      };

      _Class.prototype.showFileData = function() {
        if (this.file) {
          QR.nodes.filename.textContent = this.filename;
          QR.nodes.filename.title = this.filename;
          QR.nodes.spoiler.checked = this.spoiler;
          return $.addClass(QR.nodes.fileSubmit, 'has-file');
        } else {
          return $.rmClass(QR.nodes.fileSubmit, 'has-file');
        }
      };

      _Class.prototype.pasteText = function(file) {
        var reader,
          _this = this;

        reader = new FileReader();
        reader.onload = function(e) {
          var text;

          text = e.target.result;
          if (_this.com) {
            _this.com += "\n" + text;
          } else {
            _this.com = text;
          }
          if (QR.selected === _this) {
            QR.nodes.com.value = _this.com;
          }
          return _this.nodes.span.textContent = _this.com;
        };
        return reader.readAsText(file);
      };

      _Class.prototype.dragStart = function() {
        return $.addClass(this, 'drag');
      };

      _Class.prototype.dragEnd = function() {
        return $.rmClass(this, 'drag');
      };

      _Class.prototype.dragEnter = function() {
        return $.addClass(this, 'over');
      };

      _Class.prototype.dragLeave = function() {
        return $.rmClass(this, 'over');
      };

      _Class.prototype.dragOver = function(e) {
        e.preventDefault();
        return e.dataTransfer.dropEffect = 'move';
      };

      _Class.prototype.drop = function() {
        var el, index, newIndex, oldIndex, post;

        el = $('.drag', this.parentNode);
        $.rmClass(el, 'drag');
        $.rmClass(this, 'over');
        if (!this.draggable) {
          return;
        }
        index = function(el) {
          return __slice.call(el.parentNode.children).indexOf(el);
        };
        oldIndex = index(el);
        newIndex = index(this);
        (oldIndex < newIndex ? $.after : $.before)(this, el);
        post = QR.posts.splice(oldIndex, 1)[0];
        return QR.posts.splice(newIndex, 0, post);
      };

      return _Class;

    })(),
    captcha: {
      init: function() {
        if (d.cookie.indexOf('pass_enabled=1') >= 0) {
          return;
        }
        if (!(this.isEnabled = !!$.id('captchaFormPart'))) {
          return;
        }
        return $.asap((function() {
          return $.id('recaptcha_challenge_field_holder');
        }), this.ready.bind(this));
      },
      ready: function() {
        var MutationObserver, imgContainer, input, observer, setLifetime,
          _this = this;

        setLifetime = function(e) {
          return _this.lifetime = e.detail;
        };
        $.on(window, 'captcha:timeout', setLifetime);
        $.globalEval('window.dispatchEvent(new CustomEvent("captcha:timeout", {detail: RecaptchaState.timeout}))');
        $.off(window, 'captcha:timeout', setLifetime);
        imgContainer = $.el('div', {
          className: 'captcha-img',
          title: 'Reload',
          innerHTML: '<img>'
        });
        input = $.el('input', {
          className: 'captcha-input field',
          title: 'Verification',
          autocomplete: 'off',
          spellcheck: false,
          tabIndex: 55
        });
        this.nodes = {
          challenge: $.id('recaptcha_challenge_field_holder'),
          img: imgContainer.firstChild,
          input: input
        };
        if (MutationObserver = window.MutationObserver || window.WebKitMutationObserver || window.OMutationObserver) {
          observer = new MutationObserver(this.load.bind(this));
          observer.observe(this.nodes.challenge, {
            childList: true
          });
        } else {
          $.on(this.nodes.challenge, 'DOMNodeInserted', this.load.bind(this));
        }
        $.on(imgContainer, 'click', this.reload.bind(this));
        $.on(input, 'keydown', this.keydown.bind(this));
        $.on(input, 'focus', function() {
          return $.addClass(QR.nodes.el, 'focus');
        });
        $.on(input, 'blur', function() {
          return $.rmClass(QR.nodes.el, 'focus');
        });
        $.get('captchas', [], function(item) {
          return _this.sync(item['captchas']);
        });
        $.sync('captchas', this.sync);
        this.reload();
        $.on(input, 'blur', QR.focusout);
        $.on(input, 'focus', QR.focusin);
        $.addClass(QR.nodes.el, 'has-captcha');
        return $.after(QR.nodes.com.parentNode, [imgContainer, input]);
      },
      sync: function(captchas) {
        this.captchas = captchas;
        return QR.captcha.count();
      },
      getOne: function() {
        var captcha, challenge, response;

        this.clear();
        if (captcha = this.captchas.shift()) {
          challenge = captcha.challenge, response = captcha.response;
          this.count();
          $.set('captchas', this.captchas);
        } else {
          challenge = this.nodes.img.alt;
          if (response = this.nodes.input.value) {
            this.reload();
          }
        }
        if (response) {
          response = response.trim();
          if (!/\s/.test(response)) {
            response = "" + response + " " + response;
          }
        }
        return {
          challenge: challenge,
          response: response
        };
      },
      save: function() {
        var response;

        if (!(response = this.nodes.input.value.trim())) {
          return;
        }
        this.captchas.push({
          challenge: this.nodes.img.alt,
          response: response,
          timeout: this.timeout
        });
        this.count();
        this.reload();
        return $.set('captchas', this.captchas);
      },
      clear: function() {
        var captcha, i, now, _i, _len, _ref;

        now = Date.now();
        _ref = this.captchas;
        for (i = _i = 0, _len = _ref.length; _i < _len; i = ++_i) {
          captcha = _ref[i];
          if (captcha.timeout > now) {
            break;
          }
        }
        if (!i) {
          return;
        }
        this.captchas = this.captchas.slice(i);
        this.count();
        return $.set('captchas', this.captchas);
      },
      load: function() {
        var challenge;

        if (!this.nodes.challenge.firstChild) {
          return;
        }
        this.timeout = Date.now() + this.lifetime * $.SECOND - $.MINUTE;
        challenge = this.nodes.challenge.firstChild.value;
        this.nodes.img.alt = challenge;
        this.nodes.img.src = "//www.google.com/recaptcha/api/image?c=" + challenge;
        this.nodes.input.value = null;
        return this.clear();
      },
      count: function() {
        var count;

        count = this.captchas.length;
        this.nodes.input.placeholder = (function() {
          switch (count) {
            case 0:
              return 'Verification (Shift + Enter to cache)';
            case 1:
              return 'Verification (1 cached captcha)';
            default:
              return "Verification (" + count + " cached captchas)";
          }
        })();
        return this.nodes.input.alt = count;
      },
      reload: function(focus) {
        $.globalEval('Recaptcha.reload("t")');
        if (focus) {
          return this.nodes.input.focus();
        }
      },
      keydown: function(e) {
        if (e.keyCode === 8 && !this.nodes.input.value) {
          this.reload();
        } else if (e.keyCode === 13 && e.shiftKey) {
          this.save();
        } else {
          return;
        }
        return e.preventDefault();
      }
    },
    dialog: function() {
      var dialog, elm, mimeTypes, name, nodes, thread, _i, _j, _len, _len1, _ref, _ref1;

      dialog = UI.dialog('qr', 'top:0;right:0;', "  <div class=move><label><input type=checkbox id=autohide title=Auto-hide>\n  Quick Reply\n</label><a href=javascript:; class=close title=Close>×</a><select data-name=thread title='Create a new thread / Reply'><option value=new>New thread</option></select></div><form><div class=persona><input id=dump-button type=button title='Dump list' value=+ tabindex=0><input name=name  data-name=name  list=\"list-name\" placeholder=Name    class=field size=1 tabindex=10><input name=email data-name=email list=\"list-email\" placeholder=E-mail  class=field size=1 tabindex=20><input name=sub   data-name=sub   list=\"list-sub\" placeholder=Subject class=field size=1 tabindex=30></div><div class=textarea><textarea data-name=com placeholder=Comment class=field tabindex=40></textarea><span id=char-count></span></div><div id=dump-list-container><div id=dump-list></div><a id=add-post href=javascript:; title=\"Add a post\" tabindex=50>+</a></div><div id=file-n-submit><span id=qr-filename-container class=field tabindex=60><span id=qr-no-file>No selected file</span><span id=qr-filename></span></span><a id=qr-filerm href=javascript:; title='Remove file' tabindex=80>×</a><input type=submit tabindex=70></div><input type=file multiple><label id=qr-spoiler-label><input type=checkbox id=qr-file-spoiler title='Spoiler image' tabindex=90>Spoiler?\n</label></form><datalist id=\"list-name\"></datalist><datalist id=\"list-email\"></datalist><datalist id=\"list-sub\"></datalist>");
      QR.nodes = nodes = {
        el: dialog,
        move: $('.move', dialog),
        autohide: $('#autohide', dialog),
        thread: $('select', dialog),
        close: $('.close', dialog),
        form: $('form', dialog),
        dumpButton: $('#dump-button', dialog),
        name: $('[data-name=name]', dialog),
        email: $('[data-name=email]', dialog),
        sub: $('[data-name=sub]', dialog),
        com: $('[data-name=com]', dialog),
        dumpList: $('#dump-list', dialog),
        addPost: $('#add-post', dialog),
        charCount: $('#char-count', dialog),
        fileSubmit: $('#file-n-submit', dialog),
        filename: $('#qr-filename', dialog),
        fileRM: $('#qr-filerm', dialog),
        spoiler: $('#qr-file-spoiler', dialog),
        status: $('[type=submit]', dialog),
        fileInput: $('[type=file]', dialog)
      };
      mimeTypes = $('ul.rules > li').textContent.trim().match(/: (.+)/)[1].toLowerCase().replace(/\w+/g, function(type) {
        switch (type) {
          case 'jpg':
            return 'image/jpeg';
          case 'pdf':
            return 'application/pdf';
          case 'swf':
            return 'application/x-shockwave-flash';
          default:
            return "image/" + type;
        }
      });
      QR.mimeTypes = mimeTypes.split(', ');
      QR.mimeTypes.push('');
      nodes.fileInput.max = $('input[name=MAX_FILE_SIZE]').value;
      nodes.fileInput.accept = "text/*, " + mimeTypes;
      QR.spoiler = !!$('input[name=spoiler]');
      nodes.spoiler.parentElement.hidden = !QR.spoiler;
      if (g.BOARD.ID === 'f') {
        nodes.flashTag = $.el('select', {
          name: 'filetag',
          innerHTML: "<option value=0>Hentai</option>\n<option value=6>Porn</option>\n<option value=1>Japanese</option>\n<option value=2>Anime</option>\n<option value=3>Game</option>\n<option value=5>Loop</option>\n<option value=4 selected>Other</option>"
        });
        $.add(nodes.form, nodes.flashTag);
      }
      for (thread in g.BOARD.threads) {
        $.add(nodes.thread, $.el('option', {
          value: thread,
          textContent: "Thread No." + thread
        }));
      }
      $.on(nodes.filename.parentNode, 'click keyup', QR.openFileInput);
      _ref = $$('*', QR.nodes.el);
      for (_i = 0, _len = _ref.length; _i < _len; _i++) {
        elm = _ref[_i];
        $.on(elm, 'blur', QR.focusout);
        $.on(elm, 'focus', QR.focusin);
      }
      $.on(dialog, 'focusin', QR.focusin);
      $.on(dialog, 'focusout', QR.focusout);
      $.on(nodes.autohide, 'change', QR.toggleHide);
      $.on(nodes.close, 'click', QR.close);
      $.on(nodes.dumpButton, 'click', function() {
        return nodes.el.classList.toggle('dump');
      });
      $.on(nodes.addPost, 'click', function() {
        return new QR.post(true);
      });
      $.on(nodes.form, 'submit', QR.submit);
      $.on(nodes.fileRM, 'click', function() {
        return QR.selected.rmFile();
      });
      $.on(nodes.spoiler, 'change', function() {
        return QR.selected.nodes.spoiler.click();
      });
      $.on(nodes.fileInput, 'change', QR.fileInput);
      _ref1 = ['name', 'email', 'sub', 'com'];
      for (_j = 0, _len1 = _ref1.length; _j < _len1; _j++) {
        name = _ref1[_j];
        $.on(nodes[name], 'input', function() {
          return QR.selected.save(this);
        });
      }
      $.on(nodes.thread, 'change', function() {
        return QR.selected.save(this);
      });
      if (Conf['Remember QR Size']) {
        $.get('QR Size', '', function(item) {
          return nodes.com.style.cssText = item['QR Size'];
        });
        $.on(nodes.com, 'mouseup', function(e) {
          if (e.button !== 0) {
            return;
          }
          return $.set('QR Size', this.style.cssText);
        });
      }
      QR.persona.init();
      new QR.post(true);
      QR.status();
      QR.cooldown.init();
      QR.captcha.init();
      $.add(d.body, dialog);
      return $.event('QRDialogCreation', null, dialog);
    },
    preSubmitHooks: [],
    submit: function(e) {
      var callbacks, challenge, err, filetag, hook, opts, post, postData, response, textOnly, thread, threadID, _i, _len, _ref, _ref1;

      if (e != null) {
        e.preventDefault();
      }
      if (QR.req) {
        QR.abort();
        return;
      }
      if (QR.cooldown.seconds) {
        QR.cooldown.auto = !QR.cooldown.auto;
        QR.status();
        return;
      }
      post = QR.posts[0];
      post.forceSave();
      if (g.BOARD.ID === 'f') {
        filetag = QR.nodes.flashTag.value;
      }
      threadID = post.thread;
      thread = g.BOARD.threads[threadID];
      if (threadID === 'new') {
        threadID = null;
        if (['vg', 'q'].contains(g.BOARD.ID) && !post.sub) {
          err = 'New threads require a subject.';
        } else if (!(post.file || (textOnly = !!$('input[name=textonly]', $.id('postForm'))))) {
          err = 'No file selected.';
        }
      } else if (g.BOARD.threads[threadID].isClosed) {
        err = 'You can\'t reply to this thread anymore.';
      } else if (!(post.com || post.file)) {
        err = 'No file selected.';
      } else if (post.file && thread.fileLimit) {
        err = 'Max limit of image replies has been reached.';
      } else {
        _ref = QR.preSubmitHooks;
        for (_i = 0, _len = _ref.length; _i < _len; _i++) {
          hook = _ref[_i];
          if (err = hook(post, thread)) {
            break;
          }
        }
      }
      if (QR.captcha.isEnabled && !err) {
        _ref1 = QR.captcha.getOne(), challenge = _ref1.challenge, response = _ref1.response;
        if (!response) {
          err = 'No valid captcha.';
        }
      }
      if (err) {
        QR.cooldown.auto = false;
        QR.status();
        QR.error(err);
        return;
      }
      QR.cleanNotifications();
      QR.cooldown.auto = QR.posts.length > 1;
      if (Conf['Auto Hide QR'] && !QR.cooldown.auto) {
        QR.hide();
      }
      if (!QR.cooldown.auto && $.x('ancestor::div[@id="qr"]', d.activeElement)) {
        d.activeElement.blur();
      }
      post.lock();
      postData = {
        resto: threadID,
        name: post.name,
        email: post.email,
        sub: post.sub,
        com: post.com,
        upfile: post.file,
        filetag: filetag,
        spoiler: post.spoiler,
        textonly: textOnly,
        mode: 'regist',
        pwd: QR.persona.pwd,
        recaptcha_challenge_field: challenge,
        recaptcha_response_field: response
      };
      callbacks = {
        onload: QR.response,
        onerror: function() {
          delete QR.req;
          post.unlock();
          QR.cooldown.auto = false;
          QR.status();
          return QR.error($.el('span', {
            innerHTML: "Connection error. You may have been <a href=//www.4chan.org/banned target=_blank>banned</a>.\n[<a href=\"https://github.com/MayhemYDG/4chan-x/wiki/FAQ#what-does-connection-error-you-may-have-been-banned-mean\" target=_blank>FAQ</a>]"
          }));
        }
      };
      opts = {
        cred: true,
        form: $.formData(postData),
        upCallbacks: {
          onload: function() {
            QR.req.isUploadFinished = true;
            QR.req.uploadEndTime = Date.now();
            QR.req.progress = '...';
            return QR.status();
          },
          onprogress: function(e) {
            QR.req.progress = "" + (Math.round(e.loaded / e.total * 100)) + "%";
            return QR.status();
          }
        }
      };
      QR.req = $.ajax($.id('postForm').parentNode.action, callbacks, opts);
      QR.req.uploadStartTime = Date.now();
      QR.req.progress = '...';
      return QR.status();
    },
    response: function() {
      var URL, ban, board, err, h1, isReply, m, post, postID, req, threadID, tmpDoc, _, _ref, _ref1;

      req = QR.req;
      delete QR.req;
      post = QR.posts[0];
      post.unlock();
      tmpDoc = d.implementation.createHTMLDocument('');
      tmpDoc.documentElement.innerHTML = req.response;
      if (ban = $('.banType', tmpDoc)) {
        board = $('.board', tmpDoc).innerHTML;
        err = $.el('span', {
          innerHTML: ban.textContent.toLowerCase() === 'banned' ? ("You are banned on " + board + "! ;_;<br>") + "Click <a href=//www.4chan.org/banned target=_blank>here</a> to see the reason." : ("You were issued a warning on " + board + " as " + ($('.nameBlock', tmpDoc).innerHTML) + ".<br>") + ("Reason: " + ($('.reason', tmpDoc).innerHTML))
        });
      } else if (err = tmpDoc.getElementById('errmsg')) {
        if ((_ref = $('a', err)) != null) {
          _ref.target = '_blank';
        }
      } else if (tmpDoc.title !== 'Post successful!') {
        err = 'Connection error with sys.4chan.org.';
      } else if (req.status !== 200) {
        err = "Error " + req.statusText + " (" + req.status + ")";
      }
      if (err) {
        if (/captcha|verification/i.test(err.textContent) || err === 'Connection error with sys.4chan.org.') {
          if (/mistyped/i.test(err.textContent)) {
            err = 'You seem to have mistyped the CAPTCHA.';
          }
          QR.cooldown.auto = QR.captcha.isEnabled ? !!QR.captcha.captchas.length : err === 'Connection error with sys.4chan.org.' ? true : false;
          QR.cooldown.set({
            delay: 2
          });
        } else if (err.textContent && (m = err.textContent.match(/wait\s(\d+)\ssecond/i))) {
          QR.cooldown.auto = QR.captcha.isEnabled ? !!QR.captcha.captchas.length : true;
          QR.cooldown.set({
            delay: m[1]
          });
        } else {
          QR.cooldown.auto = false;
        }
        QR.status();
        QR.error(err);
        return;
      }
      QR.cleanNotifications();
      h1 = $('h1', tmpDoc);
      if (Conf['Posting Success Notifications']) {
        QR.notifications.push(new Notification('success', h1.textContent, 5));
      }
      QR.persona.set(post);
      _ref1 = h1.nextSibling.textContent.match(/thread:(\d+),no:(\d+)/), _ = _ref1[0], threadID = _ref1[1], postID = _ref1[2];
      postID = +postID;
      threadID = +threadID || postID;
      isReply = threadID !== postID;
      QR.db.set({
        boardID: g.BOARD.ID,
        threadID: threadID,
        postID: postID,
        val: true
      });
      ThreadUpdater.postID = postID;
      $.event('QRPostSuccessful', {
        board: g.BOARD,
        threadID: threadID,
        postID: postID
      });
      QR.cooldown.auto = QR.posts.length > 1 && isReply;
      if (!(Conf['Persistent QR'] || QR.cooldown.auto)) {
        QR.close();
      } else {
        post.rm();
      }
      QR.cooldown.set({
        req: req,
        post: post,
        isReply: isReply
      });
      if (threadID === postID) {
        URL = "/" + g.BOARD + "/res/" + threadID;
      } else if (g.VIEW === 'index' && !QR.cooldown.auto && Conf['Open Post in New Tab']) {
        URL = "/" + g.BOARD + "/res/" + threadID + "#p" + postID;
      }
      if (URL) {
        if (Conf['Open Post in New Tab']) {
          $.open("/" + g.BOARD + "/res/" + threadID);
        } else {
          window.location = "/" + g.BOARD + "/res/" + threadID;
        }
      }
      return QR.status();
    },
    abort: function() {
      if (QR.req && !QR.req.isUploadFinished) {
        QR.req.abort();
        delete QR.req;
        QR.posts[0].unlock();
        QR.notifications.push(new Notification('info', 'QR upload aborted.', 5));
      }
      return QR.status();
    }
  };

  FappeTyme = {
    init: function() {
      var el, input;

      if (!Conf['Fappe Tyme'] || g.VIEW === 'catalog' || g.BOARD === 'f') {
        return;
      }
      el = $.el('label', {
        innerHTML: "<input type=checkbox name=fappe-tyme> Fappe Tyme",
        title: 'Fappe Tyme'
      });
      FappeTyme.input = input = el.firstElementChild;
      $.on(input, 'change', FappeTyme.toggle);
      $.event('AddMenuEntry', {
        type: 'header',
        el: el,
        order: 97
      });
      return Post.prototype.callbacks.push({
        name: 'Fappe Tyme',
        cb: this.node
      });
    },
    node: function() {
      if (this.file) {
        return;
      }
      return $.addClass(this.nodes.root, "noFile");
    },
    toggle: function() {
      $.event('CloseMenu');
      return (this.checked ? $.addClass : $.rmClass)(doc, 'fappeTyme');
    }
  };

  ImageExpand = {
    init: function() {
      if (g.VIEW === 'catalog' || !Conf['Image Expansion']) {
        return;
      }
      this.EAI = $.el('a', {
        className: 'expand-all-shortcut',
        textContent: 'EAI',
        title: 'Expand All Images',
        href: 'javascript:;'
      });
      $.on(this.EAI, 'click', ImageExpand.cb.toggleAll);
      Header.addShortcut(this.EAI);
      return Post.prototype.callbacks.push({
        name: 'Image Expansion',
        cb: this.node
      });
    },
    node: function() {
      var thumb, _ref;

      if (!((_ref = this.file) != null ? _ref.isImage : void 0)) {
        return;
      }
      thumb = this.file.thumb;
      $.on(thumb.parentNode, 'click', ImageExpand.cb.toggle);
      if (this.isClone && $.hasClass(thumb, 'expanding')) {
        ImageExpand.contract(this);
        ImageExpand.expand(this);
        return;
      }
      if (ImageExpand.on && !this.isHidden) {
        return ImageExpand.expand(this);
      }
    },
    cb: {
      toggle: function(e) {
        if (e.shiftKey || e.altKey || e.ctrlKey || e.metaKey || e.button !== 0) {
          return;
        }
        e.preventDefault();
        return ImageExpand.toggle(Get.postFromNode(this));
      },
      toggleAll: function() {
        var ID, file, func, post, _i, _len, _ref, _ref1;

        $.event('CloseMenu');
        if (ImageExpand.on = $.hasClass(ImageExpand.EAI, 'expand-all-shortcut')) {
          ImageExpand.EAI.className = 'contract-all-shortcut';
          ImageExpand.EAI.title = 'Contract All Images';
          func = ImageExpand.expand;
        } else {
          ImageExpand.EAI.className = 'expand-all-shortcut';
          ImageExpand.EAI.title = 'Expand All Images';
          func = ImageExpand.contract;
        }
        _ref = g.posts;
        for (ID in _ref) {
          post = _ref[ID];
          _ref1 = [post].concat(post.clones);
          for (_i = 0, _len = _ref1.length; _i < _len; _i++) {
            post = _ref1[_i];
            file = post.file;
            if (!(file && file.isImage && doc.contains(post.nodes.root))) {
              continue;
            }
            if (ImageExpand.on && (!Conf['Expand spoilers'] && file.isSpoiler || Conf['Expand from here'] && file.thumb.getBoundingClientRect().top < 0)) {
              continue;
            }
            $.queueTask(func, post);
          }
        }
      },
      setFitness: function() {
        var checked;

        checked = this.checked;
        (checked ? $.addClass : $.rmClass)(doc, this.name.toLowerCase().replace(/\s+/g, '-'));
        if (this.name !== 'Fit height') {
          return;
        }
        if (checked) {
          $.on(window, 'resize', ImageExpand.resize);
          if (!ImageExpand.style) {
            ImageExpand.style = $.addStyle(null);
          }
          return ImageExpand.resize();
        } else {
          return $.off(window, 'resize', ImageExpand.resize);
        }
      }
    },
    toggle: function(post) {
      var headRect, rect, root, thumb, top;

      thumb = post.file.thumb;
      if (!(post.file.isExpanded || $.hasClass(thumb, 'expanding'))) {
        ImageExpand.expand(post);
        return;
      }
      ImageExpand.contract(post);
      rect = post.nodes.root.getBoundingClientRect();
      if (!(rect.top <= 0 || rect.left <= 0)) {
        return;
      }
      top = rect.top;
      if (Conf['Fixed Header'] && !Conf['Bottom Header']) {
        headRect = Header.bar.getBoundingClientRect();
        top += -headRect.top - headRect.height;
      }
      root = doc;
      if (rect.top < 0) {
        root.scrollTop += top;
      }
      if (rect.left < 0) {
        return root.scrollLeft = 0;
      }
    },
    contract: function(post) {
      $.rmClass(post.nodes.root, 'expanded-image');
      $.rmClass(post.file.thumb, 'expanding');
      return post.file.isExpanded = false;
    },
    expand: function(post, src) {
      var img, thumb;

      thumb = post.file.thumb;
      if (post.isHidden || post.file.isExpanded || $.hasClass(thumb, 'expanding')) {
        return;
      }
      $.addClass(thumb, 'expanding');
      if (post.file.fullImage) {
        $.asap((function() {
          return post.file.fullImage.naturalHeight;
        }), function() {
          return ImageExpand.completeExpand(post);
        });
        return;
      }
      post.file.fullImage = img = $.el('img', {
        className: 'full-image',
        src: src || post.file.URL
      });
      $.on(img, 'error', ImageExpand.error);
      $.asap((function() {
        return post.file.fullImage.naturalHeight;
      }), function() {
        return ImageExpand.completeExpand(post);
      });
      return $.after(thumb, img);
    },
    completeExpand: function(post) {
      var prev, thumb;

      thumb = post.file.thumb;
      if (!$.hasClass(thumb, 'expanding')) {
        return;
      }
      post.file.isExpanded = true;
      if (!post.nodes.root.parentNode) {
        $.addClass(post.nodes.root, 'expanded-image');
        $.rmClass(post.file.thumb, 'expanding');
        return;
      }
      prev = post.nodes.root.getBoundingClientRect();
      return $.queueTask(function() {
        var curr, root;

        $.addClass(post.nodes.root, 'expanded-image');
        $.rmClass(post.file.thumb, 'expanding');
        if (!(prev.top + prev.height <= 0)) {
          return;
        }
        root = doc;
        curr = post.nodes.root.getBoundingClientRect();
        return root.scrollTop += curr.height - prev.height + curr.top - prev.top;
      });
    },
    error: function() {
      var URL, post, src, timeoutID;

      post = Get.postFromNode(this);
      $.rm(this);
      delete post.file.fullImage;
      if (!($.hasClass(post.file.thumb, 'expanding') || $.hasClass(post.nodes.root, 'expanded-image'))) {
        return;
      }
      ImageExpand.contract(post);
      src = this.src.split('/');
      if (src[2] === 'images.4chan.org') {
        if (URL = Redirect.image(src[3], src[5])) {
          setTimeout(ImageExpand.expand, 10000, post, URL);
          return;
        }
        if (g.DEAD || post.isDead || post.file.isDead) {
          return;
        }
      }
      timeoutID = setTimeout(ImageExpand.expand, 10000, post);
      return $.ajax("//api.4chan.org/" + post.board + "/res/" + post.thread + ".json", {
        onload: function() {
          var postObj, _i, _len, _ref;

          if (this.status !== 200) {
            return;
          }
          _ref = JSON.parse(this.response).posts;
          for (_i = 0, _len = _ref.length; _i < _len; _i++) {
            postObj = _ref[_i];
            if (postObj.no === post.ID) {
              break;
            }
          }
          if (postObj.no !== post.ID) {
            clearTimeout(timeoutID);
            return post.kill();
          } else if (postObj.filedeleted) {
            clearTimeout(timeoutID);
            return post.kill(true);
          }
        }
      });
    },
    menu: {
      init: function() {
        var conf, createSubEntry, el, key, subEntries, _ref;

        if (g.VIEW === 'catalog' || !Conf['Image Expansion']) {
          return;
        }
        el = $.el('span', {
          textContent: 'Image Expansion',
          className: 'image-expansion-link'
        });
        createSubEntry = ImageExpand.menu.createSubEntry;
        subEntries = [];
        _ref = Config.imageExpansion;
        for (key in _ref) {
          conf = _ref[key];
          subEntries.push(createSubEntry(key, conf));
        }
        return $.event('AddMenuEntry', {
          type: 'header',
          el: el,
          order: 105,
          subEntries: subEntries
        });
      },
      createSubEntry: function(type, config) {
        var input, label;

        label = $.el('label', {
          innerHTML: "<input type=checkbox name='" + type + "'> " + type
        });
        input = label.firstElementChild;
        if (type === 'Fit width' || type === 'Fit height') {
          $.on(input, 'change', ImageExpand.cb.setFitness);
        }
        if (config) {
          label.title = config[1];
          input.checked = Conf[type];
          $.event('change', null, input);
          $.on(input, 'change', $.cb.checked);
        }
        return {
          el: label
        };
      }
    },
    resize: function() {
      return ImageExpand.style.textContent = ":root.fit-height .full-image {max-height:" + doc.clientHeight + "px}";
    },
    menuToggle: function(e) {
      return ImageExpand.opmenu.toggle(e, this, g);
    }
  };

  ImageHover = {
    init: function() {
      if (g.VIEW === 'catalog' || !Conf['Image Hover']) {
        return;
      }
      return Post.prototype.callbacks.push({
        name: 'Image Hover',
        cb: this.node
      });
    },
    node: function() {
      var _ref;

      if (!((_ref = this.file) != null ? _ref.isImage : void 0)) {
        return;
      }
      return $.on(this.file.thumb, 'mouseover', ImageHover.mouseover);
    },
    mouseover: function(e) {
      var el, post;

      post = Get.postFromNode(this);
      el = $.el('img', {
        id: 'ihover',
        src: post.file.URL
      });
      el.setAttribute('data-fullid', post.fullID);
      $.add(Header.hover, el);
      UI.hover({
        root: this,
        el: el,
        latestEvent: e,
        endEvents: 'mouseout click',
        asapTest: function() {
          return el.naturalHeight;
        }
      });
      return $.on(el, 'error', ImageHover.error);
    },
    error: function() {
      var URL, post, src, timeoutID,
        _this = this;

      if (!doc.contains(this)) {
        return;
      }
      post = g.posts[this.dataset.fullid];
      src = this.src.split('/');
      if (src[2] === 'images.4chan.org') {
        if (URL = Redirect.image(src[3], src[5].replace(/\?.+$/, ''))) {
          this.src = URL;
          return;
        }
        if (g.DEAD || post.isDead || post.file.isDead) {
          return;
        }
      }
      timeoutID = setTimeout((function() {
        return _this.src = post.file.URL + '?' + Date.now();
      }), 3000);
      return $.ajax("//api.4chan.org/" + post.board + "/res/" + post.thread + ".json", {
        onload: function() {
          var postObj, _i, _len, _ref;

          if (this.status !== 200) {
            return;
          }
          _ref = JSON.parse(this.response).posts;
          for (_i = 0, _len = _ref.length; _i < _len; _i++) {
            postObj = _ref[_i];
            if (postObj.no === post.ID) {
              break;
            }
          }
          if (postObj.no !== post.ID) {
            clearTimeout(timeoutID);
            return post.kill();
          } else if (postObj.filedeleted) {
            clearTimeout(timeoutID);
            return post.kill(true);
          }
        }
      });
    }
  };

  ImageReplace = {
    init: function() {
      if (g.VIEW === 'catalog') {
        return;
      }
      return Post.prototype.callbacks.push({
        name: 'Image Replace',
        cb: this.node
      });
    },
    node: function() {
      var URL, img, style, thumb, type, _ref, _ref1;

      if (this.isClone || this.isHidden || this.thread.isHidden || !((_ref = this.file) != null ? _ref.isImage : void 0)) {
        return;
      }
      _ref1 = this.file, thumb = _ref1.thumb, URL = _ref1.URL;
      if (!(Conf["Replace " + ((type = (URL.match(/\w{3}$/))[0].toUpperCase()) === 'PEG' ? 'JPG' : type)] && !/spoiler/.test(thumb.src))) {
        return;
      }
      if (this.file.isSpoiler) {
        style = thumb.style;
        style.maxHeight = style.maxWidth = this.isReply ? '125px' : '250px';
      }
      img = $.el('img');
      $.on(img, 'load', function() {
        return thumb.src = URL;
      });
      return img.src = URL;
    }
  };

  RevealSpoilers = {
    init: function() {
      if (g.VIEW === 'catalog' || !Conf['Reveal Spoilers']) {
        return;
      }
      return Post.prototype.callbacks.push({
        name: 'Reveal Spoilers',
        cb: this.node
      });
    },
    node: function() {
      var thumb, _ref;

      if (this.isClone || !((_ref = this.file) != null ? _ref.isSpoiler : void 0)) {
        return;
      }
      thumb = this.file.thumb;
      thumb.removeAttribute('style');
      return thumb.src = this.file.thumbURL;
    }
  };

  ArchiveLink = {
    init: function() {
      var div, entry, type, _i, _len, _ref;

      if (g.VIEW === 'catalog' || !Conf['Menu'] || !Conf['Archive Link']) {
        return;
      }
      div = $.el('div', {
        textContent: 'Archive'
      });
      entry = {
        type: 'post',
        el: div,
        order: 90,
        open: function(_arg) {
          var ID, board, redirect, thread;

          ID = _arg.ID, thread = _arg.thread, board = _arg.board;
          redirect = Redirect.to({
            postID: ID,
            threadID: thread.ID,
            boardID: board.ID
          });
          return redirect !== ("//boards.4chan.org/" + board + "/");
        },
        subEntries: []
      };
      _ref = [['Post', 'post'], ['Name', 'name'], ['Tripcode', 'tripcode'], ['E-mail', 'email'], ['Subject', 'subject'], ['Filename', 'filename'], ['Image MD5', 'MD5']];
      for (_i = 0, _len = _ref.length; _i < _len; _i++) {
        type = _ref[_i];
        entry.subEntries.push(this.createSubEntry(type[0], type[1]));
      }
      return $.event('AddMenuEntry', entry);
    },
    createSubEntry: function(text, type) {
      var el, open;

      el = $.el('a', {
        textContent: text,
        target: '_blank'
      });
      open = type === 'post' ? function(_arg) {
        var ID, board, thread;

        ID = _arg.ID, thread = _arg.thread, board = _arg.board;
        el.href = Redirect.to({
          postID: ID,
          threadID: thread.ID,
          boardID: board.ID
        });
        return true;
      } : function(post) {
        var value;

        value = Filter[type](post);
        if (!value) {
          return false;
        }
        el.href = Redirect.to({
          boardID: post.board.ID,
          type: type,
          value: value,
          isSearch: true
        });
        return true;
      };
      return {
        el: el,
        open: open
      };
    }
  };

  DeleteLink = {
    init: function() {
      var div, fileEl, fileEntry, postEl, postEntry;

      if (g.VIEW === 'catalog' || !Conf['Menu'] || !Conf['Delete Link']) {
        return;
      }
      div = $.el('div', {
        className: 'delete-link',
        textContent: 'Delete'
      });
      postEl = $.el('a', {
        className: 'delete-post',
        href: 'javascript:;'
      });
      fileEl = $.el('a', {
        className: 'delete-file',
        href: 'javascript:;'
      });
      postEntry = {
        el: postEl,
        open: function() {
          postEl.textContent = 'Post';
          $.on(postEl, 'click', DeleteLink["delete"]);
          return true;
        }
      };
      fileEntry = {
        el: fileEl,
        open: function(_arg) {
          var file;

          file = _arg.file;
          if (!file || file.isDead) {
            return false;
          }
          fileEl.textContent = 'File';
          $.on(fileEl, 'click', DeleteLink["delete"]);
          return true;
        }
      };
      return $.event('AddMenuEntry', {
        type: 'post',
        el: div,
        order: 40,
        open: function(post) {
          var node;

          if (post.isDead) {
            return false;
          }
          DeleteLink.post = post;
          node = div.firstChild;
          node.textContent = 'Delete';
          DeleteLink.cooldown.start(post, node);
          return true;
        },
        subEntries: [postEntry, fileEntry]
      });
    },
    "delete": function() {
      var fileOnly, form, link, post;

      post = DeleteLink.post;
      if (DeleteLink.cooldown.counting === post) {
        return;
      }
      $.off(this, 'click', DeleteLink["delete"]);
      this.textContent = "Deleting " + this.textContent + "...";
      fileOnly = $.hasClass(this, 'delete-file');
      form = {
        mode: 'usrdel',
        onlyimgdel: fileOnly,
        pwd: QR.persona.getPassword()
      };
      form[post.ID] = 'delete';
      link = this;
      return $.ajax($.id('delform').action.replace("/" + g.BOARD + "/", "/" + post.board + "/"), {
        onload: function() {
          return DeleteLink.load(link, post, fileOnly, this.response);
        },
        onerror: function() {
          return DeleteLink.error(link);
        }
      }, {
        cred: true,
        form: $.formData(form)
      });
    },
    load: function(link, post, fileOnly, html) {
      var msg, s, tmpDoc;

      tmpDoc = d.implementation.createHTMLDocument('');
      tmpDoc.documentElement.innerHTML = html;
      if (tmpDoc.title === '4chan - Banned') {
        s = 'Banned!';
      } else if (msg = tmpDoc.getElementById('errmsg')) {
        s = msg.textContent;
        $.on(link, 'click', DeleteLink["delete"]);
      } else {
        if (tmpDoc.title === 'Updating index...') {
          (post.origin || post).kill(fileOnly);
        }
        s = 'Deleted';
      }
      return link.textContent = s;
    },
    error: function(link) {
      link.textContent = 'Connection error, please retry.';
      return $.on(link, 'click', DeleteLink["delete"]);
    },
    cooldown: {
      start: function(post, node) {
        var length, seconds, _ref;

        if (!((_ref = QR.db) != null ? _ref.get({
          boardID: post.board.ID,
          threadID: post.thread.ID,
          postID: post.ID
        }) : void 0)) {
          delete DeleteLink.cooldown.counting;
          return;
        }
        DeleteLink.cooldown.counting = post;
        length = post.board.ID === 'q' ? 600 : 30;
        seconds = Math.ceil((length * $.SECOND - (Date.now() - post.info.date)) / $.SECOND);
        return DeleteLink.cooldown.count(post, seconds, length, node);
      },
      count: function(post, seconds, length, node) {
        if (DeleteLink.cooldown.counting !== post) {
          return;
        }
        if (!((0 <= seconds && seconds <= length))) {
          if (DeleteLink.cooldown.counting === post) {
            node.textContent = 'Delete';
            delete DeleteLink.cooldown.counting;
          }
          return;
        }
        setTimeout(DeleteLink.cooldown.count, 1000, post, seconds - 1, length, node);
        return node.textContent = "Delete (" + seconds + ")";
      }
    }
  };

  DownloadLink = {
    init: function() {
      var a;

      if (g.VIEW === 'catalog' || !Conf['Menu'] || !Conf['Download Link']) {
        return;
      }
      a = $.el('a', {
        className: 'download-link',
        textContent: 'Download file'
      });
      return $.event('AddMenuEntry', {
        type: 'post',
        el: a,
        order: 70,
        open: function(_arg) {
          var file;

          file = _arg.file;
          if (!file) {
            return false;
          }
          a.href = file.URL;
          a.download = file.name;
          return true;
        }
      });
    }
  };

  Menu = {
    init: function() {
      if (g.VIEW === 'catalog' || !Conf['Menu']) {
        return;
      }
      this.menu = new UI.Menu('post');
      return Post.prototype.callbacks.push({
        name: 'Menu',
        cb: this.node
      });
    },
    node: function() {
      var button;

      button = Menu.makeButton(this);
      if (this.isClone) {
        $.replace($('.menu-button', this.nodes.info), button);
        return;
      }
      return $.add(this.nodes.info, [$.tn('\u00A0'), button]);
    },
    makeButton: (function() {
      var a;

      a = null;
      return function(post) {
        var clone;

        a || (a = $.el('a', {
          className: 'menu-button',
          innerHTML: '[<i></i>]',
          href: 'javascript:;'
        }));
        clone = a.cloneNode(true);
        clone.setAttribute('data-postid', post.fullID);
        if (post.isClone) {
          clone.setAttribute('data-clone', true);
        }
        $.on(clone, 'click', Menu.toggle);
        return clone;
      };
    })(),
    toggle: function(e) {
      var post;

      post = this.dataset.clone ? Get.postFromNode(this) : g.posts[this.dataset.postid];
      return Menu.menu.toggle(e, this, post);
    }
  };

  ReportLink = {
    init: function() {
      var a;

      if (g.VIEW === 'catalog' || !Conf['Menu'] || !Conf['Report Link']) {
        return;
      }
      a = $.el('a', {
        className: 'report-link',
        href: 'javascript:;',
        textContent: 'Report this post'
      });
      $.on(a, 'click', ReportLink.report);
      return $.event('AddMenuEntry', {
        type: 'post',
        el: a,
        order: 10,
        open: function(post) {
          ReportLink.post = post;
          return !post.isDead;
        }
      });
    },
    report: function() {
      var id, post, set, url;

      post = ReportLink.post;
      url = "//sys.4chan.org/" + post.board + "/imgboard.php?mode=report&no=" + post;
      id = Date.now();
      set = "toolbar=0,scrollbars=0,location=0,status=1,menubar=0,resizable=1,width=685,height=200";
      return window.open(url, id, set);
    }
  };

  Favicon = {
    init: function() {
      return $.ready(function() {
        var href;

        Favicon.el = $('link[rel="shortcut icon"]', d.head);
        Favicon.el.type = 'image/x-icon';
        href = Favicon.el.href;
        Favicon.SFW = /ws\.ico$/.test(href);
        Favicon["default"] = href;
        return Favicon["switch"]();
      });
    },
    "switch": function() {
      switch (Conf['favicon']) {
        case 'ferongr':
          Favicon.unreadDead = 'data:image/gif;base64,R0lGODlhEAAQAOMHAOgLAnMFAL8AAOgLAukMA/+AgP+rq////////////////////////////////////yH5BAEKAAcALAAAAAAQABAAAARZ8MhJ6xwDWIBv+AM1fEEIBIVRlNKYrtpIECuGzuwpCLg974EYiXUYkUItjGbC6VQ4omXFiKROA6qSy0A8nAo9GS3YCswIWnOvLAi0be23Z1QtdSUaqXcviQAAOw==';
          Favicon.unreadDeadY = 'data:image/png;base64,iVBORw0KGgoAAAANSUhEUgAAABAAAAAQCAMAAAAoLQ9TAAAAS1BMVEUAAAAAAAAAAAAJAAASAAAZAQAaAQAiAQAkAQAoFBQyAgAzAgA1AgA4AABBAgBXAwBzBQCEBgGvCAG/AADoCwLpDAP/gID/q6v///9zILr8AAAAA3RSTlMAx9dmesIgAAAAc0lEQVQY02WPgQ6DIBBDmTqnbE70Cvb/v3TAnW5OSKB9ybXg3HUBOAmEEH4FQtrSn4gxi+xjVC9SVOEiSvbZI8zSV+/Xo7icnryZ15GObMxvtWUkB/VJW57kHU7fUcHStm8FkncGE/mwP6CGzq/eauHwvT7sWQt3gZLW+AAAAABJRU5ErkJggg==';
          Favicon.unreadSFW = 'data:image/gif;base64,R0lGODlhEAAQAOMHAADX8QBwfgC2zADX8QDY8nnl8qLp8v///////////////////////////////////yH5BAEKAAcALAAAAAAQABAAAARZ8MhJ6xwDWIBv+AM1fEEIBIVRlNKYrtpIECuGzuwpCLg974EYiXUYkUItjGbC6VQ4omXFiKROA6qSy0A8nAo9GS3YCswIWnOvLAi0be23Z1QtdSUaqXcviQAAOw==';
          Favicon.unreadSFWY = 'data:image/png;base64,iVBORw0KGgoAAAANSUhEUgAAABAAAAAQCAMAAAAoLQ9TAAAASFBMVEUAAAAAAAAAAAAACAkAERMAGBsAGR0AISUALzQALzUAMTcANjwAP0cAVF8AcH4AeokAorYAtswA1/EA2PISIyV55fKi6fL////l+pZqAAAAA3RSTlMAx9dmesIgAAAAcklEQVQY02VPARLCIAxjsjnUWdcg6/9/ukIr00nvIMldEhrC/wHwA0BE3wBUtnICOStQnrNx5oqqzmzKx9vDPH1Nae3F9U4ig3OzjCIX51treYvMxou13EQmBPtHE14xLiawjgoPtfgOaKHP+9VrEXA8O1v7CmSPE3u0AAAAAElFTkSuQmCC';
          Favicon.unreadNSFW = 'data:image/gif;base64,R0lGODlhEAAQAOMHAFT+ACh5AEncAFT+AFX/Acz/su7/5v///////////////////////////////////yH5BAEKAAcALAAAAAAQABAAAARZ8MhJ6xwDWIBv+AM1fEEIBIVRlNKYrtpIECuGzuwpCLg974EYiXUYkUItjGbC6VQ4omXFiKROA6qSy0A8nAo9GS3YCswIWnOvLAi0be23Z1QtdSUaqXcviQAAOw==';
          Favicon.unreadNSFWY = 'data:image/png;base64,iVBORw0KGgoAAAANSUhEUgAAABAAAAAQCAMAAAAoLQ9TAAAAS1BMVEUAAAAAAAAAAAADCgAGEgAIGgAJGwALJAANJwASNwASOAATOgAVQQAWRAAeWwAgKBsoeQAwkQA/wABJ3ABU/gBV/wHM/7Lu/+b////r+K2AAAAAA3RSTlMAx9dmesIgAAAAc0lEQVQY02WPgQ6DIBBDmTonbk70Cvb/v3TAnW5OSKB9ybXg3HUBOAmEEH4FQtrSn4gxi+xjVC9SVOEiSvbZI8zSV+/Xo7icnryZ15GObMxvtWUmB/VJW0byDqfvqGBp20mB5J3Bi3zYH1BD38/eauHwvT7sEAt1Fb320QAAAABJRU5ErkJggg==';
          break;
        case 'xat-':
          Favicon.unreadDead = 'data:image/png;base64,iVBORw0KGgoAAAANSUhEUgAAABAAAAAQCAYAAAAf8/9hAAAA2ElEQVQ4y61TQQrCMBDMQ8WDIEV6LbT2A4og2Hq0veo7fIAH04dY9N4xmyYlpGmI2MCQTWYy3Wy2DAD7B2wWAzWgcTgVeZKlZRxHNYFi2jM18oBh0IcKtC6ixf22WT4IFLs0owxswXu9egm0Ls6bwfCFfNsJYJKfqoEkd3vgUgFVLWObtzNgVKyruC+ljSzr5OEnBzjvjcQecaQhbZgBb4CmGQw+PoMkTUtdbd8VSEPakcGxPOcsoIgUKy0LecY29BmdBrqRfjIwZ93KLs5loHvBnL3cLH/jF+C/+z5dgUysAAAAAElFTkSuQmCC';
          Favicon.unreadDeadY = 'data:image/png;base64,iVBORw0KGgoAAAANSUhEUgAAABAAAAAQCAMAAAAoLQ9TAAAAdVBMVEUAAAAAAACKkJGNkpN0d3d0eHdra2dGRkORZ1wAAACmaV6naV4PDw8LCwsLCwvyZWLyZWIeExEyFBTAWlr/eHj/enkAAAAKAAAoAAA4AAA4GhpMAACRAAD/AAD/enn/h4j/m5z/nJ3/0dL/0tL/0tP/09P///9VK8WFAAAAFnRSTlMAPnp6kpKdtcHEzc3p6u7v8PT7/v7++jx7+QAAAIFJREFUGNONj90OgjAMhStKmU5k/h1UmAzUvv8jSrYBIeGC9qLtl/a0JVphAJKUOU36xNfWWiitlU9GUphZbXF/hxg10Li2QdQgPhQ3133c9XLOJvD9uZfI0YOdiiMiJw+2CKIPkZzGtcbgKYIJaI26LAfQOzOqoYNA4Z49Nguv/gEEhw2/C5BUZgAAAABJRU5ErkJggg==';
          Favicon.unreadSFW = 'data:image/png;base64,iVBORw0KGgoAAAANSUhEUgAAABAAAAAQCAYAAAAf8/9hAAAA30lEQVQ4y2P4//8/AyWYgSoGQMF/GJ7Y11VVUVoyKTM9ey4Ig9ggMWQ1YA1IBvzXm34YjkH8mPyJB+Nqlp8FYRAbmxoMF6ArSNrw6T0Qf8Amh9cFMEWVR/7/A+L/uORxhgEIt5/+/3/2lf//5wAxiI0uj+4CBlBgxVUvOwtydgXQZpDmi2/+/7/0GmIQSAwkB1IDUkuUAZeABlx+g2zAZ9wGlAOjChba+LwAUgNSi2HA5Am9VciBhSsQQWyoWgZiovEDsdGI1QBYQiLJAGQalpSxyWEzAJYWkGm8clTJjQCZ1hkoVG0CygAAAABJRU5ErkJggg==';
          Favicon.unreadSFWY = 'data:image/png;base64,iVBORw0KGgoAAAANSUhEUgAAABAAAAAQCAMAAAAoLQ9TAAAAdVBMVEUAAAAAAACRjoqTkI13dXR4dXRpZ2tFQ0Zcb5EAAABee6ZefKcPDw8LCwsLCwtisPJisPIRFh4UJDJalMB4xP95xP8AAAABBQcHFx4KISoNLToaKzgaVW4ul8N5xP+Hy/+b1P+c1P/R7P/S6//S7P/T7P////9P0rk0AAAAFnRSTlMAPnp6kpKdtcHEzc3p6u7v8PT7/v7++jx7+QAAAIFJREFUGNONj90OgjAMhStKmU5k/h1UmAzUvv8jSrYBIeGC9qLtl/a0JVphAJKUOU36xNfWWiitlU9GUphZbXF/hxg10Li2QdQgPhQ3133c9XLOJvD9uUrk6MFOxRGRkwdbBNGHSE7jWmPwFMEEtEZdlgPonRmvoYNA4Z49Nguv/gEE3A2/sQ7iRgAAAABJRU5ErkJggg==';
          Favicon.unreadNSFW = 'data:image/png;base64,iVBORw0KGgoAAAANSUhEUgAAABAAAAAQCAYAAAAf8/9hAAAA4ElEQVQ4y2P4//8/AyWYgSoGQMF/GJ7YNbGqrKRiUnp21lwQBrFBYshqwBqQDPifdsYYjkH8mInxB+OWx58FYRAbmxoMF6ArKPmU9B6IP2CTw+sCmKKe/5X/gPg/LnmcYQDCs/63/1/9fzYQzwGz0eXRXcAACqy4ZfFnQc7u+V/xD6T55v+LQHwJbBBIDCQHUgNSS5QBt4Cab/2/jDDgMx4DykrKJ8FCG58XQGpAajEMmNw7uQo5sHAFIogNVctATDR+IDYasRoAS0gkGYBMw5IyNjlsBsDSAjKNV44quREAx58Mr9vt5wQAAAAASUVORK5CYII=';
          Favicon.unreadNSFWY = 'data:image/png;base64,iVBORw0KGgoAAAANSUhEUgAAABAAAAAQCAMAAAAoLQ9TAAAAdVBMVEUAAAAAAACRipGTjZN2dHd2dHhna2pDRkVckV8AAABepl9ep18PDw8LCwsLCwt08mJ08mIRHhEYMhRpwFqM/3iM/3kAAAAECAIQIAgWLAseOBoePA86dB1mzDOM/3ma/4er/5ur/5zZ/9HZ/9La/9La/9P///85Jx7jAAAAFnRSTlMAPnp6kpKdtcHEzc3p6u7v8PT7/v7++jx7+QAAAIFJREFUGNONj90OgjAMhStKmU5k/h1UmAzUvv8jSrYBIeGC9qLtl/a0JVphAJKUOU36xNfWWiitlU9GUphZbXF/hxg10Li2QdQgPhQ3133c9XLOJvD9uZfI0YOdiiMiJw+2CKIPkZzGtcbgKYIJaI26LAfQOzOqoYNA4Z49Nguv/gEEhw2/C5BUZgAAAABJRU5ErkJggg==';
          break;
        case 'Mayhem':
          Favicon.unreadDead = 'data:image/png;base64,iVBORw0KGgoAAAANSUhEUgAAABAAAAAQCAYAAAAf8/9hAAABIUlEQVQ4jZ2ScWuDMBDFgw4pIkU0WsoQkWAYIkXZH4N9/+/V3dmfXSrKYIFHwt17j8vdGWNMIkgFuaDgzgQnwRs4EQs5KdolUQtagRN0givEDBTEOjgtGs0Zq8F7cKqqusVxrMQLaDUWcjBSrXkn8gs51tpJSWLk9b3HUa0aNIL5gPBR1/V4kJvR7lTwl8GmAm1Gf9+c3S+89qBHa8502AsmSrtBaEBPbIbj0ah2madlNAPEccdgJDfAtWifBjqWKShRBT6KoiH8QlEUn/qt0CCjnNdmPUwmFWzj9Oe6LpKuZXcwqq88z78Pch3aZU3dPwwc2sWlfZKCW5tWluV8kGvXClLm6dYN4/aUqfCbnEOzNDGhGZbNargvxCzvMGfRJD8UaDVvgkzo6QAAAABJRU5ErkJggg==';
          Favicon.unreadDeadY = 'data:image/png;base64,iVBORw0KGgoAAAANSUhEUgAAABAAAAAQCAYAAAAf8/9hAAABj0lEQVQ4y42TQUorQRCGv+oekpj43pOhOyIiKoHBxTMkuAnEtWcwx/AY3sUbBIRcwCw8gCfIMkaTOOUiNdgGRRuKoav+v2qq/i4BakBmXweUwDoxLF5ZhVkC64rYBHYMUAIvwKuBMEwdaFiCNbAAngEC0NHkxBi73vsOsG92HGPsphigY1wOzfNhqhpC6AEd730RQuh9hQEOAY6A/jeAs3a7/f+bWB84ckCpqg+I8Osjgqo+AKUDViJS8LkGMcY+sJrNZssYY387LiIFsBLgL9AC/pgaArzZlF+sZgO4BG7sfgvcA3MxUtOStBIpX7cS3Klqd9OBTIEr4DlLOsuAmqpODXQOiHMuy/O8FkLoJth/6Uh2gQPg87Q3k+7leX6hqnpmPvM/GWfXWeWGqj5+oUS9LMs6wF7iHAwGJ9ZW5uxpup+UGwEtEVoijEYjKl66PJujmvIW3vsFwBiYqzJXZTweY5wSU6Bd7UP1KoECODUrJpOJAtPhcKjAtXGaYptWs57qWyv9Zn/it1a5knj5Dm3v4q8APeACAAAAAElFTkSuQmCC';
          Favicon.unreadSFW = 'data:image/png;base64,iVBORw0KGgoAAAANSUhEUgAAABAAAAAQCAYAAAAf8/9hAAABCElEQVQ4jZ2S4crCMAxF+0OGDJEPKYrIGKOsiJSx/fJRfSAfTJNyKqXfiuDg0C25N2RJjTGmEVrhTzhw7oStsIEtsVzT4o2Jo9ALThiEM8IdHIgNaHo8mjNWg6/ske8bohPo+63QOLzmooHp8fyAICBSQkVz0QKdsFQEV6WSW/D+7+BbgbIDHcb4Kp61XyjyI16zZ8JemGltQtDBSGxB4/GoN+7TpkkjDCsFArm0IYv3U0BbnYtf8BCy+JytsE0X6VyuKhPPK/GAJ14kvZZDZVV3pZIb8MZr6n4o4PDGKn0S5SdDmyq5PnXQsk+Xbhinp03FFzmHJw6xYRiWm9VxnohZ3vOcxdO8ARmXRvbWdtzQAAAAAElFTkSuQmCC';
          Favicon.unreadSFWY = 'data:image/png;base64,iVBORw0KGgoAAAANSUhEUgAAABAAAAAQCAMAAAAoLQ9TAAAAkFBMVEUAAAAAAAAAAAAAAAAAAAAAAAAAAAAAAAAAAAAAAAAAAAAAAAAAAAAAAAAAAAAAAAAAAAAAAAAAAAAAAAAAAAAAAAAAAAAAAAAAAAAAAAAAAAAAAAAAAAAAAAAAAAAAAAAAAAAAAAAAAAABBQcHFx4KISoNLToaVW4oKCgul8M4ODg7OztMTEyRkZHBwcH///9dzWZ0AAAAI3RSTlMEBggKDA4QEhQWFxkbHR8hIyUmKCosLjAxN1hbYc7P0dLc3mzWzBUAAAC+SURBVBjTNY3pcsIwEIM3ePERx/bG5IIe0NIrhVbv/3Y4Ydj9Ic030ogqpY3mDdGGi1EVsYuSvGE2Pkl0TFYAdLGuY1eMWGowzzN6kX41DYVpNbvdKlO4Jx5gSbi2VO+Vcq2jrc/jNLQhtM+n05PfkrKxG/oFHIEXqwqQsVRy7n+AtwLYL3sYR3wA755Jp3Vvv8cn8Js0GXmA7/P5TwzpiLn8MOALuEZNygkm5JTy/+vl4BRVbJvQ1NbWRSxXN64PGOBlhG0qAAAAAElFTkSuQmCC';
          Favicon.unreadNSFW = 'data:image/png;base64,iVBORw0KGgoAAAANSUhEUgAAABAAAAAQCAYAAAAf8/9hAAABCklEQVQ4jZ2S0WrDMAxF/TBCCKWMYhZKCSGYmFJMSNjD/mhf239qJXNcjBdTWODgRLpXKJKNMaYROuFTOHEehFb4gJZYrunwxsSXMApOmIQzwgOciE1oRjyaM1aDj+yR7xuiHvT9VmgcXnPRwO/9+wWCgEgJFc1FCwzCVhFclUpuw/u3g3cFyg50GPOjePZ+ocjPeM2RCXthpbUFwQAzsQ2Nx6PeuE+bJo0w7BQI5NKGLN5XAW11LX7BQ8jia7bCLl2kc7mqTLzuxAOeeJH0Wk6VVf0oldyEN15T948CDm+sMiZRfjK0pZIbUwcd+3TphnF62lR8kXN44hAbhmG5WQNnT8zynucsnuYJhFpBfkMzqD4AAAAASUVORK5CYII=';
          Favicon.unreadNSFWY = 'data:image/png;base64,iVBORw0KGgoAAAANSUhEUgAAABAAAAAQCAMAAAAoLQ9TAAAAkFBMVEUAAAAAAAAAAAAAAAAAAAAAAAAAAAAAAAAAAAAAAAAAAAAAAAAAAAAAAAAAAAAAAAAAAAAAAAAAAAAAAAAAAAAAAAAAAAAAAAAAAAAAAAAAAAAAAAAAAAAAAAAAAAAAAAAAAAAAAAAAAAAECAIQIAgWLAsePA8oKCg4ODg6dB07OztMTExmzDORkZHBwcH///92I3mvAAAAI3RSTlMEBggKDA4QEhQWFxkbHR8hIyUmKCosLjAxN1hbYc7P0dLc3mzWzBUAAAC+SURBVBjTNY3pcsIwEIM3ePERx/bG5IIe0NIT0ur93w4nDLs/pPlGGlGltNG8IdpwMaoidlGSN8zGJ4mOyQqALtZ17IoRSw3meUYv0q+moTCtZrdbZQr3xAMsCdeW6r1SrnW09XmchjaE9vl0evJbUjZ2Q7+AI/BiVQEylkrO/TfwVgD7ZQ/jiA/g3TPptO7t9/gEfpImIw/wez7/iSEdMZcfBnwB16hJOcGEnFL+f70cnKKKbROa2tq6iOXqBuMXGTe4CAUbAAAAAElFTkSuQmCC';
          break;
        case 'Original':
          Favicon.unreadDead = 'data:image/gif;base64,R0lGODlhEAAQAKECAAAAAP8AAP///////yH5BAEKAAMALAAAAAAQABAAAAI/nI95wsqygIRxDgGCBhTrwF3Zxowg5H1cSopS6FrGQ82PU1951ckRmYKJVCXizLRC9kAnT0aIiR6lCFT1cigAADs=';
          Favicon.unreadDeadY = 'data:image/png;base64,iVBORw0KGgoAAAANSUhEUgAAABAAAAAQBAMAAADt3eJSAAAALVBMVEUAAAAAAAAAAAAAAAAKAAAoAAAoKCg4AAA4ODg7OztMAACRAADBwcH/AAD///+WCcPSAAAAA3RSTlMAx9dmesIgAAAAZ0lEQVQI1z2LsQmAUAxEb4Isk0rwp3EPR3ECcRQrh7C3/nAasPwzmCgYuPBy5AH/NALSImqAK+H1oJRqyJVHNAnZqDITVhj7/PrAciJ9il0BHs/jjU+fnB9sQ0IxX6OBO6Xr0xKAxANLZzUanCWzZQAAAABJRU5ErkJggg==';
          Favicon.unreadSFW = 'data:image/gif;base64,R0lGODlhEAAQAKECAAAAAC6Xw////////yH5BAEKAAMALAAAAAAQABAAAAI/nI95wsqygIRxDgGCBhTrwF3Zxowg5H1cSopS6FrGQ82PU1951ckRmYKJVCXizLRC9kAnT0aIiR6lCFT1cigAADs=';
          Favicon.unreadSFWY = 'data:image/png;base64,iVBORw0KGgoAAAANSUhEUgAAABAAAAAQBAMAAADt3eJSAAAALVBMVEUAAAAAAAAAAAAAAAABBQcHFx4KISoNLToaVW4oKCgul8M4ODg7OzvBwcH///8uS/CdAAAAA3RSTlMAx9dmesIgAAAAZ0lEQVQI1z2LsQ2AUAhEbwKWoftRGvdwBEewchM7d9BFbE6pbP4Mgj+R5MjjwgP+qQSkRtQAV8K3lVI2Q648oknIRpWZsMI4988HjgvpU+wO8HgeHzR9cjZYhoRiPkcDd0rXpyUAiRd5YjKC7MvNRgAAAABJRU5ErkJggg==';
          Favicon.unreadNSFW = 'data:image/gif;base64,R0lGODlhEAAQAKECAAAAAGbMM////////yH5BAEKAAMALAAAAAAQABAAAAI/nI95wsqygIRxDgGCBhTrwF3Zxowg5H1cSopS6FrGQ82PU1951ckRmYKJVCXizLRC9kAnT0aIiR6lCFT1cigAADs=';
          Favicon.unreadNSFWY = 'data:image/png;base64,iVBORw0KGgoAAAANSUhEUgAAABAAAAAQBAMAAADt3eJSAAAALVBMVEUAAAAAAAAAAAAAAAAECAIQIAgWLAsePA8oKCg4ODg6dB07OztmzDPBwcH///+rsf3XAAAAA3RSTlMAx9dmesIgAAAAZ0lEQVQI1z2LsQ2AUAhEbwKWofRL4x6O4AhuopWb2P4F7E5prP4MgiaSHHlceMA/jYC0iBrgSnjdKaUacuURTUI2qsyEFcaxvD6wnkifYleAx/N449Mn5wfbkFDM52jgTun6tAQg8QAEvjQg42KY2AAAAABJRU5ErkJggg==';
      }
      if (Favicon.SFW) {
        Favicon.unread = Favicon.unreadSFW;
        return Favicon.unreadY = Favicon.unreadSFWY;
      } else {
        Favicon.unread = Favicon.unreadNSFW;
        return Favicon.unreadY = Favicon.unreadNSFWY;
      }
    },
    empty: 'data:image/gif;base64,R0lGODlhEAAQAJEAAAAAAP///9vb2////yH5BAEAAAMALAAAAAAQABAAAAIvnI+pq+D9DBAUoFkPFnbs7lFZKIJOJJ3MyraoB14jFpOcVMpzrnF3OKlZYsMWowAAOw==',
    dead: 'data:image/gif;base64,R0lGODlhEAAQAKECAAAAAP8AAP///////yH5BAEKAAIALAAAAAAQABAAAAIvlI+pq+D9DAgUoFkPDlbs7lFZKIJOJJ3MyraoB14jFpOcVMpzrnF3OKlZYsMWowAAOw=='
  };

  ThreadExcerpt = {
    init: function() {
      if (g.VIEW !== 'thread' || !Conf['Thread Excerpt']) {
        return;
      }
      return Thread.prototype.callbacks.push({
        name: 'Thread Excerpt',
        cb: this.node
      });
    },
    node: function() {
      return d.title = Get.threadExcerpt(this);
    }
  };

  ThreadStats = {
    init: function() {
      var sc,
        _this = this;

      if (g.VIEW !== 'thread' || !Conf['Thread Stats']) {
        return;
      }
      if (Conf['Updater and Stats in Header']) {
        this.dialog = sc = $.el('span', {
          innerHTML: "<span id=post-count>0</span> / <span id=file-count>0</span>",
          id: 'thread-stats'
        });
        Header.addShortcut(sc);
      } else {
        this.dialog = sc = UI.dialog('thread-stats', 'bottom: 0px; right: 0px;', "<div class=move><span id=post-count>0</span> / <span id=file-count>0</span></div>");
        $.ready(function() {
          return $.add(d.body, sc);
        });
      }
      this.postCountEl = $('#post-count', sc);
      this.fileCountEl = $('#file-count', sc);
      return Thread.prototype.callbacks.push({
        name: 'Thread Stats',
        cb: this.node
      });
    },
    node: function() {
      var ID, fileCount, post, postCount, _ref;

      postCount = 0;
      fileCount = 0;
      _ref = this.posts;
      for (ID in _ref) {
        post = _ref[ID];
        postCount++;
        if (post.file) {
          fileCount++;
        }
      }
      ThreadStats.thread = this;
      ThreadStats.update(postCount, fileCount);
      return $.on(d, 'ThreadUpdate', ThreadStats.onUpdate);
    },
    onUpdate: function(e) {
      var fileCount, postCount, _ref;

      if (e.detail[404]) {
        return;
      }
      _ref = e.detail, postCount = _ref.postCount, fileCount = _ref.fileCount;
      return ThreadStats.update(postCount, fileCount);
    },
    update: function(postCount, fileCount) {
      var fileCountEl, postCountEl, thread;

      thread = ThreadStats.thread, postCountEl = ThreadStats.postCountEl, fileCountEl = ThreadStats.fileCountEl;
      postCountEl.textContent = postCount;
      fileCountEl.textContent = fileCount;
      (thread.postLimit && !thread.isSticky ? $.addClass : $.rmClass)(postCountEl, 'warning');
      return (thread.fileLimit && !thread.isSticky ? $.addClass : $.rmClass)(fileCountEl, 'warning');
    }
  };

  ThreadUpdater = {
    init: function() {
      var checked, conf, el, input, name, sc, settings, subEntries, _ref,
        _this = this;

      if (g.VIEW !== 'thread' || !Conf['Thread Updater']) {
        return;
      }
      checked = Conf['Auto Update'] ? 'checked' : '';
      if (Conf['Updater and Stats in Header']) {
        this.dialog = sc = $.el('span', {
          innerHTML: "<span id=update-status></span><span id=update-timer title='Update now'></span>",
          id: 'updater'
        });
        Header.addShortcut(sc);
      } else {
        this.dialog = sc = UI.dialog('updater', 'bottom: 0px; left: 0px;', "<div class=move></div><span id=update-status></span><span id=update-timer title='Update now'></span>");
        $.addClass(doc, 'float');
        $.ready(function() {
          $.addClass(doc, 'float');
          return $.add(d.body, sc);
        });
      }
      this.checkPostCount = 0;
      this.timer = $('#update-timer', sc);
      this.status = $('#update-status', sc);
      $.on(this.timer, 'click', ThreadUpdater.update);
      $.on(this.status, 'click', ThreadUpdater.update);
      subEntries = [];
      _ref = Config.updater.checkbox;
      for (name in _ref) {
        conf = _ref[name];
        checked = Conf[name] ? 'checked' : '';
        el = $.el('label', {
          title: "" + conf[1],
          innerHTML: "<input name='" + name + "' type=checkbox " + checked + "> " + name
        });
        input = el.firstElementChild;
        $.on(input, 'change', $.cb.checked);
        if (input.name === 'Scroll BG') {
          $.on(input, 'change', ThreadUpdater.cb.scrollBG);
          ThreadUpdater.cb.scrollBG();
        } else if (input.name === 'Auto Update') {
          $.on(input, 'change', ThreadUpdater.update);
        }
        subEntries.push({
          el: el
        });
      }
      settings = $.el('span', {
        innerHTML: '<a href=javascript:;>Interval</a>'
      });
      $.on(settings, 'click', this.intervalShortcut);
      subEntries.push({
        el: settings
      });
      $.event('AddMenuEntry', {
        type: 'header',
        el: $.el('span', {
          textContent: 'Updater'
        }),
        order: 110,
        subEntries: subEntries
      });
      return Thread.prototype.callbacks.push({
        name: 'Thread Updater',
        cb: this.node
      });
    },
    node: function() {
      ThreadUpdater.thread = this;
      ThreadUpdater.root = this.OP.nodes.root.parentNode;
      ThreadUpdater.lastPost = +ThreadUpdater.root.lastElementChild.id.match(/\d+/)[0];
      ThreadUpdater.outdateCount = 0;
      ThreadUpdater.lastModified = '0';
      ThreadUpdater.cb.interval.call($.el('input', {
        value: Conf['Interval']
      }));
      $.on(window, 'online offline', ThreadUpdater.cb.online);
      $.on(d, 'QRPostSuccessful', ThreadUpdater.cb.checkpost);
      $.on(d, 'visibilitychange', ThreadUpdater.cb.visibility);
      return ThreadUpdater.cb.online();
    },
    /*
    http://freesound.org/people/pierrecartoons1979/sounds/90112/
    cc-by-nc-3.0
    */

    beep: 'data:audio/wav;base64,UklGRjQDAABXQVZFZm10IBAAAAABAAEAgD4AAIA+AAABAAgAc21wbDwAAABBAAADAAAAAAAAAAA8AAAAAAAAAAAAAAAAAAAAAAAAAAAAAAAAAAAAAAAAAAAAAAAAAAAAAAAAAAAAAABkYXRhzAIAAGMms8em0tleMV4zIpLVo8nhfSlcPR102Ki+5JspVEkdVtKzs+K1NEhUIT7DwKrcy0g6WygsrM2k1NpiLl0zIY/WpMrjgCdbPhxw2Kq+5Z4qUkkdU9K1s+K5NkVTITzBwqnczko3WikrqM+l1NxlLF0zIIvXpsnjgydZPhxs2ay95aIrUEkdUdC3suK8N0NUIjq+xKrcz002WioppdGm091pK1w0IIjYp8jkhydXPxxq2K295aUrTkoeTs65suK+OUFUIzi7xqrb0VA0WSoootKm0t5tKlo1H4TYqMfkiydWQBxm16+85actTEseS8y7seHAPD9TIza5yKra01QyWSson9On0d5wKVk2H4DYqcfkjidUQB1j1rG75KsvSkseScu8seDCPz1TJDW2yara1FYxWSwnm9Sn0N9zKVg2H33ZqsXkkihSQR1g1bK65K0wSEsfR8i+seDEQTxUJTOzy6rY1VowWC0mmNWoz993KVc3H3rYq8TklSlRQh1d1LS647AyR0wgRMbAsN/GRDpTJTKwzKrX1l4vVy4lldWpzt97KVY4IXbUr8LZljVPRCxhw7W3z6ZISkw1VK+4sMWvXEhSPk6buay9sm5JVkZNiLWqtrJ+TldNTnquqbCwilZXU1BwpKirrpNgWFhTaZmnpquZbFlbVmWOpaOonHZcXlljhaGhpZ1+YWBdYn2cn6GdhmdhYGN3lp2enIttY2Jjco+bnJuOdGZlZXCImJqakHpoZ2Zug5WYmZJ/bGlobX6RlpeSg3BqaW16jZSVkoZ0bGtteImSk5KIeG5tbnaFkJKRinxxbm91gY2QkIt/c3BwdH6Kj4+LgnZxcXR8iI2OjIR5c3J0e4WLjYuFe3VzdHmCioyLhn52dHR5gIiKioeAeHV1eH+GiYqHgXp2dnh9hIiJh4J8eHd4fIKHiIeDfXl4eHyBhoeHhH96eHmA',
    cb: {
      online: function() {
        if (ThreadUpdater.online = navigator.onLine) {
          ThreadUpdater.outdateCount = 0;
          ThreadUpdater.set('timer', ThreadUpdater.getInterval());
          ThreadUpdater.update();
          ThreadUpdater.set('status', null, null);
        } else {
          ThreadUpdater.set('timer', null);
          ThreadUpdater.set('status', 'Offline', 'warning');
        }
        return ThreadUpdater.cb.autoUpdate();
      },
      post: function(e) {
        if (e.detail.threadID !== ThreadUpdater.thread.ID) {
          return;
        }
        ThreadUpdater.outdateCount = 0;
        if (ThreadUpdater.seconds > 2) {
          return setTimeout(ThreadUpdater.update, 1000);
        }
      },
      checkpost: function() {
        if (!(g.DEAD || ThreadUpdater.foundPost || ThreadUpdater.checkPostCount >= 5)) {
          return setTimeout(ThreadUpdater.update, ++ThreadUpdater.checkPostCount * $.SECOND);
        }
        ThreadUpdater.checkPostCount = 0;
        delete ThreadUpdater.foundPost;
        return delete ThreadUpdater.postID;
      },
      visibility: function() {
        if (d.hidden) {
          return;
        }
        ThreadUpdater.outdateCount = 0;
        if (ThreadUpdater.seconds > ThreadUpdater.interval) {
          return ThreadUpdater.set('timer', ThreadUpdater.getInterval());
        }
      },
      scrollBG: function() {
        return ThreadUpdater.scrollBG = Conf['Scroll BG'] ? function() {
          return true;
        } : function() {
          return !d.hidden;
        };
      },
      autoUpdate: function() {
        if (ThreadUpdater.online) {
          return ThreadUpdater.timeoutID = setTimeout(ThreadUpdater.timeout, 1000);
        } else {
          return clearTimeout(ThreadUpdater.timeoutID);
        }
      },
      interval: function() {
        var val;

        val = +this.value;
        if (val < 1) {
          val = 1;
        }
        ThreadUpdater.interval = this.value = val;
        return $.cb.value.call(this);
      },
      load: function() {
        var klass, req, text, _ref;

        req = ThreadUpdater.req;
        switch (req.status) {
          case 200:
            g.DEAD = false;
            ThreadUpdater.parse(JSON.parse(req.response).posts);
            ThreadUpdater.lastModified = req.getResponseHeader('Last-Modified');
            if (Conf['Auto Update']) {
              ThreadUpdater.set('timer', ThreadUpdater.getInterval());
            }
            break;
          case 404:
            g.DEAD = true;
            ThreadUpdater.set('timer', null);
            ThreadUpdater.set('status', '404', 'warning');
            clearTimeout(ThreadUpdater.timeoutID);
            ThreadUpdater.thread.kill();
            $.event('ThreadUpdate', {
              404: true,
              thread: ThreadUpdater.thread
            });
            break;
          default:
            if (Conf['Auto Update']) {
              ThreadUpdater.outdateCount++;
              ThreadUpdater.set('timer', ThreadUpdater.getInterval());
            }
            /*
            Status Code 304: Not modified
            By sending the `If-Modified-Since` header we get a proper status code, and no response.
            This saves bandwidth for both the user and the servers and avoid unnecessary computation.
            */

            _ref = [0, 304].contains(req.status) ? [null, null] : ["" + req.statusText + " (" + req.status + ")", 'warning'], text = _ref[0], klass = _ref[1];
            ThreadUpdater.set('status', text, klass);
        }
        if (ThreadUpdater.postID) {
          ThreadUpdater.cb.checkpost();
        }
        return delete ThreadUpdater.req;
      }
    },
    getInterval: function() {
      var i, j;

      i = ThreadUpdater.interval;
      j = Math.min(ThreadUpdater.outdateCount, 10);
      if (!d.hidden) {
        j = Math.min(j, 7);
      }
      return ThreadUpdater.seconds = Conf['Optional Increase'] ? Math.max(i, [0, 5, 10, 15, 20, 30, 60, 90, 120, 240, 300][j]) : i;
    },
    intervalShortcut: function() {
      var settings;

      Settings.open('Advanced');
      settings = $.id('fourchanx-settings');
      return $('input[name=Interval]', settings).focus();
    },
    set: function(name, text, klass) {
      var el, node;

      el = ThreadUpdater[name];
      if (node = el.firstChild) {
        node.data = text;
      } else {
        el.textContent = text;
      }
      if (klass !== void 0) {
        return el.className = klass;
      }
    },
    timeout: function() {
      var n;

      ThreadUpdater.timeoutID = setTimeout(ThreadUpdater.timeout, 1000);
      if (!(n = --ThreadUpdater.seconds)) {
        return ThreadUpdater.update();
      } else if (n <= -60) {
        ThreadUpdater.set('status', 'Retrying', null);
        return ThreadUpdater.update();
      } else if (n > 0) {
        return ThreadUpdater.set('timer', n);
      }
    },
    update: function() {
      var url;

      if (!ThreadUpdater.online) {
        return;
      }
      ThreadUpdater.seconds = 0;
      if (Conf['Auto Update']) {
        ThreadUpdater.set('timer', '...');
      } else {
        ThreadUpdater.set('timer', 'Update');
      }
      if (ThreadUpdater.req) {
        ThreadUpdater.req.onloadend = null;
        ThreadUpdater.req.abort();
      }
      url = "//api.4chan.org/" + ThreadUpdater.thread.board + "/res/" + ThreadUpdater.thread + ".json";
      return ThreadUpdater.req = $.ajax(url, {
        onloadend: ThreadUpdater.cb.load
      }, {
        headers: {
          'If-Modified-Since': ThreadUpdater.lastModified
        }
      });
    },
    updateThreadStatus: function(title, OP) {
      var icon, message, root, titleLC;

      titleLC = title.toLowerCase();
      if (ThreadUpdater.thread["is" + title] === !!OP[titleLC]) {
        return;
      }
      if (!(ThreadUpdater.thread["is" + title] = !!OP[titleLC])) {
        message = title === 'Sticky' ? 'The thread is not a sticky anymore.' : 'The thread is not closed anymore.';
        new Notification('info', message, 30);
        $.rm($("." + titleLC + "Icon", ThreadUpdater.thread.OP.nodes.info));
        return;
      }
      message = title === 'Sticky' ? 'The thread is now a sticky.' : 'The thread is now closed.';
      new Notification('info', message, 30);
      icon = $.el('img', {
        src: "//static.4chan.org/image/" + titleLC + ".gif",
        alt: title,
        title: title,
        className: "" + titleLC + "Icon"
      });
      root = $('[title="Quote this post"]', ThreadUpdater.thread.OP.nodes.info);
      if (title === 'Closed') {
        root = $('.stickyIcon', ThreadUpdater.thread.OP.nodes.info) || root;
      }
      return $.after(root, [$.tn(' '), icon]);
    },
    parse: function(postObjects) {
      var ID, OP, count, deletedFiles, deletedPosts, files, index, key, node, num, post, postObject, posts, root, scroll, _i, _len, _ref;

      OP = postObjects[0];
      Build.spoilerRange[ThreadUpdater.thread.board] = OP.custom_spoiler;
      ThreadUpdater.updateThreadStatus('Sticky', OP);
      ThreadUpdater.updateThreadStatus('Closed', OP);
      ThreadUpdater.thread.postLimit = !!OP.bumplimit;
      ThreadUpdater.thread.fileLimit = !!OP.imagelimit;
      posts = [];
      index = [];
      files = [];
      count = 0;
      for (_i = 0, _len = postObjects.length; _i < _len; _i++) {
        postObject = postObjects[_i];
        num = postObject.no;
        index.push(num);
        if (postObject.fsize) {
          files.push(num);
        }
        if (num <= ThreadUpdater.lastPost) {
          continue;
        }
        count++;
        node = Build.postFromObject(postObject, ThreadUpdater.thread.board);
        posts.push(new Post(node, ThreadUpdater.thread, ThreadUpdater.thread.board));
      }
      deletedPosts = [];
      deletedFiles = [];
      _ref = ThreadUpdater.thread.posts;
      for (ID in _ref) {
        post = _ref[ID];
        ID = +ID;
        if (post.isDead && index.contains(ID)) {
          post.resurrect();
        } else if (!index.contains(ID)) {
          post.kill();
          deletedPosts.push(post);
        } else if (post.file && !post.file.isDead && !files.contains(ID)) {
          post.kill(true);
          deletedFiles.push(post);
        }
        if (ThreadUpdater.postID && ThreadUpdater.postID === ID) {
          ThreadUpdater.foundPost = true;
        }
      }
      if (!count) {
        ThreadUpdater.set('status', null, null);
        ThreadUpdater.outdateCount++;
      } else {
        ThreadUpdater.set('status', "+" + count, 'new');
        ThreadUpdater.outdateCount = 0;
        if (Conf['Beep'] && d.hidden && Unread.posts && !Unread.posts.length) {
          if (!ThreadUpdater.audio) {
            ThreadUpdater.audio = $.el('audio', {
              src: ThreadUpdater.beep
            });
          }
          ThreadUpdater.audio.play();
        }
        ThreadUpdater.lastPost = posts[count - 1].ID;
        Main.callbackNodes(Post, posts);
        scroll = Conf['Auto Scroll'] && ThreadUpdater.scrollBG() && ThreadUpdater.root.getBoundingClientRect().bottom - doc.clientHeight < 25;
        for (key in posts) {
          post = posts[key];
          if (!posts.hasOwnProperty(key)) {
            continue;
          }
          root = post.nodes.root;
          if (post.cb) {
            if (!post.cb.call(post)) {
              $.add(ThreadUpdater.root, root);
            }
          } else {
            $.add(ThreadUpdater.root, root);
          }
        }
        if (scroll) {
          if (Conf['Bottom Scroll']) {
            doc.scrollTop = d.body.clientHeight;
          } else {
            if (root) {
              Header.scrollToPost(root);
            }
          }
        }
        $.queueTask(function() {
          var length, threadID;

          threadID = ThreadUpdater.thread.ID;
          length = $$('.thread > .postContainer', ThreadUpdater.root).length;
          return Fourchan.parseThread(threadID, length - count, length);
        });
      }
      return $.event('ThreadUpdate', {
        404: false,
        thread: ThreadUpdater.thread,
        newPosts: posts,
        deletedPosts: deletedPosts,
        deletedFiles: deletedFiles,
        postCount: OP.replies + 1,
        fileCount: OP.images + (!!ThreadUpdater.thread.OP.file && !ThreadUpdater.thread.OP.file.isDead)
      });
    }
  };

  ThreadWatcher = {
    init: function() {
      if (!Conf['Thread Watcher']) {
        return;
      }
      this.dialog = UI.dialog('watcher', 'top: 50px; left: 0px;', '<div class=move>Thread Watcher</div>');
      $.on(d, 'QRPostSuccessful', this.cb.post);
      $.on(d, '4chanXInitFinished', this.ready);
      $.sync('WatchedThreads', this.refresh);
      return Thread.prototype.callbacks.push({
        name: 'Thread Watcher',
        cb: this.node
      });
    },
    node: function() {
      var favicon,
        _this = this;

      favicon = $.el('img', {
        className: 'favicon'
      });
      $.on(favicon, 'click', ThreadWatcher.cb.toggle);
      $.before($('input', this.OP.nodes.post), favicon);
      if (g.VIEW !== 'thread') {
        return;
      }
      return $.get('AutoWatch', 0, function(item) {
        if (item['AutoWatch'] !== _this.ID) {
          return;
        }
        ThreadWatcher.watch(_this);
        return $["delete"]('AutoWatch');
      });
    },
    ready: function() {
      $.off(d, '4chanXInitFinished', ThreadWatcher.ready);
      if (!Main.isThisPageLegit()) {
        return;
      }
      ThreadWatcher.refresh();
      return $.add(d.body, ThreadWatcher.dialog);
    },
    refresh: function(watched) {
      var ID, board, div, favicon, id, link, nodes, props, thread, x, _ref, _ref1;

      if (!watched) {
        $.get('WatchedThreads', {}, function(item) {
          return ThreadWatcher.refresh(item['WatchedThreads']);
        });
        return;
      }
      nodes = [$('.move', ThreadWatcher.dialog)];
      for (board in watched) {
        _ref = watched[board];
        for (id in _ref) {
          props = _ref[id];
          x = $.el('a', {
            textContent: '×',
            className: 'close',
            href: 'javascript:;'
          });
          $.on(x, 'click', ThreadWatcher.cb.x);
          link = $.el('a', props);
          link.title = link.textContent;
          div = $.el('div');
          $.add(div, [x, $.tn(' '), link]);
          nodes.push(div);
        }
      }
      $.rmAll(ThreadWatcher.dialog);
      $.add(ThreadWatcher.dialog, nodes);
      watched = watched[g.BOARD] || {};
      _ref1 = g.BOARD.threads;
      for (ID in _ref1) {
        thread = _ref1[ID];
        favicon = $('.favicon', thread.OP.nodes.post);
        favicon.src = ID in watched ? Favicon["default"] : Favicon.empty;
      }
    },
    cb: {
      toggle: function() {
        return ThreadWatcher.toggle(Get.postFromNode(this).thread);
      },
      x: function() {
        var thread;

        thread = this.nextElementSibling.pathname.split('/');
        return ThreadWatcher.unwatch(thread[1], thread[3]);
      },
      post: function(e) {
        var board, postID, threadID, _ref;

        _ref = e.detail, board = _ref.board, postID = _ref.postID, threadID = _ref.threadID;
        if (postID === threadID) {
          if (Conf['Auto Watch']) {
            return $.set('AutoWatch', threadID);
          }
        } else if (Conf['Auto Watch Reply']) {
          return ThreadWatcher.watch(board.threads[threadID]);
        }
      }
    },
    toggle: function(thread) {
      if ($('.favicon', thread.OP.nodes.post).src === Favicon.empty) {
        return ThreadWatcher.watch(thread);
      } else {
        return ThreadWatcher.unwatch(thread.board, thread.ID);
      }
    },
    unwatch: function(board, threadID) {
      return $.get('WatchedThreads', {}, function(item) {
        var watched;

        watched = item['WatchedThreads'];
        delete watched[board][threadID];
        if (!Object.keys(watched[board]).length) {
          delete watched[board];
        }
        ThreadWatcher.refresh(watched);
        return $.set('WatchedThreads', watched);
      });
    },
    watch: function(thread) {
      return $.get('WatchedThreads', {}, function(item) {
        var watched, _name;

        watched = item['WatchedThreads'];
        watched[_name = thread.board] || (watched[_name] = {});
        watched[thread.board][thread] = {
          href: "/" + thread.board + "/res/" + thread,
          textContent: Get.threadExcerpt(thread)
        };
        ThreadWatcher.refresh(watched);
        return $.set('WatchedThreads', watched);
      });
    }
  };

  Unread = {
    init: function() {
      if (g.VIEW !== 'thread' || !Conf['Unread Count'] && !Conf['Unread Favicon']) {
        return;
      }
      this.db = new DataBoard('lastReadPosts', this.sync);
      this.hr = $.el('hr', {
        id: 'unread-line'
      });
      this.posts = [];
      this.postsQuotingYou = [];
      return Thread.prototype.callbacks.push({
        name: 'Unread',
        cb: this.node
      });
    },
    node: function() {
      Unread.thread = this;
      Unread.title = d.title;
      Unread.lastReadPost = Unread.db.get({
        boardID: this.board.ID,
        threadID: this.ID,
        defaultValue: 0
      });
      $.on(d, '4chanXInitFinished', Unread.ready);
      $.on(d, 'ThreadUpdate', Unread.onUpdate);
      $.on(d, 'scroll visibilitychange', Unread.read);
      if (Conf['Unread Line']) {
        return $.on(d, 'visibilitychange', Unread.setLine);
      }
    },
    ready: function() {
      var ID, post, posts, _ref;

      $.off(d, '4chanXInitFinished', Unread.ready);
      posts = [];
      _ref = Unread.thread.posts;
      for (ID in _ref) {
        post = _ref[ID];
        if (post.isReply) {
          posts.push(post);
        }
      }
      Unread.addPosts(posts);
      if (Conf['Scroll to Last Read Post']) {
        return Unread.scroll();
      }
    },
    scroll: function() {
      var hash, post, posts, prevID, root;

      if ((hash = location.hash.match(/\d+/)) && hash[0] in Unread.thread.posts) {
        return;
      }
      if (Unread.posts.length) {
        prevID = 0;
        while (root = $.x('preceding-sibling::div[contains(@class,"postContainer")][1]', Unread.posts[0].nodes.root)) {
          post = Get.postFromRoot(root);
          if (prevID === post.ID) {
            break;
          }
          prevID = post.ID;
          if (!post.isHidden) {
            break;
          }
        }
        root.scrollIntoView(false);
        return;
      }
      posts = Object.keys(Unread.thread.posts);
      return Header.scrollToPost(Unread.thread.posts[posts[posts.length - 1]].nodes.root);
    },
    sync: function() {
      var lastReadPost;

      lastReadPost = Unread.db.get({
        boardID: Unread.thread.board.ID,
        threadID: Unread.thread.ID,
        defaultValue: 0
      });
      if (!(Unread.lastReadPost < lastReadPost)) {
        return;
      }
      Unread.lastReadPost = lastReadPost;
      Unread.readArray(Unread.posts);
      Unread.readArray(Unread.postsQuotingYou);
      Unread.setLine();
      return Unread.update();
    },
    addPosts: function(newPosts) {
      var ID, data, post, _i, _len;

      for (_i = 0, _len = newPosts.length; _i < _len; _i++) {
        post = newPosts[_i];
        ID = post.ID;
        if (ID <= Unread.lastReadPost || post.isHidden) {
          continue;
        }
        if (QR.db) {
          data = {
            boardID: post.board.ID,
            threadID: post.thread.ID,
            postID: post.ID
          };
          if (QR.db.get(data)) {
            continue;
          }
        }
        Unread.posts.push(post);
        Unread.addPostQuotingYou(post);
      }
      if (Conf['Unread Line']) {
        Unread.setLine(newPosts.contains(Unread.posts[0]));
      }
      Unread.read();
      return Unread.update();
    },
    addPostQuotingYou: function(post) {
      var quotelink, _i, _len, _ref;

      if (!QR.db) {
        return;
      }
      _ref = post.nodes.quotelinks;
      for (_i = 0, _len = _ref.length; _i < _len; _i++) {
        quotelink = _ref[_i];
        if (QR.db.get(Get.postDataFromLink(quotelink))) {
          Unread.postsQuotingYou.push(post);
        }
      }
    },
    onUpdate: function(e) {
      if (e.detail[404]) {
        return Unread.update();
      } else {
        return Unread.addPosts(e.detail.newPosts);
      }
    },
    readSinglePost: function(post) {
      var i;

      if ((i = Unread.posts.indexOf(post)) === -1) {
        return;
      }
      Unread.posts.splice(i, 1);
      if (i === 0) {
        Unread.lastReadPost = post.ID;
        Unread.saveLastReadPost();
      }
      if ((i = Unread.postsQuotingYou.indexOf(post)) !== -1) {
        Unread.postsQuotingYou.splice(i, 1);
      }
      return Unread.update();
    },
    readArray: function(arr) {
      var i, post, _i, _len;

      for (i = _i = 0, _len = arr.length; _i < _len; i = ++_i) {
        post = arr[i];
        if (post.ID > Unread.lastReadPost) {
          break;
        }
      }
      return arr.splice(0, i);
    },
    read: $.debounce(50, function(e) {
      var ID, bottom, height, i, post, posts, read;

      if (d.hidden || !Unread.posts.length) {
        return;
      }
      height = doc.clientHeight;
      posts = Unread.posts;
      read = [];
      i = posts.length;
      while (post = posts[--i]) {
        bottom = post.nodes.root.getBoundingClientRect().bottom;
        if (bottom < height) {
          ID = post.ID;
          posts.remove(post);
        }
      }
      if (!ID) {
        return;
      }
      Unread.lastReadPost = ID;
      Unread.saveLastReadPost();
      Unread.readArray(Unread.postsQuotingYou);
      if (e) {
        return Unread.update();
      }
    }),
    saveLastReadPost: $.debounce(2 * $.SECOND, function() {
      return Unread.db.set({
        boardID: Unread.thread.board.ID,
        threadID: Unread.thread.ID,
        val: Unread.lastReadPost
      });
    }),
    setLine: function(force) {
      var post, root;

      if (!(d.hidden || force === true)) {
        return;
      }
      if (post = Unread.posts[0]) {
        root = post.nodes.root;
        if (root !== $('.thread > .replyContainer', root.parentNode)) {
          return $.before(root, Unread.hr);
        }
      } else {
        return $.rm(Unread.hr);
      }
    },
    update: function() {
      var count;

      count = Unread.posts.length;
      if (Conf['Unread Count']) {
        d.title = "" + (count || !Conf['Hide Unread Count at (0)'] ? "(" + count + ") " : '') + (g.DEAD ? "/" + g.BOARD + "/ - 404" : "" + Unread.title);
      }
      if (!Conf['Unread Favicon']) {
        return;
      }
      Favicon.el.href = g.DEAD ? Unread.postsQuotingYou.length ? Favicon.unreadDeadY : count ? Favicon.unreadDead : Favicon.dead : count ? Unread.postsQuotingYou.length ? Favicon.unreadY : Favicon.unread : Favicon["default"];
      return $.add(d.head, Favicon.el);
    }
  };

  Redirect = {
    init: function() {
      return $.sync('archivers', this.updateArchives);
    },
    updateArchives: function() {
      return $.get('archivers', {}, function(_arg) {
        var archivers;

        archivers = _arg.archivers;
        return Conf['archivers'] = archivers;
      });
    },
    imageArchives: (function() {
      var o;

      o = {
        a: "//archive.foolz.us/",
        ck: "//fuuka.warosu.org/",
        an: "http://archive.heinessen.com/",
        cgl: "//rbt.asia/",
        c: "//archive.nyafuu.org/",
        d: "//loveisover.me/",
        hr: "http://archive.4plebs.org/",
        u: "//nsfw.foolz.us/",
        po: "//archive.thedarkcave.org/",
        vg: "http://nth.pensivenonsen.se/",
        c: "//archive.nyafuu.org/"
      };
      o.gd = o.jp = o.m = o.q = o.tg = o.vp = o.vr = o.wsg = o.a;
      o.fa = o.lit = o.s4s = o.ck;
      o.k = o.toy = o.x = o.an;
      o.g = o.mu = o.cgl;
      o.w = o.wg = o.c;
      o.h = o.v = o.d;
      o.tv = o.hr;
      return o;
    })(),
    image: function(boardID, filename) {
      return "" + Redirect.imageArchives[boardID] + boardID + "/full_image/" + filename;
    },
    post: function(boardID, postID) {
      var archive, name, _base, _ref;

      if (Redirect.post[boardID] == null) {
        _ref = this.archiver;
        for (name in _ref) {
          archive = _ref[name];
          if (archive.type === 'foolfuuka' && archive.boards.contains(boardID)) {
            Redirect.post[boardID] = archive.base;
            break;
          }
        }
        (_base = Redirect.post)[boardID] || (_base[boardID] = false);
      }
      if (Redirect.post[boardID]) {
        return "" + Redirect.post[boardID] + "/_/api/chan/post/?board=" + boardID + "&num=" + postID;
      } else {
        return null;
      }
    },
    select: function(board) {
      var archive, name, _ref, _results;

      _ref = this.archiver;
      _results = [];
      for (name in _ref) {
        archive = _ref[name];
        if (!archive.boards.contains(board)) {
          continue;
        }
        _results.push(name);
      }
      return _results;
    },
    to: function(data) {
      var arch, archive, boardID;

      boardID = data.boardID;
      if ((arch = Conf.archivers[boardID]) == null) {
        Conf.archivers[boardID] = arch = this.select(boardID)[0];
        $.set('archivers', Conf.archivers);
      }
      return (arch && (archive = this.archiver[arch]) ? Redirect.path(archive.base, archive.type, data) : data.threadID ? "//boards.4chan.org/" + boardID + "/" : null);
      if (!archive.boards.contains(g.BOARD.ID)) {
        return Conf['archivers'] = archive;
      }
    },
    archiver: {
      'Foolz': {
        base: 'https://archive.foolz.us',
        boards: ['a', 'co', 'gd', 'jp', 'm', 'q', 'sp', 'tg', 'tv', 'vp', 'vr', 'wsg'],
        type: 'foolfuuka'
      },
      'NSFWFoolz': {
        base: 'https://nsfw.foolz.us',
        boards: ['u'],
        type: 'foolfuuka'
      },
      'TheDarkCave': {
        base: 'http://archive.thedarkcave.org',
        boards: ['c', 'int', 'out', 'po'],
        type: 'foolfuuka'
      },
      '4plebs': {
        base: 'http://archive.4plebs.org',
        boards: ['hr', 'tg', 'tv', 'x'],
        base: 'foolfuuka'
      },
      'NyaFuu': {
        base: '//archive.nyafuu.org',
        boards: ['c', 'w', 'wg'],
        type: 'foolfuuka'
      },
      'LoveIsOver': {
        base: '//loveisover.me',
        boards: ['d', 'h', 'v'],
        type: 'foolfuuka'
      },
      'PensiveNonsen': {
        base: 'http://nth.pensivenonsen.se',
        boards: ['vg'],
        type: 'foolfuuka'
      },
      'Warosu': {
        base: '//fuuka.warosu.org',
        boards: ['cgl', 'ck', 'fa', 'jp', 'lit', 's4s', 'q', 'tg', 'vr'],
        type: 'fuuka'
      },
      'InstallGentoo': {
        base: '//archive.installgentoo.net',
        boards: ['diy', 'g', 'sci'],
        type: 'fuuka'
      },
      'RebeccaBlackTech': {
        base: '//rbt.asia',
        boards: ['cgl', 'g', 'mu', 'w'],
        type: 'fuuka_mail'
      },
      'Heinessen': {
        base: 'http://archive.heinessen.com',
        boards: ['an', 'fit', 'k', 'mlp', 'r9k', 'toy', 'x'],
        type: 'fuuka'
      },
      'Cliche': {
        base: '//www.cliché.net/4chan/cgi-board.pl',
        boards: ['e'],
        type: 'fuuka'
      }
    },
    path: function(base, archiver, data) {
      var boardID, path, postID, threadID, type, value;

      if (data.isSearch) {
        boardID = data.boardID, type = data.type, value = data.value;
        type = type === 'name' ? 'username' : type === 'MD5' ? 'image' : type;
        value = encodeURIComponent(value);
        if (archiver === 'foolfuuka') {
          return "" + base + "/" + boardID + "/search/" + type + "/" + value;
        } else if (type === 'image') {
          return "" + base + "/" + boardID + "/?task=search2&search_media_hash=" + value;
        } else {
          return "" + base + "/" + boardID + "/?task=search2&search_" + type + "=" + value;
        }
      }
      boardID = data.boardID, threadID = data.threadID, postID = data.postID;
      path = threadID ? "" + boardID + "/thread/" + threadID : "" + boardID + "/post/" + postID;
      if (archiver === 'foolfuuka') {
        path += '/';
      }
      if (threadID && postID) {
        path += archiver === 'foolfuuka' ? "#" + postID : "#p" + postID;
      }
      return "" + base + "/" + path;
    }
  };

  PSAHiding = {
    init: function() {
      var entry;

      if (!Conf['Announcement Hiding']) {
        return;
      }
      entry = {
        type: 'header',
        el: $.el('a', {
          textContent: 'Show announcement',
          className: 'show-announcement',
          href: 'javascript:;'
        }),
        order: 50,
        open: function() {
          var _ref;

          if ((_ref = $.id('globalMessage')) != null ? _ref.hidden : void 0) {
            return true;
          }
          return false;
        }
      };
      $.event('AddMenuEntry', entry);
      $.on(entry.el, 'click', PSAHiding.toggle);
      $.addClass(doc, 'hide-announcement');
      return $.on(d, '4chanXInitFinished', this.setup);
    },
    setup: function() {
      var btn, psa;

      $.off(d, '4chanXInitFinished', PSAHiding.setup);
      if (!(psa = $.id('globalMessage'))) {
        $.rmClass(doc, 'hide-announcement');
        return;
      }
      PSAHiding.btn = btn = $.el('a', {
        innerHTML: '<span>[&nbsp;-&nbsp;]</span>',
        title: 'Hide announcement.',
        className: 'hide-announcement',
        href: 'javascript:;'
      });
      $.on(btn, 'click', PSAHiding.toggle);
      $.get('hiddenPSAs', [], function(item) {
        PSAHiding.sync(item['hiddenPSAs']);
        $.before(psa, btn);
        return $.rmClass(doc, 'hide-announcement');
      });
      return $.sync('hiddenPSAs', PSAHiding.sync);
    },
    toggle: function(e) {
      var hide, text;

      hide = $.hasClass(this, 'hide-announcement');
      text = PSAHiding.trim($.id('globalMessage'));
      return $.get('hiddenPSAs', [], function(_arg) {
        var hiddenPSAs, i;

        hiddenPSAs = _arg.hiddenPSAs;
        if (hide) {
          hiddenPSAs.push(text);
          hiddenPSAs = hiddenPSAs.slice(-5);
        } else {
          $.event('CloseMenu');
          i = hiddenPSAs.indexOf(text);
          hiddenPSAs.splice(i, 1);
        }
        PSAHiding.sync(hiddenPSAs);
        return $.set('hiddenPSAs', hiddenPSAs);
      });
    },
    sync: function(hiddenPSAs) {
      var hr, psa;

      psa = $.id('globalMessage');
      psa.hidden = PSAHiding.btn.hidden = hiddenPSAs.contains(PSAHiding.trim(psa)) ? true : false;
      if ((hr = psa.nextElementSibling) && hr.nodeName === 'HR') {
        return hr.hidden = psa.hidden;
      }
    },
    trim: function(psa) {
      return psa.textContent.replace(/\W+/g, '').toLowerCase();
    }
  };

  CatalogLinks = {
    init: function() {
      var el, input;

      if (!Conf['Catalog Links']) {
        return;
      }
      el = $.el('label', {
        id: 'toggleCatalog',
        href: 'javascript:;',
        innerHTML: "<input type=checkbox " + (Conf['Header catalog links'] ? 'checked' : '') + ">Catalog Links",
        title: "Turn catalog links " + (Conf['Header catalog links'] ? 'off' : 'on') + "."
      });
      input = $('input', el);
      $.on(input, 'change', this.toggle);
      $.sync('Header catalog links', CatalogLinks.set);
      $.event('AddMenuEntry', {
        type: 'header',
        el: el,
        order: 95
      });
      return $.on(d, '4chanXInitFinished', function() {
        return CatalogLinks.set(Conf['Header catalog links']);
      });
    },
    toggle: function() {
      var useCatalog;

      $.event('CloseMenu');
      $.set('Header catalog links', useCatalog = this.checked);
      return CatalogLinks.set(useCatalog);
    },
    set: function(useCatalog) {
      var a, board, path, _i, _len, _ref;

      path = useCatalog ? 'catalog' : '';
      _ref = $$("#board-list a[href*=\"boards.4chan.org\"],\n#boardNavDesktop a[href*=\"boards.4chan.org\"],\n#boardNavDesktopFoot a[href*=\"boards.4chan.org\"]");
      for (_i = 0, _len = _ref.length; _i < _len; _i++) {
        a = _ref[_i];
        board = a.pathname.split('/')[1];
        if (['f', 'status', '4chan'].contains(board) || !board) {
          continue;
        }
        if (Conf['External Catalog']) {
          a.href = useCatalog ? CatalogLinks.external(board) : "//boards.4chan.org/" + board + "/";
        } else {
          a.pathname = "/" + board + "/" + path;
        }
        a.title = useCatalog ? "" + a.title + " - Catalog" : a.title.replace(/\ -\ Catalog$/, '');
      }
      return this.title = "Turn catalog links " + (useCatalog ? 'off' : 'on') + ".";
    },
    external: function(board) {
      return (['a', 'c', 'g', 'co', 'k', 'm', 'o', 'p', 'v', 'vg', 'w', 'cm', '3', 'adv', 'an', 'cgl', 'ck', 'diy', 'fa', 'fit', 'int', 'jp', 'mlp', 'lit', 'mu', 'n', 'po', 'sci', 'toy', 'trv', 'tv', 'vp', 'x', 'q'].contains(board) ? "http://catalog.neet.tv/" + board : ['d', 'e', 'gif', 'h', 'hr', 'hc', 'r9k', 's', 'pol', 'soc', 'u', 'i', 'ic', 'hm', 'r', 'w', 'wg', 'wsg', 't', 'y'].contains(board) ? "http://4index.gropes.us/" + board : "//boards.4chan.org/" + board + "/catalog");
    }
  };

  IDColor = {
    init: function() {
      if (!Conf['Color User IDs']) {
        return;
      }
      return Post.prototype.callbacks.push({
        name: 'Reveal Spoilers',
        cb: this.node
      });
    },
    node: function(post) {
      var str, uid;

      if (!(uid = $('.hand', this.nodes.uniqueID))) {
        return;
      }
      str = this.info.uniqueID;
      if (uid.nodeName === 'SPAN') {
        return uid.style.cssText = IDColor.apply.call(str);
      }
    },
    ids: {},
    compute: function(str) {
      var hash, rgb;

      hash = this.hash(str);
      rgb = [(hash >> 24) & 0xFF, (hash >> 16) & 0xFF, (hash >> 8) & 0xFF];
      rgb[3] = ((rgb[0] * 0.299) + (rgb[1] * 0.587) + (rgb[2] * 0.114)) > 125;
      this.ids[str] = rgb;
      return rgb;
    },
    apply: function() {
      var rgb;

      rgb = IDColor.ids[this] || IDColor.compute(this);
      return ("background-color: rgb(" + rgb[0] + "," + rgb[1] + "," + rgb[2] + "); color: ") + (rgb[3] ? "black;" : "white; border-radius: 3px; padding: 0px 2px;");
    },
    hash: function(str) {
      var i, j, msg;

      msg = 0;
      i = 0;
      j = str.length;
      while (i < j) {
        msg = ((msg << 5) - msg) + str.charCodeAt(i);
        ++i;
      }
      return msg;
    }
  };

  CustomCSS = {
    init: function() {
      if (!Conf['Custom CSS']) {
        return;
      }
      return this.addStyle();
    },
    addStyle: function() {
      return this.style = $.addStyle(Conf['usercss']);
    },
    rmStyle: function() {
      if (this.style) {
        $.rm(this.style);
        return delete this.style;
      }
    },
    update: function() {
      if (!this.style) {
        this.addStyle();
      }
      return this.style.textContent = Conf['usercss'];
    }
  };

  Emoji = {
    init: function() {
      var css, icon, name, pos, _ref;

      if (!Conf['Emoji']) {
        return;
      }
      pos = Conf['emojiPos'];
      css = ["a.useremail[href]:last-of-type::" + pos + " {\n  vertical-align: top;\n  margin-" + (pos === "before" ? "right" : "left") + ": 5px;\n}\n"];
      this.icons["PlanNine"] = Emoji.icons["Plan9"];
      this.icons['Sage'] = Emoji.sage[Conf['sageEmoji']];
      _ref = this.icons;
      for (name in _ref) {
        icon = _ref[name];
        if (!this.icons.hasOwnProperty(name)) {
          continue;
        }
        css.push("a.useremail[href*='" + name + "']:last-of-type::" + pos + ",\na.useremail[href*='" + (name.toLowerCase()) + "']:last-of-type::" + pos + ",\na.useremail[href*='" + (name.toUpperCase()) + "']:last-of-type::" + pos + " {\n  content: url('data:image/png;base64," + icon + "');\n}\n");
      }
      return $.addStyle(css.join(""), 'emoji');
    },
    sage: {
      '4chan SS': 'iVBORw0KGgoAAAANSUhEUgAAAA4AAAANCAYAAACZ3F9/AAAAAXNSR0IArs4c6QAAAARnQU1BAACxjwv8YQUAAAAJcEhZcwAADsMAAA7DAcdvqGQAAAAadEVYdFNvZnR3YXJlAFBhaW50Lk5FVCB2My41LjEwMPRyoQAAAa9JREFUKFOdkt0rg2EUwM95b2zlL0CRRLngksznXrJsNtYW1tjYhM3mY6+IXZAbikhTKJp8XZAp81UmWYhIRHHhUi60e7s6ntdCa2449es8PfU7z+k5B6AbyuE/wQlc4BcO2d06unAUBCgFE0hianOd3NHIcy8NPwrUf9NBPZcOEi7ayXZiea/1V7+ljaXeYAfOgg2So2TOwQWGnwQafOgi962TnMFmatozUeNu4yetASspVvgXiUvii5K5Nm6z56ol3Hdtpy+cwSYy+HRUt1nLsoEato0kXyh6wTac+24brThWv6MNOYNW9prlG/uxmbRrFaT0VrCspZoNPSUNJNyCBcoiLZuhLH0o9U6UrAfGKCz7RlLM81Q8XUwqr4oKPLIQmnA8IupBigacVy7yrya/2JouhryJHJJNykg+UxLGOtz6+SQNpEiMcduls4Wvoli9WklVKz+ol5SU4U6ngql8Qj2eRI+GyajBhSRH4r3cUxhSeRVhsYBmWUWiyM+UMDmDUI2nsfuSC1I27nLgYZJlP8jhjJ3PY8iE+L8tWx4kQC6MQA5b1D9HNiRCFhx8AF/e2qh92VnKAAAAAElFTkSuQmCC',
      'appchan': 'iVBORw0KGgoAAAANSUhEUgAAAA4AAAAOCAMAAAAolt3jAAABa1BMVEUAAACqrKiCgYIAAAAAAAAAAACHmX5pgl5NUEx/hnx4hXRSUVMiIyKwrbFzn19SbkZ1d3OvtqtpaWhcX1ooMyRsd2aWkZddkEV8vWGcpZl+kHd7jHNdYFuRmI4bHRthaV5WhUFsfGZReUBFZjdJazpGVUBnamYfHB9TeUMzSSpHgS1cY1k1NDUyOC8yWiFywVBoh1lDSEAZHBpucW0ICQgUHhBjfFhCRUA+QTtEQUUBAQFyo1praWspKigWFRZHU0F6j3E9Oz5VWFN0j2hncWONk4sAAABASDxJWkJKTUgAAAAvNC0fJR0DAwMAAAA9QzoWGhQAAAA8YytvrFOJsnlqyT9oqExqtkdrsExpsUsqQx9rpVJDbzBBbi5utk9jiFRuk11iqUR64k5Wf0JIZTpadk5om1BkyjmF1GRNY0FheFdXpjVXhz86XSp2yFJwslR3w1NbxitbtDWW5nNnilhFXTtYqDRwp1dSijiJ7H99AAAAUnRSTlMAJTgNGQml71ypu3cPEN/RDh8HBbOwQN7wVg4CAQZ28vs9EDluXjo58Ge8xwMy0P3+rV8cT73sawEdTv63NAa3rQwo4cUdAl3hWQSWvS8qqYsjEDiCzAAAAIVJREFUeNpFx7GKAQAYAOD/A7GbZVAWZTBZFGQw6LyCF/MIkiTdcOmWSzYbJVE2u1KX0J1v+8QDv/EkyS0yXF/NgeEILiHfyc74mICTQltqYXBeAWU9HGxU09YqqEvAElGjyZYjPyLqitjzHSEiGkrsfMWr0VLe+oy/djGP//YwfbeP8bN3Or0bkqEVblAAAAAASUVORK5CYII='
    },
    icons: {
      'Plan9': 'iVBORw0KGgoAAAANSUhEUgAAAAwAAAAPCAYAAAGn5h7fAAAABmJLR0QA/wD/AP+gvaeTAAAACXBIWXMAAAsTAAALEwEAmpwYAAAAB3RJTUUH3AoYAzE15J1s7QAAAB1pVFh0Q29tbWVudAAAAAAAQ3JlYXRlZCB3aXRoIEdJTVBkLmUHAAACAElEQVQoz3WSz4sSARTHvzMjygpqYg3+KIhkE83DKtKlf0C9SrTRuZNEx0VowU6CuSeJNlwwpEO2kJ6SQBiIUAzFjRDF4wrjKosnGx3HmdehFDfpe/2+z/s++D5gU7IsEwRByICIiAEAIiIAYAFAXsjYVr/fLxMRNVvN+prJ5/OA3+/XERFNf02JyeVyDx0OxyvLNQsnimLKfcf9KRQKXQAAnE6nlf5qMpnQycnbP/kAoKoqsSwLAJhOp+AAwOv1otvtpqxWq73dbt/r9XqvEQ6HUalUEvF4XLd5IpvNZqlerzd5nlf6/f6tTCZjBACk0+nb+XxeW4UrikLJZPImAGA0Gq0NIqJyuSyyANDr9Q5Wu1utFvR6/SULAI1G4+vK8Pv90DTtGwsAJpPpaGUYDAZ0Op3PHAAEg8H3tVqtbrtu21sqyxuRSOQJk0ql9IvF4r7b7f7pcrlejkaj57IsH58Pzp8dvjhc/lsBk0gkbLFYrFqtVvd27+4qOk733ePxPDCbzVBVFfP5fCiK4rvhxfDN/qP9wSasGwwGMv1HiqJQsVg8ZlfTHMepkiR1t05gGJBGmM/nMBqNj9nN9kql0lNN064ARISzH2cQBAGz2ewLu2na7XYLwzBbvxYIBBCNRrFj3BmsAZ/PZ+J5/kOhUIAkSVeA8XiMZqt5efrx9OA3GfcgvyVno9cAAAAASUVORK5CYII=',
      'Neko': 'iVBORw0KGgoAAAANSUhEUgAAABMAAAARCAMAAAAIRmf1AAACoFBMVEUAAABnUFZoUVddU1T6+PvFwLzn4eFXVlT/+vZpZGCgm5dKU1Cfnpz//flbWljr5uLp5OCalpNZWFb//f3r6+n28ff9+PRaVVH59Pr//vr38vj57/Dp7eyjn5zq8O5aVVJbYV9nVFhjUFRiWFlZVlFgZGOboJzm5uZhamfz9/bt8fDw6+drb26bl5j/8/lkX1z06uldWFS5r61UT0tfWlbDwr3Ew76moqNRTU7Mx8P75OpeY19pWl1XW1qzr6x5eHaLiojv7+1UT0xIU0uzqadVS0nV0MxkZGT5+PPk497///ra29Xq5eFtY2H28e2hnJignJlUUE1dXV2vrqxkY2FkYF/m3d5vZmfDuruhl5aZlJHx8O75+PZWVVP29vT/9fTj3trv6ubh5eRdXFqTkpBOTUtqZmX88/RMQ0T78vPEvr7HwcHDwsDq6ef///3Gx8H++fXEv7tZWVedmZZXXVudnJp0c3FZU1f79fnb1dlXUVVjXWFrZmy8t7359/qLj455e3q4s69vamZjX1zy4+avpaReWFz/+f1NR0vu6Ozp4+f48/lnYmi8ur3Iw7/69fHz7+xbV1SZmJZVUk1ZV1zq5ez++f/c196uqbDn4uj9+P7z7vRVVVXt6ORiXl/OycXHw8CPi4ihoJ5aWF3/+v/k3+axrLOsp67LzMZYU1m2sq9dWF5WUU1WUk/Au7eYlJGqpqObmphYVV749f7p5Or38fPu6OpiXFz38fH79vLz7urv6+hhYF5cWWKal6D//f/Z09Xg29exraqbl5RqaW6kpKTq5uPv7Of/+PDj29D//vP18Ozs5+OloJymoZ1ZVVJZWVlkYF2hnpmblIyspJmVjYKQi4enop5STUlRTUpcWUhqY1BgWT9ZUjhcV1NiXVkkhke3AAAABHRSTlMA5vjapJ+a9wAAAP9JREFUGBk9wA1EAwEAhuHv3dTQAkLiUlJFJWF0QDLFYDRXIMkomBgxNIYxhOk4wwCqQhQjxgxSGIsALFA5BiYbMZHajz1oJlx51sBJpf6Gd3zONcrqm/r1W8ByK0r+XV1LXyOLLnjW6hMGpu0u1IzPSdO17DgrGC6AadrVodGcDQYbhguP6wAvAaC0BRZQalkUQ8UQDz5tAof0XbejOFcV5xiUoCfjj3O/nf0ZbqAMPYmzU18KSDaRQ08qnfw+B2JNdAEQt2O5vctUGjhoIBU4ygPsj2Vh5zYopDK73hsirdkPTwGCbSHpiYFwYVVC/17pCFSBeUmoqwYQuZtWxx+BVEz0LeVKIQAAAABJRU5ErkJggg==',
      'Madotsuki': 'iVBORw0KGgoAAAANSUhEUgAAABQAAAAPCAMAAADTRh9nAAAALVBMVEUAAAC3iopWLTtWPkHnvqUcBxx5GCZyAAARERGbdXJrRUyGRUyYbY23coZFGDRFGEYfAAAAAXRSTlMAQObYZgAAAGhJREFUeF5Vy1kOQyEMQ1Fshzd12P9y61AixLX4yJFo1cvVUfT23GaflF0HPLln6bhnZVKCcrIWGqpCUcKYSP3JSIRySKTtULPNwMaD8/NC8tsyqsd1hR+6qeqIDHc3LD0B3KdtV1f2A+LJBBIHSgcEAAAAAElFTkSuQmCC',
      'Sega': 'iVBORw0KGgoAAAANSUhEUgAAACwAAAALBAMAAAD2A3K8AAAAMFBMVEUAAACMjpOChImytLmdnqMrKzDIyM55dnkODQ94foQ7PkXm5Olsb3VUUVVhZmw8Sl6klHLxAAAAAXRSTlMAQObYZgAAANFJREFUGJVjYIACRiUlJUUGDHBk4syTkxQwhO3/rQ/4ZYsuymi3YEFUqAhC4LCJZJGIi1uimKKjk3KysbOxsaMnAwNLyqoopaXhttf2it1anrJqke1pr1DlBAZhicLnM5YXZ4RWlIYoezx0zrjYqG6czCDsYRzxIko6Q/qFaKy0690Ij0MxN8K2MIhJXF+hsfxJxuwdpYGVaUU3Mm5bqgKFOZOFit3Vp23J3pgsqLxFUXpLtlD5bgcGBs45794dn6mkOVFQUOjNmXPPz8ysOcAAANw6SHLtrqolAAAAAElFTkSuQmCC',
      'Sakamoto': 'iVBORw0KGgoAAAANSUhEUgAAABEAAAAQCAYAAADwMZRfAAAAAXNSR0IArs4c6QAAAARnQU1BAACxjwv8YQUAAAAJcEhZcwAADsMAAA7DAcdvqGQAAAAadEVYdFNvZnR3YXJlAFBhaW50Lk5FVCB2My41LjEwMPRyoQAAAxVJREFUOE+Nk19IU1EYwK+GQQTVQ39egh6ibKlzw91z7rn3bvfOmddNszl1bjKXc5rJJGmBUr7Yg9qTD0IalFgRBEYg6EDQQB+GovQyQgiaUZsoLcgHMcr069w7MgcGXfi453zn+37fv3MYZt/n99e76tzVj4JN/hP79fvXnV3hnNabwUBjoOHcgTYOu/JQspgTzsqKgn9BfD4vkWTzur287PqLVy+zM+yePB7KsRXLywTjnSpnZctBkPCdW8ccDuU55vBO8RXbkC/oP5ph19V5+7LIky0OY1BKbZEbLcFSt7u6pN7jLmltCVrr3DV5jY3+KovFEsccB1KJNVpefe10BqS2tqqO4/AuphBB4L/LkrRqNgtJs1lMypLls1kU38mytMLz/E8VIlutqVqX6/weZG52OttRXjbE0cP/FYLRlpVjDXuQ/r77x2XZPKkCHA4HBAIBkCQpAygIAvh8Pu2MZgO0Lz+QSa/sQfwN9RfpVN66XC6Ynp6GhYUFGBwczAC1t7fD0tISxONx6O7upgHILmsqvLcHodOggfiV/v5+SCaT4HQ6IRaLgdfr1bIRRREmJyfBZrNBNBqF+fl5sNsdgE2GiAbp6bmbdbXC7qWQbxMTE7C2tgY6nQ5SqRSEw2ENopaoZpCXlwdTU1NaoECgCbgiU6y8QH+ECYWaTymK7TWdys7MzIwGaWtrg42NDejo6AB1WjU1NZo+FArB2NgYrK6uQrAlCASxn2z6wkuMp87VIAhkE2MEAwMDkEgkYHx8HBYXF0HtkQpRy1BLiEQisLy8rPVNKSsFjEzrXH4+z1hlS4xDhKadNu7t7YPR0VHweDzAEVWfHru6HxkZgeHhYVAURYNjkylVWKArZjjMzqmdVi+QCsLUkQiEjvDvncEkvU7/qQ0Vgukeo48Go87IiCJnZNmipxiz7wXEbVDnbUxQOgM12h9n6qTq6NvapRdtkwaP0XK8RmPuYSbxYfaQ/sJJhjfknuFRURUi7AMOozcCwl94hLZp5F+EioDQVwqYI6jomZU1NFtM+rOSxZjVazcyvwHr/p/Kws1jegAAAABJRU5ErkJggg==',
      'Baka': 'iVBORw0KGgoAAAANSUhEUgAAABAAAAAQCAYAAAAf8/9hAAAAAXNSR0IArs4c6QAAAARnQU1BAACxjwv8YQUAAAAJcEhZcwAADsMAAA7DAcdvqGQAAAAadEVYdFNvZnR3YXJlAFBhaW50Lk5FVCB2My41LjEwMPRyoQAAA0pJREFUOE91k3tI01EUx39JOpA0H4jNx0pbD3XTalISWf8YFlEgldqDsBLLyqjEKBCiLLWiggh6/KEV1WZ7OaelLZvDdDafNW1JFraWe/32+01FrUZ9uy4ylLpw4Z5z7/nc77n3HIqaMRIjZJyEcNX+uFCFeGmI/GZciEIsCFJUTvoAzDz+1y7K76MSwhX5hXl6z+WSbrzU2KB8YEGDwgrTaxZ3b7xHcaHhR3xw7Z5/UviB1ReP5XSg3+TAqYJOxMzWISFIC0GQDomhTVA9skCnsaAwp/vnMq66dBokNuBR9uFd7T9Z1zCunjci0qcRJUVdoJ3DYOhRnC/qBZ+jQbfeCc+37yjY2UEg0iwvJE0k9l8Z+8xqHmTgot0QLdQgTaQFQ2AsOzlHvOu1S5pwOLsHHo8HjHMCq2MazNvTlByKHyrJLDvdR25jMWRxYx5HjeMH2r1BDOOeguRua4OI14jx8a8YH5tA+al3EHKlW6mYOapb2oZBOOwMbEMseAE12L+jjUh3w+VipyAZ65oxn1NP/GMYGR6Ftn4Qsf7qa9S82Y/l/X122G0uL2TbxmZEz1WhXW8mUol8moXu+SCi/OoQ6VsDh3UUwyQ1k9GOaI5MTkX4yWTGHutvgI1F28sviAlRgxeoRm62HvsyW8En9pZ1TYgi6TntoyQtFm86rVgUoJZRvDnKMmXVAGxWmkAYOBwudBqGcHCvHulrGpGT2Uy+z4yT+QYsCXtCUpp8GxbKhx8gDK0ro+KjJGvzdjfDZnN6VdisLD5/JjArQ2zW66PJOj2lEZtStaBphkwah7K6kMJ/GEulp1bMWhAmMbTozOQRaWRtfoZVgjo4iRra4SYgGi26TwjxVeDKhR7Y7U606ixICq9tr7hd7+OthRWL7yUnJ1WPmXotqLhpRICPHCePtuFV6xdUPTAhcWEtRHEqfHpPyto4hPXLXnzflSEJnFaN3OCKDcsFsrEntR9RUmxARLAUgT5iBPuJsXWDBj0dZjRU9yNV+PTbpjTp9OA/pOSk24nRkXf1J462oPxcJ65f6ULlHSMulepRerYDgvj7A0cKpNz/tyTZqbzXO4t0ZZGQJ34RH11lFHIlA8LIqreCCMUZRY3cd2bwL/5/RmjNSXqtAAAAAElFTkSuQmCC',
      'Ponyo': 'iVBORw0KGgoAAAANSUhEUgAAABAAAAAQCAYAAAAf8/9hAAAAAXNSR0IArs4c6QAAAARnQU1BAACxjwv8YQUAAAAJcEhZcwAADsMAAA7DAcdvqGQAAAAadEVYdFNvZnR3YXJlAFBhaW50Lk5FVCB2My41LjEwMPRyoQAAAuNJREFUOE+Nk3tI01EUx39BTytConQTt1am07m5abi5KT5S8z2dj1yOEMUC7aUgIoimlmUEWX9kBZGWaamEmE6U1BI1XNPNGTrnHs33IwuSXrL4NgcJ0mNdOHDh3PPhnPP9XoKwcroJYvMQiRSicHCQKCgUyZC9/T5rNet5KUFs0zCZbZMsFmZ9fTEjEEBDp4/KSSSb/4JoGIyWaTYbiykpWEhOxhSHAzWD0aqkUGhWAcVkW58xlvuPhfh4zItEmOHxYDR3MhcdDaNAsKJydAz5IySKRNjEUmy88vjOVaU8F0iPCqCNjEBHkC/UYaGYFwqxmJoKLYOhkxPElg0QsbNtTlmox9yjRD9UCbnoOR+J/lwRWtOCcdXfDc2BPpg0d7CQlIQZPh9KKlVkAQjJ2x2zmOSsQu7hpzUJfBhLjsNQmADjxcT10Bcl4rE4EHc5LjBEhEPn7f1WTqXSLQB/s1Tp7vslsoIkyPPiMJAbi86McBguiaHKjoEqR4jJy2K0nAxApzMN5iUGrclrKVaz2fUvuF4tRbxDKA90w5VjTFyLZKHpTBSq4/1QnxGB2qxoVIZx0JopRCPHFSNOThfWZzfrXDcZEowH4iA05ATg68hDtBaL0HAuCm3lJ9Bfcx2fFNUoi/DCjRgfNHHd1wCZA2TyXjNkE6F0cBDpPFiojeNi8EkJdFoN3vXch0nbBJOhDd907dANv8JITxNqziag3ZsJbUDAwLin50Q9QWwl1qSYoNOVvUcOoqOqAAa9Fu9H2/F9+B5WZLcwOyxFX18flLI+VASyMGVeoJHD+Tzq5BS1PoaKRrNT8127P74swsq4FCa9FKvqBqwaOiz3hdEuLKueYSyECT2LNW0eIfo3E/WmEbvnG1MUJnWdpWhDGDvxQXZHo+RR0uW2tnv+auPX+TvtJm7zKpaen/4y2yjBUlcxlvtvmvT16ZWDpQeoVv3/60F/NrHjTf4ugazIXtJ8ivjnz/sJ+yGQRjcqUdIAAAAASUVORK5CYII=',
      'Rabite': 'iVBORw0KGgoAAAANSUhEUgAAABIAAAAQCAYAAAAbBi9cAAAD/0lEQVR4Xl2MXUxbdQDFz/9+9Lb3tkBLCxTKhzgoOOZAsokbJmZxDFHnd+LL4hKVzBgfNCY++ODbjDEaZowvErOM6HRu6hKZY2rIAOkCY4OSDTpFaAsrlJa2t5+39+NvjT7tnJzknIfzI98Nf/C6TuXdguWBd1q9rcb8/CwsZiu2Ywm4nDVo3VWLZCKDaDwJq9mCg31PgjAMKKUwmcyYvTbek9iJRDm6M/XswEDjwNz6plWW6wdZhjUAintFCEEhn0N04zYskljaDLaj8ar49oUrsYR6mrFJNj322w46H8y+mitM/ZJKZmyE4XAvjJSsazpyuSzslVZIkgWKOvvRgQ6Xrdlhqmds7o7bFZoLkctreKxf7GtuCE7IyUQjBQcQ8j/lvxCGQJZz0IoCVpamTtzfIh9nwiaIrCQyjNg8mq11oDLUhNXRJfT1Ozr3tS/PqpnQ80qRgjAmKIqBfK4ItbSLKoOZqR/6neLkENlSUAIhlktvEf+sD2rkm8nWTHtvZCGMVON1ePuaoBER31/MXGly1wSqq9Uug6FluYyWXJiPqFXmjd4Dh9oF9ZKKimYXRtYCx8lmMIDIxlIPGz591av0mtanF7FcCEN6iMXeox2wOJ0QJAmUAoRQaIqCnWAQY1/ewKNGNeQuYXkm0d2NC2e+wvmRr/Hx+6+8PHayrbDyyQBNDb9As3PHKDWG6MTM23RoeJAWsqeoWvyUUv0UHf7pBB0fe4OeeXe3/vmHbx3+8dwIGJ4IsFpMMFe0fbtAn+nwZePr1u4MBK8XIALG/Rt479wYrs2vgeNNAMNgMbiNzybuoKVvn+Gs9kbr6qpBfJfGYHFIkJUCoGwfqcoMX/b27EGhwgOjoCADDlP+CA51ugFFRzoB8FYNaQ1oqKD44+eNL+wNj7zJGQSIhe8+jgQ9thk+27v/KRY6L4FSCkVOwtlQj6P73Qgt/o1ERoKt4iUkE7+jrZMHyzIoK9cOBFfT4LbWAk+0a7ZLnvqHcTNdACgFScfAcjxEdy00VQclHGo7dqGeYxHbvIo6hwhSghCehb3G5p6eW7VxXC5/xGWToMgrKKoaCnIalI9CIARasQAqloMI/x4BWrLLYwE1AEPTwCGHaGjz7pw/leZUNV8wNm9BLy6CxsvxZ1kMbaY4TKIIXlNBsynoVjvAC4CuAoYOVi+CMfLYCUfg95tPHuzZB0YtKzsb58RMucWE/fZmhCbdOP9rNnLnxko6GVoB8lFwyVVw8b/AyeulHoJyN4Rb19dTFyeqBlu6njvfsWcvOJvLs7DMmw/7bvpeE4pU2OIcgcqmp4fGAgt2Txwvqr7lTp5V7LquZxXC6+BqEvGcY5pyjaM1tffJbk89NE3FP5VQ6y7a+paZAAAAAElFTkSuQmCC',
      'Arch': 'iVBORw0KGgoAAAANSUhEUgAAABAAAAAQCAMAAAAoLQ9TAAABCFBMVEUAAAAA//8rqtVAqtUQj88tpdIYks46otwVldUbktEaldMjldM2qNcXk9IWktQZkdIYlc8mnNUXlNEZktEZlNIYktIWlNMXktE7o9klmdMXktFHqdkXk9EWk9EYk9IlmtQXlNEXktAWk9AWlNEYlNFDptkZldMYk9E4otg/p9kXktEXk9AXlNA4otclmdQXk9IYktEXlNEwn9YXk9IXk9FFp9o3otgXk9FPrdwXk9E2otdCptkXk9E/ptkcldIXk9Edl9IXk9EjmdUXk9EXk9EXk9EbldIcldIjmdMmmtQsndUvntYyn9YyoNYzoNc0odc1odc2odc6pNg7pNg9pdlDp9pJqttOrdzlYlFbAAAARXRSTlMAAQYMEBEVFhgcHR0mLS8zNTY3PT4/RU1kdXp6e3+Cg4WIiYqMjZGXl5mbnqSnrbS3zMzV3OPk7Ozv8fT29vf4+fz8/f7SyXIjAAAAmUlEQVR4XlXI1WLCUBQF0YM3SHB3a1B3l7Bx1///E6ANkDtva0jKbCW2XIH1z2hiZEZ4uUgxo7JedTQye/KN/Sb5tbJ+7V9OXd1n+O+38257TL+tah3mADAwSMM7wzQWF4Hff6ubQIZIAIb6vxEF4CZyATXhZa4HwEnEA+2QgoiyQDnIEWkjVSBBZBqXbCRlKYo8+Rwkyx54AOYfFe7HhFa7AAAAAElFTkSuQmCC',
      'CentOS': 'iVBORw0KGgoAAAANSUhEUgAAABAAAAAQCAMAAAAoLQ9TAAAB5lBMVEUAAADy8tng4Ovs9tnk5O3c7bX44LLduNO1tdDh7r/eutj43q2kocX23az07N+qqsvUqcmXl7331ZXJj7r40o/Pn8T42qP63KjNw9n21p3Y387Ml7732JzR55z05MSxtMLGn8TC4Hx8eqt8e62Af6/B4HnG4oPC4HzH44fBf7LCgbOkoMTcsrmtn8PWqcfFtKrj4Jvs2ZOz2FnMqLXT3KfY5p60Z6NUU5XRuqHzwWSywqDn3JaiiLWahrWhkry5zJjRmqm1Z6P1wmb1y319fK632mK5cKi5nH+73Gu73Gy73W283W+9eK17e6y1yZS3aqRZWJdcW5ldXJplXZppaKBwb6VwcKV5eKswL306OYNPTpGkfK+m0kGpUJWq1EnEqIuXK3+Xh7ahP4qhkryMfK6BgK+CdpGMaKKMa6O9ea2+eq6+oYW/eq+NbqWVlL2Wlr7AjanA4HnA4HrBkqbBlafB33rCgbLCmKjCxIzC1mSs1UytV5mtxIWt1lCuz2evWpuvXJywxYzHjrvH4oXIjrrN2HXO5pTO5pXUlYnUlYvVl5Hb0G7e0XTg03rhr5fpzHPpzXTp0Hvtz3/wrDHytknyt0zyuE3yuVHzvVr0wGP1x3T1yHf1yXe0ZaL2zYP30o730pD31ZeRIcF5AAAAQ3RSTlMAFBkbHEhJS0xMTk5UWWBsd4SEiIiPkJCVlZaam6CjpK29wMPDxMTFxcnK193e3+Dg4uTn5+fo6e/v8/P4+fn7/P7+J4XBAAAAAOBJREFUeF5Vj1OvAwEYBb/yGlu717atLW0b17Zt2/6nze42TTpvMw8nOZCAmwUpiIY6c5IiLi9tPX64GairqszHQ4X2VB64v1Cs6PxMPJSdHM777s6/jyaMRGiRLyyrb88OpjZ3CzAXrm1sqzSNNeN7kVBPNgB7cG51abE5l9cXDces7emQ1uadHhutFUg6gpPKkSIqQGavwz7r7O/+/3t/rSdjI9XDM3qz4fr3B/3iA0aJTG9x71+9oR/PLDwUe2wm19bly+fTIxHyEETatbPewGEw6Mk/tKZCEqSQQUlIHB/QNBEjjVN1AAAAAElFTkSuQmCC',
      'Debian': 'iVBORw0KGgoAAAANSUhEUgAAAA0AAAAQCAYAAADNo/U5AAAAAXNSR0IArs4c6QAAAARnQU1BAACxjwv8YQUAAAAJcEhZcwAADsMAAA7DAcdvqGQAAAAadEVYdFNvZnR3YXJlAFBhaW50Lk5FVCB2My41LjEwMPRyoQAAAZ5JREFUOE+Nkk0oBHEYxv8fu5GQj3JwcaDkIAc5IpR87M7MKnIVJVKclaIQ5Sy5OLkgR7n5OigcSNpmd2c2Vyfl4KT8/muWiVU79TTv+7zv837NCBF6PG1X+NpZyEYSD9mIc+tHnBPe23B9xKrCuTmbQA/JKfABrhBswa1hH4A38IwfOxPdX1qcjiCQxO5NyrjKV70TnSbeRPwJvGN3i4yyqnEucPY8ZZX9GSEgGK+RvFfyjk2VKZxzBNG8wJWWgh/xtDOeUXZ7Slr6TrSLYL9N4SMgYTTcwdc2ArvJcElhSVcM6mCNSV8n9hA59yTU5UWMG6HIbLhIWlglgWiC2L4Z79qTdo40D6ISuOWwKCWHyk9Fv8ldpUHOuGTuynwSBUynddPdlbEosVpP9Eu4FnOsRzUYNTsdmZN/d5LDiqM0w+2CMdAFFsFGWgfXxZnheqe/z+0puwEM0HHYV3Z9Sgz8TEz7GkQvpuJ/36ggj2AaHLrSlkULWV5x+h2E8xkZL16YVjGNaAUscfZ/f6c/k9ywLKI2MMcRWl0RLy007idmRbQJ7RIfDAAAAABJRU5ErkJggg==',
      'Fedora': 'iVBORw0KGgoAAAANSUhEUgAAABAAAAAQCAMAAAAoLQ9TAAABPlBMVEUAAAApQXIpQXIpQXIqQ3UpQXIpQXIpQXIpQXIpQXIpQXIpQXIpQXIpQXIpQXIpQXIpQXIpQXIpQXIpQXIpQXIpQXIqQ3QpQXIpQXIqRHYpQXIpQXIqQ3QqRHYpQXI8brT///8uTYMpQnM5Zqg5ZqnS1+I4ZaY4ZactSn8uRnYrQ3MrRXgsRHUsR3s8bbM8brMtSX4wUosxVI01XZw2X50vUIguToQvR3c6X5o6aKs6aq08Un8qQnM9VIFDWINJXohKcKlXapEqQ3UvUIc2X55bhcBdcJVgcpdhfapmd5tuk8dxgqJ1hKR5jbB6iah/m8Shudq3v9C4wNG/x9bFy9nFzNnFzNrIz9zK0NzK0t/O2+3P1eA2YaDU2eTb3+jb4Oje4urj6fHm6e/s7/Tz9fj3+fz7/P38/f3+/v83YaEa/NNxAAAAHnRSTlMABAoVGyY1SVlpeIuQsLfDzdHW4+3y8/b39/n6+vr4+ns8AAAAyklEQVR4XiWN5XrDMAxF75KOknYdZJS0klNmHjMzMzO9/wvMcH7I37mSJShsJ+5NjMT6umDoHyXDcI/2qJadh++P3cle1de+9yPe3/bTY92wzfzr7wGtP3JrAI72BZGVtcAdQlwHy+JS1pDbBE9qamZF3BYrjQxPEXwKc6dC8bXFm0QIpmt8kn0Rn093q82UCtK8oXZckwFJzuulV8bHkajPyXdbnJnARfDHs0trz+JQ+5AFvzp/L0+cL2qPAINUPrq5OC6p/64F/AMnrST+Dq/r7QAAAABJRU5ErkJggg==',
      'FreeBSD': 'iVBORw0KGgoAAAANSUhEUgAAABAAAAAQCAYAAAAf8/9hAAAACXBIWXMAAABIAAAASABGyWs+AAAABmJLR0QA/wD/AP+gvaeTAAADXklEQVQYGQXBS2wUZQDA8f83j33M9rF9d7u4loaWklaDpkSo9KDGaIKUaGxshD2YSPRiuDVeTDyhBxosJCoa40ktpAkPDcUqAYVIpUSUPrAulEdD2bbb7e7ObGcfM/P5+4kwKDvq6yJ1FYYcvb+YAkqAHo/HQ7FYrFIoCiurq9ZXJ06YSOkA+kBzfX06bys3zHxS9EL0tXDVyZfefacqV+X/ZSJx5+qLbx98LhaL9RiGEZWlEsWC/Thd9q6Pf3vs2u6Orc83rFsvTwwfLf5obgywT1Vjh2Hh+rbNsnTssJdNLedK5aIrpSuldKVXKsnH4+Pyn6FDXn5tMef9O+3NvdkvP1V4+EYw2AoQ+KSx8dRYS6NXXnwovaItXduSrrkinWxGOmZWJi9OyOK9m1LmsjIz9IH8QUMOd3WfAQwNKCy2tJwbHB5+XasPaxIHmc4g7WWEZ1MquBiRFlJTf1E7+Tl/H/8asavPzTY1nWd2ZkMDRPeBeHPz5ojwsilEQCBvTSKunCF3M8FSNkBGVTHDYYrLj8jVNhDZ2SMa2zo3MTamaIC/u6Ojr3DtrOrvP0BpdATnyBeIhTxpR5ABUlKSUlXS1dWstbVxdz6hPL0l1quGqkLaKwNvVcjEXNRd/4mit4Z19DjefBEPyCKxgQJQcF28dBrHNDGTSZSezsjeff0hraa2Vs2vrvit81O4vj9xLJcC4ADrQA7YAGqBGsAql/EtLdFQE/L7dF1XZmdnSrbPMJfXoLDmolQK8gJyQBowgQhQDRQBD+hsraVhd4e5MH+/oExfvWLJ9q3/3S7qMpNH2hsS40kFS4EUUAMA2IANRIBXv4uzuO67c2PykqkA5YmZ6bN18YPi0Yoknxc4AsJPCMLVAk2BLKDosCWqs/PZaulkuxk9fekcUBAAQGDks5FT0W++3NuYuC0DVUL4DIEdlIQDAj0IRkigaMjArkFx0tf523sffrQHyKsAgHPhwoXLL+yP9/kePNhk5ExUTyKFkJVAUAiCFZrQup4Rv9ftuLV/6ONBYBVABQAArMvJ5MXW7duD6P62sD8UrPAFRU1TpeCpCnGvPZr7WW///v0jpw+VC9ZdAAABAAAAAMLo7drWrmQyPWG/r8tnaGIjaM05ujr16x/ZBFh5AACA/wGZnIuw4Z4A3AAAACV0RVh0ZGF0ZTpjcmVhdGUAMjAxMi0wNy0wNFQxMDowOTo0OS0wNDowMOPVpFwAAAAldEVYdGRhdGU6bW9kaWZ5ADIwMTItMDctMDRUMTA6MDk6NDktMDQ6MDCSiBzgAAAAAElFTkSuQmCC',
      'Gentoo': 'iVBORw0KGgoAAAANSUhEUgAAABAAAAAQCAMAAAAoLQ9TAAAB9VBMVEUAAAD///+AgICqqv+AgIC/v9+Ojqqii9GAgKptYZKQkOmPj/ddUYBgW4eVjeCTgfiWjO5wbJaZkvPBvepkXomYkNldV4Bzbpl6dJ+Uj7ynoO6Vi+1qZI63se2mnudjXYjOy+GCfaqZjvWlm/Pc2e+Oh7NeWIOWjfeXjeW1sd+gl+diXIfp5/KHgKnn5/F2cZx6c6ZgWoXc2e6dltrAvNu0scrX1eTOyujCvup4c5qpovVpY43///+6uPPJyPXq6fvm5vrz8/z8/P7+/v/d3PixqvmxrPSyrfe0sPO0sfS3tMve2/3r6vy6ufPz8/3d3fi3tM63tPO4tsu5tsu5tvO6tfe6t/Vva5KRjKy7tvW7t/W9vPO/vM+/vvPCwfPEw/TFwvTFxOfGxfTGxvTHxvTIx/TJx/aTiOrNzPXNzfXQzfnRzuHS0fbS0vbT0uHU0e/U0uTU0/bW0+zW1ffX1vfY1/jZ2Pjb2/jc2uSTiemVkLSlnvbe3PTe3vng3fzg3f3g4Pnh4Pnh4fri4enj4/nk5Prl5Prm4/ymn/bn5vro5/rp6O/p6funoPWsqs3t7Pvt7fXv7vzv7v3w7/nx7/3y8f3y8v3z8vytqPWuqPX09P319P319P719f339v739/34+P35+f37+/+uqev9/f6vqvSwrPQAR0dcAAAAPHRSTlMAAQIDBAgJCwwVFyAsNUFHSVBneH+Bh4mVmZmanKCxsrK2tr3ExtDW19rb4ODl5u3t7u/w8/T6+/z9/f4MkNJ1AAAA8ElEQVR4XjXNw5aDURSE0YrRtm3b54+dtm3btm3bz9k3Wek9+2pSYFwT8ibzE93hwAtdJqK3nZo4J9hFXbP+vFHOthV6gnGzstZq94wdCs4UCCDymQ2v7X0LdYoSQ0MIENRYzJbRlPTTHu73ZNAL8vivmVui98PpzuqffX0mIPHJGtOQenukteJ+aS3b9htNpDnT9TeZH1bHAwBRMhGpd6e6uNrLoRgxBKmsX47nBlp678ojpEA40fejcmW4e/No0V8IIPfj6eKgbEJ3ZUnzgE1OqWp9Q3VeWRAsg51f1dZ8c31RmAsc+N5JGbG+zvj3BzDCPrzMDC9SAAAAAElFTkSuQmCC',
      'Mint': 'iVBORw0KGgoAAAANSUhEUgAAABAAAAAQCAMAAAAoLQ9TAAACVVBMVEUAAADh4eEAAAAAAAAAAAAAAAAAAAAsLCyXl5dgYGCnp6eTk5N3d3fBwcGqqqq8vLzNzc3Ozs7Ozs7Pz8/Pz9DQ0NHR0dLS0tLS0tPT09Pf3t/Pz8/i4eLb29vZ2drZ2tna2dra2trf3t/u7O/u7e/u7O/r6+vt7O/w7/Lw8PDy8fTz8fXz8fbx8fHz8/P19fb49/j49/n6+vuPxlmWyGOx437h9NDr9eD6/fj////+/v75/vTA5Jv6/fb7/fnL5bDL5q+AxjeDxUCEzTyGxUaGzjyHxkiHzz6J0D+Kxk6K0kCLyE2M00WNy06P00mSz1OUyF+W2FGX1FiY0F6Z02CZ21ac0Wiez2yfz2+f2mOh4GCi4GOi4WKi4mOk12+k3Wul32um1Hin0nun4G6n5Gin5Wmo23Op2Huq1n+q43Cr526s4Hit23+v6XSw34Cw34Gw6nWx4IKy4IOy44Cy63ez146z34az4IWz4YW03Y217nu38H2625e645G74pK83pu98Iq984W+4ZjA4px0tzDA5ZrB8ZDC5p7D55/E947F6KHF+JHH4qvH6qTI46/K5LLL5LN1tzLL5bN1uTDL57DM5bPM6qzM66/N5rTP6LbP6bTR6rfS573T67vT7LrV7r3X68XX7MHX773Y77/Y9rvZ8cHa7cjd88bi88/j8tTk8djk9tHm8trn89vo89zo9N3p9N3p9d7p9tvq9d/s+93s/dzy+erz+O73+vT4/PX5/fT5/fX5/vN1uzB3vTD6/ff6/fh5uTj8/fv9/vr9/vx8wjV/xDmrMRH0AAAAOXRSTlMAAAECAwQJDzk/RUlNU3F0kpSVlpeYmpucnaKjpKWqqqqtu8LExMTEzdTU1NXY4evy8vP+/v7+/v6LaR1mAAABD0lEQVR4XiXI03bEABAA0KltW9kaW3eSZW3btm3btm3b/q4mp/fxgqKOtpamhrqaqoqykrQYABh+PVMU9fjE5Xp8o54kgPHN0EBHU2N5YXZykiua0HHd2759VF2Sk5IYE5GGsmCEWLV1kVWwt5O+3x/qpgsy8k4ja+cJl2/v5C22tlgCAHtw9TQSa4s+AzfPSm0BRNl9SydhWJzLC567KrNhgrNwHIJ5qTz/2f9w7Jw/DNqIjVr04exW0AEOXcN3Ab7enr9eDW2VTJgehONyc2Z8XP5YdD0Tcuhcc4/r45OjGX51TEjYPbh8THRPvbz+CHusgSZlT7rP8PkCwfQKaQUi9Igr6JsRBMFiWZgb/AHKElRzKopZJQAAAABJRU5ErkJggg==',
      'Osx': 'iVBORw0KGgoAAAANSUhEUgAAABAAAAAQCAMAAAAoLQ9TAAABrVBMVEUAAAD///////+qqqr///+ZmZn///+qqqqAgID///////+tra339/eAgICoqKjx8fGMjIzm5ubh4eGPj4/g4ODIyMiAgICSkpKLi4vS1tbPz8+Xl5eMjIypqanIyMjW1tZ2dnbR0dGamprFxcV3d3d+fn60tbV3d3dcXFx3d3epqal7fHxxcXF+foCnp6hYWFhyc3Ojo6SMjI5fX196enp+fn6Li4xERERqamqgoKFpaWmFhoeen6A/Pz9QUFCWlpeSk5SUlZWUlZaOjo+Tk5RHR0cuLi5YWFgwMDAeHh40NDQ3Nzc6OjpcXF1rbG0XFxdSU1NVVVVXV1dZWVlbW1tnZ2lwcHABAQEEBAQXFxchISI+P0BISUpaW1xHR0kNDg4qKyszNDU1NTY9Pj8NDQ1cXF4XFxhSU1QSEhIDAwMrKywtLS4uLi4wMDFHSElISEggISE0NDVJSktNTU1FRUVWVlhGRkYEBAVBQUE0NTZQUVJQUVMFBQUqKitWV1lXV1daWlpaWlw+Pj8bGxtcXV9dXV1fX19fYGFgYGBkZGRlZmhpaWlsbGxwcHB2dna844Y9AAAAV3RSTlMAAQIDAwUFBggMDhkeICMkKCgqMDIzPj9ERFBib4CCg4iMjZCcnp+jqamrw83W1tvb3ePl6Ojp6+vs7u7v8PHy9PT09PT3+vr7/f39/f39/v7+/v7+/v50ou7NAAAA30lEQVR4XkXIY3vDYABG4SepMdq2bRSz/capzdm2fvOuDO397Rw0Ly4tz2QAQPbcxuZ2E/STJwfxPhWgG355fRrVAIVb1zeP9UDLfiSwkAcADe8fn7tFxWuEXFRDoer/OgoMTRBCumj8yJwPBo8Zhpk14U856/HI8n0ZUtpZ1udrSzfVneA4roNKjdrwpcMRilb8d8G60+lKnrpWcn9bO+B23w2O8Tzfq4aiNSZJqzn5O4Kw16h06fPZ+VUlUHfo97+VAEb7rSh2UgDd4/U+TBlQY7FMj5gBIGvcarVVfQPVPTG94D0j9QAAAABJRU5ErkJggg==',
      'Rhel': 'iVBORw0KGgoAAAANSUhEUgAAABAAAAAQCAMAAAAoLQ9TAAABj1BMVEUAAAD///////8AAAD///////8AAAD///8AAAD///////8AAAD///8AAAD+/v4AAAAAAAAAAAArKysAAAD///////8AAAAAAAAAAAAAAAD///8AAAAAAAAAAAD///8AAAD///8AAAAAAAAAAAAAAAB5eXn+/v5JSUnKysrS0tJ5eXmqqqqxsrL+/v4ZCgknJyeHh4eIiIjo6OgZCAdOTk7t7e3///8GCwwPAAArKyv19fX29vb9/f0EAAD////+/v4AAAAGBgYHAAAJAAAMAAANAQAPAQAVAQFyCQV9fX2pIRzmEQjn5+cBAAAFAAAAAADnEQjvEgn////uEQjyEgnsEQjzEgnxEgljBwPaEAj9EwnwEglHBQJHBQNNBQIBAAB3CQR5CQSHCgWLCgWRCgWTCwadDAWmDAapDAa/DgfKDwjWEAgGAADh4eHiEQjmEQjmEQkKAADoEQgLAQDtEQgMAQDuEQnvEQjvEQkPAQAfAgEuAwEvAwE8BAL1Egn3Egn4Egn6Egk+BAL+/v5CBQJrB0muAAAAT3RSTlMAAAMEBAkYGhsbMTRLUmpvcHeIjLe6vcHCxM3P0NbW3Ojp6u/w9ff5+fn6+vr6+/v7+/v8/Pz9/f39/f39/f7+/v7+/v7+/v7+/v7+/v7+Q8UoNAAAAO5JREFUeF4tiwVPA0EYRL9SXIsWl+LuxfcOd2Z3764quLu788NZNrxkksmbDP2R7vH6GioLs+iffEzNXd4+TqPErUUpVqMOvwgdzMPn1rv5vPsVeufBTaBK/bH2FPvkEUuIG5jIIc+sHYn/HJ3dC/Hxuo4y8s44dzwBbFkisHN8bVIdXs6jb+H97aCwbHEIqgcml64CD7YllNkAVQC940MLYe5YzvIeQAXNrd19Roc5MdzfdQLUUKaUYyuG9I8y1g4gj6hIak4X5cBIT2MquZJrJdOqpY11ZpAiqVwbY/C7KY1cRCrZxX4pWXVuiuq/hs49kg4OyP4AAAAASUVORK5CYII=',
      'Sabayon': 'iVBORw0KGgoAAAANSUhEUgAAABAAAAAQCAMAAAAoLQ9TAAABvFBMVEUAAAAcUaYdVKwAAAAAAAUABAwWRY4YSZYhZtIhaNYHDx0KCgoFDBcKCgoRMmYSNm0fXL0fXb8AAAAYS5gaTp8fXLwgXsEGBgYFBQUZSpgZTZ4JFSgODg4IEiIOJkwOKVIkW7EnXbQLGzUTExMKGC8LHjwMIkITExMiIiIPEBEPJ00QEhMXOXAaPncOJEgoXbApXbEcHBwwMDAEAgAfHRgQDgo3NC8AAAAHBwcKCgoLCwsJCQkaGhofHx8lJSUwMDA0NDQ4ODiRkZEICQocHBweHh4GBgYHCg8mJiYnJycpKSkrKystLS0uLi4ICAgODg43NzcRERF1dXUUFBSjo6O1tbUbGxsEBAMLGS8MDA0iIiIjIyMkJCQNDQ0NHTYKCQkoKCgPDw8QEBArMDkKCgkRERIREhMxMTEyMjISIz00Njk1NTU2NjYCAgIVFRU5OTo5P0c8PD0+Pj4/QURAQEBHR0dKSkpMTExSUlJiYmJlZWVnZ2cWFhZ2dnZ4eHh8fHx9fX2FhYUXFxeVlZWXl5eYmJiZmZmcnJwZGRmlpaWrq6usrKyvr68KFiq/v7/FxcXY2Nji4uLn5+ft7e0yif9uAAAAN3RSTlMAAAApKSkqKioqg4OEhISEhoa1tra3t7y9vr7S09PT09TU+Pj5+fn5+/v7+/v7+/v7/v7+/v7+70RY/wAAAPpJREFUeF4dyWNjw2AUBeC7dfYyorM6rx1exKltzLZt2/rDa/J8OgBVVlFDX39jcTZoUqCse251a2dvu6ccUtWlanLQ4Vpel+ThlWq1l3wEz58tx4dOt1dMlAJk9A5gMjG75LHwo46hzkwosGOMbejumoRvubC9EOrMviT0E0Us9fvN9dA6zxJCNv6+ECGsb6oNWsgmpZT9/UTUZo3Em6AW34guTL4jiAudiCM1kLcw8/SmHERfT1/eueBiDqR1GK1n9w+K8nglxYxd6QAML4ztXoQuj8YFgWcgqdJp8qzty26vaboCNIxBCshyQDKov0aXr29v1ufq1PwPx5Q7bCoh6eoAAAAASUVORK5CYII=',
      'Slackware': 'iVBORw0KGgoAAAANSUhEUgAAABAAAAAQCAYAAAAf8/9hAAAABmJLR0QA/wD/AP+gvaeTAAAACXBIWXMAAAsTAAALEwEAmpwYAAAAB3RJTUUH3AcEDi0qZWWDgAAAAx1JREFUOMt9kktoXHUchb/ffc1M7rySSdJMOknFPMRitLgoNKKI8ZHGKkgrjU8SitidimSh2UkXoQmoO1dGQSxJjdvOtqSaqlR0USEGSjVJGxuSmWR6M3fu4/93YX0g4rc9HA6cc4Q7DI+fpzz7PA8++2mxvZAeBZ4xhHtFcJRmXWsWvb36/OLcyxf5B/KHeYHy7DmGx1+YSDjmWTdlobTGMAStQGkNoLXS4tXDq7u7tUcWz49tA8jR8QUuzB5n5NTCV13F9JEo1JJwTLKuzU61QiOMcd0UDb+BncwQK3Rl15eNja3ui/Njq8aF2eMcO/XlBz0H8oO2ZUkum6A13WB99TtyzXlaCi24SaFa+ZFCzsG2DNnfkdbFjsI1APPhk+d6ujqznycdCxFozadYWvyMpx47wa+bPkGksKwUNnsk3TaCGASRXDZh5LpHXPPg4Rcni+3uYBxrtBbQghlscOVKmYHeEm0ZIZ9xyLffw41ND6VAa43SmjiMByzHYtjzwr9arfshxf5jOKlvKZfn8es77N2uks24PPfSFD/9Uvt7AtPKWmEU9d645eHYJo5tcKi/FX/zG+zmQxQH+rANk862DOW5N/hhaY64cJSa5xNFCgDDILZACMKYWAmh73HmzFsMlBQJ06LeiMinE1S3KzRCm5rXIIoUIoKIYCVM36urZFbEoiBLNMIhAE6/NsSB7h6SKZdL8xsUOnpx9j1KbTdARACIowArYe1ergfNT2i0mIbJys0GI6PT3N1/hJvrPxOFdRJNBQIy/FapI4Bpgohgcjuw+jq8jy8tV55MNBWI4ohS802CpizKv8q+FgALZAfYgSyAZtNro1oLaU1VvxCA029Oraxs7u/tKnXiNjn8HyKwur6lI++6vPK4V7IA7u+1Dyu1tr183ddNbkHuXP8/zEIYeFqiLRl6YO/p0bHJdflT/PD9qZa1W+ry99fcvlAlcZwUpuUAglIRYVgnDEIOlna4q0M/NPnuO1/PzMwg/045O/XeibUt5/Xangx6viSVFpK2jtMpvdyWCz+5ryf10clX3/amp6eZmJjgd441URWWJY8BAAAAAElFTkSuQmCC',
      'Trisquel': 'iVBORw0KGgoAAAANSUhEUgAAABAAAAAQCAMAAAAoLQ9TAAABjFBMVEX///8AAAAAAAAAAAAAADMAAGYAAAAAHFUAGWYAF10AImYAIGAAHloAHGMAKGsAGmYAJmYAJGEAKnUAJ1gAMXYAJnEAJGQAI2EAK28AK3cAGTEAMHgALXEALXgALG0AFUAAI2oAK3EAMngANoYALXMANIAAM4IANIIAL3gANIcANokANoQANYQAOY0ANIYANooAN4kAN40AOY0APZMANIUAOY0AO5AAPZUAPJAAP5MAPpQAQJUAOYsAPpYANoUAPpoAPpUAM4AAQJkAPZIAPJEAQpgAN4cAPpQAPZUAPJEAO4oAOosAOo8AQJoAOYsAO44AQpsAO48AQp0AP5UAQpoARJwAQ58ARaAAQZgAQ54AQ50AQpgARaIARqMARaMARaIAR6QARaIARaEASakARKEAR6MASqsARKEASKcAR6MARqYAR6UATbEATa8ARqUARKAAR6oARqMASKgATK8AR6QATbIATbAASq0AR6cASKgASqwAR6UASKcATa8ASqoASqwAS6wASKoAS60ATbHn4CTpAAAAhHRSTlMAAQIFBQUGCQoLDxAREhMUFBUYGhobHB0eHh8gIiIjJCQkJCYoLC0xMTE0NDo6Oz1BQUNHSUxOVFVVVldaWl5iY2RkZWZoamtsb3FycnR1ent9f4KDhIiJioyNkJGYm5+foqOkpqamqKmqrKytsLKzs7e4uLy8v8TFxcXGx8rO0NXY2eZc4XYcAAAA00lEQVR4XkWN1VoCUQAG/3NWtwh7CTsQJOyk7BaDxuxA6bbrxf32gt25m7kZqDRYxziooDV7+1AalMUavQh2AsEZoWvzigLun+T17/c8QiJZ7qu2QKiNmyZthdcR1/as353jIeU1GxMHo5XHdqPFeX8IaDMdHPYN6dRN7LR4qQewdTa35HWkyh+fbxERAMjwlAWJv3CPSKDQ+H7XvHdkV4Pua3Gtm4sPKIF/WV8dop4VKBw/NU33B3x1JbTt+XwhkJQoqRfWvHOy28uqH8JIdomR/R+s9yR3Cso77AAAAABJRU5ErkJggg==',
      'Ubuntu': 'iVBORw0KGgoAAAANSUhEUgAAABAAAAAQCAMAAAAoLQ9TAAABKVBMVEX////ojFzplGf1zbnqnHLvs5P10b3yuZv1xKrytZXvtJXys5LysI32waT0n3HxiVHwg0jxhk31kFn0h0zxf0P0hUrveTv2iU3yfkD1hEfyejv5eDLybSX0aR7zZxvyayH6ZxnxZBj4YhH7XAb5WALlUQLeTwHgUAHeTgHfTwD65NzdTQDdTQHdTgD31MfcTgLcTADcTQD////xt5/31Mf54dfmfE/dUAbeVQ/jcUDcTgHeWBnnflHohFvpjGbqkGztnX342Mz53dLgXiP65d399PHdUgrtoYLyu6Xzvaf76eLfXB/rkm/fWhvupojwrpTeVhTgYSfgYynzwa30xbL1ybnngFT31snngljhZS3539XhZzDiajbibDn77OX88Ovrl3X99vTjbz1fisGCAAAAMHRSTlMABgYGBwcHJiorMDA1NXGHjY2Nl5mZmZyfn6O5u8XHzc3X193j9fj4+vr6/f39/f08OUojAAAAx0lEQVR4Xi3HZVbDYBhGwQctWqzFPXiQ+36pu+LubvtfBKcN82/UEhld2vWXxyL6F92gbTPabse8hU/uHMx1SZoyyJWPTwq1Rs7GpYE9+Cg+OJcs1MHvU9y4fnrN31yUm18vMCIPjtw3QMndw4rs8ieVzAAcBlewpe1KM3uaBuD3Dda1BhWXAsi6AFY1a2SqifxZ+rnxWYcJDRkUS3fO1R5vwe+XZgw4D4L3RAJiknoXCVX3WeiUpJ5pIxTvVmg45pl5k4Ot/AGV2iqZBWgJJAAAAABJRU5ErkJggg==',
      'Windows': 'iVBORw0KGgoAAAANSUhEUgAAABIAAAAQCAYAAAAbBi9cAAAAAXNSR0IArs4c6QAAAARnQU1BAACxjwv8YQUAAAAJcEhZcwAADsMAAA7DAcdvqGQAAAAadEVYdFNvZnR3YXJlAFBhaW50Lk5FVCB2My41LjEwMPRyoQAAA+pJREFUOE+F0n84FHYcB3CWSsL9ojo/6ik64c6PnTjmSS0limmrpBm2G002y++xzXRz6zE0R4nbw+RnTj/WD4sbanLkkAe55ccYlyNme4SrO9u9d13PI3/saZ+/vs/3831ez+f9eb5aWsuqy2mjRYeNUa7YmtjfTico7jNJ8z0eG24NB9vvnDrvufzpq89Npnr8VjMddNmuRh9rDfp36mFg91oM7qPIc5JdbDJq3An/JfCu7Hl53W2lpS220pP2OuniN299jAYbYizSENIoAgbCTdrTKtxOJVdvGo8psUwKy7Vxe4ez1YEVudGP8YEZzyveInFJ6mZRHHqYazDspw/pJwTIuERM5JIwmUdGdyo9K7/BszGzzg6fXzZHGJ8KvzQqXKOpoIeZLjofWR++BPWyCEnPY4xFGEKWQcLjMjKmr1MwfcMYwmz/Y4KOgNki0V5k1dkjUWCK93Kp2PMFFawos8cm1gZ2GqjLXktL4mbQPHLQ4B9ZDFE5+S356fQlyuJMqzH++HnTo6ui2OO1ko9Ul+4fxfd3d4F7k4YTReqpuFS88bGZUE2QNNDobuIq8Q5CduHb7lFJaTnvnym9ergjMWD/FG8zf+aKS3G9JO5C01Asah6wUXrvALKEDoitMMHhDKrKJdg8RU2s0EB2EWWur8dd7PDPFv6dUC0Gv3kAN36VPRGP/5k5NS6lljWxG0TDiSr1VKhoPwhevRMSqkwRxDObc/DavGtpP6zoi8XOyZfhnyNEvKANBU0P8VPfI/wyNCGXSn7wlEmyA9KrgmOKGth3eDVvPfyywq2dnUEv2R9qG2rLsH7xJXziKnWcI8tlTvEC7Mu8hROlImTU9aKqcwQ1vWOihWFu+sJknmph5CvxQh87c7bNh/NXo03hrMCosyvLmMNgMF7TQL6J1dsZIUVwjKqEO+cajp5vxPN439U/gKBt8PTcYHzL/BgHCyOf4unAISj6mFC2bYC82kB5Ls460NHRUVsDeYSXpGw7UgC7sAtwShDgzdM38W7BbURXtqpqhfmB8sEQuXwoCM/6faGQuGCxyxyKWhIm+PrSD495WL3cT0hhi8Whc3NbAs9KaOyCTvrJ8qkdX19XBeTUDU00+55USFzVU2yHstcaix0mUAjJkJeuRU868Ucmk0lcguiBnMAVxjbbdHV1yeq8+u4Hgo22huSG+iQXp83ftaxW3lsPZcs6KG5T8OwaAfJiPcxlrVRVRhvF02i0F/t5VbHZ7JWDfErKTLnhE3mFPuRFepg/uxqz6TqLv6euGj3ut87t/4ylvre3t3ZehOWWO1zjSFEqMVP4GfGb/DBykJcjmaZOoLsc+hcVY/LaAgcTQAAAAABJRU5ErkJggg==',
      'OpenBSD': 'iVBORw0KGgoAAAANSUhEUgAAABAAAAAQCAYAAAFo9M/3AAAABmJLR0QA/wD/AP+gvaeTAAAACXBIWXMAAAsTAAALEwEAmpwYAAAAB3RJTUUH3AoYAykIPu64pQAAAB1pVFh0Q29tbWVudAAAAAAAQ3JlYXRlZCB3aXRoIEdJTVBkLmUHAAADTklEQVQ4y32RXUxTdxjGn3N6eujoKT3SUkuk3VoBGfVjgFXAsZ7WkipyYXQbuu3CzUXZmGRbssnFEseFkWzgcGzGXky9MWL8TsC4IeFgtK4oAqOnG5vMVl1pCMVWQD7b/y5M6jLdflfvxfPked/nBQA0NDSChqnGVrLuGkES742NhJAdhAKAuk9yyUs5Gry7RQMZAARCWgivpQiPe71P5DUfH0xaqTL7m/iiLkJmphawa+e4SM2PvUyC4yUIBu8CnAQKAK53rCA5OUtQtStVpJ4Gw/FOBddZVKhCfq4MP4n6+at+DUsJm/e0G9JZzYEvI2tHwlEYjDxomkZ+3nG8WroRtHihZVOhVlorDQzh0okhcByDP4ZGcf+X9XAsvY5/RsBa7Kq5H/CqLctKyl/g08S2i6fq8W/MS3P34T9wNDVYSeDX1eTD9xhiLXbtB/Akwmmv6Kr+ICFkLpGhtNSM3qsSstS3oX8lSsmsxS6ZVn3j6PvVVqhUcvC8AtPxVPxwygVKvngN89WOjgVprggGA4eenjB4nsXsTASpC63I0wVTZYPR11FoKRB8Ax54PCFk6BhMTk5CPR3GSbHouGzknr/bYFq9EAvfc9Tu1sLjHcXNKxLuTOTgzOlOe7IHBc/beAXWpWmXlz8a84nhcLQ+ecVzsAEQrMWuMX+f9HZF2YPZ28FVSNfoPWqOzMUmqYMAJm7+/OOzXQFwHGpyEV+vi+yvtxBC9pDmpgJC4tvI3mo9GTitIxvW24nT7ug67HY/3eDs2bbyrVsrY2day70rV6kRfDAHk5lDLJqAmmeRiD9GJDKHvwb74R8G0mkTPjrQTTG122xkTTbwaV2b1H4u16JQKXGr7yG2b8/H1MQ09IsTSEmRwzf4CCwzD+dmE1re8CI7wwi5XNlFf9vaTXX4dWJg4LLl7h05fpNGwNAMWpp9CIVYNO/tRCzGwpDFQaVMQTS2CKY0BWr3GVGWNSXKACDDaA4Mh976pq9f5Sy09GgKlmeAMIBKzUKpU+BFoxJecRhUfAbMxDi4eADfHVmE79v7q575gvvYeVvjZ58LD5mwsKUyX0hnf0feslnQCWD4zxnc6reKisxsfH2oscqcmTmK/+Ow252cna7K52r+Bky6PqmoT5HBAAAAAElFTkSuQmCC',
      'Gnu': 'iVBORw0KGgoAAAANSUhEUgAAABAAAAAQCAYAAAFo9M/3AAAABmJLR0QA/wD/AP+gvaeTAAAACXBIWXMAAAsTAAALEwEAmpwYAAAAB3RJTUUH3AoYAywUV5gQrwAAAB1pVFh0Q29tbWVudAAAAAAAQ3JlYXRlZCB3aXRoIEdJTVBkLmUHAAADcElEQVQ4y43Tb0jjBRzH8c9v+7nNMebcUW21Cc78g/wcuhByIScoMRwoTBmFlZCmIJ14axqkgoYIkXIqKIVBEuJNUBEUPRlpqDC3Q2Ex0nTezun2YOaPLXNIv7Vvj7zgiOj1+PPk/eADjuNEuHN6ekqMw+H4IzMz8xChUCjV1NT0JbO7uxtfXFy8NZvNr21tbd0AAEQikY6I0m1tbQbx2NjYZiqV+vn29jY+PDw8xhYWFj45PDzcb25uhlQqfSTief6X0dFRpqKigvF4PPPipaWlY7lcXhCLxXJnZmY+ZTY2NnzX19ePGxsbHw0MDLivrq5mc3Jy2pPJZLVWq/2cdbvdDSzLholoNJ1OMy6Xq0Ymk5HNZktOTU29qMgA8HYqlaKDgwNKp9M0PT09BgAM/iGuqqoimUx2yPP8U5/P9wEAMB0dHRUKheJHiUTyeGhoqAUAnE7nR0qlsjcQCLwjlsvlz+bm5mQWi0VSWlr6bXV1tU6hUMj6+/vfN5lMN0xxcfG1zWZ7SETTSqWSGhoamPHxcajV6s+8Xu9Xou7u7t9VKtW00+mkSCTC6PV6aDQa8Dw/Wl9fP8UAQCgUosvLSyovL2eWl5dRUFBw7Ha7v9vc3By5K3g1EAg8FQSBiIguLi4IgBwA2LtEjuPuJxKJ62AwKFpdXf0eQBIvYVmW/cLlchEAWK1WAADT09NzX6PR/OTz+eKVlZUzKpVqTyqVvsnzfLCkpGSrtrb2t97eXnFeXl5ZKpWyZ2RkPPP7/UUnJyefGI3GU+zt7aU4jotOTk7mAUBfX1+b1Wq9kcvlBIAcDgctLCyQxWKhoqIi6uzs/BoAVlZW3qqpqbllZmdnf1hfX//Q4/HEzWbzX+3t7fcMBgMFg0EYjUYmEolAEAREo1Hk5+fT+fk5Mzg4GD86OpJ0dXXJGQBoaWl5Ra/XP6yrq3tQVlam2N7ehslkAsuySCaTUKvVSCQS2NnZSXAcJxYEQTEyMvKeIAhLDADY7fZ7BoPhm6ysLFpbWzuan5//WKvVvsHzPEWjUSYSiSA3N5d0Oh0TjUaf+/1+S2Nj46/4FwYAr7e2tnbF4/E/iYjC4TCFw+F0LBaj/f19mpiYeID/IAagAyABYLXb7cLZ2Rml02nyer3POY6rwv8hEr34u0IkEk1mZ2cTgGMA7768/RtL5JKsGzrLIgAAAABJRU5ErkJggg==',
      'CrunchBang': 'iVBORw0KGgoAAAANSUhEUgAAABYAAAAQCAQAAAC45EetAAAA8ElEQVR4XnWOsUpCYQBGz1TIHYu2Qix6g0DEtSeQu/UIISJtUS8gJq61F1wcdMohcBDxKUR8hsz1xA/y44/cs3znbB+RJ0Skl3pSkeFQbUs79VAPzrwPFRmN1Ja0Ug/16I93+1oi4lKte+zMXv32WuoAm43lXMrqzbFncgWw21lORf4+/PREKpAhYqZuPXZ+T/3yXbZEajV1JavUQ104sRcq0myqc5mnHurWqc/7yhExVwuPncl+C4Bu13L60ueAwcByOtLhgAIRCzU38fRGTmSxUBvSSD3Ui1NvQkXWa7Uq1dRD9R17HiqyRUSy1NP6B7e1Yu2GtlUKAAAAAElFTkSuQmCC',
      'Yuno': 'iVBORw0KGgoAAAANSUhEUgAAABgAAAAPCAYAAAD+pA/bAAAAAXNSR0IArs4c6QAAAARnQU1BAACxjwv8YQUAAAAJcEhZcwAADsMAAA7DAcdvqGQAAAAadEVYdFNvZnR3YXJlAFBhaW50Lk5FVCB2My41LjEwMPRyoQAABDtJREFUOE+FlHtMm1UYxrtsi8aEgCb+oTFmZur+WNS5RaPERU10C2qGaBgb6hgwLwMmHTIKlIKlQIHSQrmU24BSSmnpBVooUmihtEC5yKWDjVu5uOkcEca4lG5E93j6EQmELX7Jky/fOed9fu973vMdGu0xT3Cgz57yXMZLDdXcy821PFWLKmuA6HqLMqtLX5POl4iYb2ukWW8IOOFe/qfe3/M4n0eOjwyZD8//bldODOk37N1yDJgl+LVdjEGLFKO9KkzZm8hbje7mIrTXZ7sMtTydrJh15H8hHW11XvN/jGS7VudcD5w34ZZzeQYb67fwYO03LN4exo1+LWzNxbA05O5QuzbHqRYn+++CHDx4YK9WLfaedfQzV5em54g5Zbi8OIml+VFMDLWQ7GXoaSmFWZsDZVGCO2u0EbkhHTrhFqi9PmelSsQ8tAtSVch60dpUeGe4kxgZxegzVkBzlQ2NKBG2+iJIMqMok9r8OLRIMqApToSqmAWTmk9B2+o2YW79oshU7ABcuvAFrVGWXkVKpBYoSaBSxIS2mINpiwbjZiUMZRloVfJQyaXDKObBpimBScpHFe8KmmXpaKhK3arGrBVuVBclHN2CiPNin1OVs1tVJYlQlyZBxA6DviQVo6ZaOKd7sTplw53BVugruBBzfsRslw7rZPxaczWutSpQV/gzJPxo1JexyfaxKBBpuiEx+tw+CpKdEvGWTprGlhcwqbIzL5/DYKMYndpK3L1hxf3ZfkrzwybUZjPhnOqmvlcmutFF1jis9QSShOrcWNSXJ1MA0ou/NZWc8Ddfe4VGO3bk0JON1dyMMlK+gmxNrZCFhZF2Kng7YNO0awt4b7wLNp2EqtAsF6ImP56SG0B6siovTYpIjg15gapCVhAfJRUyIBFEo6k8AyuTtkcC/qvG/XbDexulWJvqgYH0o0nKhVHFJ40XwFQnWM5OCX+XMg86c3KvVMSMapCmPpSTIygTxGKZZOcOXhrr3Mp4uzkFuG6B3ajE3TELDDU8qEmsmvRATxquKkxAnSTFjwKEfv3JU9JC5unG6rQ1bTkbQ4Yq/DVgxOqwBWt2K9Yne3ZCZvrgHO2k5paHzOhSiVCZSkdNTgzy40JRlPgDhDHBCxUZdCs91G8fLeK87zOl6XSOICZYXMGNhDqX9fDP/mbK2DXVi/szm03eLpejl5pzOfqwOt4JBT8OeYwQt/4R/BR0OzXiLCM5LOCji/4nXt46rpywgG+zor5RxgSdupBzJdglSY+5ZZbl3XNY6mbn7W0Lcx06zBg1WBjtcC6OmG+OmRTrFrnIUZESZeVeCpwh8TpiPsQ47/tloM97T+/6m8mg55mT3tStyL54mhlwwtszNvjzD8/6HH8i7PvvPPRioZdRWuDBZUR6pEWG7I8P9Xs1Jsj36MfvvO5J/+rTw58dP7afJPfBgeef3XGz/gskFVpJc4HwGwAAAABJRU5ErkJggg=='
    }
  };

  ExpandComment = {
    init: function() {
      if (g.VIEW !== 'index' || !Conf['Comment Expansion']) {
        return;
      }
      if (g.BOARD.ID === 'g') {
        this.callbacks.push(Fourchan.code);
      }
      if (g.BOARD.ID === 'sci') {
        this.callbacks.push(Fourchan.math);
      }
      return Post.prototype.callbacks.push({
        name: 'Comment Expansion',
        cb: this.node
      });
    },
    node: function() {
      var a;

      if (a = $('.abbr > a:not([onclick])', this.nodes.comment)) {
        return $.on(a, 'click', ExpandComment.cb);
      }
    },
    callbacks: [],
    cb: function(e) {
      var post;

      e.preventDefault();
      post = Get.postFromNode(this);
      return ExpandComment.expand(post);
    },
    expand: function(post) {
      var a;

      if (post.nodes.longComment && !post.nodes.longComment.parentNode) {
        $.replace(post.nodes.shortComment, post.nodes.longComment);
        post.nodes.comment = post.nodes.longComment;
        return;
      }
      if (!(a = $('.abbr > a', post.nodes.comment))) {
        return;
      }
      a.textContent = "Post No." + post + " Loading...";
      return $.cache("//api.4chan.org" + a.pathname + ".json", function() {
        return ExpandComment.parse(this, a, post);
      });
    },
    contract: function(post) {
      var a;

      if (!post.nodes.shortComment) {
        return;
      }
      a = $('.abbr > a', post.nodes.shortComment);
      a.textContent = 'here';
      $.replace(post.nodes.longComment, post.nodes.shortComment);
      return post.nodes.comment = post.nodes.shortComment;
    },
    parse: function(req, a, post) {
      var callback, clone, comment, href, postObj, posts, quote, spoilerRange, status, _i, _j, _k, _len, _len1, _len2, _ref, _ref1;

      status = req.status;
      if (![200, 304].contains(status)) {
        a.textContent = "Error " + req.statusText + " (" + status + ")";
        return;
      }
      posts = JSON.parse(req.response).posts;
      if (spoilerRange = posts[0].custom_spoiler) {
        Build.spoilerRange[g.BOARD] = spoilerRange;
      }
      for (_i = 0, _len = posts.length; _i < _len; _i++) {
        postObj = posts[_i];
        if (postObj.no === post.ID) {
          break;
        }
      }
      if (postObj.no !== post.ID) {
        a.textContent = "Post No." + post + " not found.";
        return;
      }
      comment = post.nodes.comment;
      clone = comment.cloneNode(false);
      clone.innerHTML = postObj.com;
      _ref = $$('.quotelink', clone);
      for (_j = 0, _len1 = _ref.length; _j < _len1; _j++) {
        quote = _ref[_j];
        href = quote.getAttribute('href');
        if (href[0] === '/') {
          continue;
        }
        quote.href = "/" + post.board + "/res/" + href;
      }
      post.nodes.shortComment = comment;
      $.replace(comment, clone);
      post.nodes.comment = post.nodes.longComment = clone;
      post.parseComment();
      post.parseQuotes();
      _ref1 = ExpandComment.callbacks;
      for (_k = 0, _len2 = _ref1.length; _k < _len2; _k++) {
        callback = _ref1[_k];
        callback.call(post);
      }
    }
  };

  ExpandThread = {
    init: function() {
      if (g.VIEW !== 'index' || !Conf['Thread Expansion']) {
        return;
      }
      return Thread.prototype.callbacks.push({
        name: 'Thread Expansion',
        cb: this.node
      });
    },
    node: function() {
      var a, span;

      if (!(span = $('.summary', this.OP.nodes.root.parentNode))) {
        return;
      }
      a = $.el('a', {
        textContent: "+ " + span.textContent,
        className: 'summary',
        href: 'javascript:;'
      });
      $.on(a, 'click', ExpandThread.cbToggle);
      return $.replace(span, a);
    },
    cbToggle: function() {
      var op;

      op = Get.postFromRoot(this.previousElementSibling);
      return ExpandThread.toggle(op.thread);
    },
    toggle: function(thread) {
      var a, inlined, num, post, replies, reply, threadRoot, _i, _j, _k, _len, _len1, _len2, _ref, _ref1;

      threadRoot = thread.OP.nodes.root.parentNode;
      a = $('.summary', threadRoot);
      switch (thread.isExpanded) {
        case false:
        case void 0:
          thread.isExpanded = 'loading';
          _ref = $$('.thread > .postContainer', threadRoot);
          for (_i = 0, _len = _ref.length; _i < _len; _i++) {
            post = _ref[_i];
            ExpandComment.expand(Get.postFromRoot(post));
          }
          if (!a) {
            thread.isExpanded = true;
            return;
          }
          thread.isExpanded = 'loading';
          a.textContent = a.textContent.replace('+', '× Loading...');
          $.cache("//api.4chan.org/" + thread.board + "/res/" + thread + ".json", function() {
            return ExpandThread.parse(this, thread, a);
          });
          break;
        case 'loading':
          thread.isExpanded = false;
          if (!a) {
            return;
          }
          a.textContent = a.textContent.replace('× Loading...', '+');
          break;
        case true:
          thread.isExpanded = false;
          if (a) {
            a.textContent = a.textContent.replace('-', '+');
            num = (function() {
              if (thread.isSticky) {
                return 1;
              } else {
                switch (g.BOARD.ID) {
                  case 'b':
                  case 'vg':
                  case 'q':
                    return 3;
                  case 't':
                    return 1;
                  default:
                    return 5;
                }
              }
            })();
            replies = $$('.thread > .replyContainer', threadRoot).slice(0, -num);
            for (_j = 0, _len1 = replies.length; _j < _len1; _j++) {
              reply = replies[_j];
              if (Conf['Quote Inlining']) {
                while (inlined = $('.inlined', reply)) {
                  inlined.click();
                }
              }
              $.rm(reply);
            }
          }
          _ref1 = $$('.thread > .postContainer', threadRoot);
          for (_k = 0, _len2 = _ref1.length; _k < _len2; _k++) {
            post = _ref1[_k];
            ExpandComment.contract(Get.postFromRoot(post));
          }
      }
    },
    parse: function(req, thread, a) {
      var link, node, nodes, post, posts, replies, reply, spoilerRange, status, _i, _len;

      if (a.textContent[0] === '+') {
        return;
      }
      status = req.status;
      if (![200, 304].contains(status)) {
        a.textContent = "Error " + req.statusText + " (" + status + ")";
        $.off(a, 'click', ExpandThread.cb.toggle);
        return;
      }
      thread.isExpanded = true;
      a.textContent = a.textContent.replace('× Loading...', '-');
      posts = JSON.parse(req.response).posts;
      if (spoilerRange = posts[0].custom_spoiler) {
        Build.spoilerRange[g.BOARD] = spoilerRange;
      }
      replies = posts.slice(1);
      posts = [];
      nodes = [];
      for (_i = 0, _len = replies.length; _i < _len; _i++) {
        reply = replies[_i];
        if (post = thread.posts[reply.no]) {
          nodes.push(post.nodes.root);
          continue;
        }
        node = Build.postFromObject(reply, thread.board);
        post = new Post(node, thread, thread.board);
        link = $('a[title="Highlight this post"]', node);
        link.href = "res/" + thread + "#p" + post;
        link.nextSibling.href = "res/" + thread + "#q" + post;
        posts.push(post);
        nodes.push(node);
      }
      Main.callbackNodes(Post, posts);
      $.after(a, nodes);
      return Fourchan.parseThread(thread.ID, 1, nodes.length);
    }
  };

  FileInfo = {
    init: function() {
      if (g.VIEW === 'catalog' || !Conf['File Info Formatting']) {
        return;
      }
      this.funk = this.createFunc(Conf['fileInfo']);
      return Post.prototype.callbacks.push({
        name: 'File Info Formatting',
        cb: this.node
      });
    },
    node: function() {
      if (!this.file || this.isClone) {
        return;
      }
      return this.file.text.innerHTML = FileInfo.funk(FileInfo, this);
    },
    createFunc: function(format) {
      var code;

      code = format.replace(/%(.)/g, function(s, c) {
        if (c in FileInfo.formatters) {
          return "' + FileInfo.formatters." + c + ".call(post) + '";
        } else {
          return s;
        }
      });
      return Function('FileInfo', 'post', "return '" + code + "'");
    },
    convertUnit: function(size, unit) {
      var i;

      if (unit === 'B') {
        return "" + (size.toFixed()) + " Bytes";
      }
      i = 1 + ['KB', 'MB'].indexOf(unit);
      while (i--) {
        size /= 1024;
      }
      size = unit === 'MB' ? Math.round(size * 100) / 100 : size.toFixed();
      return "" + size + " " + unit;
    },
    escape: function(name) {
      return name.replace(/<|>/g, function(c) {
        return c === '<' && '&lt;' || '&gt;';
      });
    },
    formatters: {
      t: function() {
        return this.file.URL.match(/\d+\..+$/)[0];
      },
      T: function() {
        return "<a href=" + this.file.URL + " target=_blank>" + (FileInfo.formatters.t.call(this)) + "</a>";
      },
      l: function() {
        return "<a href=" + this.file.URL + " target=_blank>" + (FileInfo.formatters.n.call(this)) + "</a>";
      },
      L: function() {
        return "<a href=" + this.file.URL + " target=_blank>" + (FileInfo.formatters.N.call(this)) + "</a>";
      },
      n: function() {
        var fullname, shortname;

        fullname = this.file.name;
        shortname = Build.shortFilename(this.file.name, this.isReply);
        if (fullname === shortname) {
          return FileInfo.escape(fullname);
        } else {
          return "<span class=fntrunc>" + (FileInfo.escape(shortname)) + "</span><span class=fnfull>" + (FileInfo.escape(fullname)) + "</span>";
        }
      },
      N: function() {
        return FileInfo.escape(this.file.name);
      },
      p: function() {
        if (this.file.isSpoiler) {
          return 'Spoiler, ';
        } else {
          return '';
        }
      },
      s: function() {
        return this.file.size;
      },
      B: function() {
        return FileInfo.convertUnit(this.file.sizeInBytes, 'B');
      },
      K: function() {
        return FileInfo.convertUnit(this.file.sizeInBytes, 'KB');
      },
      M: function() {
        return FileInfo.convertUnit(this.file.sizeInBytes, 'MB');
      },
      r: function() {
        if (this.file.isImage) {
          return this.file.dimensions;
        } else {
          return 'PDF';
        }
      }
    }
  };

  Fourchan = {
    init: function() {
      var board;

      if (g.VIEW === 'catalog') {
        return;
      }
      board = g.BOARD.ID;
      if (board === 'g') {
        $.globalEval("window.addEventListener('prettyprint', function(e) {\n  var pre = e.detail;\n  pre.innerHTML = prettyPrintOne(pre.innerHTML.replace(/\\s/g, '&nbsp;'));\n}, false);");
        Post.prototype.callbacks.push({
          name: 'Parse /g/ code',
          cb: this.code
        });
      }
      if (board === 'sci') {
        $.globalEval("window.addEventListener('jsmath', function(e) {\n  if (jsMath.loaded) {\n    // process one post\n    jsMath.ProcessBeforeShowing(e.detail);\n  } else {\n    // load jsMath and process whole document\n    jsMath.Autoload.Script.Push('ProcessBeforeShowing', [null]);\n    jsMath.Autoload.LoadJsMath();\n  }\n}, false);");
        return Post.prototype.callbacks.push({
          name: 'Parse /sci/ math',
          cb: this.math
        });
      }
    },
    code: function() {
      var pre, _i, _len, _ref;

      if (this.isClone) {
        return;
      }
      _ref = $$('.prettyprint', this.nodes.comment);
      for (_i = 0, _len = _ref.length; _i < _len; _i++) {
        pre = _ref[_i];
        if (!$('.pln', pre)) {
          $.event('prettyprint', pre, window);
        }
      }
    },
    math: function() {
      if (this.isClone || !$('.math', this.nodes.comment)) {
        return;
      }
      return $.event('jsmath', this.nodes.post, window);
    },
    parseThread: function(threadID, offset, limit) {
      return $.event('4chanParsingDone', {
        threadId: threadID,
        offset: offset,
        limit: limit
      });
    }
  };

  Keybinds = {
    init: function() {
      var init;

      if (g.VIEW === 'catalog' || !Conf['Keybinds']) {
        return;
      }
      init = function() {
        var node, _i, _len, _ref;

        $.off(d, '4chanXInitFinished', init);
        $.on(d, 'keydown', Keybinds.keydown);
        _ref = $$('[accesskey]');
        for (_i = 0, _len = _ref.length; _i < _len; _i++) {
          node = _ref[_i];
          node.removeAttribute('accesskey');
        }
      };
      return $.on(d, '4chanXInitFinished', init);
    },
    keydown: function(e) {
      var form, key, notification, notifications, op, target, thread, threadRoot, _i, _len;

      if (!(key = Keybinds.keyCode(e))) {
        return;
      }
      target = e.target;
      if (['INPUT', 'TEXTAREA'].contains(target.nodeName)) {
        if (!/(Esc|Alt|Ctrl|Meta)/.test(key)) {
          return;
        }
      }
      threadRoot = Nav.getThread();
      if (op = $('.op', threadRoot)) {
        thread = Get.postFromNode(op).thread;
      }
      switch (key) {
        case Conf['Toggle board list']:
          if (Conf['Custom Board Navigation']) {
            Header.toggleBoardList();
          }
          break;
        case Conf['Toggle header']:
          if (!$('#menu.left')) {
            Header.menuButton.click();
          }
          Header.headerToggler.click();
          break;
        case Conf['Open empty QR']:
          Keybinds.qr(threadRoot);
          break;
        case Conf['Open QR']:
          Keybinds.qr(threadRoot, true);
          break;
        case Conf['Open settings']:
          Settings.open();
          break;
        case Conf['Close']:
          if (Settings.dialog) {
            Settings.close();
          } else if ((notifications = $$('.notification')).length) {
            for (_i = 0, _len = notifications.length; _i < _len; _i++) {
              notification = notifications[_i];
              $('.close', notification).click();
            }
          } else if (QR.nodes) {
            if (Conf['Persistent QR']) {
              QR.hide();
            } else {
              QR.close();
            }
          }
          break;
        case Conf['Spoiler tags']:
          if (target.nodeName !== 'TEXTAREA') {
            return;
          }
          Keybinds.tags('spoiler', target);
          break;
        case Conf['Code tags']:
          if (target.nodeName !== 'TEXTAREA') {
            return;
          }
          Keybinds.tags('code', target);
          break;
        case Conf['Eqn tags']:
          if (target.nodeName !== 'TEXTAREA') {
            return;
          }
          Keybinds.tags('eqn', target);
          break;
        case Conf['Math tags']:
          if (target.nodeName !== 'TEXTAREA') {
            return;
          }
          Keybinds.tags('math', target);
          break;
        case Conf['Toggle sage']:
          if (QR.nodes) {
            Keybinds.sage();
          }
          break;
        case Conf['Submit QR']:
          if (QR.nodes && !QR.status()) {
            QR.submit();
          }
          break;
        case Conf['Watch']:
          ThreadWatcher.toggle(thread);
          break;
        case Conf['Update']:
          ThreadUpdater.update();
          break;
        case Conf['Expand image']:
          Keybinds.img(threadRoot);
          break;
        case Conf['Expand images']:
          Keybinds.img(threadRoot, true);
          break;
        case Conf['fappeTyme']:
          if (!$('#menu.left')) {
            Header.menuButton.click();
          }
          FappeTyme.input.click();
          break;
        case Conf['Front page']:
          window.location = "/" + g.BOARD + "/0#delform";
          break;
        case Conf['Open front page']:
          $.open("/" + g.BOARD + "/#delform");
          break;
        case Conf['Next page']:
          if (form = $('.next form')) {
            window.location = form.action;
          }
          break;
        case Conf['Previous page']:
          if (form = $('.prev form')) {
            window.location = form.action;
          }
          break;
        case Conf['Open catalog']:
          if (Conf['External Catalog']) {
            window.location = CatalogLinks.external(g.BOARD.ID);
          } else {
            window.location = "/" + g.BOARD + "/catalog";
          }
          break;
        case Conf['Next thread']:
          if (g.VIEW === 'thread') {
            return;
          }
          Nav.scroll(+1);
          break;
        case Conf['Previous thread']:
          if (g.VIEW === 'thread') {
            return;
          }
          Nav.scroll(-1);
          break;
        case Conf['Expand thread']:
          ExpandThread.toggle(thread);
          break;
        case Conf['Open thread']:
          Keybinds.open(thread);
          break;
        case Conf['Open thread tab']:
          Keybinds.open(thread, true);
          break;
        case Conf['Next reply']:
          Keybinds.hl(+1, threadRoot);
          break;
        case Conf['Previous reply']:
          Keybinds.hl(-1, threadRoot);
          break;
        case Conf['Hide']:
          if (g.VIEW === 'index') {
            ThreadHiding.toggle(thread);
          }
          break;
        default:
          return;
      }
      e.preventDefault();
      return e.stopPropagation();
    },
    keyCode: function(e) {
      var kc, key;

      key = (function() {
        switch (kc = e.keyCode) {
          case 8:
            return '';
          case 13:
            return 'Enter';
          case 27:
            return 'Esc';
          case 37:
            return 'Left';
          case 38:
            return 'Up';
          case 39:
            return 'Right';
          case 40:
            return 'Down';
          default:
            if ((48 <= kc && kc <= 57) || (65 <= kc && kc <= 90)) {
              return String.fromCharCode(kc).toLowerCase();
            } else {
              return null;
            }
        }
      })();
      if (key) {
        if (e.altKey) {
          key = 'Alt+' + key;
        }
        if (e.ctrlKey) {
          key = 'Ctrl+' + key;
        }
        if (e.metaKey) {
          key = 'Meta+' + key;
        }
        if (e.shiftKey) {
          key = 'Shift+' + key;
        }
      }
      return key;
    },
    qr: function(thread, quote) {
      if (!(Conf['Quick Reply'] && QR.postingIsEnabled)) {
        return;
      }
      QR.open();
      if (quote) {
        QR.quote.call($('input', $('.post.highlight', thread) || thread));
      }
      QR.nodes.com.focus();
      if (Conf['QR Shortcut']) {
        return $.rmClass($('.qr-shortcut'), 'disabled');
      }
    },
    tags: function(tag, ta) {
      var range, selEnd, selStart, value;

      value = ta.value;
      selStart = ta.selectionStart;
      selEnd = ta.selectionEnd;
      ta.value = value.slice(0, selStart) + ("[" + tag + "]") + value.slice(selStart, selEnd) + ("[/" + tag + "]") + value.slice(selEnd);
      range = ("[" + tag + "]").length + selEnd;
      ta.setSelectionRange(range, range);
      return $.event('input', null, ta);
    },
    sage: function() {
      var isSage;

      isSage = /sage/i.test(QR.nodes.email.value);
      return QR.nodes.email.value = isSage ? "" : "sage";
    },
    img: function(thread, all) {
      var post;

      if (all) {
        return ImageExpand.cb.toggleAll();
      } else {
        post = Get.postFromNode($('.post.highlight', thread) || $('.op', thread));
        return ImageExpand.toggle(post);
      }
    },
    open: function(thread, tab) {
      var url;

      if (g.VIEW !== 'index') {
        return;
      }
      url = "/" + thread.board + "/res/" + thread;
      if (tab) {
        return $.open(url);
      } else {
        return location.href = url;
      }
    },
    hl: function(delta, thread) {
      var headRect, next, postEl, rect, replies, reply, root, topMargin, _i, _len;

      if (Conf['Fixed Header'] && Conf['Bottom header']) {
        topMargin = 0;
      } else {
        headRect = Header.bar.getBoundingClientRect();
        topMargin = headRect.top + headRect.height;
      }
      if (postEl = $('.reply.highlight', thread)) {
        $.rmClass(postEl, 'highlight');
        rect = postEl.getBoundingClientRect();
        if (rect.bottom >= topMargin && rect.top <= doc.clientHeight) {
          root = postEl.parentNode;
          next = $.x('child::div[contains(@class,"post reply")]', delta === +1 ? root.nextElementSibling : root.previousElementSibling);
          if (!next) {
            this.focus(postEl);
            return;
          }
          if (!(g.VIEW === 'thread' || $.x('ancestor::div[parent::div[@class="board"]]', next) === thread)) {
            return;
          }
          rect = next.getBoundingClientRect();
          if (rect.top < 0 || rect.bottom > doc.clientHeight) {
            if (delta === -1) {
              window.scrollBy(0, rect.top - topMargin);
            } else {
              next.scrollIntoView(false);
            }
          }
          this.focus(next);
          return;
        }
      }
      replies = $$('.reply', thread);
      if (delta === -1) {
        replies.reverse();
      }
      for (_i = 0, _len = replies.length; _i < _len; _i++) {
        reply = replies[_i];
        rect = reply.getBoundingClientRect();
        if (delta === +1 && rect.top >= topMargin || delta === -1 && rect.bottom <= doc.clientHeight) {
          this.focus(reply);
          return;
        }
      }
    },
    focus: function(post) {
      return $.addClass(post, 'highlight');
    }
  };

  Nav = {
    init: function() {
      var append, next, prev, span;

      switch (g.VIEW) {
        case 'index':
          if (!Conf['Index Navigation']) {
            return;
          }
          break;
        case 'thread':
          if (!Conf['Reply Navigation']) {
            return;
          }
          break;
        default:
          return;
      }
      span = $.el('span', {
        id: 'navlinks'
      });
      prev = $.el('a', {
        textContent: '▲',
        href: 'javascript:;'
      });
      next = $.el('a', {
        textContent: '▼',
        href: 'javascript:;'
      });
      $.on(prev, 'click', this.prev);
      $.on(next, 'click', this.next);
      $.add(span, [prev, $.tn(' '), next]);
      append = function() {
        $.off(d, '4chanXInitFinished', append);
        return $.add(d.body, span);
      };
      return $.on(d, '4chanXInitFinished', append);
    },
    prev: function() {
      if (g.VIEW === 'thread') {
        return window.scrollTo(0, 0);
      } else {
        return Nav.scroll(-1);
      }
    },
    next: function() {
      if (g.VIEW === 'thread') {
        return window.scrollTo(0, d.body.scrollHeight);
      } else {
        return Nav.scroll(+1);
      }
    },
    getThread: function(full) {
      var headRect, i, rect, thread, threads, topMargin, _i, _len;

      if (Conf['Bottom header']) {
        topMargin = 0;
      } else {
        headRect = Header.bar.getBoundingClientRect();
        topMargin = headRect.top + headRect.height;
      }
      threads = $$('.thread').filter(function(thread) {
        thread = Get.threadFromRoot(thread);
        return !(thread.isHidden && !thread.stub);
      });
      for (i = _i = 0, _len = threads.length; _i < _len; i = ++_i) {
        thread = threads[i];
        rect = thread.getBoundingClientRect();
        if (rect.bottom > topMargin) {
          if (full) {
            return [threads, thread, i, rect, topMargin];
          } else {
            return thread;
          }
        }
      }
      return $('.board');
    },
    scroll: function(delta) {
      var i, rect, thread, threads, top, topMargin, _ref, _ref1;

      _ref = Nav.getThread(true), threads = _ref[0], thread = _ref[1], i = _ref[2], rect = _ref[3], topMargin = _ref[4];
      top = rect.top - topMargin;
      if (!((delta === -1 && Math.ceil(top) < 0) || (delta === +1 && top > 1))) {
        i += delta;
      }
      top = ((_ref1 = threads[i]) != null ? _ref1.getBoundingClientRect().top : void 0) - topMargin;
      return window.scrollBy(0, top);
    }
  };

  RelativeDates = {
    INTERVAL: $.MINUTE / 2,
    init: function() {
      if (g.VIEW === 'catalog' || !Conf['Relative Post Dates']) {
        return;
      }
      $.on(d, 'visibilitychange ThreadUpdate', this.flush);
      this.flush();
      return Post.prototype.callbacks.push({
        name: 'Relative Post Dates',
        cb: this.node
      });
    },
    node: function() {
      var dateEl;

      if (this.isClone) {
        return;
      }
      dateEl = this.nodes.date;
      dateEl.title = dateEl.textContent;
      return RelativeDates.setUpdate(this);
    },
    relative: function(diff, now, date) {
      var days, months, number, rounded, unit, years;

      unit = (number = diff / $.DAY) >= 1 ? (years = now.getYear() - date.getYear(), months = now.getMonth() - date.getMonth(), days = now.getDate() - date.getDate(), years > 1 ? (number = years - (months < 0 || months === 0 && days < 0), 'year') : years === 1 && (months > 0 || months === 0 && days >= 0) ? (number = years, 'year') : (months = (months + 12) % 12) > 1 ? (number = months - (days < 0), 'month') : months === 1 && days >= 0 ? (number = months, 'month') : 'day') : (number = diff / $.HOUR) >= 1 ? 'hour' : (number = diff / $.MINUTE) >= 1 ? 'minute' : (number = Math.max(0, diff) / $.SECOND, 'second');
      rounded = Math.round(number);
      if (rounded !== 1) {
        unit += 's';
      }
      return "" + rounded + " " + unit + " ago";
    },
    stale: [],
    flush: function() {
      var now, update, _i, _len, _ref;

      if (d.hidden) {
        return;
      }
      now = new Date();
      _ref = RelativeDates.stale;
      for (_i = 0, _len = _ref.length; _i < _len; _i++) {
        update = _ref[_i];
        update(now);
      }
      RelativeDates.stale = [];
      clearTimeout(RelativeDates.timeout);
      return RelativeDates.timeout = setTimeout(RelativeDates.flush, RelativeDates.INTERVAL);
    },
    setUpdate: function(post) {
      var markStale, setOwnTimeout, update;

      setOwnTimeout = function(diff) {
        var delay;

        delay = diff < $.MINUTE ? $.SECOND - (diff + $.SECOND / 2) % $.SECOND : diff < $.HOUR ? $.MINUTE - (diff + $.MINUTE / 2) % $.MINUTE : diff < $.DAY ? $.HOUR - (diff + $.HOUR / 2) % $.HOUR : $.DAY - (diff + $.DAY / 2) % $.DAY;
        return setTimeout(markStale, delay);
      };
      update = function(now) {
        var date, diff, relative, singlePost, _i, _len, _ref;

        date = post.info.date;
        diff = now - date;
        relative = RelativeDates.relative(diff, now, date);
        _ref = [post].concat(post.clones);
        for (_i = 0, _len = _ref.length; _i < _len; _i++) {
          singlePost = _ref[_i];
          singlePost.nodes.date.firstChild.textContent = relative;
        }
        return setOwnTimeout(diff);
      };
      markStale = function() {
        return RelativeDates.stale.push(update);
      };
      return update(new Date());
    }
  };

  RemoveSpoilers = {
    init: function() {
      if (!Conf['Remove Spoilers']) {
        return;
      }
      if (Conf['Indicate Spoilers']) {
        this.wrapper = function(text) {
          return "[spoiler]" + text + "[/spoiler]";
        };
      }
      return Post.prototype.callbacks.push({
        name: 'Reveal Spoilers',
        cb: this.node
      });
    },
    wrapper: function(text) {
      return text;
    },
    node: function(post) {
      var spoiler, spoilers, _i, _len;

      spoilers = $$('s', this.nodes.comment);
      for (_i = 0, _len = spoilers.length; _i < _len; _i++) {
        spoiler = spoilers[_i];
        $.replace(spoiler, $.tn(RemoveSpoilers.wrapper(spoiler.textContent)));
      }
    }
  };

  Report = {
    init: function() {
      if (!/report/.test(location.search)) {
        return;
      }
      return $.ready(this.ready);
    },
    ready: function() {
      var field, form;

      form = $('form');
      field = $.id('recaptcha_response_field');
      $.on(field, 'keydown', function(e) {
        if (e.keyCode === 8 && !field.value) {
          return $.globalEval('Recaptcha.reload("t")');
        }
      });
      return $.on(form, 'submit', function(e) {
        var response;

        e.preventDefault();
        response = field.value.trim();
        if (!/\s/.test(response)) {
          field.value = "" + response + " " + response;
        }
        return form.submit();
      });
    }
  };

  Sauce = {
    init: function() {
      var link, links, _i, _len, _ref;

      if (g.VIEW === 'catalog' || !Conf['Sauce']) {
        return;
      }
      links = [];
      _ref = Conf['sauces'].split('\n');
      for (_i = 0, _len = _ref.length; _i < _len; _i++) {
        link = _ref[_i];
        if (link[0] === '#') {
          continue;
        }
        links.push(this.createSauceLink(link.trim()));
      }
      if (!links.length) {
        return;
      }
      this.links = links;
      this.link = $.el('a', {
        target: '_blank'
      });
      return Post.prototype.callbacks.push({
        name: 'Sauce',
        cb: this.node
      });
    },
    createSauceLink: function(link) {
      var m, text;

      link = link.replace(/%(T?URL|MD5|board)/ig, function(parameter) {
        switch (parameter) {
          case '%TURL':
            return "' + encodeURIComponent(post.file.thumbURL) + '";
          case '%URL':
            return "' + encodeURIComponent(post.file.URL) + '";
          case '%MD5':
            return "' + encodeURIComponent(post.file.MD5) + '";
          case '%board':
            return "' + encodeURIComponent(post.board) + '";
          default:
            return parameter;
        }
      });
      text = (m = link.match(/;text:(.+)$/)) ? m[1] : link.match(/(\w+)\.\w+\//)[1];
      link = link.replace(/;text:.+$/, '');
      return Function('post', 'a', "a.href = '" + link + "';\na.textContent = '" + text + "';\nreturn a;");
    },
    node: function() {
      var link, nodes, _i, _len, _ref;

      if (this.isClone || !this.file) {
        return;
      }
      nodes = [];
      _ref = Sauce.links;
      for (_i = 0, _len = _ref.length; _i < _len; _i++) {
        link = _ref[_i];
        nodes.push($.tn('\u00A0'), link(this, Sauce.link.cloneNode(true)));
      }
      return $.add(this.file.info, nodes);
    }
  };

  Time = {
    init: function() {
      if (g.VIEW === 'catalog' || !Conf['Time Formatting']) {
        return;
      }
      this.funk = this.createFunc(Conf['time']);
      return Post.prototype.callbacks.push({
        name: 'Time Formatting',
        cb: this.node
      });
    },
    node: function() {
      if (this.isClone) {
        return;
      }
      return this.nodes.date.textContent = Time.funk(Time, this.info.date);
    },
    createFunc: function(format) {
      var code;

      code = format.replace(/%([A-Za-z])/g, function(s, c) {
        if (c in Time.formatters) {
          return "' + Time.formatters." + c + ".call(date) + '";
        } else {
          return s;
        }
      });
      return Function('Time', 'date', "return '" + code + "'");
    },
    day: ['Sunday', 'Monday', 'Tuesday', 'Wednesday', 'Thursday', 'Friday', 'Saturday'],
    month: ['January', 'February', 'March', 'April', 'May', 'June', 'July', 'August', 'September', 'October', 'November', 'December'],
    zeroPad: function(n) {
      if (n < 10) {
        return "0" + n;
      } else {
        return n;
      }
    },
    formatters: {
      a: function() {
        return Time.day[this.getDay()].slice(0, 3);
      },
      A: function() {
        return Time.day[this.getDay()];
      },
      b: function() {
        return Time.month[this.getMonth()].slice(0, 3);
      },
      B: function() {
        return Time.month[this.getMonth()];
      },
      d: function() {
        return Time.zeroPad(this.getDate());
      },
      e: function() {
        return this.getDate();
      },
      H: function() {
        return Time.zeroPad(this.getHours());
      },
      I: function() {
        return Time.zeroPad(this.getHours() % 12 || 12);
      },
      k: function() {
        return this.getHours();
      },
      l: function() {
        return this.getHours() % 12 || 12;
      },
      m: function() {
        return Time.zeroPad(this.getMonth() + 1);
      },
      M: function() {
        return Time.zeroPad(this.getMinutes());
      },
      p: function() {
        if (this.getHours() < 12) {
          return 'AM';
        } else {
          return 'PM';
        }
      },
      P: function() {
        if (this.getHours() < 12) {
          return 'am';
        } else {
          return 'pm';
        }
      },
      S: function() {
        return Time.zeroPad(this.getSeconds());
      },
      y: function() {
        return this.getFullYear() % 100;
      },
      Y: function() {
        return this.getFullYear();
      }
    }
  };

  Settings = {
    init: function() {
      var link, settings;

      link = $.el('a', {
        className: 'settings-link',
        textContent: 'Settings',
        href: 'javascript:;'
      });
      $.on(link, 'click', Settings.open);
      Header.addShortcut(link);
      $.get('previousversion', null, function(item) {
        var changelog, curr, el, prev, previous;

        if (previous = item['previousversion']) {
          if (previous === g.VERSION) {
            return;
          }
          prev = previous.match(/\d+/g).map(Number);
          curr = g.VERSION.match(/\d+/g).map(Number);
          changelog = 'https://github.com/seaweedchan/4chan-x/blob/master/CHANGELOG.md';
          el = $.el('span', {
            innerHTML: "4chan X has been updated to <a href='" + changelog + "' target=_blank>version " + g.VERSION + "</a>."
          });
          new Notification('info', el, 30);
        } else {
          $.on(d, '4chanXInitFinished', Settings.open);
        }
        return $.set({
          lastupdate: Date.now(),
          previousversion: g.VERSION
        });
      });
      Settings.addSection('Main', Settings.main);
      Settings.addSection('Filter', Settings.filter);
      Settings.addSection('Sauce', Settings.sauce);
      Settings.addSection('Advanced', Settings.advanced);
      Settings.addSection('Keybinds', Settings.keybinds);
      $.on(d, 'AddSettingsSection', Settings.addSection);
      $.on(d, 'OpenSettings', function(e) {
        return Settings.open(e.detail);
      });
      settings = JSON.parse(localStorage.getItem('4chan-settings')) || {};
      if (settings.disableAll) {
        return;
      }
      settings.disableAll = true;
      return localStorage.setItem('4chan-settings', JSON.stringify(settings));
    },
    open: function(openSection) {
      var dialog, html, link, links, overlay, section, sectionToOpen, _i, _len, _ref;

      $.off(d, '4chanXInitFinished', Settings.open);
      if (Settings.dialog) {
        return;
      }
      $.event('CloseMenu');
      html = "<nav><div class=sections-list></div><p class='imp-exp-result warning'></p><div class=credits><a class=export>Export</a> |\n  <a class=import>Import</a> |\n  <input type=file style='display: none;'><a href='http://seaweedchan.github.io/4chan-x/' target=_blank>4chan X</a> |\n<a href='https://github.com/seaweedchan/4chan-x/blob/master/CHANGELOG.md' target=_blank>" + g.VERSION + "</a> |\n<a href='https://github.com/seaweedchan/4chan-x/blob/master/README.md#reporting-bugs-and-suggestions' target=_blank>Issues</a> |\n<a href=javascript:; class=close title=Close>×</a></div></nav><div class=section-container><section></section></div>";
      Settings.overlay = overlay = $.el('div', {
        id: 'overlay'
      });
      Settings.dialog = dialog = $.el('div', {
        id: 'fourchanx-settings',
        className: 'dialog',
        innerHTML: html
      });
      $.on($('.export', Settings.dialog), 'click', Settings["export"]);
      $.on($('.import', Settings.dialog), 'click', Settings["import"]);
      $.on($('input', Settings.dialog), 'change', Settings.onImport);
      links = [];
      _ref = Settings.sections;
      for (_i = 0, _len = _ref.length; _i < _len; _i++) {
        section = _ref[_i];
        link = $.el('a', {
          className: "tab-" + section.hyphenatedTitle,
          textContent: section.title,
          href: 'javascript:;'
        });
        $.on(link, 'click', Settings.openSection.bind(section));
        links.push(link, $.tn(' | '));
        if (section.title === openSection) {
          sectionToOpen = link;
        }
      }
      links.pop();
      $.add($('.sections-list', dialog), links);
      (sectionToOpen ? sectionToOpen : links[0]).click();
      $.on($('.close', dialog), 'click', Settings.close);
      $.on(overlay, 'click', Settings.close);
      d.body.style.width = "" + d.body.clientWidth + "px";
      $.addClass(d.body, 'unscroll');
      return $.add(d.body, [overlay, dialog]);
    },
    close: function() {
      if (!Settings.dialog) {
        return;
      }
      d.body.style.removeProperty('width');
      $.rmClass(d.body, 'unscroll');
      $.rm(Settings.overlay);
      $.rm(Settings.dialog);
      delete Settings.overlay;
      return delete Settings.dialog;
    },
    sections: [],
    addSection: function(title, open) {
      var hyphenatedTitle, _ref;

      if (typeof title !== 'string') {
        _ref = title.detail, title = _ref.title, open = _ref.open;
      }
      hyphenatedTitle = title.toLowerCase().replace(/\s+/g, '-');
      return Settings.sections.push({
        title: title,
        hyphenatedTitle: hyphenatedTitle,
        open: open
      });
    },
    openSection: function() {
      var section, selected;

      if (selected = $('.tab-selected', Settings.dialog)) {
        $.rmClass(selected, 'tab-selected');
      }
      $.addClass($(".tab-" + this.hyphenatedTitle, Settings.dialog), 'tab-selected');
      section = $('section', Settings.dialog);
      $.rmAll(section);
      section.className = "section-" + this.hyphenatedTitle;
      this.open(section, g);
      return section.scrollTop = 0;
    },
    main: function(section) {
      var arr, button, description, div, fs, hiddenNum, input, inputs, items, key, obj, _ref;

      items = {};
      inputs = {};
      _ref = Config.main;
      for (key in _ref) {
        obj = _ref[key];
        fs = $.el('fieldset', {
          innerHTML: "<legend>" + key + "</legend>"
        });
        for (key in obj) {
          arr = obj[key];
          description = arr[1];
          div = $.el('div', {
            innerHTML: "<label><input type=checkbox name=\"" + key + "\">" + key + "</label><span class=description>: " + description + "</span>"
          });
          input = $('input', div);
          $.on(input, 'change', $.cb.checked);
          items[key] = Conf[key];
          inputs[key] = input;
          $.add(fs, div);
        }
        $.add(section, fs);
      }
      $.get(items, function(items) {
        var val;

        for (key in items) {
          val = items[key];
          inputs[key].checked = val;
        }
      });
      div = $.el('div', {
        innerHTML: "<button></button><span class=description>: Clear manually-hidden threads and posts on all boards. Refresh the page to apply."
      });
      button = $('button', div);
      hiddenNum = 0;
      $.get('hiddenThreads', {
        boards: {}
      }, function(item) {
        var ID, board, thread, _ref1;

        _ref1 = item.hiddenThreads.boards;
        for (ID in _ref1) {
          board = _ref1[ID];
          for (ID in board) {
            thread = board[ID];
            hiddenNum++;
          }
        }
        return button.textContent = "Hidden: " + hiddenNum;
      });
      $.get('hiddenPosts', {
        boards: {}
      }, function(item) {
        var ID, board, post, thread, _ref1;

        _ref1 = item.hiddenPosts.boards;
        for (ID in _ref1) {
          board = _ref1[ID];
          for (ID in board) {
            thread = board[ID];
            for (ID in thread) {
              post = thread[ID];
              hiddenNum++;
            }
          }
        }
        return button.textContent = "Hidden: " + hiddenNum;
      });
      $.on(button, 'click', function() {
        this.textContent = 'Hidden: 0';
        return $.get('hiddenThreads', {
          boards: {}
        }, function(item) {
          var boardID;

          for (boardID in item.hiddenThreads.boards) {
            localStorage.removeItem("4chan-hide-t-" + boardID);
          }
          return $["delete"](['hiddenThreads', 'hiddenPosts']);
        });
      });
      return $.after($('input[name="Stubs"]', section).parentNode.parentNode, div);
    },
    "export": function(now, data) {
      var a, db, p, _i, _len;

      if (typeof now !== 'number') {
        now = Date.now();
        data = {
          version: g.VERSION,
          date: now
        };
        Conf['WatchedThreads'] = {};
        for (_i = 0, _len = DataBoards.length; _i < _len; _i++) {
          db = DataBoards[_i];
          Conf[db] = {
            boards: {}
          };
        }
        $.get(Conf, function(Conf) {
          data.Conf = Conf;
          return Settings["export"](now, data);
        });
        return;
      }
      a = $.el('a', {
        className: 'warning',
        textContent: 'Save me!',
        download: "4chan X v" + g.VERSION + "-" + now + ".json",
        href: "data:application/json;base64," + (btoa(unescape(encodeURIComponent(JSON.stringify(data, null, 2))))),
        target: '_blank'
      });
      p = $('.imp-exp-result', Settings.dialog);
      $.rmAll(p);
      return $.add(p, a);
    },
    "import": function() {
      return this.nextElementSibling.click();
    },
    onImport: function() {
      var file, output, reader;

      if (!(file = this.files[0])) {
        return;
      }
      output = $('.imp-exp-result');
      if (!confirm('Your current settings will be entirely overwritten, are you sure?')) {
        output.textContent = 'Import aborted.';
        return;
      }
      reader = new FileReader();
      reader.onload = function(e) {
        var data, err;

        try {
          data = JSON.parse(e.target.result);
          Settings.loadSettings(data);
          if (confirm('Import successful. Refresh now?')) {
            return window.location.reload();
          }
        } catch (_error) {
          err = _error;
          output.textContent = 'Import failed due to an error.';
          return c.error(err.stack);
        }
      };
      return reader.readAsText(file);
    },
    loadSettings: function(data) {
      var key, val, version, _ref;

      version = data.version.split('.');
      if (version[0] === '2') {
        data = Settings.convertSettings(data, {
          'Disable 4chan\'s extension': '',
          'Catalog Links': '',
          'Reply Navigation': '',
          'Show Stubs': 'Stubs',
          'Image Auto-Gif': 'Auto-GIF',
          'Expand From Current': '',
          'Unread Tab Icon': 'Unread Favicon',
          'Post in Title': 'Thread Excerpt',
          'Auto Hide QR': '',
          'Open Reply in New Tab': '',
          'Remember QR size': '',
          'Quote Inline': 'Quote Inlining',
          'Quote Preview': 'Quote Previewing',
          'Indicate OP quote': 'Mark OP Quotes',
          'Indicate Cross-thread Quotes': 'Mark Cross-thread Quotes',
          'Reply Hiding': 'Reply Hiding Buttons',
          'Thread Hiding': 'Thread Hiding Buttons',
          'uniqueid': 'uniqueID',
          'mod': 'capcode',
          'country': 'flag',
          'md5': 'MD5',
          'openEmptyQR': 'Open empty QR',
          'openQR': 'Open QR',
          'openOptions': 'Open settings',
          'close': 'Close',
          'spoiler': 'Spoiler tags',
          'code': 'Code tags',
          'submit': 'Submit QR',
          'watch': 'Watch',
          'update': 'Update',
          'unreadCountTo0': '',
          'expandAllImages': 'Expand images',
          'expandImage': 'Expand image',
          'zero': 'Front page',
          'nextPage': 'Next page',
          'previousPage': 'Previous page',
          'nextThread': 'Next thread',
          'previousThread': 'Previous thread',
          'expandThread': 'Expand thread',
          'openThreadTab': 'Open thread',
          'openThread': 'Open thread tab',
          'nextReply': 'Next reply',
          'previousReply': 'Previous reply',
          'hide': 'Hide',
          'Scrolling': 'Auto Scroll',
          'Verbose': ''
        });
        data.Conf.sauces = data.Conf.sauces.replace(/\$\d/g, function(c) {
          switch (c) {
            case '$1':
              return '%TURL';
            case '$2':
              return '%URL';
            case '$3':
              return '%MD5';
            case '$4':
              return '%board';
            default:
              return c;
          }
        });
        _ref = Config.hotkeys;
        for (key in _ref) {
          val = _ref[key];
          if (!(key in data.Conf)) {
            continue;
          }
          data.Conf[key] = data.Conf[key].replace(/ctrl|alt|meta/g, function(s) {
            return "" + (s[0].toUpperCase()) + s.slice(1);
          }).replace(/(^|.+\+)[A-Z]$/g, function(s) {
            return "Shift+" + s.slice(0, -1) + (s.slice(-1).toLowerCase());
          });
        }
        data.Conf.WatchedThreads = data.WatchedThreads;
      } else if (version[0] === '3') {
        data = Settings.convertSettings(data, {
          'Reply Hiding': 'Reply Hiding Buttons',
          'Thread Hiding': 'Thread Hiding Buttons',
          'Bottom header': 'Bottom Header',
          'Unread Tab Icon': 'Unread Favicon'
        });
      }
      return $.set(data.Conf);
    },
    convertSettings: function(data, map) {
      var newKey, prevKey;

      for (prevKey in map) {
        newKey = map[prevKey];
        if (newKey) {
          data.Conf[newKey] = data.Conf[prevKey];
        }
        delete data.Conf[prevKey];
      }
      return data;
    },
    filter: function(section) {
      var select;

      section.innerHTML = "<select name=filter><option value=guide>Guide</option><option value=name>Name</option><option value=uniqueID>Unique ID</option><option value=tripcode>Tripcode</option><option value=capcode>Capcode</option><option value=email>E-mail</option><option value=subject>Subject</option><option value=comment>Comment</option><option value=flag>Flag</option><option value=filename>Filename</option><option value=dimensions>Image dimensions</option><option value=filesize>Filesize</option><option value=MD5>Image MD5</option></select><div></div>";
      select = $('select', section);
      $.on(select, 'change', Settings.selectFilter);
      return Settings.selectFilter.call(select);
    },
    selectFilter: function() {
      var div, name, ta;

      div = this.nextElementSibling;
      if ((name = this.value) !== 'guide') {
        $.rmAll(div);
        ta = $.el('textarea', {
          name: name,
          className: 'field',
          spellcheck: false
        });
        $.get(name, Conf[name], function(item) {
          return ta.value = item[name];
        });
        $.on(ta, 'change', $.cb.value);
        $.add(div, ta);
        return;
      }
      return div.innerHTML = "  <div class=warning " + (Conf['Filter'] ? 'hidden' : '') + "><code>Filter</code> is disabled.</div><p>\nUse <a href=https://developer.mozilla.org/en/JavaScript/Guide/Regular_Expressions>regular expressions</a>, one per line.<br>\nLines starting with a <code>#</code> will be ignored.<br>\nFor example, <code>/weeaboo/i</code> will filter posts containing the string `<code>weeaboo</code>`, case-insensitive.<br>\nMD5 filtering uses exact string matching, not regular expressions.\n</p><ul>You can use these settings with each regular expression, separate them with semicolons:\n<li>\n  Per boards, separate them with commas. It is global if not specified.<br>\n  For example: <code>boards:a,jp;</code>.\n</li><li>\n  Filter OPs only along with their threads (`only`), replies only (`no`), or both (`yes`, this is default).<br>\n  For example: <code>op:only;</code>, <code>op:no;</code> or <code>op:yes;</code>.\n</li><li>\n  Overrule the `Show Stubs` setting if specified: create a stub (`yes`) or not (`no`).<br>\n  For example: <code>stub:yes;</code> or <code>stub:no;</code>.\n</li><li>\n  Highlight instead of hiding. You can specify a class name to use with a userstyle.<br>\n  For example: <code>highlight;</code> or <code>highlight:wallpaper;</code>.\n</li><li>\n  Highlighted OPs will have their threads put on top of board pages by default.<br>\n  For example: <code>top:yes;</code> or <code>top:no;</code>.\n</li></ul>";
    },
    sauce: function(section) {
      var ta;

      section.innerHTML = "  <div class=warning " + (Conf['Sauce'] ? 'hidden' : '') + "><code>Sauce</code> is disabled.</div><div>Lines starting with a <code>#</code> will be ignored.</div><div>You can specify a display text by appending <code>;text:[text]</code> to the URL.</div><ul>These parameters will be replaced by their corresponding values:\n<li><code>%TURL</code>: Thumbnail URL.</li><li><code>%URL</code>: Full image URL.</li><li><code>%MD5</code>: MD5 hash.</li><li><code>%board</code>: Current board.</li></ul><textarea name=sauces class=field spellcheck=false></textarea>";
      ta = $('textarea', section);
      $.get('sauces', Conf['sauces'], function(item) {
        return ta.value = item['sauces'];
      });
      return $.on(ta, 'change', $.cb.value);
    },
    advanced: function(section) {
      var archiver, event, input, inputs, items, name, ta, toSelect, _i, _j, _len, _len1, _ref;

      section.innerHTML = "  <fieldset><legend>Archiver</legend>\nSelect an Archiver for this board:\n<select name=archiver></select></fieldset><fieldset><legend>Custom Board Navigation</span></legend><div><input name=boardnav class=field spellcheck=false></div><div>In the following, <code>board</code> can translate to a board ID (<code>a</code>, <code>b</code>, etc...), the current board (<code>current</code>), or the Status/Twitter link (<code>status</code>, <code>@</code>).</div><div>\n  For example:<br><code>[ toggle-all ] [current-title] [g-title / a-title / jp-title] [x / wsg / h] [t-text:\"Piracy\"]</code><br>\n  will give you<br><code>[ + ] [Technology] [Technology / Anime & Manga / Otaku Culture] [x / wsg / h] [Piracy]</code><br>\n  if you are on /g/.\n</div><div>Board link: <code>board</code></div><div>Title link: <code>board-title</code></div><div>Board link (Replace with title when on that board): <code>board-replace</code></div><div>Full text link: <code>board-full</code></div><div>Custom text link: <code>board-text:\"VIP Board\"</code></div><div>Index-only link: <code>board-index</code></div><div>Catalog-only link: <code>board-catalog</code></div><div>Combinations are possible: <code>board-index-text:\"VIP Index\"</code></div><div>Full board list toggle: <code>toggle-all</code></div></fieldset><fieldset><legend>Time Formatting <span class=warning " + (Conf['Time Formatting'] ? 'hidden' : '') + ">is disabled.</span></legend><div><input name=time class=field spellcheck=false>: <span class=time-preview></span></div><div>Supported <a href=//en.wikipedia.org/wiki/Date_%28Unix%29#Formatting>format specifiers</a>:</div><div>Day: <code>%a</code>, <code>%A</code>, <code>%d</code>, <code>%e</code></div><div>Month: <code>%m</code>, <code>%b</code>, <code>%B</code></div><div>Year: <code>%y</code>, <code>%Y</code></div><div>Hour: <code>%k</code>, <code>%H</code>, <code>%l</code>, <code>%I</code>, <code>%p</code>, <code>%P</code></div><div>Minute: <code>%M</code></div><div>Second: <code>%S</code></div></fieldset><fieldset><legend>Quote Backlinks formatting <span class=warning " + (Conf['Quote Backlinks'] ? 'hidden' : '') + ">is disabled.</span></legend><div><input name=backlink class=field spellcheck=false>: <span class=backlink-preview></span></div></fieldset><fieldset><legend>File Info Formatting <span class=warning " + (Conf['File Info Formatting'] ? 'hidden' : '') + ">is disabled.</span></legend><div><input name=fileInfo class=field spellcheck=false>: <span class='fileText file-info-preview'></span></div><div>Link: <code>%l</code> (truncated), <code>%L</code> (untruncated), <code>%T</code> (Unix timestamp)</div><div>Original file name: <code>%n</code> (truncated), <code>%N</code> (untruncated), <code>%t</code> (Unix timestamp)</div><div>Spoiler indicator: <code>%p</code></div><div>Size: <code>%B</code> (Bytes), <code>%K</code> (KB), <code>%M</code> (MB), <code>%s</code> (4chan default)</div><div>Resolution: <code>%r</code> (Displays 'PDF' for PDF files)</div></fieldset><fieldset><legend>Quick Reply Personas <span class=\"warning\" " + (Conf['Quick Reply'] ? 'hidden' : '') + ">is disabled.</span></legend><textarea class=personafield name=\"QR.personas\" class=\"field\" spellcheck=\"false\"></textarea><p>\n  One item per line.<br>\n  Items will be added in the relevant input's auto-completion list.<br>\n  Password items will always be used, since there is no password input.<br>\n  Lines starting with a <code>#</code> will be ignored.\n</p><ul>You can use these settings with each item, separate them with semicolons:\n  <li>Possible items are: <code>name</code>, <code>email</code>, <code>subject</code> and <code>password</code>.</li><li>Wrap values of items with quotes, like this: <code>email:\"sage\"</code>.</li><li>Force values as defaults with the <code>always</code> keyword, for example: <code>email:\"sage\";always</code>.</li><li>Select specific boards for an item, separated with commas, for example: <code>email:\"sage\";boards:jp;always</code>.</li></ul></fieldset><fieldset><legend>Unread Favicon <span class=warning " + (Conf['Unread Favicon'] ? 'hidden' : '') + ">is disabled.</span></legend><select name=favicon><option value=ferongr>ferongr</option><option value=xat->xat-</option><option value=Mayhem>Mayhem</option><option value=Original>Original</option></select><span class=favicon-preview></span></fieldset><fieldset><legend>Emoji <span class=warning " + (Conf['Emoji'] ? 'hidden' : '') + ">is disabled.</span></legend><div>\n  Sage Icon: <select name=sageEmoji><option value=\"4chan SS\">4chan SS</option><option value=\"appchan\">appchan</option></select><span class=sage-icon-preview></span></div><div>\n  Position: <select name=emojiPos><option value=\"before\">Before</option><option value=\"after\">After</option></select></div></fieldset><fieldset><legend>Thread Updater <span class=warning " + (Conf['Thread Updater'] ? 'hidden' : '') + ">is disabled.</span></legend><div>\n  Interval: <input type=number name=Interval class=field min=1 value=" + Conf['Interval'] + "></div></fieldset><fieldset><legend><label><input type=checkbox name='Custom CSS' " + (Conf['Custom CSS'] ? 'checked' : '') + "> Custom CSS</label></legend><button id=apply-css>Apply CSS</button><textarea name=usercss class=field spellcheck=false " + (Conf['Custom CSS'] ? '' : 'disabled') + "></textarea></fieldset>";
      items = {};
      inputs = {};
      _ref = ['boardnav', 'time', 'backlink', 'fileInfo', 'favicon', 'sageEmoji', 'emojiPos', 'usercss'];
      for (_i = 0, _len = _ref.length; _i < _len; _i++) {
        name = _ref[_i];
        input = $("[name=" + name + "]", section);
        items[name] = Conf[name];
        inputs[name] = input;
        event = ['favicon', 'usercss', 'sageEmoji', 'emojiPos'].contains(name) ? 'change' : 'input';
        $.on(input, event, $.cb.value);
      }
      ta = $('.personafield', section);
      $.get('QR.personas', Conf['QR.personas'], function(item) {
        return ta.value = item['QR.personas'];
      });
      $.on(ta, 'change', $.cb.value);
      archiver = $('select[name=archiver]', section);
      toSelect = Redirect.select(g.BOARD.ID);
      if (!toSelect[0]) {
        toSelect = ['No Archive Available'];
      }
      for (_j = 0, _len1 = toSelect.length; _j < _len1; _j++) {
        name = toSelect[_j];
        $.add(archiver, $.el('option', {
          textContent: name
        }));
      }
      if (toSelect[1]) {
        Conf['archivers'][g.BOARD];
        archiver.value = Conf['archivers'][g.BOARD] || toSelect[0];
        $.on(archiver, 'change', function() {
          Conf['archivers'][g.BOARD] = this.value;
          return $.set('archivers', Conf.archivers);
        });
      }
      $.get(items, function(items) {
        var key, val;

        for (key in items) {
          val = items[key];
          if (['emojiPos', 'archiver'].contains(key)) {
            continue;
          }
          input = inputs[key];
          input.value = val;
          if (key === 'usercss') {
            continue;
          }
          $.on(input, event, Settings[key]);
          Settings[key].call(input);
        }
      });
      $.on($('input[name=Interval]', section), 'change', ThreadUpdater.cb.interval);
      $.on($('input[name="Custom CSS"]', section), 'change', Settings.togglecss);
      return $.on($.id('apply-css'), 'click', Settings.usercss);
    },
    boardnav: function() {
      return Header.generateBoardList(this.value);
    },
    time: function() {
      var funk;

      funk = Time.createFunc(this.value);
      return this.nextElementSibling.textContent = funk(Time, new Date());
    },
    backlink: function() {
      return this.nextElementSibling.textContent = this.value.replace(/%id/, '123456789');
    },
    fileInfo: function() {
      var data, funk;

      data = {
        isReply: true,
        file: {
          URL: '//images.4chan.org/g/src/1334437723720.jpg',
          name: 'd9bb2efc98dd0df141a94399ff5880b7.jpg',
          size: '276 KB',
          sizeInBytes: 276 * 1024,
          dimensions: '1280x720',
          isImage: true,
          isSpoiler: true
        }
      };
      funk = FileInfo.createFunc(this.value);
      return this.nextElementSibling.innerHTML = funk(FileInfo, data);
    },
    favicon: function() {
      Favicon["switch"]();
      if (g.VIEW === 'thread' && Conf['Unread Favicon']) {
        Unread.update();
      }
      return this.nextElementSibling.innerHTML = "<img src=" + Favicon["default"] + ">\n<img src=" + Favicon.unreadSFW + ">\n<img src=" + Favicon.unreadNSFW + ">\n<img src=" + Favicon.unreadDead + ">";
    },
    sageEmoji: function() {
      return this.nextElementSibling.innerHTML = "<img src=data:image/png;base64," + Emoji.sage[this.value] + ">";
    },
    togglecss: function() {
      if ($('textarea[name=usercss]', $.x('ancestor::fieldset[1]', this)).disabled = !this.checked) {
        CustomCSS.rmStyle();
      } else {
        CustomCSS.addStyle();
      }
      return $.cb.checked.call(this);
    },
    usercss: function() {
      return CustomCSS.update();
    },
    keybinds: function(section) {
      var arr, input, inputs, items, key, tbody, tr, _ref;

      section.innerHTML = "<div class=warning " + (Conf['Keybinds'] ? 'hidden' : '') + "><code>Keybinds</code> are disabled.</div><div>Allowed keys: <kbd>a-z</kbd>, <kbd>0-9</kbd>, <kbd>Ctrl</kbd>, <kbd>Shift</kbd>, <kbd>Alt</kbd>, <kbd>Meta</kbd>, <kbd>Enter</kbd>, <kbd>Esc</kbd>, <kbd>Up</kbd>, <kbd>Down</kbd>, <kbd>Right</kbd>, <kbd>Left</kbd>.</div><div>Press <kbd>Backspace</kbd> to disable a keybind.</div><table><tbody><tr><th>Actions</th><th>Keybinds</th></tr></tbody></table>";
      tbody = $('tbody', section);
      items = {};
      inputs = {};
      _ref = Config.hotkeys;
      for (key in _ref) {
        arr = _ref[key];
        tr = $.el('tr', {
          innerHTML: "<td>" + arr[1] + "</td><td><input class=field></td>"
        });
        input = $('input', tr);
        input.name = key;
        input.spellcheck = false;
        items[key] = Conf[key];
        inputs[key] = input;
        $.on(input, 'keydown', Settings.keybind);
        $.add(tbody, tr);
      }
      return $.get(items, function(items) {
        var val;

        for (key in items) {
          val = items[key];
          inputs[key].value = val;
        }
      });
    },
    keybind: function(e) {
      var key;

      if (e.keyCode === 9) {
        return;
      }
      e.preventDefault();
      e.stopPropagation();
      if ((key = Keybinds.keyCode(e)) == null) {
        return;
      }
      this.value = key;
      return $.cb.value.call(this);
    }
  };

  Main = {
    init: function(items) {
      var db, flatten, _i, _len;

      flatten = function(parent, obj) {
        var key, val;

        if (obj instanceof Array) {
          Conf[parent] = obj[0];
        } else if (typeof obj === 'object') {
          for (key in obj) {
            val = obj[key];
            flatten(key, val);
          }
        } else {
          Conf[parent] = obj;
        }
      };
      flatten(null, Config);
      for (_i = 0, _len = DataBoards.length; _i < _len; _i++) {
        db = DataBoards[_i];
        Conf[db] = {
          boards: {}
        };
      }
      Conf['archivers'] = {};
      $.get(Conf, Main.initFeatures);
      return $.on(d, '4chanMainInit', Main.initStyle);
    },
    initFeatures: function(items) {
      var init, pathname;

      Conf = items;
      pathname = location.pathname.split('/');
      g.BOARD = new Board(pathname[1]);
      g.VIEW = (function() {
        switch (pathname[2]) {
          case 'res':
            return 'thread';
          case 'catalog':
            return 'catalog';
          default:
            return 'index';
        }
      })();
      if (g.VIEW === 'thread') {
        g.THREADID = +pathname[3];
      }
      switch (location.hostname) {
        case 'api.4chan.org':
          return;
        case 'sys.4chan.org':
          Report.init();
          return;
        case 'images.4chan.org':
          $.ready(function() {
            var url;

            if (Conf['404 Redirect'] && d.title === '4chan - 404 Not Found') {
              url = Redirect.image(pathname[1], pathname[3]);
              if (url) {
                return location.href = url;
              }
            }
          });
          return;
      }
      init = function(features) {
        var err, module, name;

        for (name in features) {
          module = features[name];
          try {
            module.init();
          } catch (_error) {
            err = _error;
            Main.handleErrors({
              message: "\"" + name + "\" initialization crashed.",
              error: err
            });
          }
        }
      };
      init({
        'Polyfill': Polyfill,
        'Redirect': Redirect,
        'Header': Header,
        'Catalog Links': CatalogLinks,
        'Settings': Settings,
        'Announcement Hiding': PSAHiding,
        'Fourchan thingies': Fourchan,
        'Emoji': Emoji,
        'Color User IDs': IDColor,
        'Remove Spoilers': RemoveSpoilers,
        'Custom CSS': CustomCSS,
        'Linkify': Linkify,
        'Resurrect Quotes': Quotify,
        'Filter': Filter,
        'Thread Hiding Buttons': ThreadHiding,
        'Reply Hiding Buttons': PostHiding,
        'Recursive': Recursive,
        'Strike-through Quotes': QuoteStrikeThrough,
        'Quick Reply': QR,
        'Menu': Menu,
        'Report Link': ReportLink,
        'Thread Hiding (Menu)': ThreadHiding.menu,
        'Reply Hiding (Menu)': PostHiding.menu,
        'Delete Link': DeleteLink,
        'Filter (Menu)': Filter.menu,
        'Download Link': DownloadLink,
        'Archive Link': ArchiveLink,
        'Quote Inlining': QuoteInline,
        'Quote Previewing': QuotePreview,
        'Quote Backlinks': QuoteBacklink,
        'Mark Quotes of You': QuoteYou,
        'Mark OP Quotes': QuoteOP,
        'Mark Cross-thread Quotes': QuoteCT,
        'Anonymize': Anonymize,
        'Time Formatting': Time,
        'Relative Post Dates': RelativeDates,
        'File Info Formatting': FileInfo,
        'Fappe Tyme': FappeTyme,
        'Sauce': Sauce,
        'Image Expansion': ImageExpand,
        'Image Expansion (Menu)': ImageExpand.menu,
        'Reveal Spoilers': RevealSpoilers,
        'Image Replace': ImageReplace,
        'Image Hover': ImageHover,
        'Comment Expansion': ExpandComment,
        'Thread Expansion': ExpandThread,
        'Thread Excerpt': ThreadExcerpt,
        'Favicon': Favicon,
        'Unread': Unread,
        'Quote Threading': QuoteThreading,
        'Thread Stats': ThreadStats,
        'Thread Updater': ThreadUpdater,
        'Thread Watcher': ThreadWatcher,
        'Index Navigation': Nav,
        'Keybinds': Keybinds
      });
      $.on(d, 'AddCallback', Main.addCallback);
      return $.ready(Main.initReady);
    },
    initStyle: function() {
      var MutationObserver, mainStyleSheet, observer, setStyle, style, styleSheets, _ref;

      $.off(d, '4chanMainInit', Main.initStyle);
      if (!Main.isThisPageLegit()) {
        return;
      }
      if ((_ref = $('link[href*=mobile]', d.head)) != null) {
        _ref.disabled = true;
      }
      $.addClass(doc, 'gecko');
      $.addClass(doc, 'fourchan-x');
      $.addClass(doc, g.VIEW);
      $.addStyle(Main.css);
      if (g.VIEW === 'catalog') {
        $.addClass(doc, $.id('base-css').href.match(/catalog_(\w+)/)[1].replace('_new', '').replace(/_+/g, '-'));
        return;
      }
      style = 'yotsuba-b';
      mainStyleSheet = $('link[title=switch]', d.head);
      styleSheets = $$('link[rel="alternate stylesheet"]', d.head);
      setStyle = function() {
        var styleSheet, _i, _len;

        $.rmClass(doc, style);
        for (_i = 0, _len = styleSheets.length; _i < _len; _i++) {
          styleSheet = styleSheets[_i];
          if (styleSheet.href === mainStyleSheet.href) {
            style = styleSheet.title.toLowerCase().replace('new', '').trim().replace(/\s+/g, '-');
            break;
          }
        }
        return $.addClass(doc, style);
      };
      setStyle();
      if (!mainStyleSheet) {
        return;
      }
      if (MutationObserver = window.MutationObserver || window.WebKitMutationObserver || window.OMutationObserver) {
        observer = new MutationObserver(setStyle);
        return observer.observe(mainStyleSheet, {
          attributes: true,
          attributeFilter: ['href']
        });
      } else {
        return $.on(mainStyleSheet, 'DOMAttrModified', setStyle);
      }
    },
    initReady: function() {
      var board, boardChild, err, errors, href, passLink, posts, styleSelector, thread, threadChild, threads, _i, _j, _len, _len1, _ref, _ref1;

      if (d.title === '4chan - 404 Not Found') {
        if (Conf['404 Redirect'] && g.VIEW === 'thread') {
          href = Redirect.to({
            boardID: g.BOARD.ID,
            threadID: g.THREADID,
            postID: +location.hash.match(/\d+/)
          });
          location.href = href || ("/" + g.BOARD + "/");
        }
        return;
      }
      if (!$.hasClass(doc, 'fourchan-x')) {
        Main.initStyle();
      }
      if (board = $('.board')) {
        threads = [];
        posts = [];
        _ref = board.children;
        for (_i = 0, _len = _ref.length; _i < _len; _i++) {
          boardChild = _ref[_i];
          if (!$.hasClass(boardChild, 'thread')) {
            continue;
          }
          thread = new Thread(boardChild.id.slice(1), g.BOARD);
          threads.push(thread);
          _ref1 = boardChild.children;
          for (_j = 0, _len1 = _ref1.length; _j < _len1; _j++) {
            threadChild = _ref1[_j];
            if (!$.hasClass(threadChild, 'postContainer')) {
              continue;
            }
            try {
              posts.push(new Post(threadChild, thread, g.BOARD));
            } catch (_error) {
              err = _error;
              if (!errors) {
                errors = [];
              }
              errors.push({
                message: "Parsing of Post No." + (threadChild.id.match(/\d+/)) + " failed. Post will be skipped.",
                error: err
              });
            }
          }
        }
        if (errors) {
          Main.handleErrors(errors);
        }
        Main.callbackNodes(Thread, threads);
        Main.callbackNodesDB(Post, posts, function() {
          $.event('4chanXInitFinished');
          return Main.checkUpdate();
        });
        if (styleSelector = $.id('styleSelector')) {
          passLink = $.el('a', {
            textContent: '4chan Pass',
            href: 'javascript:;'
          });
          $.on(passLink, 'click', function() {
            return window.open('//sys.4chan.org/auth', 'This will steal your data.', 'left=0,top=0,width=500,height=255,toolbar=0,resizable=0');
          });
          $.before(styleSelector.previousSibling, [$.tn('['), passLink, $.tn(']\u00A0\u00A0')]);
        }
        return;
      }
      $.event('4chanXInitFinished');
      return Main.checkUpdate();
    },
    callbackNodes: function(klass, nodes) {
      var callback, err, errors, i, len, node, _i, _j, _len, _ref;

      len = nodes.length;
      _ref = klass.prototype.callbacks;
      for (_i = 0, _len = _ref.length; _i < _len; _i++) {
        callback = _ref[_i];
        for (i = _j = 0; 0 <= len ? _j < len : _j > len; i = 0 <= len ? ++_j : --_j) {
          node = nodes[i];
          try {
            callback.cb.call(node);
          } catch (_error) {
            err = _error;
            if (!errors) {
              errors = [];
            }
            errors.push({
              message: "\"" + callback.name + "\" crashed on " + klass.name + " No." + node + " (/" + node.board + "/).",
              error: err
            });
          }
        }
      }
      if (errors) {
        return Main.handleErrors(errors);
      }
    },
    callbackNodesDB: function(klass, nodes, cb) {
      var errors, func, i, len, node, queue, softTask;

      queue = [];
      softTask = function() {
        var args, func, task;

        task = queue.shift();
        func = task[0];
        args = Array.prototype.slice.call(task, 1);
        func.apply(func, args);
        if (!queue.length) {
          return;
        }
        if ((queue.length % 7) === 0) {
          return setTimeout(softTask, 0);
        } else {
          return softTask();
        }
      };
      len = nodes.length;
      i = 0;
      errors = null;
      func = function(node, i) {
        var callback, err, _i, _len, _ref;

        _ref = klass.prototype.callbacks;
        for (_i = 0, _len = _ref.length; _i < _len; _i++) {
          callback = _ref[_i];
          try {
            callback.cb.call(node);
          } catch (_error) {
            err = _error;
            if (!errors) {
              errors = [];
            }
            errors.push({
              message: "\"" + callback.name + "\" crashed on " + klass.name + " No." + node + " (/" + node.board + "/).",
              error: err
            });
          }
        }
        if (i === len) {
          if (errors) {
            Main.handleErrors(errors);
          }
          if (cb) {
            return cb();
          }
        }
      };
      while (i < len) {
        node = nodes[i];
        queue.push([func, node, ++i]);
      }
      return softTask();
    },
    addCallback: function(e) {
      var Klass, obj;

      obj = e.detail;
      if (typeof obj.callback.name !== 'string') {
        throw new Error("Invalid callback name: " + obj.callback.name);
      }
      switch (obj.type) {
        case 'Post':
          Klass = Post;
          break;
        case 'Thread':
          Klass = Thread;
          break;
        default:
          return;
      }
      obj.callback.isAddon = true;
      return Klass.prototype.callbacks.push(obj.callback);
    },
    message: function(e) {
      var el, version;

      version = e.data.version;
      if (version && version !== g.VERSION) {
        el = $.el('span', {
          innerHTML: "Update: 4chan X v" + version + " is out, get it <a href=http://seaweedchan.github.io/4chan-x/ target=_blank>here</a>."
        });
        return new Notification('info', el, 120);
      }
    },
    checkUpdate: function() {
      var freq, items, now;

      if (!(Conf['Check for Updates'] && Main.isThisPageLegit())) {
        return;
      }
      now = Date.now();
      freq = 7 * $.DAY;
      items = {
        lastupdate: 0,
        lastchecked: 0
      };
      return $.get(items, function(items) {
        if (items.lastupdate > now - freq || items.lastchecked > now - $.DAY) {
          return;
        }
        return $.ready(function() {
          $.on(window, 'message', Main.message);
          $.set('lastUpdate', now);
          return $.add(d.head, $.el('script', {
            src: 'https://github.com/seaweedchan/4chan-x/raw/master/latest.js'
          }));
        });
      });
    },
    handleErrors: function(errors) {
      var div, error, logs, _i, _len;

      if (!(errors instanceof Array)) {
        error = errors;
      } else if (errors.length === 1) {
        error = errors[0];
      }
      if (error) {
        new Notification('error', Main.parseError(error), 15);
        return;
      }
      div = $.el('div', {
        innerHTML: "" + errors.length + " errors occurred. [<a href=javascript:;>show</a>]"
      });
      $.on(div.lastElementChild, 'click', function() {
        var _ref;

        return _ref = this.textContent === 'show' ? ['hide', false] : ['show', true], this.textContent = _ref[0], logs.hidden = _ref[1], _ref;
      });
      logs = $.el('div', {
        hidden: true
      });
      for (_i = 0, _len = errors.length; _i < _len; _i++) {
        error = errors[_i];
        $.add(logs, Main.parseError(error));
      }
      return new Notification('error', [div, logs], 30);
    },
    parseError: function(data) {
      var error, message;

      Main.logError(data);
      message = $.el('div', {
        textContent: data.message
      });
      error = $.el('div', {
        textContent: data.error
      });
      return [message, error];
    },
    errors: [],
    logError: function(data) {
      if (!Main.errors.length) {
        $.on(window, 'unload', Main.postErrors);
      }
      c.error(data.message, data.error.stack);
      return Main.errors.push(data);
    },
    postErrors: function() {
      var errors;

      errors = Main.errors.map(function(d) {
        return d.message + ' ' + d.error.stack;
      });
      return $.ajax('http://seaweedchan.github.io/4chan-x/errors', {}, {
        sync: true,
        form: $.formData({
          n: "4chan X v" + g.VERSION,
          t: 'userscript',
          ua: window.navigator.userAgent,
          url: window.location.href,
          e: errors.join('\n')
        })
      });
    },
    isThisPageLegit: function() {
      var _ref;

      if (!('thisPageIsLegit' in Main)) {
        Main.thisPageIsLegit = location.hostname === 'boards.4chan.org' && !$('link[href*="favicon-status.ico"]', d.head) && ((_ref = d.title) !== '4chan - Temporarily Offline' && _ref !== '4chan - Error');
      }
      return Main.thisPageIsLegit;
    },
    css: "/* General */\n.dialog {\nbox-shadow: 0 1px 2px rgba(0, 0, 0, .15);\nborder: 1px solid;\ndisplay: block;\npadding: 0;\n}\n.captcha-img,\n.field {\nbackground-color: #FFF;\nborder: 1px solid #CCC;\n-moz-box-sizing: border-box;\nbox-sizing: border-box;\ncolor: #333;\nfont: 13px sans-serif;\noutline: none;\ntransition: color .25s, border-color .25s;\ntransition: color .25s, border-color .25s;\n}\n.field::-moz-placeholder,\n.field:hover::-moz-placeholder {\ncolor: #AAA !important;\nfont-size: 13px !important;\nopacity: 1.0 !important;\n}\n.captch-img:hover,\n.field:hover {\nborder-color: #999;\n}\n.field:hover, .field:focus {\ncolor: #000;\n}\n.field[disabled] {\nbackground-color: #F2F2F2;\ncolor: #888;\n}\n.move {\ncursor: move;\noverflow: hidden;\n}\nlabel, .favicon {\ncursor: pointer;\n}\na[href=\"javascript:;\"] {\ntext-decoration: none;\n}\n.warning {\ncolor: red;\n}\n#boardNavDesktop {\ndisplay: none !important;\n}\n\n/* 4chan style fixes */\n.opContainer, .op {\ndisplay: block !important;\noverflow: visible !important;\n}\n[hidden] {\ndisplay: none !important;\n}\n\n/* fixed, z-index */\n#overlay,\n#fourchanx-settings,\n#qp, #ihover,\n#navlinks, .fixed #header-bar,\n#watcher,\n:root.float #updater,\n:root.float #thread-stats,\n#qr {\nposition: fixed;\n}\n#fourchanx-settings {\nz-index: 999;\n}\n#overlay {\nz-index: 900;\n}\n#notifications {\nz-index: 70;\n}\n#qp, #ihover {\nz-index: 60;\n}\n#menu {\nz-index: 50;\n}\n#navlinks, #updater, #thread-stats {\nz-index: 40;\n}\n.fixed #header-bar.autohide {\nz-index: 35;\n}\n#qr {\nz-index: 30;\n}\n#watcher {\nz-index: 20;\n}\n.fixed #header-bar {\nz-index: 10;\n}\n/* Header */\n.fixed.top body {\npadding-top: 2em;\n}\n.fixed.bottom body {\npadding-bottom: 2em;\n}\n.fixed #header-bar {\nright: 0;\nleft: 0;\npadding: 3px 4px 4px;\n}\n.fixed.top #header-bar {\ntop: 0;\n}\n.fixed.bottom #header-bar {\nbottom: 0;\n}\n#header-bar {\nborder-width: 0;\ntransition: all .1s .05s ease-in-out;\n}\n.fixed.top #header-bar {\nborder-bottom-width: 1px;\n}\n.fixed.bottom #header-bar {\nbox-shadow: 0 -1px 2px rgba(0, 0, 0, .15);\nborder-top-width: 1px;\n}\n.fixed.bottom #header-bar .menu-button i {\nborder-top: none;\nborder-bottom: 6px solid;\n}\n#board-list {\ntext-align: center;\n}\n.fixed #header-bar.autohide:not(:hover) {\nbox-shadow: none;\ntransition: all .8s .6s cubic-bezier(.55, .055, .675, .19);\n}\n.fixed.top #header-bar.autohide:not(:hover) {\nmargin-bottom: -1em;\n-webkit-transform: translateY(-100%);\ntransform: translateY(-100%);\n}\n.fixed.bottom #header-bar.autohide:not(:hover) {\n-webkit-transform: translateY(100%);\ntransform: translateY(100%);\n}\n#scroll-marker {\nleft: 0;\nright: 0;\nheight: 10px;\nposition: absolute;\n}\n#header-bar #scroll-marker {\ndisplay: none;\n}\n.fixed #header-bar #scroll-marker {\ndisplay: block;\n}\n.fixed.top #header-bar #scroll-marker {\ntop: 100%;\n}\n.fixed.bottom #header-bar #scroll-marker {\nbottom: 100%;\n}\n#header-bar a:not(.entry):not(.close) {\ntext-decoration: none;\npadding: 1px;\n}\n#header-bar input {\nmargin: 0;\nvertical-align: bottom;\n}\n#shortcuts:empty {\ndisplay: none;\n}\n.brackets-wrap::before {\ncontent: \"\\00a0[\";\n}\n.brackets-wrap::after {\ncontent: \"]\\00a0\";\n}\n.disabled,\n.expand-all-shortcut {\nopacity: .45;\n}\n#shortcuts {\nfloat: right;\n}\n#navbotright,\n#navtopright {\ndisplay: none;\n}\n#toggleMsgBtn {\ndisplay: none !important;\n}\n\n/* Notifications */\n#notifications {\nposition: fixed;\ntop: 0;\nheight: 0;\ntext-align: center;\nright: 0;\nleft: 0;\ntransition: all .8s .6s cubic-bezier(.55, .055, .675, .19);\n}\n.fixed.top #header-bar #notifications {\nposition: absolute;\ntop: 100%;\n}\n.notification {\ncolor: #FFF;\nfont-weight: 700;\ntext-shadow: 0 1px 2px rgba(0, 0, 0, .5);\nbox-shadow: 0 1px 2px rgba(0, 0, 0, .15);\nborder-radius: 2px;\nmargin: 1px auto;\nwidth: 500px;\nmax-width: 100%;\nposition: relative;\ntransition: all .25s ease-in-out;\n}\n.notification.error {\nbackground-color: hsla(0, 100%, 38%, .9);\n}\n.notification.warning {\nbackground-color: hsla(36, 100%, 38%, .9);\n}\n.notification.info {\nbackground-color: hsla(200, 100%, 38%, .9);\n}\n.notification.success {\nbackground-color: hsla(104, 100%, 38%, .9);\n}\n.notification a {\ncolor: white;\n}\n.notification > .close {\npadding: 6px;\ntop: 0;\nright: 5px;\nposition: absolute;\n}\n.message {\n-moz-box-sizing: border-box;\nbox-sizing: border-box;\npadding: 6px 20px;\nmax-height: 200px;\nwidth: 100%;\noverflow: auto;\n}\n\n/* Settings */\n:root.fourchan-x body {\n-moz-box-sizing: border-box;\nbox-sizing: border-box;\n}\n#overlay {\nbackground-color: rgba(0, 0, 0, .5);\ntop: 0;\nleft: 0;\nheight: 100%;\nwidth: 100%;\n}\n#fourchanx-settings {\n-moz-box-sizing: border-box;\nbox-sizing: border-box;\nbox-shadow: 0 0 15px rgba(0, 0, 0, .15);\nheight: 600px;\nmin-height: 0;\nmax-height: 100%;\nwidth: 900px;\nmin-width: 0;\nmax-width: 100%;\nmargin: auto;\npadding: 3px;\ntop: 50%;\nleft: 50%;\n-moz-transform: translate(-50%, -50%);\n-webkit-transform: translate(-50%, -50%);\n-o-transform: translate(-50%, -50%);\ntransform: translate(-50%, -50%);\n}\n#fourchanx-settings > nav {\npadding: 2px 2px 0;\nheight: 15px;\n}\n#fourchanx-settings > nav a {\ntext-decoration: underline;\n}\n#fourchanx-settings > nav a.close {\ntext-decoration: none;\npadding: 2px;\n}\n.section-container {\noverflow: auto;\nposition: absolute;\ntop: 2.1em;\nright: 5px;\nbottom: 5px;\nleft: 5px;\npadding-right: 5px;\n}\n.sections-list {\npadding: 0 3px;\nfloat: left;\n}\n.credits {\nfloat: right;\n}\n.tab-selected {\nfont-weight: 700;\n}\n.section-sauce ul,\n.section-advanced ul {\nlist-style: none;\nmargin: 0;\n}\n.section-sauce ul {\npadding: 8px;\n}\n.section-advanced ul {\npadding: 0px;\n}\n.section-sauce li,\n.section-advanced li {\npadding-left: 4px;\n}\n.section-main label {\ntext-decoration: underline;\n}\n.section-filter ul {\npadding: 0;\n}\n.section-filter li {\nmargin: 10px 40px;\n}\n.section-filter textarea {\nheight: 500px;\n}\n.section-sauce textarea {\nheight: 350px;\n}\n.section-advanced .field[name=\"boardnav\"] {\nwidth: 100%;\n}\n.section-advanced textarea {\nheight: 150px;\n}\n#fourchanx-settings fieldset {\nborder: 1px solid;\nborder-radius: 3px;\n}\n#fourchanx-settings legend {\nfont-weight: 700;\n}\n#fourchanx-settings textarea {\nfont-family: monospace;\nmin-width: 100%;\nmax-width: 100%;\n}\n#fourchanx-settings code {\ncolor: #000;\nbackground-color: #FFF;\npadding: 0 2px;\n}\n.unscroll {\noverflow: hidden;\n}\n\n/* Announcement Hiding */\n:root.hide-announcement #globalMessage {\ndisplay: none;\n}\na.hide-announcement {\nfloat: left;\n}\n\n/* Unread */\n#unread-line {\nmargin: 0;\nborder-color: rgb(255,0,0);\n}\n\n/* Thread Updater */\n#updater {\nbackground: none;\nborder: none;\nbox-shadow: none;\n}\n#updater > .move {\npadding: 5px 3px 0px;\nmargin-bottom: -3px;\n}\n#updater > div:last-child {\ntext-align: center;\n}\n#updater input[type=number] {\nwidth: 4em;\n}\n:root.float #updater {\npadding: 0px 3px;\n}\n.new {\ncolor: limegreen;\n}\n#update-status.warning, #update-status.new {\nmargin-right: 5px;\n}\n#update-timer {\ncursor: pointer;\n}\n\n/* Thread Watcher */\n#watcher {\npadding-bottom: 3px;\noverflow: hidden;\nwhite-space: nowrap;\n}\n#watcher:not(:hover) {\nmax-height: 220px;\n}\n#watcher > .move {\npadding-top: 3px;\n}\n#watcher > div {\nmax-width: 200px;\noverflow: hidden;\npadding-left: 3px;\npadding-right: 3px;\ntext-overflow: ellipsis;\n}\n#watcher a {\ntext-decoration: none;\n}\n\n/* Thread Stats */\n#thread-stats {\nbackground: none;\nborder: none;\nbox-shadow: none;\n}\n:root.float #post-count, :root.float #file-count {\npointer-events: none;\n}\n:root.float #thread-stats {\npadding: 0px 3px;\n}\n\n/* Quote */\n.deadlink {\ntext-decoration: none !important;\n}\n.backlink.deadlink:not(.forwardlink), .quotelink.deadlink:not(.forwardlink) {\ntext-decoration: underline !important;\n}\n.inlined {\nopacity: .5;\n}\n#qp input, .forwarded {\ndisplay: none;\n}\n.quotelink.forwardlink,\n.backlink.forwardlink {\ntext-decoration: none;\nborder-bottom: 1px dashed;\n}\n.filtered {\ntext-decoration: underline line-through;\n}\n:root.hide-backlinks .backlink.filtered {\ndisplay: none;\n}\n.inline {\nborder: 1px solid;\ndisplay: table;\nmargin: 2px 0;\n}\n.inline .post {\nborder: 0 !important;\nbackground-color: transparent !important;\ndisplay: table !important;\nmargin: 0 !important;\npadding: 1px 2px !important;\n}\n#qp > .opContainer::after {\ncontent: '';\nclear: both;\ndisplay: table;\n}\n#qp .post {\nborder: none;\nmargin: 0;\npadding: 2px 2px 5px;\n}\n#qp img {\nmax-height: 300px;\nmax-width: 500px;\nmax-height: 80vh;\nmax-width: 50vw;\n}\n.qphl {\noutline: 2px solid rgba(216, 94, 49, .7);\n}\n:root.highlight-own .yourPost>.reply,\n:root.highlight-you .quotesYou>.reply {\nborder-left: 2px solid rgba(221,0,0,.5);\n}\n/* Quote Threading */\n.threadContainer {\nmargin-left: 20px;\nborder-left: 1px solid rgba(128,128,128,.3);\n}\n.threadOP {\nclear: both;\n} \n\n/* File */\n.fileText:hover .fntrunc,\n.fileText:not(:hover) .fnfull,\n.expanded-image > .post > .file > .fileThumb > img[data-md5],\n:not(.expanded-image) > .post > .file > .fileThumb > .full-image {\ndisplay: none;\n}\n.expanding {\nopacity: .5;\n}\n.expanded-image {\nclear: both;\n}\n.expanded-image > .op > .file::after {\ncontent: '';\nclear: both;\ndisplay: table;\n}\n:root.fit-width .full-image {\nmax-width: 100%;\n}\n:root.gecko.fit-width .full-image,\n:root.presto.fit-width .full-image {\nwidth: 100%;\n}\n#ihover {\n-moz-box-sizing: border-box;\nbox-sizing: border-box;\nmax-height: 100%;\nmax-width: 75%;\npadding-bottom: 16px;\n}\n.fappeTyme  .thread > .noFile,\n.fappeTyme .threadContainer > .noFile {\ndisplay: none;\n}\n\n/* Index/Reply Navigation */\n#navlinks {\nfont-size: 16px;\ntop: 25px;\nright: 10px;\n}\n\n/* Filter */\n.opContainer.filter-highlight {\nbox-shadow: inset 5px 0 rgba(255, 0, 0, .5);\n}\n.filter-highlight > .reply {\nbox-shadow: -5px 0 rgba(255, 0, 0, .5);\n}\n\n/* Thread & Reply Hiding */\n.hide-thread-button,\n.hide-reply-button {\nfloat: left;\nmargin-right: 2px;\n}\n.stub ~ * {\ndisplay: none !important;\n}\n.stub input {\ndisplay: inline-block;\n}\n\n/* QR */\n:root.hide-original-post-form #postForm,\n:root.hide-original-post-form .postingMode,\n:root.hide-original-post-form #togglePostForm,\n#qr.autohide:not(.has-focus):not(:hover) > form,\n.postingMode ~ #qr select,\n#file-n-submit:not(.has-file) #qr-filerm {\ndisplay: none;\n}\n#qr select, #dump-button, .remove, .captcha-img {\ncursor: pointer;\n}\n#qr {\nz-index: 20;\nposition: fixed;\npadding: 1px;\nborder: 1px solid transparent;\nmin-width: 248px;\nborder-radius: 3px 3px 0 0;\n}\n#qrtab {\nborder-radius: 3px 3px 0 0;\n}\n#qrtab {\nmargin-bottom: 1px;\n}\n#qr .close {\nfloat: right;\npadding: 0 3px;\n}\n#qr .warning {\nmin-height: 1.6em;\nvertical-align: middle;\npadding: 0 1px;\nborder-width: 1px;\nborder-style: solid;\n}\n.qr-link {\ntext-align: center;\n}\n.persona {\nwidth: 248px;\nmax-width: 100%;\nmin-width: 100%;\n}\n#dump-button {\nbackground: linear-gradient(#EEE, #CCC);\nborder: 1px solid #CCC; \nwidth: 10%;\nmargin: 0;\nfont: 13px sans-serif;\npadding: 1px 0px 2px;\n}\n.persona .field:not(#dump) {\nwidth: 95px;\nmin-width: 30%;\nmax-width: 30%;\n}\n#qr textarea.field {\nheight: 14.8em;\nmin-height: 9em;\n}\n#qr.has-captcha textarea.field {\nheight: 9em;\n}\ninput.field.tripped:not(:hover):not(:focus) {\ncolor: transparent !important;  text-shadow: none !important;\n}\n#qr textarea {\nresize: both;\n}\n.captcha-img {\nmargin: 0px;\ntext-align: center;\nbackground-image: #fff;\nfont-size: 0px;\nmin-height: 59px;\nmin-width: 302px;\n}\n.captcha-input {\nwidth: 100%;\nmargin: 1px 0 0;\n}\n.field {\n-moz-box-sizing: border-box;\nmargin: 0px;\npadding: 2px 4px 3px;\n}\n#qr textarea {\nmin-width: 100%;\n}\n#qr [type='submit'] {\nwidth: 25%;\nvertical-align: top;\n}\n/* Fake File Input */\n#qr-filename,\n.has-file #qr-no-file {\ndisplay: none;\n}\n#qr-no-file,\n.has-file #qr-filename {\ndisplay: block;\npadding: 0px 4px;\nmargin-bottom: 2px;\noverflow: hidden;\ntext-overflow: ellipsis;\n}\n#qr-no-file {\ncolor: #AAA;\n}\n#qr-filename-container {\n-moz-box-sizing: border-box;\ndisplay: inline-block;\nposition: relative;\nwidth: 100px;\nmin-width: 74.6%;\nmax-width: 74.6%;\nmargin-right: 0.4%;\nmargin-top: 1px;\noverflow: hidden;\npadding: 2px 1px 0;\nheight: 22px;\n}\n#qr-filename-container:hover {\ncursor: text;\n}\n#qr-filerm {\nposition: relative;\nright: 14px;\nbottom: 6px;\nmargin-right: -8px;\nz-index: 2;\n}\n#file-n-submit {\nheight: 23px;\n}\n#qr input[type=file] {\ndisplay: none;\n}\n/* Thread Select / Spoiler Label */\n#qr select {\nfloat: right;\n}\n/* Dumping UI */\n.dump #dump-list-container {\ndisplay: block;\n}\n#dump-list-container {\ndisplay: none;\nposition: relative;\noverflow-y: hidden;\nmargin-top: 1px;\n}\n#dump-list {\noverflow-x: auto;\noverflow-y: hidden;\nwhite-space: pre;\nwidth: 248px;\nmax-width: 100%;\nmin-width: 100%;\n}\n#dump-list:hover {\noverflow-x: auto;\n}\n.qr-preview {\n-moz-box-sizing: border-box;\ncounter-increment: thumbnails;\ncursor: move;\ndisplay: inline-block;\nheight: 90px;\nwidth: 90px;\npadding: 2px;\nopacity: .5;\noverflow: hidden;\nposition: relative;\ntext-shadow: 0 1px 1px #000;\n-moz-transition: opacity .25s ease-in-out;\nvertical-align: top;\n}\n.qr-preview:hover,\n.qr-preview:focus {\nopacity: .9;\n}\n.qr-preview::before {\ncontent: counter(thumbnails);\ncolor: #fff;\nposition: absolute;\ntop: 3px;\nright: 3px;\ntext-shadow: 0 0 3px #000, 0 0 8px #000;\n}\n.qr-preview#selected {\nopacity: 1;\n}\n.qr-preview.drag {\nbox-shadow: 0 0 10px rgba(0,0,0,.5);\n}\n.qr-preview.over {\nborder-color: #fff;\n}\n.qr-preview > span {\ncolor: #fff;\n}\n.remove {\nbackground: none;\ncolor: #e00;\nfont-weight: 700;\npadding: 3px;\n}\na:only-of-type > .remove {\ndisplay: none;\n}\n.remove:hover::after {\ncontent: \" Remove\";\n}\n.qr-preview > label {\nbackground: rgba(0,0,0,.5);\ncolor: #fff;\nright: 0; bottom: 0; left: 0;\nposition: absolute;\ntext-align: center;\n}\n.qr-preview > label > input {\nmargin: 0;\n}\n#add-post {\ncursor: pointer;\nfont-size: 2em;\nposition: absolute;\ntop: 50%;\nright: 10px;\n-moz-transform: translateY(-50%);\n}\n.textarea {\nposition: relative;\n}\n#char-count {\ncolor: #000;\nbackground: hsla(0, 0%, 100%, .5);\nfont-size: 8pt;\nposition: absolute;\nbottom: 1px;\nright: 1px;\npointer-events: none;\n}\n\n/* Menu */\n.menu-button {\ndisplay: inline-block;\nposition: relative;\ncursor: pointer;\n}\n.menu-button i {\nborder-top:   6px solid;\nborder-right: 4px solid transparent;\nborder-left:  4px solid transparent;\ndisplay: inline-block;\nmargin: 2px;\nvertical-align: middle;\n}\n#menu {\nposition: fixed;\noutline: none;\n}\n.entry {\nborder-bottom: 1px solid rgba(0,0,0,.25);\ncursor: pointer;\ndisplay: block;\noutline: none;\npadding: 3px 7px;\nposition: relative;\ntext-decoration: none;\nwhite-space: nowrap;\n}\n.left>.entry.has-submenu {\npadding-right: 17px !important;\n}\n.entry:last-child {\nborder-bottom: 0;\n}\n.has-submenu::after {\ncontent: \"\";\nborder-left: .5em solid;\nborder-top: .3em solid transparent;\nborder-bottom: .3em solid transparent;\ndisplay: inline-block;\nmargin: .3em;\nposition: absolute;\nright: 3px;\n}\n.left .has-submenu::after {\nborder-left: 0;\nborder-right: .5em solid;\n}\n.submenu {\ndisplay: none;\nposition: absolute;\nleft: 100%;\ntop: -1px;\n}\n.focused .submenu {\ndisplay: block;\n}\n.imp-exp-result {\nposition: absolute;\ntext-align: center;\nmargin: auto;\nright: 0px;\nleft: 0px;\nwidth: 200px;\n}\n.export, .import {\ncursor: pointer;\ntext-decoration: none !important;\n}\n/* Link Title Favicons */\n.linkify.YouTube {\nbackground: transparent url('data:image/png;base64,iVBORw0KGgoAAAANSUhEUgAAABAAAAAMCAYAAABr5z2BAAABIklEQVQoz53LvUrDUBjG8bOoOammSf1IoBSvoCB4JeIqOHgBLt6AIMRBBQelWurQ2kERnMRBsBUcIp5FJSBI5oQsJVkkUHh8W0o5nhaFHvjBgef/Mq+Q46RJBMkI/vE+aOus956tnEswIZe1LV0QyJ5sE2GzgZfVMtRNIdiDpccEssdlB1mW4bvTwdvWJtRdErM7U+8S/FJykCRJX5qm+KpVce8UMNLRLbulz4iSjTAMh6Iowsd5BeNadp3nUF0VlxAEwZBotXC0Usa4ll3meZdA1iguwvf9vpvDA2wvmKgYGtSud8suDB4TyGr2PF49D/vra9jRZ1BVdknMzgwuCGSnZEObwu6sBnVTCHZiaC7BhFx2PKdxUidiAH/4lLo9Mv0DELVs9qsOHXwAAAAASUVORK5CYII=') center left no-repeat!important;\npadding-left: 18px;\n}\n.linkify.Vimeo {\nbackground: transparent url('data:image/png;base64,iVBORw0KGgoAAAANSUhEUgAAABAAAAAQCAYAAAAf8/9hAAAAAXNSR0IArs4c6QAAAARnQU1BAACxjwv8YQUAAAAJcEhZcwAADsMAAA7DAcdvqGQAAAAadEVYdFNvZnR3YXJlAFBhaW50Lk5FVCB2My41LjEwMPRyoQAAASJJREFUOE9jYAAC7ln7/pODQXrBmq333PvPu/YaSRikB6QXbACpmmHqsRoAMll7+20UQ0H8tmuv/pdffPFfZtNNuByGASBFIPDh5x+4IV6HHoDFYGDJgw+YBoBMBUkgA5BtIKduuvvy//svX+FSB+88wTTAc+/t/83bj/0HScLA5BPXwc7lKJ36f+L6XXDxhUfOYxrAPWUnWKFp9UQUm3iWQxSDXAEDSX3zcIcB96wD/x+8eA1XDNKMHAYg20GW4Y0FkCIYAAUqzEBQOIBciRzlWKMxZelOlMCEcVxq+jHSC1YDJPs3YBgA8jey0/F6ARRwsFAHORukmat9NdbUijMpg/wKcrJodDFOzSBXwA3Alh9AToZFI7a8Asu98BxJbnYGAJb5vYLDANzSAAAAAElFTkSuQmCC') center left no-repeat!important;\npadding-left: 18px;\n}\n.linkify.SoundCloud {\nbackground: transparent url('data:image/png;base64,iVBORw0KGgoAAAANSUhEUgAAABAAAAAQCAYAAAAf8/9hAAABsklEQVQ4y5WTy2pUQRCGv2rbzDjJeAlIBmOyipGIIJqFEBDElwh4yULGeRFXPoEIBl/AvQ/gC2RnxCAoxijiwks852S6+3dxzslcHJCpTXVX11/Xv0097gLPgVNMJxnQNfX4zsqleWbnpoMf/oa9d988MM9MC/rp+E0a+A0dsVobMNMCOO8B6McRoABJI+A6gJmN3D2A8jgEBCEkSEMBrcrsDAzDWWn3AjgKFaDMmgRqniGFgsaDp1jrLOngDf1XT1D+A1dFc4MKAkkiCVKjjVu7g9+4Rzx4i1u6hjXbuMWr0O5QPNvCu7IaCZwEKQukLGDrm5x8uI0tr6MkiGlkiv7yLfzN+6S5i6QsIMABkEfcxhbWWYMkVAOjxvYAjc3HNHrbKI9VBQBFwF25XQKSBjqIf1YBuAurEMrczgDygD6/x2LCpFLXLUyQ+PoldphhBhYfIX09XU1+Flaukz7uYqs3SHs7cG4BmTsmkBUF9mmXEwa28BNLPaQPLepuNcbGSWQquQC2/Kdcox1FUGkcB0ykck1nA2+wTzMs8stGnP4rbWGw74EuS/GFQWfK7/wF6P4F7fzIAYkdmdEAAAAASUVORK5CYII=') center left no-repeat!important;\npadding-left: 18px;\n}\n.linkify.audio {\nbackground: transparent url('data:image/png;base64,iVBORw0KGgoAAAANSUhEUgAAABAAAAAQCAYAAAAf8/9hAAAAAXNSR0IArs4c6QAAAARnQU1BAACxjwv8YQUAAAAJcEhZcwAADsMAAA7DAcdvqGQAAAAadEVYdFNvZnR3YXJlAFBhaW50Lk5FVCB2My41LjEwMPRyoQAAAitJREFUOE9jYCAWKJWwavr0KyXWb/FIbDtUFFyzJx6nVofE2Xo5nXsj0rqPNSR0nVkR2Hjmgmfd+U9Otdf+m5Vf/6+SfeU/R9ChVVgNYDRtlfJuuPA/rPfe/4QpD/6nznj0P27Kw/9unff/69Xf+69c/+C/SO7N/0z+OAxgMmmRCe++/r9i3ev/KWvf/vdY8PK/bt/9/wrNV3/IN5y/IVt1YqNg4pGTTP4HsbuA2bhZ2qvpyn+xjIObxAp3VwqlrgngLFyryVy5nhPmZJHANS2cwYexG8BmVC/pWn3hP4NZlzWuQDJI3dIiFnUUuwEsQAOcq87jNcC7fHeLUtJxHF4AGmBWeAavAWH1+1rUUk7giAWjOknllON4DXAs2NEiG4/DBQxAF/CFHfrPYI4jDFSLuJVjNrUJhB/B7gIGo1pJRt99GAZYJK7wLJ1z7Xzl4vu/7aqv/GRBj0bjqAX2qb0nJ7mXH17C4HcUxQA+hymWtSue/C5a9up/9Ozn/7Vr7v1nRY7GqMb91T3b3v6vWvPmf/S0p/9ZQk+DDLCBRSOz06Jqk+o7/21nvfqvsebDf7kZL/5zBaxphkezd+OFn7HzXvz3Wvjmv9a8N//5Ek//ZTBpVYUrMG2X5wjcdl68+uI/wa5Lr3hSNjczGFeywOVZ/bbcVGp//F9izfv/Ql03f3P4LC/HSEQquYwMFnUCDJ7dzBhyjGZNQpye89M5gpfnMvtNUyE2h4PUAQBovvT7lyNljwAAAABJRU5ErkJggg==') center left no-repeat!important;\npadding-left: 18px;\n}\n.linkify.LiveLeak {\nbackground: transparent url('data:image/png;base64,iVBORw0KGgoAAAANSUhEUgAAABAAAAAQCAYAAAAf8/9hAAAAAXNSR0IArs4c6QAAAARnQU1BAACxjwv8YQUAAAAJcEhZcwAADsMAAA7DAcdvqGQAAAAadEVYdFNvZnR3YXJlAFBhaW50Lk5FVCB2My41LjEwMPRyoQAAAydJREFUOE9Nk1tIk2EYx79NyUNqTk0o6KYrnZeChodLDxfeZpCbJk4RXU5Nm7tYRYhiYXbQlaeGutyW2gxtpB1RIyKDEjKwA6Ti2dR5KNDn+fq/S6TBj/f93r3P732e53s/qfnkSdej4GB2SBLbwf+jmB+gUMgOheLg/z7EdCUnO6Ref392SpK8Hyh3I+gBwBo7lUp2xcbyQEoKD6alyQOpqd754/h4FjJXZCRJTl9ftmEzoK5/wdQJxPgkLY2WV1dpc2uLtnZ2eHNnhza3t2nd46GhjAzuValY6jx0iIfS03msoIDuQ9COQCtoUSjohU5HuwgaN5loeXycd3d3aW9vzwvW2K5SkdTi58fvzGb+3tdHFggA3QONEAzn59PvjQ1yqNX0zenkvX0B4ffWaGRraChJd/385JGqKvlzTw/fRqOaIGkEd1DjU52O/3g83BkTw5MOh7yJuUCUM2o0yi2hoSw1IIOhykr+YLNRHYKu4XQvyKA/N5c8yMCCDD7Z7bz26xcJ1rH2rKKCG0UJdRAMlJbyG6uVrkJQjWAB5tSbk0Nr2HwDgvcQiIYur6zQyvo6ucvLueHIEZKuQPBQr+dXra1kRuqXEOwFArtWSytra1QdFUVjNhvPLS3R3OIiLUDUD0F1WBhJJtwDW2Ehu5uaqBICI4IFlRB0QLCEzaboaHrd0cHzCBYsIIuesjK+LAQXkEFrXh676uupGCWcR6AeghLQptGQONUAwfOuLp6Zn6eZuTmaXVig7pISrhI90ENgQbdHhoep32JhFzLpu3WLio8epUYIfs7OUjF6UKJW88XERLqYkEBNej11oG8XhCAvMFAuOn5cNiclsTkhQTbhmpri4lgbEMANWi1DwC/xit3t7bK7rY0Fo4OD3G4wyEURESzloAdnceezlErK8vH5N4KzPj50PTOTfkxP0+THj/RlYoInJyZI8HVqim5qNFwQHk7SucBAPo2PKRMNPLM/4pnFszYkhJsNBu6uqWFHba1sr61lQSveQFZQkFx07BhJmhMnrLn4NLMPH/aSExR0QDbmWhwgyEapwDvXoDxdWBiXnjrV/Bdm2kYUxLwmEgAAAABJRU5ErkJggg==') center left no-repeat!important;\npadding-left: 18px;\n}\n.linkify.Vocaroo {\nbackground: transparent url('data:image/png;base64,iVBORw0KGgoAAAANSUhEUgAAABAAAAAQCAYAAAAf8/9hAAAAAXNSR0IArs4c6QAAAARnQU1BAACxjwv8YQUAAAAJcEhZcwAADsMAAA7DAcdvqGQAAAAadEVYdFNvZnR3YXJlAFBhaW50Lk5FVCB2My41LjEwMPRyoQAAAw9JREFUOE9jYMABuMwYmCyTJKUCGlSnFSy02TTzeOyCiQcDViX26qVz2TAyYtWmEMwuoZ3M7V40LcB79pHkc0svpvzY8jD//87nxf+3Pyn8v/ZO8v+VNyP/2mZJumI1QCWSI8232Hjumitlfw5+qPp/9l8TCt76JP//xkdx/wsXWCzjtWFkwTCkbWFe9plPk/+ga4Txz/xt/D/hkN//gMXif21a+NbyWjIwoRiy6GDT5rP/mlFsPfyp5n/NpOj/22+0gMUXXIz/H7hC/L/bFKFbPDZMrHAD5H35OPt2J9zacDv/f3V7xv9FhwrBGubsT/1//Pjx/1GJ/mD+/nfl/1v3Ovy3KRJNQbHdOlXCvOO03/+pm1P/v3v37n90hhtYw9HPtf8Xb2v937cmHswHeWPRxYj/LvkK3igGKARwicTO07118H3V/5kbi/4vPZMJtK3s/6YH2f+Pfq1B8VbjWrdnMu5s4nAD9CNFhKwz5DTUvLl419zKvAcLtG1P84BRl/b/5M/6/6f/NPzf/qzo84yj0Uus0xUU4Zor54bm9+4OfZG02OCuoAMTb9ZkC9ull1Nvrr2Z+XvRpaRfc65H/68F+jl9svEhzyLFWoccWVc+eyTHq/twydjlKRln7jX9bNMkMJnbhoFRL1xCqmKx6/yi2fYXa/c5/e846PV/5fW0/7OPx/yfcjzop34ulxdGGvDuU8mMXaX507lBuiN6ueadmQeT/p/93vf/1O+G//sP5fw/eL3o/5JLif8zVxs+Tlir9S26UyeFQQvJGBE7FvaFZ9LfN+1y+WjbItSb3GmXvXd15v8zroH/HxgE/D+aGPx/18vi/z07PeZNPRKxe/Kh0Ae8toxscCO4zBkYXArk9C1SxJUYjBkYPPIVtbbuTftz3cz//2O9wP/75iSAXdO72/dt2HL5F6YlfBW4MiJYXMiBiW3t7azHBx+V/t89N+H/8a+1//e9K/9attDp5LQjYX8SuvVL8RoAkmxa65299Erq1FnHo0qrl7t4BddriIs4MrM3rfWcFd+pGwVSAwBZ0bKP8yrZPAAAAABJRU5ErkJggg==') center left no-repeat!important;\npadding-left: 18px;\n}\n.linkify.pastebin {\nbackground: transparent url('data:image/png;base64,iVBORw0KGgoAAAANSUhEUgAAABAAAAAQCAYAAAAf8/9hAAAAAXNSR0IArs4c6QAAAARnQU1BAACxjwv8YQUAAAAJcEhZcwAADsMAAA7DAcdvqGQAAAAadEVYdFNvZnR3YXJlAFBhaW50Lk5FVCB2My41LjEwMPRyoQAAAtZJREFUOE+NU91LWmEc7sJtQew/2MUY7INg7CLY3W5GMHazyzEQo9UmfYxZTbAiVlgRqLMSZ+XnDC3z2+Y0+8JGakKZTtR0Tl2wtgtLLQh29cz3ZZ3h3Q68vOc95zzP73l+z+/U1f292O09DRxubxOH23P//1bvtQts3dPnry7LZnXJhcUl5Avf8dHtwY+fv2AyW5DOfIXFakMm+w0G4wISyRRm55TQG0y/Wzv6mikJ52Xf9TmVBoFAAD6fDwqFAqFQCJubmzCbzZiensbp6SmkUikikQi0Wi0kEgm6ewVaStDCfXPDandifn6egoaGhrCzswO1Wg2Hw4HBwUGk02kIBAL4/X4IhUJMTk6ii8dfYggy2RwymQzOz88Rj8dRLpexv7+PSqWCYDCIQqGAra0tJBIJrK2t0XdVAjNDEIl+wfj4OEqlEq2wt7dHrchkMmrBYDCAz+fTIjweD7FYrJbgIJOlgLOzM8jlcip1eXmZ2rFarVAqlRCLxcjlchCJRFRljYJYPAG32418Pg+n04lsNouVlRUcHh7C4/FQIOlHNBqlezgcJgQWxkIgGMbExASVNjY2hvX1dVo9mUzS5wREFLhcLrqTcw2B//M2RkdHodPp4PV6oVKpqH+SCom3v7+fNnF4eJiJusbCJ6+PviSyScakiaR5RIHRaKQpmEwmbAdCeD8zB6vdhebHT8SMhcUlC83bbrdTJRsbG3RwiCVCRNJJpDIoVeNNJJJQzKryV+rrmxiCtyNCCmaz2VhdXQWXy6XDpNfrodFoYLXZUTw+pk222Z3lW3ca26rgSwzBwqIZAwMDlITMAVEwNTVFR5fEJpK8Qyp1AJvDVbrTeLenCmxgfiZ22+urCtWHyu7uLp2wVCpFKx0dHaFYLOLk5KT6Y9kgk89kb95ubK0BX7A8a+1qannRLeW0daj/rU51S3tn9dypfvDw0QiLxbpX/Z7FVK7e/AEj4Wf24/2f5AAAAABJRU5ErkJggg==') center left no-repeat!important;\npadding-left: 18px;\n}\n.linkify.gist {\nbackground: transparent url('data:image/png;base64,iVBORw0KGgoAAAANSUhEUgAAABAAAAAQCAYAAAAf8/9hAAAAGXRFWHRTb2Z0d2FyZQBBZG9iZSBJbWFnZVJlYWR5ccllPAAAAk1JREFUeNqUkzuIE1EUhv955MnsbB6r4kYQLUQQFncV3SnCIqJsoWGDYOGjsIiCtY2Kla1sjLBIsFFcXJC1kaSwENQmXUQSRSUSjCQSTCbkbR4z47lXEgtBNwcu3DNzvvO8R8jlcj7LshKmaWqYQERRTAmCcEru9/sJr9er0QF92BJMAVGr1TQ6CeZAc7lcGAwGkyQAxpTLZU0eDoc8crfbRTgcRjAYRCQSYSmi1WpxY7fbjU6ng1gshmaziXg8zhnGIpVKWbquW9ls1mLZsaMoiqWq6lgnBxY55He/328Vi0XOMFZmqVMD4fF4QBAajcY48khY9JE4HA4enTGMFVkaTHmy+ZzD/5NSqYSNB484w1h55ODO3TVu4FXcWDywl24Cmp0e1WBhyuWELAtIf/qKUrWOONmev3Lpt4NRCXq1gplpBS/v3cDc0nGg9h1o1ZkfwO4Atu1B8cM7HLt8k37V/y5B2b4bJxf2Y+7oEbyJrkMvUjki0YYJ03LidfQxAt4dOHdCw5RdGZcgGobBlQtnV/BDr1GfDai7ZiHZZRi9PoY/e5SCCTUwC9gk1GmMh5YWOcNYkR4Sv1y9uAJbYB82N57h4OnDmN7phjQ0qUkWRJuB+TMaPn/5iFfvv+Ha7eucYey4iWw8q6tRJJNJ3Fp7ClUawEkViBTfkCR0YUNTVHD/4Tpm/P4/U2CeKpUKfD4fJDIMhUKEhP45St50XedZyLQY6Xw+v8AUemVb2oNqtYpCocCWKi2TLLfb7ReZTGZ+kmUi7i2VvfxLgAEAZChMriPcl+IAAAAASUVORK5CYII=') center left no-repeat!important;\npadding-left: 18px;\n}\n.linkify.image {\nbackground: transparent url('data:image/png;base64,iVBORw0KGgoAAAANSUhEUgAAABAAAAAQCAYAAAAf8/9hAAAAAXNSR0IArs4c6QAAAARnQU1BAACxjwv8YQUAAAAJcEhZcwAADsMAAA7DAcdvqGQAAAAadEVYdFNvZnR3YXJlAFBhaW50Lk5FVCB2My41LjEwMPRyoQAAAs5JREFUOE+lk/tvi1EYx98/xT8gW4REIpGFMEQWl2FiM9ZMZhm2xRAyOsmujFFmdFRHu0tWm87UypxStr69zPauN5e5rHVp3IYhbOvHy+wHEQlxkm+ek+d8nm9OznkeSfrfldmgJC7QyUlTymsJTfuTZ25z4HdWYwyLreYhtpgekGPw0+kKvo1Eo+IXRSIiEhkWZuc9tqnsJD9EqTUopCxjSGTpB0iueczSo1HyW8cpsExQ1DbxI2pt45j9cXpexul4FEd79RnZphAa/SD7WvuFtO6UItbU9LC+YQxNI2w0wwYT5LRAdhOU3oBTIXC9gXP3oUSGgz2vST3gYHejR0jptT1C332f8yrUEYHrz8CgxDnpm6DKCUfc0KnmXa/AEVPPwnDcD0cvetA2uYRk67Ive/lpjO7YBO1PPuF8Df3vwf4cbNE4tqdw7YVq8HYyHx6FvhE1hkMEg8HDUqvFkjT4aIjMqkqyqkswDSrcfBfH+Q561YLAZ/B+BLda6FXlU/cPv0AoEPhuoP1h4Av7Wbh9E/Py15NWWUjeSR3nZDfeN+N0DY9hG/7K1eGP3P0S5/EYRFUF/IOTBrUXHPm9fT6mr1xEwupkZqxbzLyiDJYUZ5NSnkdqdSHpxyrYdFpPgdmAsdfJwPMI/Yr65bf7tZLGGBQ7DNdJWFtIYvoOZmbuZE7OXpIKKli86zAr9p9gTVktWTVnKTI2U95uRWe3U2IJUDbVB5p6hVm5x5m9Vc/cnedZUNzC8lILaQesZBy6hEZ3maKzgvJWFzVWD9XtXvVGQbSWASFtMATVRlJIKbOTWtlJXaeXepuPM1f6MNp9GLt8mLvvYLmp0OhQ2Fwvk6m7xaqDTvY0eYWUVtcnllXfYlGpnfklVuraHHg8HjxuN+6fktUHlWWZPaZeUo/ILK0UKttBcbNbSB9GP0yLxWJJUxoZGUn80zD9C/vXQ/4NHY10h3M1zmQAAAAASUVORK5CYII=') center left no-repeat!important;\npadding-left: 18px;\n}\n.linkify.InstallGentoo {\nbackground: transparent url('data:image/png;base64,iVBORw0KGgoAAAANSUhEUgAAABAAAAAQCAYAAAAf8/9hAAAAAXNSR0IArs4c6QAAAARnQU1BAACxjwv8YQUAAAAJcEhZcwAADsMAAA7DAcdvqGQAAAAadEVYdFNvZnR3YXJlAFBhaW50Lk5FVCB2My41LjEwMPRyoQAAAklJREFUOE9jYEAAASBTCorZkcSRmTjVCDLziCwG4hfM3EIvGNm44oC6WNEM4WXi5FsEkmfhFX3BxMmfAJSHW9Qr55Px3aZp3X/btq3/hQydPzKysMcCFbBBDeFj4uBdqBJR/gskb1W34j+PmulLoJwbzBJJoMm7dNO7/ntMP/XfpW/v//SKvk+7tl7fvXfTpx5pCdWVSiHFv1wnHQbLi9sE/Wdk5SwBauaCGQB3gUPb5v+7Lr/8/+fvr/9fv/z+f+Pyr/9bV735l9Wy/79Dx/b/Nk0bsLoAHgbeAVHv/v77/f8f0IB7N7+cu3DuecK54z9+7lzz639e9pK/7HwSWMMA5BJwCJeXtOm/fvVj1fcfv369f//92cN7X6ZcPvf9x6Htv//vXP3r/+T245UEYgpskPTNq08LgN749/PH7/93rv/6f/rw7//nj//4f+bU0zQcUQwWBkdVbGz62y+fv3wHeeXrlz//H9798//qpY//M3KqfzGxc8djiWKwZnBUuWQ2/fr46fv/P39+///x/ff/d69//z97+s7fyMb5/+y7d2GLYriDZikFF/1qXXXj/4Pbv/8/f/jn/5MH316/eP6jVlBAaIt6VO1/jxmn/zv27P7Pp2HxEajLD90ra9Sj6/979O37X73w0n+vqOL/0lJyMVBFq0EGgDSD0oKAlu1/oHg4ugGzVCKqfouYuL1Xj676Iajr8AnJFricGqYc3Bw+Zi6BVUxsXLHAdL6QiYMPFNrwpIxHDsUhgtAMAopKDjQn4pPDF7P45QC4hSmc1eX8WgAAAABJRU5ErkJggg==') center left no-repeat!important;\npadding-left: 18px;\n}\n/* General */\n:root.yotsuba .dialog {\nbackground-color: #F0E0D6;\nborder-color: #D9BFB7;\n}\n:root.yotsuba .field:focus {\nborder-color: #EA8;\n}\n\n/* Header */\n:root.yotsuba #header-bar, :root.yotsuba #notifications {\nfont-size: 9pt;\ncolor: #B86;\n}\n:root.yotsuba #header-bar a, :root.yotsuba #notifications a {\ncolor: #800000;\n}\n\n/* Settings */\n:root.yotsuba #fourchanx-settings fieldset {\nborder-color: #D9BFB7;\n}\n\n/* Quote */\n:root.yotsuba .backlink.deadlink {\ncolor: #00E !important;\n}\n:root.yotsuba .inline {\nborder-color: #D9BFB7;\nbackground-color: rgba(255, 255, 255, .14);\n}\n\n/* QR */\n.yotsuba #dump-list::-webkit-scrollbar-thumb {\nbackground-color: #F0E0D6;\nborder-color: #D9BFB7;\n}\n:root.yotsuba .qr-preview {\nbackground-color: rgba(0, 0, 0, .15);\n}\n\n/* Menu */\n:root.yotsuba #menu {\ncolor: #800000;\n}\n:root.yotsuba .entry {\nborder-bottom: 1px solid #D9BFB7;\nfont-size: 10pt;\n}\n:root.yotsuba .focused.entry {\nbackground: rgba(255, 255, 255, .33);\n}\n\n/* General */\n:root.yotsuba-b .dialog {\nbackground-color: #D6DAF0;\nborder-color: #B7C5D9;\n}\n:root.yotsuba-b .field:focus {\nborder-color: #98E;\n}\n\n/* Header */\n:root.yotsuba-b #header-bar, :root.yotsuba-b #notifications {\nfont-size: 9pt;\ncolor: #89A;\n}\n:root.yotsuba-b #header-bar a, :root.yotsuba-b #notifications a {\ncolor: #34345C;\n}\n\n/* Settings */\n:root.yotsuba-b #fourchanx-settings fieldset {\nborder-color: #B7C5D9;\n}\n\n/* Quote */\n:root.yotsuba-b .backlink.deadlink {\ncolor: #34345C !important;\n}\n:root.yotsuba-b .inline {\nborder-color: #B7C5D9;\nbackground-color: rgba(255, 255, 255, .14);\n}\n\n/* QR */\n.yotsuba-b #dump-list::-webkit-scrollbar-thumb {\nbackground-color: #D6DAF0;\nborder-color: #B7C5D9;\n}\n:root.yotsuba-b .qr-preview {\nbackground-color: rgba(0, 0, 0, .15);\n}\n\n/* Menu */\n:root.yotsuba-b #menu {\ncolor: #000;\n}\n:root.yotsuba-b .entry {\nborder-bottom: 1px solid #B7C5D9;\nfont-size: 10pt;\n}\n:root.yotsuba-b .focused.entry {\nbackground: rgba(255, 255, 255, .33);\n}\n\n/* General */\n:root.futaba .dialog {\nbackground-color: #F0E0D6;\nborder-color: #D9BFB7;\n}\n:root.futaba .field:focus {\nborder-color: #EA8;\n}\n\n/* Header */\n:root.futaba #header-bar, :root.futaba #notifications {\nfont-size: 11pt;\ncolor: #B86;\n}\n:root.futaba #header-bar a, :root.futaba #notifications a {\ncolor: #800000;\n}\n\n/* Settings */\n:root.futaba #fourchanx-settings fieldset {\nborder-color: #D9BFB7;\n}\n\n/* Quote */\n:root.futaba .backlink.deadlink {\ncolor: #00E !important;\n}\n:root.futaba .inline {\nborder-color: #D9BFB7;\nbackground-color: rgba(255, 255, 255, .14);\n}\n\n/* QR */\n.futaba #dump-list::-webkit-scrollbar-thumb {\nbackground-color: #F0E0D6;\nborder-color: #D9BFB7;\n}\n:root.futaba .qr-preview {\nbackground-color: rgba(0, 0, 0, .15);\n}\n\n/* Menu */\n:root.futaba #menu {\ncolor: #800000;\n}\n:root.futaba .entry {\nborder-bottom: 1px solid #D9BFB7;\nfont-size: 12pt;\n}\n:root.futaba .focused.entry {\nbackground: rgba(255, 255, 255, .33);\n}\n\n/* General */\n:root.burichan .dialog {\nbackground-color: #D6DAF0;\nborder-color: #B7C5D9;\n}\n:root.burichan .field:focus {\nborder-color: #98E;\n}\n\n/* Header */\n:root.burichan #header-bar, :root.burichan #header-bar #notifications {\nfont-size: 11pt;\ncolor: #89A;\n}\n:root.burichan #header-bar a, :root.burichan #header-bar #notifications a {\ncolor: #34345C;\n}\n\n/* Settings */\n:root.burichan #fourchanx-settings fieldset {\nborder-color: #B7C5D9;\n}\n\n/* Quote */\n:root.burichan .backlink.deadlink {\ncolor: #34345C !important;\n}\n:root.burichan .inline {\nborder-color: #B7C5D9;\nbackground-color: rgba(255, 255, 255, .14);\n}\n\n/* QR */\n.burichan #dump-list::-webkit-scrollbar-thumb {\nbackground-color: #D6DAF0;\nborder-color: #B7C5D9;\n}\n:root.burichan .qr-preview {\nbackground-color: rgba(0, 0, 0, .15);\n}\n\n/* Menu */\n:root.burichan #menu {\ncolor: #000000;\n}\n:root.burichan .entry {\nborder-bottom: 1px solid #B7C5D9;\nfont-size: 12pt;\n}\n:root.burichan .focused.entry {\nbackground: rgba(255, 255, 255, .33);\n}\n\n/* General */\n:root.tomorrow .dialog {\nbackground-color: #282A2E;\nborder-color: #111;\n}\n:root.tomorrow .field:focus {\nborder-color: #000;\n}\n\n/* Header */\n:root.tomorrow #header-bar, :root.tomorrow #notifications {\nfont-size: 9pt;\ncolor: #C5C8C6;\n}\n:root.tomorrow #header-bar a, :root.tomorrow #notifications a {\ncolor: #81A2BE;\n}\n\n/* Settings */\n:root.tomorrow #fourchanx-settings fieldset {\nborder-color: #111;\n}\n\n/* Quote */\n:root.tomorrow .backlink.deadlink {\ncolor: #81A2BE !important;\n}\n:root.tomorrow .inline {\nborder-color: #111;\nbackground-color: rgba(0, 0, 0, .14);\n}\n\n/* QR */\n.tomorrow #dump-list::-webkit-scrollbar-thumb {\nbackground-color: #282A2E;\nborder-color: #111;\n}\n:root.tomorrow #qr select {\ncolor: #C5C8C6;\n}\n:root.tomorrow #qr option {\ncolor: #000;\n}\n:root.tomorrow .qr-preview {\nbackground-color: rgba(255, 255, 255, .15);\n}\n\n/* Menu */\n:root.tomorrow #menu {\ncolor: #C5C8C6;\n}\n:root.tomorrow .entry {\nborder-bottom: 1px solid #111;\nfont-size: 10pt;\n}\n:root.tomorrow .focused.entry {\nbackground: rgba(0, 0, 0, .33);\n}\n\n/* General */\n:root.photon .dialog {\nbackground-color: #DDD;\nborder-color: #CCC;\n}\n:root.photon .field:focus {\nborder-color: #EA8;\n}\n\n/* Header */\n:root.photon #header-bar, :root.photon #notifications {\nfont-size: 9pt;\ncolor: #333;\n}\n:root.photon #header-bar a, :root.photon #notifications a {\ncolor: #FF6600;\n}\n\n/* Settings */\n:root.photon #fourchanx-settings fieldset {\nborder-color: #CCC;\n}\n\n/* Quote */\n:root.photon .backlink.deadlink {\ncolor: #F60 !important;\n}\n:root.photon .inline {\nborder-color: #CCC;\nbackground-color: rgba(255, 255, 255, .14);\n}\n\n/* QR */\n.photon #dump-list::-webkit-scrollbar-thumb {\nbackground-color: #DDD;\nborder-color: #CCC;\n}\n:root.photon .qr-preview {\nbackground-color: rgba(0, 0, 0, .15);\n}\n\n/* Menu */\n:root.photon #menu {\ncolor: #333;\n}\n:root.photon .entry {\nborder-bottom: 1px solid #CCC;\nfont-size: 10pt;\n}\n:root.photon .focused.entry {\nbackground: rgba(255, 255, 255, .33);\n}\n"
  };

  Main.init();

}).call(this);<|MERGE_RESOLUTION|>--- conflicted
+++ resolved
@@ -18,11 +18,7 @@
 // @icon         data:image/png;base64,iVBORw0KGgoAAAANSUhEUgAAADAAAAAwAgMAAAAqbBEUAAAACVBMVEUAAGcAAABmzDNZt9VtAAAAAXRSTlMAQObYZgAAAHFJREFUKFOt0LENACEIBdBv4Qju4wgWanEj3D6OcIVMKaitYHEU/jwTCQj8W75kiVCSBvdQ5/AvfVHBin11BgdRq3ysBgfwBDRrj3MCIA+oAQaku/Q1cNctrAmyDl577tOThYt/Y1RBM4DgOHzM0HFTAyLukH/cmRnqAAAAAElFTkSuQmCC
 // ==/UserScript==
 /*
-<<<<<<< HEAD
 * 4chan X - Version 1.1.11 - 2013-05-05
-=======
-* 4chan X - Version 1.1.9 - 2013-05-05
->>>>>>> 53791354
 *
 * Licensed under the MIT license.
 * https://github.com/seaweedchan/4chan-x/blob/master/LICENSE
@@ -115,13 +111,8 @@
   var $, $$, Anonymize, ArchiveLink, Board, Build, CatalogLinks, Clone, Conf, Config, CustomCSS, DataBoard, DataBoards, DeleteLink, DownloadLink, Emoji, ExpandComment, ExpandThread, FappeTyme, Favicon, FileInfo, Filter, Fourchan, Get, Header, IDColor, ImageExpand, ImageHover, ImageReplace, Keybinds, Linkify, Main, Menu, Nav, Notification, PSAHiding, Polyfill, Post, PostHiding, QR, QuoteBacklink, QuoteCT, QuoteInline, QuoteOP, QuotePreview, QuoteStrikeThrough, QuoteThreading, QuoteYou, Quotify, Recursive, Redirect, RelativeDates, RemoveSpoilers, Report, ReportLink, RevealSpoilers, Sauce, Settings, Thread, ThreadExcerpt, ThreadHiding, ThreadStats, ThreadUpdater, ThreadWatcher, Time, UI, Unread, c, d, doc, g,
     __slice = [].slice,
     __hasProp = {}.hasOwnProperty,
-<<<<<<< HEAD
     __extends = function(child, parent) { for (var key in parent) { if (__hasProp.call(parent, key)) child[key] = parent[key]; } function ctor() { this.constructor = child; } ctor.prototype = parent.prototype; child.prototype = new ctor(); child.__super__ = parent.prototype; return child; },
-    __bind = function(fn, me){ return function(){ return fn.apply(me, arguments); }; },
-    __indexOf = [].indexOf || function(item) { for (var i = 0, l = this.length; i < l; i++) { if (i in this && this[i] === item) return i; } return -1; };
-=======
-    __extends = function(child, parent) { for (var key in parent) { if (__hasProp.call(parent, key)) child[key] = parent[key]; } function ctor() { this.constructor = child; } ctor.prototype = parent.prototype; child.prototype = new ctor(); child.__super__ = parent.prototype; return child; };
->>>>>>> 53791354
+    __bind = function(fn, me){ return function(){ return fn.apply(me, arguments); }; };
 
   Config = {
     main: {
