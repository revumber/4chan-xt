--- conflicted
+++ resolved
@@ -1,11 +1,6 @@
 {
-<<<<<<< HEAD
   "name": "appchan x",
   "version": "2.9.15",
-=======
-  "name": "4chan X",
-  "version": "1.7.8",
->>>>>>> 33943a06
   "manifest_version": 2,
   "description": "The most comprehensive 4chan userscript.",
   "icons": {
@@ -19,14 +14,8 @@
     "all_frames": true,
     "run_at": "document_start"
   }],
-<<<<<<< HEAD
   "homepage_url": "http://zixaphir.github.com/appchan-x/",
-  "minimum_chrome_version": "32",
-=======
-  "homepage_url": "https://github.com/ccd0/4chan-x",
-  "update_url": "https://ccd0.github.io/4chan-x/builds/updates.xml",
   "minimum_chrome_version": "33",
->>>>>>> 33943a06
   "permissions": [
     "storage",
     "http://*/",
