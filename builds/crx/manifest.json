{
<<<<<<< HEAD
  "name": "appchan x",
  "version": "2.1.3",
=======
  "name": "4chan X",
  "version": "1.2.19",
>>>>>>> 9a2692d4
  "manifest_version": 2,
  "description": "The most comprehensive 4chan userscript.",
  "icons": {
    "16": "icon16.png",
    "48": "icon48.png",
    "128": "icon128.png"
  },
  "content_scripts": [{
    "js": ["script.js"],
    "matches": ["*://*.4chan.org/*","*://4chan.org/*"],
    "all_frames": true,
    "run_at": "document_start"
  }],
<<<<<<< HEAD
  "homepage_url": "http://zixaphir.github.com/appchan-x/",
  "minimum_chrome_version": "24",
=======
  "homepage_url": "http://seaweedchan.github.io/4chan-x/",
  "minimum_chrome_version": "27",
  "minimum_opera_version": "15",
>>>>>>> 9a2692d4
  "permissions": [
    "storage"
  ]
}<|MERGE_RESOLUTION|>--- conflicted
+++ resolved
@@ -1,11 +1,6 @@
 {
-<<<<<<< HEAD
   "name": "appchan x",
   "version": "2.1.3",
-=======
-  "name": "4chan X",
-  "version": "1.2.19",
->>>>>>> 9a2692d4
   "manifest_version": 2,
   "description": "The most comprehensive 4chan userscript.",
   "icons": {
@@ -19,14 +14,9 @@
     "all_frames": true,
     "run_at": "document_start"
   }],
-<<<<<<< HEAD
   "homepage_url": "http://zixaphir.github.com/appchan-x/",
   "minimum_chrome_version": "24",
-=======
-  "homepage_url": "http://seaweedchan.github.io/4chan-x/",
-  "minimum_chrome_version": "27",
   "minimum_opera_version": "15",
->>>>>>> 9a2692d4
   "permissions": [
     "storage"
   ]
