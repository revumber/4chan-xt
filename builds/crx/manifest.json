--- conflicted
+++ resolved
@@ -1,11 +1,6 @@
 {
-<<<<<<< HEAD
   "name": "appchan x",
   "version": "2.3.8",
-=======
-  "name": "4chan X",
-  "version": "1.2.36",
->>>>>>> 47bdc73f
   "manifest_version": 2,
   "description": "The most comprehensive 4chan userscript.",
   "icons": {
@@ -19,13 +14,8 @@
     "all_frames": true,
     "run_at": "document_start"
   }],
-<<<<<<< HEAD
   "homepage_url": "http://zixaphir.github.com/appchan-x/",
-  "minimum_chrome_version": "27",
-=======
-  "homepage_url": "http://seaweedchan.github.io/4chan-x/",
   "minimum_chrome_version": "29",
->>>>>>> 47bdc73f
   "permissions": [
     "storage"
   ]
