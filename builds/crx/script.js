--- conflicted
+++ resolved
@@ -4706,11 +4706,7 @@
       }
       boardList = $.el('span', {
         id: 'board-list',
-<<<<<<< HEAD
         innerHTML: "<span id=custom-board-list></span><span id=full-board-list hidden>[<a href=javascript:; class='hide-board-list-button'> - </a>] " + fourchannav.innerHTML + "</span>"
-=======
-        innerHTML: "<span id=custom-board-list></span><span id=full-board-list hidden><span class='hide-board-list-button brackets-wrap'><a href=javascript:;> - </a></span>" + fourchannav.innerHTML + "</span>"
->>>>>>> 10590c9c
       });
       fullBoardList = $('#full-board-list', boardList);
       btn = $('.hide-board-list-button', fullBoardList);
@@ -4864,11 +4860,7 @@
       cust = $('#custom-board-list', Header.bar);
       full = $('#full-board-list', Header.bar);
       btn = $('.hide-board-list-button', full);
-<<<<<<< HEAD
-      return _ref = show ? [false, true, false] : [true, false, true], cust.hidden = _ref[0], full.hidden = _ref[1], _ref;
-=======
       return _ref = show ? [false, true] : [true, false], cust.hidden = _ref[0], full.hidden = _ref[1], _ref;
->>>>>>> 10590c9c
     },
     toggleCustomNav: function() {
       $.cb.checked.call(this);
