master
- noface
<<<<<<< HEAD
  Add Catalog Links toggle.
=======
  Fix Anonymize not working on hovered posts.
- Mayhem
  Added catalog support:
    Sync thread hiding between index and catalog.
>>>>>>> 272add17

2.36.3
- Mayhem
  Fix next/previous page keybinds.

2.36.2
- noface
  Add tags support on /f/.
- Mayhem
  Add /mu/ archived image redirection.

2.36.1
- noface
  The Menu now has search links for Archivers.
- Mayhem
  Added possibility to display unix timestamps with File Info Formatting.

2.36.0
- Mayhem
  Added thread creation QR cooldown.
  Fix QR cooldown timer between non-sage and sage posts. You can submit a non-sage post 30 seconds after a sage one.
  Fix /q/ QR cooldowns for image and sage posts.

2.35.4
- Mayhem
  Removed the obnoxious 4chan Pass ad in captcha errors when posting.
  Fix 'Administrator/Moderator/Developer Replies' creating extra backlinks on /q/, again.

2.35.3
- Mayhem
  Larger Comment text input by default for 4chan Pass users and on /f/ (no captcha).

2.35.2
- Mayhem
  Fix 4chan Pass with QR on Firefox.

2.35.1
- Mayhem
  Add support for 4chan Pass.
  You can now use 'Enter' in keybind combinations.

2.35.0
- Mayhem
  Use 4chan's API to fetch posts for:
    - Thread Updater.
    - Quote Inlining.
    - Quote Previewing.
    - Thread Expansion.
    - Comment Expansion.
    This will make fetching faster, and reduce bandwidth usage.
  Add an option to disable 4chan's inline extension. Enabled by default.
  Fix compatibility with Scriptish's auto-udpater.

2.34.10
- Mayhem
  Fix 4chan X. Blame moot.

2.34.9
- Mayhem
  Add /g/, /k/, /w/, /an/, /cgl/, /ck/, /lit/, /toy/ and /x/ archived image redirection.
  One-word-captcha now works in the report window.
  Fix duplicate file upload error link.

2.34.8
- Mayhem
  One-word-captcha: you don't need to input an extra space anymore, the true word will be duplicated.

2.34.7
- Mayhem
  Fix one-word-captcha, you'll need to leave a space for the fake word now.

2.34.6
- Mayhem
  Fix error caused by change in 4chan's HTML about hidden filename in case of spoiler.

2.34.5
- Mayhem
  Fix cooldown on /q/.
  Fix thread creation with no file on /q/.
  Fix 'Administrator/Moderator/Developer Replies' creating extra backlinks on /q/.
  Add /mlp/ archive redirection.

2.34.4
- Mayhem
  Add /q/ archive redirection.

2.34.3
- Mayhem
  Update /k/ archive redirection.

2.34.2
- Mayhem
  Adjust background tabs max update interval down to 5 minutes instead of 10.
  Divide the Delete Link in the Menu into a Post and Image deletion links.
  The Delete Links in the Menu now have a cooldown.
  Add /fit/ archive redirection.

2.34.1
- Mayhem
  Add /wsg/ archive redirection.

2.34.0
- Mayhem
  New feature: Menu, which
    - replaces and includes Report Button and Delete Button.
    - add one-click Filter buttons.
    - add download links to automatically save the file with its original filename. Chrome-only currently.
    - add archive links.
    - can integrate features from external userscripts/extensions, see https://github.com/MayhemYDG/4chan-x/wiki/Menu-API
  The updater's refresh interval will now increase gradually in inactive threads:
    - "Inactive thread" defines a thread that has not received any replies since its last refresh.
    - Threads receiving a reply will have its updater interval reset to user's setting.
    - The refresh interval will grow up to 90 seconds on visible tabs.
    - Unfocused tabs will grow up to 120, 300, then 600 seconds.
    - It takes at least 230 seconds to get to 120, at least 350 seconds to get to 300, and at least 650 seconds to get to 600.
    - Focusing back to a tab will reset its inactivity state to normal.
    - It basically changes nothing, but it salvages 4chan from being slaughtered by a massive amount of concurrent connections.
    - see http://www.4chan.org/tmp/extensions.html
  The updater's refresh interval is now limited to 5 seconds minimum.
  Fix the Settings' window size on small screens, should be useable on Opera Mobile.

2.33.8
- Mayhem
  Add Country filtering.

2.33.7
- Mayhem
  Add /ck/ archive redirection.

2.33.6
- Mayhem
  Update/fix archive redirection method.

2.33.5
- Mayhem
  Add /sp/ archive redirection.

2.33.4
- Mayhem
  Fix QR with the new captcha loading method.
  The QR will now work on /f/ too.

2.33.3
- Mayhem
  Revert changes that broke fetchers in Firefox.

2.33.2
- Mayhem
  After 1000+ characters, a character counter will appear in the QR.
  Add /soc/ archive redirection.

2.33.1
- Mayhem
  Add /r9k/ archive redirection.

2.33.0
- btmcsweeney
  Allow users to specify text for sauce links.
- Mayhem
  Dead quotes can now be previewed or inlined with compatible archivers.
  Opera fixes.
  /f/ fixes.

2.32.1
- Mayhem
  Fix images uploaded as spoilers.

2.32.0
- aeosynth
  delete button
- Mayhem
  Fix spoiler/code tag keybinds being ignored on post submission.

2.31.6
- Mayhem
  Update captcha longevity to 5 minutes max, as according to 4chan's change.

2.31.5
- Mayhem
  Fix spoiler and code tag keybinds regression.

2.31.4
- Mayhem
  Add /an/ and /toy/ archive redirection.

2.31.3
- Mayhem
  Add /cgl/, /e/, /mu/ and /w/ archive redirection.

2.31.2
- Mayhem
  Add /x/ archive redirection.

2.31.1
- Mayhem
  Fix some stub issues.

2.31.0
- Mayhem
  Add a per filter stub setting.

2.30.8
- Mayhem
  Fix quote previewing of forward hidden posts.

2.30.7
- aeosynth
  Fix expanding comments.
- Mayhem
  Fix file size info in case of spoiler image.

2.30.6
- Mayhem
  Fix file size formatting always using integers.

2.30.5
- Mayhem
  Fix syntax highlighting in code of fetched posts on /g/.
  Add quick [code] tags keybind (alt+c).

2.30.4
- Mayhem
  Add /co/ and /k/ archive redirection.
  Fix quote resurrection of existing posts.

2.30.3
- Mayhem
  Various bug fixes.

2.30.2
- Mayhem
  Various bug fixes.
  Add seconds as a supported Time Formatting specifier.

2.30.1
- Mayhem
  Fix 4chan X not affecting fetched posts on Firefox Stable and Opera.

2.30.0
- Mayhem
  Support 4chan's new HTML.
  Add Spoiler indicator option in File Info Formatting
  Remove archive.no-ip.org archive redirections.

2.29.5
- Mayhem
  Fix QR filetype checking on /w/.

2.29.4
- Mayhem
  Auto-GIF will not run in /gif/.
  Fix QR filetype checking.

2.29.3
- Mayhem
  Update Quick Reply posting method, this fixes compatibility for uncommon browsers such as
    Opera Mobile 12 and Luakit for example.

2.29.2
- Mayhem
  Add HTTPS support.
  Ban support improvements and fixes.

2.29.1
- Mayhem
  Update posting support to use https with sys.4chan.org according to 4chan's latest change. This fixes the 'referer' error.
  Update redirection to installgentoo's archives.

2.29.0
- Mayhem
  New feature: Quote Resurrection, automatically linkifying dead quotes to archives.

2.28.1
- Mayhem
  General performance improvements.
  Threads will now be updated instantly after posting through the QR.
  Your own posts will not count toward the unread count after posting through the QR.
  Performance issues are now lessened with QR thumbnails of high-res pictures.
  You can now use Shift+Click on the file input to remove the selected reply's file.
  Reply navigation keybinds will now scroll as you navigate.
- noface
  Add unique ID to filter.

2.28.0
- ahodesuka
  Reply/Thread File Info Formatting:
    - Link: %l, %L (Original file names are shown inside threads).
    - Size: %B (Bytes), %K (KB), %M (MB), %s (4chan default).
    - Resolution/PDF: %r
    - Original filename: %n, %N.
- noface
  Update imagelimit for /mlp/.
  Fix stubs if poster has unique ID.
- Mayhem
  You can now filter or highlight admin/mod posts.
  New sauce parameter. $4: Current board.

2.27.1
- Mayhem
  Fix stubs with the new filter.
  Fix mail filtering.
  The MD5 will now check for exact string matching, it will not use regular expressions.

2.27.0
- aeosynth / ahodesuka
  new option: expand images from current position
- ahodesuka
  Add Open Reply in New Tab option for replies made from the main board (not dumping).
  Scroll back up (top of anchor - 42px) when unexpanding images.
- Mayhem
  The Filter now has per filter settings:
    - Filter the OP only along its thread, replies only, or both.
    - Per boards, or global.
    - Highlight, or hide.
    - Highlighted OPs will have their threads put on top of the board page by default.
  New filter group: Image dimensions.
  Fix posting on Safari.
  Fix rare case where the QR would not accept certain image types.

2.26.4
- Mayhem
  Add /vg/ archive redirection.
  Update ban support with the QR.
  Fix history issues on Chrome.

2.26.3
- Mayhem
  Ensure fresh captcha on QR load.
  There is now a reply counter in the QR dump list.
  Fix unXXXifier on pages starting with not XXXed numbers.
  Update image limit indicator for /vg/.

2.26.2
- Mayhem
  New option to fix XXX'd post numbers.
  Fix post number quoting on /b/ and /v/.
  Update archive redirection for /v/.

2.26.1
- Mayhem
  You can now drag replies in the dump list to reorder them.
  Fix sauce links with spoiled thumbnails.

2.26.0
- desuwa
  New option: remember the size of the QR on Firefox.
- aeosynth
  prevent post form flicker
- Mayhem
  Load QR's iframe to sys.4chan.org faster, unless you use Greasemonkey. Thanks desuwa.
  Increase Sauce linking possibilites:
    Thumbnails, full images, MD5 hashes.
  New option: Recursive Filtering: Filter replies of filtered posts.
  Unread Favicon is now optional, independent of Unread Count.
  Fix some compatibility issues with file drag and drop, notably with QuickDrag extension.

2.25.5
- Mayhem
  Hide the normal post form by default, optional.

2.25.4
- Mayhem
  Fix text inputs not sent/saved correctly in the QR when pasted for example.
  Revert hidding normal post form.

2.25.3
- Mayhem
  Fix image spoiler always enabled, bug introduced in 2.25.2.

2.25.2
- Mayhem
  Reverted updater's scrolling behavior.
  Fix image posting on Firefox along with Unicode characters in the form.
  Ghettofix Greasemonkey compatibility with the new QR.
  Greasemonkey is still NOT RECOMMENDED, use Scriptish instead.

2.25.1
- Mayhem
  Fix missing image filename uploads. Thanks desuwa.

2.25.0
- Mayhem
  Fix 4chan X on /f/.
  Support for the normal post form has been phased out in favor of the new QR.
  New rewritten and redesigned Quick Reply. Highlights include:
    - Easy dumping for image, text, or samefagging.
    - Toggle auto-posting by trying to submit during the cooldown.
    - Multiple file selection.
    - Image thumbnails.
    - Drag and drop files on the page will add these files to the QR.
    - Cache captchas with Shift + Enter.
    - Create new threads with the QR, will auto-noko.
    - Also includes all the previous features:
      - Cooldown and auto-posting.
      - Posting error detection and prevention.
      - Captcha reloading on backspace.
      - Auto Watch on reply/thread creation.
      - Text selection to quote.
      - Etc...
  CAUTION:
    Images posted with the new QR on Firefox/Aurora/Nightly will have their filename missing.
      see https://github.com/MayhemYDG/4chan-x/issues/137
    Greasemonkey is buggy, use Scriptish instead.

2.24.5
- Mayhem
  Index Navigation and the See next/previous thread keybinds will not cycle through board pages anymore.
  Fix archive redirection in Opera.
  Opera support will now be temporarily on hold.
    see https://github.com/MayhemYDG/4chan-x/issues/136

2.24.4
- ahodesuka
  Scroll back up when unexpanding images.
- e000
  Prevent absurd cooldown durations.
- Mayhem
  Better image expanding reload, should fool CloudFlare's cache.
- seaweed
  Prevent the hover image to be partially masked by the url preview/status bar.

2.24.3
- Mayhem
  Set image limit in Thread Stats to 252 for /a/ and /v/, default to 152.
  Fix 4chan X in locked threads.

2.24.2
- mayhem
  fix options popping up everytime a page loads

2.24.1
- mayhem
  fix Open thread in new tab keybind for Safari with Ninjakit
  fix Index/Reply Navigation working in both cases when only one is enabled

2.24.0
- mayhem
  redirect 404'd pictures to archives when possible
  new keybind to open the options: ctrl+o
  the unread count will decrease when inlining quotes of unread posts
  the report button can open multiple popups again
  add omploader to the list of optional flavors (http://ompldr.org/upload?url1=)
  update archive redirections, add /lit/ and /u/
  fit horizontally for Image Hover

2.23.7
- mayhem
  update archive redirections

2.23.6
- mayhem
  fix empty sauce or all flavors commented out from breaking 4chan X

2.23.5
- mayhem
  increase the thread updater retry timeout limit at each retry
  fix selection to quote when selecting started from the end of a line on Firefox

2.23.4
- mayhem
  thread updater network optimization
  prevent regexp errors with the filter

2.23.3
- mayhem
  fix 2.32.2 regression duplicating new posts in rare cases

2.23.2
- mayhem
  hide original posts from inlined backlinks - optional
  enable autoposting when submitting a captcha while on cooldown
  fix caret position when quoting on Opera

2.23.1
- mayhem
  fix favicon updating on Opera
  fix compatibility with Tampermonkey

2.23.0
- mayhem
  multiple unread favicons to chose in the options
  quotes are now inserted at the caret position in the QR
  quotes also replace the text selection in the QR
  open QR focused when using the `Open QR without post number inserted` keybind
  fix thread updater for Opera
- aeosynth
  update the captcha caching expiration date to 30mins

2.22.2
- mayhem
  indicate if the settings require a feature to be enabled
  fix obscure and continuous prompts to auto update

2.22.1
- mayhem
  change 'Duckroll' for 'Cross-thread'
  fix image expanding fitness with an inlined backlink on Firefox

2.22.0
- mayhem
  new Indicate Duckrolls feature
  put regex.info sauce back - disabled by default
  fix for auto image reloading in 404'd threads on Firefox

2.21.4
- mayhem
  fix 4chan X version updater

2.21.3
- mayhem
  fix locked thread icons with fit width/screen enabled on Firefox
  fix fit width on Opera
  for userstylers: you can use the rendering engine body class

2.21.2
- mayhem
  fix time formatting year in Opera
  fix QR keybinds
  fix QR posts getting swallowed by sys.4chan.org

2.21.1
- mayhem
  fix Opera

2.21.0
- mayhem
  initiate 4chan X earlier
  performance improvements
  regular expressions based filter
  remove image preloading
  automatically reload expanded pictures on error
  handle bans with the thread updater
  use unread favicons by ferongr

2.20.3
- mayhem
  fix DST for two days of the year

2.20.2
- mayhem
  update archive redirection
- aeosynth
  hopefully fix qr error / update messages
  rm support throd link

2.20.1
- mayhem
  fix regression: qr not preventing errors

2.20.0
- mayhem
  do not display inlined quotes within the quote preview
  fix cross threads quotes in expanded threads or inlined cross quotes
  default post styling for quote previews
- aeosynth
  script auto updating

2.19.3
- mayhem
  quote inlining default styling (by xat)
  add up/down/right/left keybinding support
- aeosynth
  fixed bug that caused script to fail when time formatting enabled

2.19.2
- mayhem
  update archives redirections
- aeosynth
  change unread favicons (by xat-)

2.19.1
- mayhem
  fix OP indication in expanded comments
  fix no.id links within cross thread/board inlined quote

2.19.0
- mayhem
  backlink formatting
  distinguishable unread favicons on white backgrounds
  fix updater refreshing 404'd threads
  fix backlinks added into inlined quotes
- aeosynth
  fix tab title for 404d threads

2.18.3
- mayhem
  fix quote features in expanded comments
  fix scrolling onto a quote not showing the preview

2.18.2
- aeosynth:
  fix long thread watcher titles
  fix normal form errors with an open empty QR

2.18.1
- mayhem:
  fix persistent qr not cleaning the file input
- aeosynth:
  updater: scroll background tabs

2.18.0
- mayhem:
  back to normal versioning
  bring back auto posting
  don't start the cooldown on thread creation
  limit the file upload dialog to the accepted file types (qr)
- aeosynth:
  show linebreaks as spaces in title & watcher
  auto posting fixes
  option to remember qr spoiler state

11.8.15
- aeosynth:
  convert qr from hidden iframes to ajax
  derp, nevermind. ajaxing reverted, still working on it in dev branch

11.8.11.1
- aeosynth:
  fix qr autohiding

11.8.11.0
- aeosynth:
  - rm auto post checkbox
    if (captcha filled or cached) and (text or file)
      auto post after cooldown
  - options updated immediately instead of requiring page refresh

11.8.10.1
- aeosynth:
  - persistent captchas (expiring after 4 hours, 55 minutes)
  - files upload in 'correct' order
  - manually submitting will use cached captchas

11.8.10.0
- aeosynth:
  - fix captcha caching on blank content

11.8.9.0
- aeosynth:
  - change green oval archive to gentoomen
  - validate filesize asap
  - show correct captcha cache length when creating qr
  - 1s delay when autoposting after errors to not look so automated
  - cache captcha on blank text / file

11.8.6.0
- mayhem:
  - fix post links in expanded threads
  - fix 4chan X in closed threads
- aeosynth:
  - only auto scroll focused tabs
  - quote inlining: only work on unmodified left-click
  - select multiple files (one at a time)
  - captcha caching
  - qr: optional auto hiding
  - copy old textarea value
  - scroll to bottom of page if post isn't found (thumbnail generation takes
      time)
  - only scroll focused tabs
  - time: %e, %k, %l
  - reverted hovering fix

2.17.1
- mayhem:
  - fix updater when there is a hash in the url
- aeosynth:
  - better hovering fix

2.17.0
- mayhem:
  - Make updater's settings dynamic
  - Multi-line quoting
  - keybinds: z: reset unread count (useful when page is not scrollable)
  - fix remember updater's interval settings
  - fix wrong keybind input in options
  - fix time preview
  - fix backlink inlining removing its container
  - fix options key/keybinds key variables.
- aeosynth:
  - new imgur upload link commented out in the sauces
  - link to dup file in the QR error
  - fix bug with hovering elements not disappearing

2.16.1
- mayhem:
  - fix updater's custom settings

2.16.0
- mayhem:
  - Thread Stats performance fix, especially on long threads
  - Sauce performance improvement
  - fix Quote Inlining for a pattern
  - other minor performance improvements and bug fixes
- aeosynth:
  - fix an upgrading problem (1.x -> 2.x)
  - fix minor bugs with auto-posting
  - add updater scrolling
  - enable auto-updating by default
  - alphabetize option groups

2.15.1
- mayhem:
  - prevent upload of too large files
  - fix options height for netbooks
  - /a/ is now archived on easymodo

2.15.0
- mayhem:
  - custom hotkey binding
  - image spoiler revealer
  - optional auto noko
  - add a class for reply stubs
  - fix options centering on Opera
  - fix append '#watch' only when auto watch is enabled
  - fix cooldown with the normal post form
  - fix `Select next reply` hotkey behaviour
- aeosynth:
  - keep options dialog at constant size
  - drop firefox 3.6 support (again...)
  - comment out tineye
  - trying to post during cooldown will enable auto-post
  - fix errors w/ noscript

2.14.0
- mayhem:
  - firstrun dialog
  - fix backlinking future posts
  - fix op non-backlinking
  - fix thread expansion on /t/
  - fix sage cooldown
  - fix extra link area around images
  - fix persistent qr
- aeosynth:
  - reply navigation
  - fix time formatting of xhr posts
  - fix %P time formatting

2.13.0
- mayhem:
  - fix various bugs
  - keybinds: 0: actually refresh page 0
  - auto posting
  - add google sauce
- arbitrary time formatting
- rewrite options dialog, lightboxing
- various fixes

2.12.0
- revert the status bar blocking changes
- add a 5px padding-bottom to #qp

2.11.4
- fix another quoting bug

2.11.3
- really fix quoting

2.11.2
- fix quoting stuff

2.11.1
- work on firefox < 6.0

2.11.0
mayhem:
  - fix quote highlighting
- block status bar when hovering quotes / images (may break image leeching)

2.10.0
mayhem:
  space between backlinks (to prevent them from spilling out of the page)
  thread stats: fix wrong selector id when image limit reached
  fix localized time + inlined quotes
- fix edge hovering (flip to left of mouse @ right screen edge)
- work on closed threads (some stickies)
- op backlinking option
- quote highlighting option
- (maybe) work on fx3

2.9.0
- mayhem:
  better placement of inlined backquotes
  fix qr in expanded threads
  inline quote fixes
  fetch name, mail and pass in cookies at each qr opening
  highlight quoted post during quote preview
  add ' (OP)' to op quotes
  am/pm localized time
  give visual feedback on which quote has been inlined
  fix paypal link
  cooldown: alert only when posting from normal post form
  fix cooldown
  thread stats
  auto noko
  fix jumping hover dialogs
- forwardlinks
- rewrite image expansion/fitting
- image expansion option: fit height
- keybind: e - toggle thread expansion
- fix bug where x-board links on chrome are unclickable
- fix x-board / x-thread quoting

2.8.1
- tab over captcha

2.8.0
- mayhem:
  redesigned options
  don't backlink op on index pages
  base64 donate button
- fix qr replying to wrong thread
- small tweaks

2.7.0
- mayhem:
  add class to reply hider and report buttons
  fix anonymizer
- inline quoting
- don't break on >>>/board/ links (links w/o an id)
- remove op backlinking
- fix qr on expanded posts
- image hover: fit height

2.6.0
- mayhem:
  start backlinks
  fix watcher refresh false positive
- backlinks
- cross-board previews
- fix menu for opera
- slightly bigger qr textarea

2.5.0
- mayhem:
  qp: better cross-thread op quoting
  qp: fix overflowing preview
  qr: prevent email field from popping out
  qr: fix cloning values
- keybinds: fix m

2.4.2
- fix nodeInserted (work on new posts)
- qr: remember name

2.4.1
- fix image expansion bug

2.4.0
- mayhem:
  auto watch reply
  fix report button splitting over two lines
  start merging /b/ackwash
- quote previews
- qr remix

2.3.0
- mayhem:
  refresh watcher list on un/watch
  auto refresh watcher list
  update no-ip.org archive
  fix auto-watch
- flavor comments

2.2.2
- hopefully fix upgrading issues

2.2.1
- mayhem:
  fix op image expansion bug
  fix op comment expansion

- fix /b/ackwash multiple links bug
- make cooldown timer optional, disabled by default

2.2.0
- mayhem:
  - don't select text when moving dialogs
  - fix thread watcher's padding
  - remove captcha logos from quick reply
  - post in title - show default title when no subject/comment
  - update tab title on 404
  - chrome - fix favicons
  - fix 404 favicon
  - fix updater retrying
  - set timer to 0 on manual update
  - fix threading when op's file is deleted

- fix navigating past hidden threads
- fix updater option - verbose
- only navigate to pages that exist
- use Greasemonkey api (sigh)
- rewrite, reenable cooldown
- better image resize algorithm

2.1.0
- added back the 0 keybind - go to board's front page

2.0.0
- [chrome] qr error notifications
- x-browser auto-watch
- image expansion w/o horizontal scrollbars
- removed reply nav
- floating thread nav
- fix /b/ thread nav
- ignore middle clicks on images
- smarter redirect
- remove all GM_ functions
- [chrome] fix slow scrolling w/ unread post count in titlebar
- keybind: x: hide thread
- qr: remove `auto`
- rewrite / reorganize code

1.27.8
- fix qr image posting
- fix thread hiding
- fix movement

1.27.7
- fix qr persist
- fix updater defaults

1.27.6
- fix 'update now' button

1.27.5
- fix regression - reload captcha after posting

1.27.4
- fix imageHover on chrome

1.27.3
- fix regression - movement

1.27.2
- fix regression - close / refresh qr on chrome
- add updateURL for scriptish

1.27.1
- fix regression - unhide qr when quoting

1.27.0
- x-browser qr error checking (except for batshit insane chrome - see
  http://code.google.com/p/chromium/issues/detail?id=20773)
- fix opera movement, again
- bigger options button
- move updater to bottom-right by default

1.26.3
- don't enable reply nav by default
- reset file input after posting (persistent qr)
- remove restore ids
- check for dst

1.26.2
- fix thread watcher position; remember new position

1.26.1
- fix unread count for opera
- fix default thread watcher placement

1.26.0
- image hover
- support/donate

1.25.0
- auto gif
- only preload in threads
- fix autohide
- sage cooldown = 60s

1.24.0
- image preloading

1.23.1
- fix updater notifications

1.23.0
- 'verbose' updater option
- remove /new/, /r9k/ from archivers
- tweak 'fit width' to get rid of horizontal scrollbar, only partially working

1.22.0
- update archives
- tweak updater feedback/ui

1.21.0
- image expansion types
- move global auto update option to updater dialog

1.20.4
- fix options

1.20.3
- update archives
- fool the cache

1.20.2
- fix qr again

1.20.1
- fix disappearing updater bug
- only restore ids on /b/ and /v/
- fix JK keybinds

1.20.0
- keybinds
    - add u - update now
    - remove hHlLjk, numerical prefixes
	- use [vimus](http://userscripts.org/scripts/show/93187) for non-chan keybinds
- fix slow scrolling
- add replies in original order so backlinks resolve properly
- fix qr quoting

1.19.0
- restore ids
- thread updater

1.18.4
- fix qr quoting of selected text

1.18.3
- fix w / i / I keybinds
- git rid of body padding

1.18.2
- logic fail

1.18.1
- only adding padding when not in replies

1.18.0
- body { padding-bottom } when Thread Navigation
- keybinds
    - insert mode
	^s - quick spoiler
	escape - remove quick reply
    - normal mode
	h/l - scroll left/right, H/L - move pages
	m/M - expand selected / all images
	w - watch thread (changed from m)

1.17.5
- fix threading
- fix images

1.17.4
- yeah i guess margin is cool too

1.17.3
- a img { float: left; }

1.17.2
- expand images in new posts

1.17.1
- don't affect image clicks when ctrl | alt | shift held
- add .hide class so thumbnail hiding works

1.17.0
- image expansion

1.16.0
- I - open blank quick reply

1.15.0
- add archive at 173.74.0.45

1.14.1
- fix thread nav

1.14.0
- reply keybinds: i, J, K

1.13.0
- localize time

1.12.1
- actually disable keybinds by default

1.12.0
- disable keybinds by default
- qr to replies
- J/K - select next / previous reply
- smarter scrolling

1.11.1
- fix reply mode switching (bringing up quick reply now correctly disables
keybinds)

1.11.0
- reply keybinds
- repeatable keybinds
- change keybinds:
    - o = open thread in new tab
    - i = enter insert mode and open quick reply

1.10.1
- fix kb thread nav
- hack to focus qr
- absolute positioning for `g` keybind

1.10.0
- keyboard actions:
    - m to _mark (watch) threads
    - t to open threads in _tabs
    - o to _open quick reply
- better mode switching
- turn on keyboard actions

1.9.1
- add `count` for keynav
- disable keynav when quick replying
- make keynav disabled by default

1.9.0
- add keyboard navigation

1.8.3
- try to fix remaining bugs by making global variables explicitly global

1.8.2
- fix chromium

1.8.1
- fix bugs in 1.8.0

1.8.0
- add backspace recaptcha refreshing to reports page

1.7.4
- fix thread watching

1.7.3
- fixed descriptions

1.7.2
- add option descriptions

1.7.0
- add auto in qr

1.6.0
- add cooldown timer

1.5.0
1.4.4
- mirror options button on bottom of page
- add 4chan sauce
- add 404 redirect
- add post in title
- reload captcha on backspace

1.4.3
- clear captcha on submit

1.4.2
- fix for firefox 4.0b6

1.4.1
- unhide qr when reply link clicked
- clear textarea on successful qr
- reload captcha AFTER removing qr

1.4
- add 'Persistent QR'
- QR autohiding

1.3
- auto reload captcha on success

1.2
- alert on no captcha

1.1
- re-add button to clear hidden posts.

1.0
- Complete rewrite (well, like 98%).
- Split off updater - 4chan x Updater

0.26
- Fix /b/ quick reply
- Add initial 'Auto Watch' implementation

0.25
- fix Opera 10.50 thread updater bug
- require Opera 10.50
- remove 'Quick Post' (just use noko)
- remove / automate 'manual clear'
- make thread stubs clickable

0.24 - Worksafe threads show the correct favicon. Thanks for the art, Ongpot!

0.23 - Show post count for hidden threads

0.22 - thread navigating now can navigate to previous pages, fixed opera issue

0.21 - chrome compatibility

0.20 - added selection quoting, quick post, unread reply count in title.

0.19 - added quick reply error notifications

0.17 - added 'Update Favicon' option. Thanks thisisanon!

0.16 - added new reply notifications. scroll to end of thread to remove them.

0.15 - added thread updater button

0.14 - moved reply hiding to 4chan filter

0.13 - added thread watcher close button, thread watcher toggle button

0.12 - added Show Hidden (NOTE: not fully compatible w/ 4chan filter yet); thread updater works through connection problems

0.11 - made hidden replies persistent, added Clear Hidden.

0.10 - report button added

0.9 - forced anon added

0.8 - all watched threads visible all the time

0.7 - added reply nav buttons

0.6 - added thread updating

0.4.1/0.5 - added options, quick reply shading

0.4 - added quick reply

0.3 - added thread watching

0.2 - added post expanding

0.1 - added post hiding

0.0 - thread hiding, expanding, navigating<|MERGE_RESOLUTION|>--- conflicted
+++ resolved
@@ -1,13 +1,10 @@
 master
 - noface
-<<<<<<< HEAD
   Add Catalog Links toggle.
-=======
   Fix Anonymize not working on hovered posts.
 - Mayhem
   Added catalog support:
     Sync thread hiding between index and catalog.
->>>>>>> 272add17
 
 2.36.3
 - Mayhem
