master
<<<<<<< HEAD
-ahodesuka
  Reply/Thread File Info Formatting:
    - Link: %l, %L (Original file names are shown inside threads).
    - Size: %B (Bytes), %K (KB), %M (MB), %s (4chan default).
    - Resolution/PDF: %r
    - Original filename: %n, %N.
=======
- noface
  Update imagelimit for mlp.
>>>>>>> b9660650

2.27.1
- Mayhem
  Fix stubs with the new filter.
  Fix mail filtering.
  The MD5 will now check for exact string matching, it will not use regular expressions.

2.27.0
- aeosynth / ahodesuka
  new option: expand images from current position
- ahodesuka
  Add Open Reply in New Tab option for replies made from the main board (not dumping).
  Scroll back up (top of anchor - 42px) when unexpanding images.
- Mayhem
  The Filter now has per filter settings:
    - Filter the OP only along its thread, replies only, or both.
    - Per boards, or global.
    - Highlight, or hide.
    - Highlighted OPs will have their threads put on top of the board page by default.
  New filter group: Image dimensions.
  Fix posting on Safari.
  Fix rare case where the QR would not accept certain image types.

2.26.4
- Mayhem
  Add /vg/ archive redirection.
  Update ban support with the QR.
  Fix history issues on Chrome.

2.26.3
- Mayhem
  Ensure fresh captcha on QR load.
  There is now a reply counter in the QR dump list.
  Fix unXXXifier on pages starting with not XXXed numbers.
  Update image limit indicator for /vg/.

2.26.2
- Mayhem
  New option to fix XXX'd post numbers.
  Fix post number quoting on /b/ and /v/.
  Update archive redirection for /v/.

2.26.1
- Mayhem
  You can now drag replies in the dump list to reorder them.
  Fix sauce links with spoiled thumbnails.

2.26.0
- desuwa
  New option: remember the size of the QR on Firefox.
- aeosynth
  prevent post form flicker
- Mayhem
  Load QR's iframe to sys.4chan.org faster, unless you use Greasemonkey. Thanks desuwa.
  Increase Sauce linking possibilites:
    Thumbnails, full images, MD5 hashes.
  New option: Recursive Filtering: Filter replies of filtered posts.
  Unread Favicon is now optional, independent of Unread Count.
  Fix some compatibility issues with file drag and drop, notably with QuickDrag extension.

2.25.5
- Mayhem
  Hide the normal post form by default, optional.

2.25.4
- Mayhem
  Fix text inputs not sent/saved correctly in the QR when pasted for example.
  Revert hidding normal post form.

2.25.3
- Mayhem
  Fix image spoiler always enabled, bug introduced in 2.25.2.

2.25.2
- Mayhem
  Reverted updater's scrolling behavior.
  Fix image posting on Firefox along with Unicode characters in the form.
  Ghettofix Greasemonkey compatibility with the new QR.
  Greasemonkey is still NOT RECOMMENDED, use Scriptish instead.

2.25.1
- Mayhem
  Fix missing image filename uploads. Thanks desuwa.

2.25.0
- Mayhem
  Fix 4chan X on /f/.
  Support for the normal post form has been phased out in favor of the new QR.
  New rewritten and redesigned Quick Reply. Highlights include:
    - Easy dumping for image, text, or samefagging.
    - Toggle auto-posting by trying to submit during the cooldown.
    - Multiple file selection.
    - Image thumbnails.
    - Drag and drop files on the page will add these files to the QR.
    - Cache captchas with Shift + Enter.
    - Create new threads with the QR, will auto-noko.
    - Also includes all the previous features:
      - Cooldown and auto-posting.
      - Posting error detection and prevention.
      - Captcha reloading on backspace.
      - Auto Watch on reply/thread creation.
      - Text selection to quote.
      - Etc...
  CAUTION:
    Images posted with the new QR on Firefox/Aurora/Nightly will have their filename missing.
      see https://github.com/MayhemYDG/4chan-x/issues/137
    Greasemonkey is buggy, use Scriptish instead.

2.24.5
- Mayhem
  Index Navigation and the See next/previous thread keybinds will not cycle through board pages anymore.
  Fix archive redirection in Opera.
  Opera support will now be temporarily on hold.
    see https://github.com/MayhemYDG/4chan-x/issues/136

2.24.4
- ahodesuka
  Scroll back up when unexpanding images.
- e000
  Prevent absurd cooldown durations.
- Mayhem
  Better image expanding reload, should fool CloudFlare's cache.
- seaweed
  Prevent the hover image to be partially masked by the url preview/status bar.

2.24.3
- Mayhem
  Set image limit in Thread Stats to 252 for /a/ and /v/, default to 152.
  Fix 4chan X in locked threads.

2.24.2
- mayhem
  fix options popping up everytime a page loads

2.24.1
- mayhem
  fix Open thread in new tab keybind for Safari with Ninjakit
  fix Index/Reply Navigation working in both cases when only one is enabled

2.24.0
- mayhem
  redirect 404'd pictures to archives when possible
  new keybind to open the options: ctrl+o
  the unread count will decrease when inlining quotes of unread posts
  the report button can open multiple popups again
  add omploader to the list of optional flavors (http://ompldr.org/upload?url1=)
  update archive redirections, add /lit/ and /u/
  fit horizontally for Image Hover

2.23.7
- mayhem
  update archive redirections

2.23.6
- mayhem
  fix empty sauce or all flavors commented out from breaking 4chan X

2.23.5
- mayhem
  increase the thread updater retry timeout limit at each retry
  fix selection to quote when selecting started from the end of a line on Firefox

2.23.4
- mayhem
  thread updater network optimization
  prevent regexp errors with the filter

2.23.3
- mayhem
  fix 2.32.2 regression duplicating new posts in rare cases

2.23.2
- mayhem
  hide original posts from inlined backlinks - optional
  enable autoposting when submitting a captcha while on cooldown
  fix caret position when quoting on Opera

2.23.1
- mayhem
  fix favicon updating on Opera
  fix compatibility with Tampermonkey

2.23.0
- mayhem
  multiple unread favicons to chose in the options
  quotes are now inserted at the caret position in the QR
  quotes also replace the text selection in the QR
  open QR focused when using the `Open QR without post number inserted` keybind
  fix thread updater for Opera
- aeosynth
  update the captcha caching expiration date to 30mins

2.22.2
- mayhem
  indicate if the settings require a feature to be enabled
  fix obscure and continuous prompts to auto update

2.22.1
- mayhem
  change 'Duckroll' for 'Cross-thread'
  fix image expanding fitness with an inlined backlink on Firefox

2.22.0
- mayhem
  new Indicate Duckrolls feature
  put regex.info sauce back - disabled by default
  fix for auto image reloading in 404'd threads on Firefox

2.21.4
- mayhem
  fix 4chan X version updater

2.21.3
- mayhem
  fix locked thread icons with fit width/screen enabled on Firefox
  fix fit width on Opera
  for userstylers: you can use the rendering engine body class

2.21.2
- mayhem
  fix time formatting year in Opera
  fix QR keybinds
  fix QR posts getting swallowed by sys.4chan.org

2.21.1
- mayhem
  fix Opera

2.21.0
- mayhem
  initiate 4chan X earlier
  performance improvements
  regular expressions based filter
  remove image preloading
  automatically reload expanded pictures on error
  handle bans with the thread updater
  use unread favicons by ferongr

2.20.3
- mayhem
  fix DST for two days of the year

2.20.2
- mayhem
  update archive redirection
- aeosynth
  hopefully fix qr error / update messages
  rm support throd link

2.20.1
- mayhem
  fix regression: qr not preventing errors

2.20.0
- mayhem
  do not display inlined quotes within the quote preview
  fix cross threads quotes in expanded threads or inlined cross quotes
  default post styling for quote previews
- aeosynth
  script auto updating

2.19.3
- mayhem
  quote inlining default styling (by xat)
  add up/down/right/left keybinding support
- aeosynth
  fixed bug that caused script to fail when time formatting enabled

2.19.2
- mayhem
  update archives redirections
- aeosynth
  change unread favicons (by xat-)

2.19.1
- mayhem
  fix OP indication in expanded comments
  fix no.id links within cross thread/board inlined quote

2.19.0
- mayhem
  backlink formatting
  distinguishable unread favicons on white backgrounds
  fix updater refreshing 404'd threads
  fix backlinks added into inlined quotes
- aeosynth
  fix tab title for 404d threads

2.18.3
- mayhem
  fix quote features in expanded comments
  fix scrolling onto a quote not showing the preview

2.18.2
- aeosynth:
  fix long thread watcher titles
  fix normal form errors with an open empty QR

2.18.1
- mayhem:
  fix persistent qr not cleaning the file input
- aeosynth:
  updater: scroll background tabs

2.18.0
- mayhem:
  back to normal versioning
  bring back auto posting
  don't start the cooldown on thread creation
  limit the file upload dialog to the accepted file types (qr)
- aeosynth:
  show linebreaks as spaces in title & watcher
  auto posting fixes
  option to remember qr spoiler state

11.8.15
- aeosynth:
  convert qr from hidden iframes to ajax
  derp, nevermind. ajaxing reverted, still working on it in dev branch

11.8.11.1
- aeosynth:
  fix qr autohiding

11.8.11.0
- aeosynth:
  - rm auto post checkbox
    if (captcha filled or cached) and (text or file)
      auto post after cooldown
  - options updated immediately instead of requiring page refresh

11.8.10.1
- aeosynth:
  - persistent captchas (expiring after 4 hours, 55 minutes)
  - files upload in 'correct' order
  - manually submitting will use cached captchas

11.8.10.0
- aeosynth:
  - fix captcha caching on blank content

11.8.9.0
- aeosynth:
  - change green oval archive to gentoomen
  - validate filesize asap
  - show correct captcha cache length when creating qr
  - 1s delay when autoposting after errors to not look so automated
  - cache captcha on blank text / file

11.8.6.0
- mayhem:
  - fix post links in expanded threads
  - fix 4chan X in closed threads
- aeosynth:
  - only auto scroll focused tabs
  - quote inlining: only work on unmodified left-click
  - select multiple files (one at a time)
  - captcha caching
  - qr: optional auto hiding
  - copy old textarea value
  - scroll to bottom of page if post isn't found (thumbnail generation takes
      time)
  - only scroll focused tabs
  - time: %e, %k, %l
  - reverted hovering fix

2.17.1
- mayhem:
  - fix updater when there is a hash in the url
- aeosynth:
  - better hovering fix

2.17.0
- mayhem:
  - Make updater's settings dynamic
  - Multi-line quoting
  - keybinds: z: reset unread count (useful when page is not scrollable)
  - fix remember updater's interval settings
  - fix wrong keybind input in options
  - fix time preview
  - fix backlink inlining removing its container
  - fix options key/keybinds key variables.
- aeosynth:
  - new imgur upload link commented out in the sauces
  - link to dup file in the QR error
  - fix bug with hovering elements not disappearing

2.16.1
- mayhem:
  - fix updater's custom settings

2.16.0
- mayhem:
  - Thread Stats performance fix, especially on long threads
  - Sauce performance improvement
  - fix Quote Inlining for a pattern
  - other minor performance improvements and bug fixes
- aeosynth:
  - fix an upgrading problem (1.x -> 2.x)
  - fix minor bugs with auto-posting
  - add updater scrolling
  - enable auto-updating by default
  - alphabetize option groups

2.15.1
- mayhem:
  - prevent upload of too large files
  - fix options height for netbooks
  - /a/ is now archived on easymodo

2.15.0
- mayhem:
  - custom hotkey binding
  - image spoiler revealer
  - optional auto noko
  - add a class for reply stubs
  - fix options centering on Opera
  - fix append '#watch' only when auto watch is enabled
  - fix cooldown with the normal post form
  - fix `Select next reply` hotkey behaviour
- aeosynth:
  - keep options dialog at constant size
  - drop firefox 3.6 support (again...)
  - comment out tineye
  - trying to post during cooldown will enable auto-post
  - fix errors w/ noscript

2.14.0
- mayhem:
  - firstrun dialog
  - fix backlinking future posts
  - fix op non-backlinking
  - fix thread expansion on /t/
  - fix sage cooldown
  - fix extra link area around images
  - fix persistent qr
- aeosynth:
  - reply navigation
  - fix time formatting of xhr posts
  - fix %P time formatting

2.13.0
- mayhem:
  - fix various bugs
  - keybinds: 0: actually refresh page 0
  - auto posting
  - add google sauce
- arbitrary time formatting
- rewrite options dialog, lightboxing
- various fixes

2.12.0
- revert the status bar blocking changes
- add a 5px padding-bottom to #qp

2.11.4
- fix another quoting bug

2.11.3
- really fix quoting

2.11.2
- fix quoting stuff

2.11.1
- work on firefox < 6.0

2.11.0
mayhem:
  - fix quote highlighting
- block status bar when hovering quotes / images (may break image leeching)

2.10.0
mayhem:
  space between backlinks (to prevent them from spilling out of the page)
  thread stats: fix wrong selector id when image limit reached
  fix localized time + inlined quotes
- fix edge hovering (flip to left of mouse @ right screen edge)
- work on closed threads (some stickies)
- op backlinking option
- quote highlighting option
- (maybe) work on fx3

2.9.0
- mayhem:
  better placement of inlined backquotes
  fix qr in expanded threads
  inline quote fixes
  fetch name, mail and pass in cookies at each qr opening
  highlight quoted post during quote preview
  add ' (OP)' to op quotes
  am/pm localized time
  give visual feedback on which quote has been inlined
  fix paypal link
  cooldown: alert only when posting from normal post form
  fix cooldown
  thread stats
  auto noko
  fix jumping hover dialogs
- forwardlinks
- rewrite image expansion/fitting
- image expansion option: fit height
- keybind: e - toggle thread expansion
- fix bug where x-board links on chrome are unclickable
- fix x-board / x-thread quoting

2.8.1
- tab over captcha

2.8.0
- mayhem:
  redesigned options
  don't backlink op on index pages
  base64 donate button
- fix qr replying to wrong thread
- small tweaks

2.7.0
- mayhem:
  add class to reply hider and report buttons
  fix anonymizer
- inline quoting
- don't break on >>>/board/ links (links w/o an id)
- remove op backlinking
- fix qr on expanded posts
- image hover: fit height

2.6.0
- mayhem:
  start backlinks
  fix watcher refresh false positive
- backlinks
- cross-board previews
- fix menu for opera
- slightly bigger qr textarea

2.5.0
- mayhem:
  qp: better cross-thread op quoting
  qp: fix overflowing preview
  qr: prevent email field from popping out
  qr: fix cloning values
- keybinds: fix m

2.4.2
- fix nodeInserted (work on new posts)
- qr: remember name

2.4.1
- fix image expansion bug

2.4.0
- mayhem:
  auto watch reply
  fix report button splitting over two lines
  start merging /b/ackwash
- quote previews
- qr remix

2.3.0
- mayhem:
  refresh watcher list on un/watch
  auto refresh watcher list
  update no-ip.org archive
  fix auto-watch
- flavor comments

2.2.2
- hopefully fix upgrading issues

2.2.1
- mayhem:
  fix op image expansion bug
  fix op comment expansion

- fix /b/ackwash multiple links bug
- make cooldown timer optional, disabled by default

2.2.0
- mayhem:
  - don't select text when moving dialogs
  - fix thread watcher's padding
  - remove captcha logos from quick reply
  - post in title - show default title when no subject/comment
  - update tab title on 404
  - chrome - fix favicons
  - fix 404 favicon
  - fix updater retrying
  - set timer to 0 on manual update
  - fix threading when op's file is deleted

- fix navigating past hidden threads
- fix updater option - verbose
- only navigate to pages that exist
- use Greasemonkey api (sigh)
- rewrite, reenable cooldown
- better image resize algorithm

2.1.0
- added back the 0 keybind - go to board's front page

2.0.0
- [chrome] qr error notifications
- x-browser auto-watch
- image expansion w/o horizontal scrollbars
- removed reply nav
- floating thread nav
- fix /b/ thread nav
- ignore middle clicks on images
- smarter redirect
- remove all GM_ functions
- [chrome] fix slow scrolling w/ unread post count in titlebar
- keybind: x: hide thread
- qr: remove `auto`
- rewrite / reorganize code

1.27.8
- fix qr image posting
- fix thread hiding
- fix movement

1.27.7
- fix qr persist
- fix updater defaults

1.27.6
- fix 'update now' button

1.27.5
- fix regression - reload captcha after posting

1.27.4
- fix imageHover on chrome

1.27.3
- fix regression - movement

1.27.2
- fix regression - close / refresh qr on chrome
- add updateURL for scriptish

1.27.1
- fix regression - unhide qr when quoting

1.27.0
- x-browser qr error checking (except for batshit insane chrome - see
  http://code.google.com/p/chromium/issues/detail?id=20773)
- fix opera movement, again
- bigger options button
- move updater to bottom-right by default

1.26.3
- don't enable reply nav by default
- reset file input after posting (persistent qr)
- remove restore ids
- check for dst

1.26.2
- fix thread watcher position; remember new position

1.26.1
- fix unread count for opera
- fix default thread watcher placement

1.26.0
- image hover
- support/donate

1.25.0
- auto gif
- only preload in threads
- fix autohide
- sage cooldown = 60s

1.24.0
- image preloading

1.23.1
- fix updater notifications

1.23.0
- 'verbose' updater option
- remove /new/, /r9k/ from archivers
- tweak 'fit width' to get rid of horizontal scrollbar, only partially working

1.22.0
- update archives
- tweak updater feedback/ui

1.21.0
- image expansion types
- move global auto update option to updater dialog

1.20.4
- fix options

1.20.3
- update archives
- fool the cache

1.20.2
- fix qr again

1.20.1
- fix disappearing updater bug
- only restore ids on /b/ and /v/
- fix JK keybinds

1.20.0
- keybinds
    - add u - update now
    - remove hHlLjk, numerical prefixes
	- use [vimus](http://userscripts.org/scripts/show/93187) for non-chan keybinds
- fix slow scrolling
- add replies in original order so backlinks resolve properly
- fix qr quoting

1.19.0
- restore ids
- thread updater

1.18.4
- fix qr quoting of selected text

1.18.3
- fix w / i / I keybinds
- git rid of body padding

1.18.2
- logic fail

1.18.1
- only adding padding when not in replies

1.18.0
- body { padding-bottom } when Thread Navigation
- keybinds
    - insert mode
	^s - quick spoiler
	escape - remove quick reply
    - normal mode
	h/l - scroll left/right, H/L - move pages
	m/M - expand selected / all images
	w - watch thread (changed from m)

1.17.5
- fix threading
- fix images

1.17.4
- yeah i guess margin is cool too

1.17.3
- a img { float: left; }

1.17.2
- expand images in new posts

1.17.1
- don't affect image clicks when ctrl | alt | shift held
- add .hide class so thumbnail hiding works

1.17.0
- image expansion

1.16.0
- I - open blank quick reply

1.15.0
- add archive at 173.74.0.45

1.14.1
- fix thread nav

1.14.0
- reply keybinds: i, J, K

1.13.0
- localize time

1.12.1
- actually disable keybinds by default

1.12.0
- disable keybinds by default
- qr to replies
- J/K - select next / previous reply
- smarter scrolling

1.11.1
- fix reply mode switching (bringing up quick reply now correctly disables
keybinds)

1.11.0
- reply keybinds
- repeatable keybinds
- change keybinds:
    - o = open thread in new tab
    - i = enter insert mode and open quick reply

1.10.1
- fix kb thread nav
- hack to focus qr
- absolute positioning for `g` keybind

1.10.0
- keyboard actions:
    - m to _mark (watch) threads
    - t to open threads in _tabs
    - o to _open quick reply
- better mode switching
- turn on keyboard actions

1.9.1
- add `count` for keynav
- disable keynav when quick replying
- make keynav disabled by default

1.9.0
- add keyboard navigation

1.8.3
- try to fix remaining bugs by making global variables explicitly global

1.8.2
- fix chromium

1.8.1
- fix bugs in 1.8.0

1.8.0
- add backspace recaptcha refreshing to reports page

1.7.4
- fix thread watching

1.7.3
- fixed descriptions

1.7.2
- add option descriptions

1.7.0
- add auto in qr

1.6.0
- add cooldown timer

1.5.0
1.4.4
- mirror options button on bottom of page
- add 4chan sauce
- add 404 redirect
- add post in title
- reload captcha on backspace

1.4.3
- clear captcha on submit

1.4.2
- fix for firefox 4.0b6

1.4.1
- unhide qr when reply link clicked
- clear textarea on successful qr
- reload captcha AFTER removing qr

1.4
- add 'Persistent QR'
- QR autohiding

1.3
- auto reload captcha on success

1.2
- alert on no captcha

1.1
- re-add button to clear hidden posts.

1.0
- Complete rewrite (well, like 98%).
- Split off updater - 4chan x Updater

0.26
- Fix /b/ quick reply
- Add initial 'Auto Watch' implementation

0.25
- fix Opera 10.50 thread updater bug
- require Opera 10.50
- remove 'Quick Post' (just use noko)
- remove / automate 'manual clear'
- make thread stubs clickable

0.24 - Worksafe threads show the correct favicon. Thanks for the art, Ongpot!

0.23 - Show post count for hidden threads

0.22 - thread navigating now can navigate to previous pages, fixed opera issue

0.21 - chrome compatibility

0.20 - added selection quoting, quick post, unread reply count in title.

0.19 - added quick reply error notifications

0.17 - added 'Update Favicon' option. Thanks thisisanon!

0.16 - added new reply notifications. scroll to end of thread to remove them.

0.15 - added thread updater button

0.14 - moved reply hiding to 4chan filter

0.13 - added thread watcher close button, thread watcher toggle button

0.12 - added Show Hidden (NOTE: not fully compatible w/ 4chan filter yet); thread updater works through connection problems

0.11 - made hidden replies persistent, added Clear Hidden.

0.10 - report button added

0.9 - forced anon added

0.8 - all watched threads visible all the time

0.7 - added reply nav buttons

0.6 - added thread updating

0.4.1/0.5 - added options, quick reply shading

0.4 - added quick reply

0.3 - added thread watching

0.2 - added post expanding

0.1 - added post hiding

0.0 - thread hiding, expanding, navigating<|MERGE_RESOLUTION|>--- conflicted
+++ resolved
@@ -1,15 +1,12 @@
 master
-<<<<<<< HEAD
 -ahodesuka
   Reply/Thread File Info Formatting:
     - Link: %l, %L (Original file names are shown inside threads).
     - Size: %B (Bytes), %K (KB), %M (MB), %s (4chan default).
     - Resolution/PDF: %r
     - Original filename: %n, %N.
-=======
 - noface
   Update imagelimit for mlp.
->>>>>>> b9660650
 
 2.27.1
 - Mayhem
