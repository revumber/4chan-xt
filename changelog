master
<<<<<<< HEAD
- aeosynth / ahodesuka
  expand images from current position
=======
- ahodesuka
  Add Open Reply in New Tab option for replies made from the main board (not dumping).
>>>>>>> 97df108f
- Mayhem
  The Filter now has per filter settings:
    - Filter the OP only along its thread, replies only, or both.
    - Per boards, or global.
    - Highlight, or hide. Highlighted OPs will have their threads put on top of the board page.
  New filter group: Image dimensions.
  Fix posting on Safari.
  Fix rare case where the QR would not accept certain image types.

2.26.4
- Mayhem
  Add /vg/ archive redirection.
  Update ban support with the QR.
  Fix history issues on Chrome.

2.26.3
- Mayhem
  Ensure fresh captcha on QR load.
  There is now a reply counter in the QR dump list.
  Fix unXXXifier on pages starting with not XXXed numbers.
  Update image limit indicator for /vg/.

2.26.2
- Mayhem
  New option to fix XXX'd post numbers.
  Fix post number quoting on /b/ and /v/.
  Update archive redirection for /v/.

2.26.1
- Mayhem
  You can now drag replies in the dump list to reorder them.
  Fix sauce links with spoiled thumbnails.

2.26.0
- desuwa
  New option: remember the size of the QR on Firefox.
- aeosynth
  prevent post form flicker
- Mayhem
  Load QR's iframe to sys.4chan.org faster, unless you use Greasemonkey. Thanks desuwa.
  Increase Sauce linking possibilites:
    Thumbnails, full images, MD5 hashes.
  New option: Recursive Filtering: Filter replies of filtered posts.
  Unread Favicon is now optional, independent of Unread Count.
  Fix some compatibility issues with file drag and drop, notably with QuickDrag extension.

2.25.5
- Mayhem
  Hide the normal post form by default, optional.

2.25.4
- Mayhem
  Fix text inputs not sent/saved correctly in the QR when pasted for example.
  Revert hidding normal post form.

2.25.3
- Mayhem
  Fix image spoiler always enabled, bug introduced in 2.25.2.

2.25.2
- Mayhem
  Reverted updater's scrolling behavior.
  Fix image posting on Firefox along with Unicode characters in the form.
  Ghettofix Greasemonkey compatibility with the new QR.
  Greasemonkey is still NOT RECOMMENDED, use Scriptish instead.

2.25.1
- Mayhem
  Fix missing image filename uploads. Thanks desuwa.

2.25.0
- Mayhem
  Fix 4chan X on /f/.
  Support for the normal post form has been phased out in favor of the new QR.
  New rewritten and redesigned Quick Reply. Highlights include:
    - Easy dumping for image, text, or samefagging.
    - Toggle auto-posting by trying to submit during the cooldown.
    - Multiple file selection.
    - Image thumbnails.
    - Drag and drop files on the page will add these files to the QR.
    - Cache captchas with Shift + Enter.
    - Create new threads with the QR, will auto-noko.
    - Also includes all the previous features:
      - Cooldown and auto-posting.
      - Posting error detection and prevention.
      - Captcha reloading on backspace.
      - Auto Watch on reply/thread creation.
      - Text selection to quote.
      - Etc...
  CAUTION:
    Images posted with the new QR on Firefox/Aurora/Nightly will have their filename missing.
      see https://github.com/MayhemYDG/4chan-x/issues/137
    Greasemonkey is buggy, use Scriptish instead.

2.24.5
- Mayhem
  Index Navigation and the See next/previous thread keybinds will not cycle through board pages anymore.
  Fix archive redirection in Opera.
  Opera support will now be temporarily on hold.
    see https://github.com/MayhemYDG/4chan-x/issues/136

2.24.4
- ahodesuka
  Scroll back up when unexpanding images.
- e000
  Prevent absurd cooldown durations.
- Mayhem
  Better image expanding reload, should fool CloudFlare's cache.
- seaweed
  Prevent the hover image to be partially masked by the url preview/status bar.

2.24.3
- Mayhem
  Set image limit in Thread Stats to 252 for /a/ and /v/, default to 152.
  Fix 4chan X in locked threads.

2.24.2
- mayhem
  fix options popping up everytime a page loads

2.24.1
- mayhem
  fix Open thread in new tab keybind for Safari with Ninjakit
  fix Index/Reply Navigation working in both cases when only one is enabled

2.24.0
- mayhem
  redirect 404'd pictures to archives when possible
  new keybind to open the options: ctrl+o
  the unread count will decrease when inlining quotes of unread posts
  the report button can open multiple popups again
  add omploader to the list of optional flavors (http://ompldr.org/upload?url1=)
  update archive redirections, add /lit/ and /u/
  fit horizontally for Image Hover

2.23.7
- mayhem
  update archive redirections

2.23.6
- mayhem
  fix empty sauce or all flavors commented out from breaking 4chan X

2.23.5
- mayhem
  increase the thread updater retry timeout limit at each retry
  fix selection to quote when selecting started from the end of a line on Firefox

2.23.4
- mayhem
  thread updater network optimization
  prevent regexp errors with the filter

2.23.3
- mayhem
  fix 2.32.2 regression duplicating new posts in rare cases

2.23.2
- mayhem
  hide original posts from inlined backlinks - optional
  enable autoposting when submitting a captcha while on cooldown
  fix caret position when quoting on Opera

2.23.1
- mayhem
  fix favicon updating on Opera
  fix compatibility with Tampermonkey

2.23.0
- mayhem
  multiple unread favicons to chose in the options
  quotes are now inserted at the caret position in the QR
  quotes also replace the text selection in the QR
  open QR focused when using the `Open QR without post number inserted` keybind
  fix thread updater for Opera
- aeosynth
  update the captcha caching expiration date to 30mins

2.22.2
- mayhem
  indicate if the settings require a feature to be enabled
  fix obscure and continuous prompts to auto update

2.22.1
- mayhem
  change 'Duckroll' for 'Cross-thread'
  fix image expanding fitness with an inlined backlink on Firefox

2.22.0
- mayhem
  new Indicate Duckrolls feature
  put regex.info sauce back - disabled by default
  fix for auto image reloading in 404'd threads on Firefox

2.21.4
- mayhem
  fix 4chan X version updater

2.21.3
- mayhem
  fix locked thread icons with fit width/screen enabled on Firefox
  fix fit width on Opera
  for userstylers: you can use the rendering engine body class

2.21.2
- mayhem
  fix time formatting year in Opera
  fix QR keybinds
  fix QR posts getting swallowed by sys.4chan.org

2.21.1
- mayhem
  fix Opera

2.21.0
- mayhem
  initiate 4chan X earlier
  performance improvements
  regular expressions based filter
  remove image preloading
  automatically reload expanded pictures on error
  handle bans with the thread updater
  use unread favicons by ferongr

2.20.3
- mayhem
  fix DST for two days of the year

2.20.2
- mayhem
  update archive redirection
- aeosynth
  hopefully fix qr error / update messages
  rm support throd link

2.20.1
- mayhem
  fix regression: qr not preventing errors

2.20.0
- mayhem
  do not display inlined quotes within the quote preview
  fix cross threads quotes in expanded threads or inlined cross quotes
  default post styling for quote previews
- aeosynth
  script auto updating

2.19.3
- mayhem
  quote inlining default styling (by xat)
  add up/down/right/left keybinding support
- aeosynth
  fixed bug that caused script to fail when time formatting enabled

2.19.2
- mayhem
  update archives redirections
- aeosynth
  change unread favicons (by xat-)

2.19.1
- mayhem
  fix OP indication in expanded comments
  fix no.id links within cross thread/board inlined quote

2.19.0
- mayhem
  backlink formatting
  distinguishable unread favicons on white backgrounds
  fix updater refreshing 404'd threads
  fix backlinks added into inlined quotes
- aeosynth
  fix tab title for 404d threads

2.18.3
- mayhem
  fix quote features in expanded comments
  fix scrolling onto a quote not showing the preview

2.18.2
- aeosynth:
  fix long thread watcher titles
  fix normal form errors with an open empty QR

2.18.1
- mayhem:
  fix persistent qr not cleaning the file input
- aeosynth:
  updater: scroll background tabs

2.18.0
- mayhem:
  back to normal versioning
  bring back auto posting
  don't start the cooldown on thread creation
  limit the file upload dialog to the accepted file types (qr)
- aeosynth:
  show linebreaks as spaces in title & watcher
  auto posting fixes
  option to remember qr spoiler state

11.8.15
- aeosynth:
  convert qr from hidden iframes to ajax
  derp, nevermind. ajaxing reverted, still working on it in dev branch

11.8.11.1
- aeosynth:
  fix qr autohiding

11.8.11.0
- aeosynth:
  - rm auto post checkbox
    if (captcha filled or cached) and (text or file)
      auto post after cooldown
  - options updated immediately instead of requiring page refresh

11.8.10.1
- aeosynth:
  - persistent captchas (expiring after 4 hours, 55 minutes)
  - files upload in 'correct' order
  - manually submitting will use cached captchas

11.8.10.0
- aeosynth:
  - fix captcha caching on blank content

11.8.9.0
- aeosynth:
  - change green oval archive to gentoomen
  - validate filesize asap
  - show correct captcha cache length when creating qr
  - 1s delay when autoposting after errors to not look so automated
  - cache captcha on blank text / file

11.8.6.0
- mayhem:
  - fix post links in expanded threads
  - fix 4chan X in closed threads
- aeosynth:
  - only auto scroll focused tabs
  - quote inlining: only work on unmodified left-click
  - select multiple files (one at a time)
  - captcha caching
  - qr: optional auto hiding
  - copy old textarea value
  - scroll to bottom of page if post isn't found (thumbnail generation takes
      time)
  - only scroll focused tabs
  - time: %e, %k, %l
  - reverted hovering fix

2.17.1
- mayhem:
  - fix updater when there is a hash in the url
- aeosynth:
  - better hovering fix

2.17.0
- mayhem:
  - Make updater's settings dynamic
  - Multi-line quoting
  - keybinds: z: reset unread count (useful when page is not scrollable)
  - fix remember updater's interval settings
  - fix wrong keybind input in options
  - fix time preview
  - fix backlink inlining removing its container
  - fix options key/keybinds key variables.
- aeosynth:
  - new imgur upload link commented out in the sauces
  - link to dup file in the QR error
  - fix bug with hovering elements not disappearing

2.16.1
- mayhem:
  - fix updater's custom settings

2.16.0
- mayhem:
  - Thread Stats performance fix, especially on long threads
  - Sauce performance improvement
  - fix Quote Inlining for a pattern
  - other minor performance improvements and bug fixes
- aeosynth:
  - fix an upgrading problem (1.x -> 2.x)
  - fix minor bugs with auto-posting
  - add updater scrolling
  - enable auto-updating by default
  - alphabetize option groups

2.15.1
- mayhem:
  - prevent upload of too large files
  - fix options height for netbooks
  - /a/ is now archived on easymodo

2.15.0
- mayhem:
  - custom hotkey binding
  - image spoiler revealer
  - optional auto noko
  - add a class for reply stubs
  - fix options centering on Opera
  - fix append '#watch' only when auto watch is enabled
  - fix cooldown with the normal post form
  - fix `Select next reply` hotkey behaviour
- aeosynth:
  - keep options dialog at constant size
  - drop firefox 3.6 support (again...)
  - comment out tineye
  - trying to post during cooldown will enable auto-post
  - fix errors w/ noscript

2.14.0
- mayhem:
  - firstrun dialog
  - fix backlinking future posts
  - fix op non-backlinking
  - fix thread expansion on /t/
  - fix sage cooldown
  - fix extra link area around images
  - fix persistent qr
- aeosynth:
  - reply navigation
  - fix time formatting of xhr posts
  - fix %P time formatting

2.13.0
- mayhem:
  - fix various bugs
  - keybinds: 0: actually refresh page 0
  - auto posting
  - add google sauce
- arbitrary time formatting
- rewrite options dialog, lightboxing
- various fixes

2.12.0
- revert the status bar blocking changes
- add a 5px padding-bottom to #qp

2.11.4
- fix another quoting bug

2.11.3
- really fix quoting

2.11.2
- fix quoting stuff

2.11.1
- work on firefox < 6.0

2.11.0
mayhem:
  - fix quote highlighting
- block status bar when hovering quotes / images (may break image leeching)

2.10.0
mayhem:
  space between backlinks (to prevent them from spilling out of the page)
  thread stats: fix wrong selector id when image limit reached
  fix localized time + inlined quotes
- fix edge hovering (flip to left of mouse @ right screen edge)
- work on closed threads (some stickies)
- op backlinking option
- quote highlighting option
- (maybe) work on fx3

2.9.0
- mayhem:
  better placement of inlined backquotes
  fix qr in expanded threads
  inline quote fixes
  fetch name, mail and pass in cookies at each qr opening
  highlight quoted post during quote preview
  add ' (OP)' to op quotes
  am/pm localized time
  give visual feedback on which quote has been inlined
  fix paypal link
  cooldown: alert only when posting from normal post form
  fix cooldown
  thread stats
  auto noko
  fix jumping hover dialogs
- forwardlinks
- rewrite image expansion/fitting
- image expansion option: fit height
- keybind: e - toggle thread expansion
- fix bug where x-board links on chrome are unclickable
- fix x-board / x-thread quoting

2.8.1
- tab over captcha

2.8.0
- mayhem:
  redesigned options
  don't backlink op on index pages
  base64 donate button
- fix qr replying to wrong thread
- small tweaks

2.7.0
- mayhem:
  add class to reply hider and report buttons
  fix anonymizer
- inline quoting
- don't break on >>>/board/ links (links w/o an id)
- remove op backlinking
- fix qr on expanded posts
- image hover: fit height

2.6.0
- mayhem:
  start backlinks
  fix watcher refresh false positive
- backlinks
- cross-board previews
- fix menu for opera
- slightly bigger qr textarea

2.5.0
- mayhem:
  qp: better cross-thread op quoting
  qp: fix overflowing preview
  qr: prevent email field from popping out
  qr: fix cloning values
- keybinds: fix m

2.4.2
- fix nodeInserted (work on new posts)
- qr: remember name

2.4.1
- fix image expansion bug

2.4.0
- mayhem:
  auto watch reply
  fix report button splitting over two lines
  start merging /b/ackwash
- quote previews
- qr remix

2.3.0
- mayhem:
  refresh watcher list on un/watch
  auto refresh watcher list
  update no-ip.org archive
  fix auto-watch
- flavor comments

2.2.2
- hopefully fix upgrading issues

2.2.1
- mayhem:
  fix op image expansion bug
  fix op comment expansion

- fix /b/ackwash multiple links bug
- make cooldown timer optional, disabled by default

2.2.0
- mayhem:
  - don't select text when moving dialogs
  - fix thread watcher's padding
  - remove captcha logos from quick reply
  - post in title - show default title when no subject/comment
  - update tab title on 404
  - chrome - fix favicons
  - fix 404 favicon
  - fix updater retrying
  - set timer to 0 on manual update
  - fix threading when op's file is deleted

- fix navigating past hidden threads
- fix updater option - verbose
- only navigate to pages that exist
- use Greasemonkey api (sigh)
- rewrite, reenable cooldown
- better image resize algorithm

2.1.0
- added back the 0 keybind - go to board's front page

2.0.0
- [chrome] qr error notifications
- x-browser auto-watch
- image expansion w/o horizontal scrollbars
- removed reply nav
- floating thread nav
- fix /b/ thread nav
- ignore middle clicks on images
- smarter redirect
- remove all GM_ functions
- [chrome] fix slow scrolling w/ unread post count in titlebar
- keybind: x: hide thread
- qr: remove `auto`
- rewrite / reorganize code

1.27.8
- fix qr image posting
- fix thread hiding
- fix movement

1.27.7
- fix qr persist
- fix updater defaults

1.27.6
- fix 'update now' button

1.27.5
- fix regression - reload captcha after posting

1.27.4
- fix imageHover on chrome

1.27.3
- fix regression - movement

1.27.2
- fix regression - close / refresh qr on chrome
- add updateURL for scriptish

1.27.1
- fix regression - unhide qr when quoting

1.27.0
- x-browser qr error checking (except for batshit insane chrome - see
  http://code.google.com/p/chromium/issues/detail?id=20773)
- fix opera movement, again
- bigger options button
- move updater to bottom-right by default

1.26.3
- don't enable reply nav by default
- reset file input after posting (persistent qr)
- remove restore ids
- check for dst

1.26.2
- fix thread watcher position; remember new position

1.26.1
- fix unread count for opera
- fix default thread watcher placement

1.26.0
- image hover
- support/donate

1.25.0
- auto gif
- only preload in threads
- fix autohide
- sage cooldown = 60s

1.24.0
- image preloading

1.23.1
- fix updater notifications

1.23.0
- 'verbose' updater option
- remove /new/, /r9k/ from archivers
- tweak 'fit width' to get rid of horizontal scrollbar, only partially working

1.22.0
- update archives
- tweak updater feedback/ui

1.21.0
- image expansion types
- move global auto update option to updater dialog

1.20.4
- fix options

1.20.3
- update archives
- fool the cache

1.20.2
- fix qr again

1.20.1
- fix disappearing updater bug
- only restore ids on /b/ and /v/
- fix JK keybinds

1.20.0
- keybinds
    - add u - update now
    - remove hHlLjk, numerical prefixes
	- use [vimus](http://userscripts.org/scripts/show/93187) for non-chan keybinds
- fix slow scrolling
- add replies in original order so backlinks resolve properly
- fix qr quoting

1.19.0
- restore ids
- thread updater

1.18.4
- fix qr quoting of selected text

1.18.3
- fix w / i / I keybinds
- git rid of body padding

1.18.2
- logic fail

1.18.1
- only adding padding when not in replies

1.18.0
- body { padding-bottom } when Thread Navigation
- keybinds
    - insert mode
	^s - quick spoiler
	escape - remove quick reply
    - normal mode
	h/l - scroll left/right, H/L - move pages
	m/M - expand selected / all images
	w - watch thread (changed from m)

1.17.5
- fix threading
- fix images

1.17.4
- yeah i guess margin is cool too

1.17.3
- a img { float: left; }

1.17.2
- expand images in new posts

1.17.1
- don't affect image clicks when ctrl | alt | shift held
- add .hide class so thumbnail hiding works

1.17.0
- image expansion

1.16.0
- I - open blank quick reply

1.15.0
- add archive at 173.74.0.45

1.14.1
- fix thread nav

1.14.0
- reply keybinds: i, J, K

1.13.0
- localize time

1.12.1
- actually disable keybinds by default

1.12.0
- disable keybinds by default
- qr to replies
- J/K - select next / previous reply
- smarter scrolling

1.11.1
- fix reply mode switching (bringing up quick reply now correctly disables
keybinds)

1.11.0
- reply keybinds
- repeatable keybinds
- change keybinds:
    - o = open thread in new tab
    - i = enter insert mode and open quick reply

1.10.1
- fix kb thread nav
- hack to focus qr
- absolute positioning for `g` keybind

1.10.0
- keyboard actions:
    - m to _mark (watch) threads
    - t to open threads in _tabs
    - o to _open quick reply
- better mode switching
- turn on keyboard actions

1.9.1
- add `count` for keynav
- disable keynav when quick replying
- make keynav disabled by default

1.9.0
- add keyboard navigation

1.8.3
- try to fix remaining bugs by making global variables explicitly global

1.8.2
- fix chromium

1.8.1
- fix bugs in 1.8.0

1.8.0
- add backspace recaptcha refreshing to reports page

1.7.4
- fix thread watching

1.7.3
- fixed descriptions

1.7.2
- add option descriptions

1.7.0
- add auto in qr

1.6.0
- add cooldown timer

1.5.0
1.4.4
- mirror options button on bottom of page
- add 4chan sauce
- add 404 redirect
- add post in title
- reload captcha on backspace

1.4.3
- clear captcha on submit

1.4.2
- fix for firefox 4.0b6

1.4.1
- unhide qr when reply link clicked
- clear textarea on successful qr
- reload captcha AFTER removing qr

1.4
- add 'Persistent QR'
- QR autohiding

1.3
- auto reload captcha on success

1.2
- alert on no captcha

1.1
- re-add button to clear hidden posts.

1.0
- Complete rewrite (well, like 98%).
- Split off updater - 4chan x Updater

0.26
- Fix /b/ quick reply
- Add initial 'Auto Watch' implementation

0.25
- fix Opera 10.50 thread updater bug
- require Opera 10.50
- remove 'Quick Post' (just use noko)
- remove / automate 'manual clear'
- make thread stubs clickable

0.24 - Worksafe threads show the correct favicon. Thanks for the art, Ongpot!

0.23 - Show post count for hidden threads

0.22 - thread navigating now can navigate to previous pages, fixed opera issue

0.21 - chrome compatibility

0.20 - added selection quoting, quick post, unread reply count in title.

0.19 - added quick reply error notifications

0.17 - added 'Update Favicon' option. Thanks thisisanon!

0.16 - added new reply notifications. scroll to end of thread to remove them.

0.15 - added thread updater button

0.14 - moved reply hiding to 4chan filter

0.13 - added thread watcher close button, thread watcher toggle button

0.12 - added Show Hidden (NOTE: not fully compatible w/ 4chan filter yet); thread updater works through connection problems

0.11 - made hidden replies persistent, added Clear Hidden.

0.10 - report button added

0.9 - forced anon added

0.8 - all watched threads visible all the time

0.7 - added reply nav buttons

0.6 - added thread updating

0.4.1/0.5 - added options, quick reply shading

0.4 - added quick reply

0.3 - added thread watching

0.2 - added post expanding

0.1 - added post hiding

0.0 - thread hiding, expanding, navigating<|MERGE_RESOLUTION|>--- conflicted
+++ resolved
@@ -1,11 +1,8 @@
 master
-<<<<<<< HEAD
 - aeosynth / ahodesuka
   expand images from current position
-=======
 - ahodesuka
   Add Open Reply in New Tab option for replies made from the main board (not dumping).
->>>>>>> 97df108f
 - Mayhem
   The Filter now has per filter settings:
     - Filter the OP only along its thread, replies only, or both.
