master
<<<<<<< HEAD
- aeosynth
  prevent post form flicker
=======
- Mayhem
  Increase Sauce linking possibilites:
    Thumbnails, full images, MD5 hashes.

2.25.5
- Mayhem
  Hide the normal post form by default, optional.

2.25.4
- Mayhem
  Fix text inputs not sent/saved correctly in the QR when pasted for example.
  Revert hidding normal post form.
>>>>>>> ea742de5

2.25.3
- Mayhem
  Fix image spoiler always enabled, bug introduced in 2.25.2.

2.25.2
- Mayhem
  Reverted updater's scrolling behavior.
  Fix image posting on Firefox along with Unicode characters in the form.
  Ghettofix Greasemonkey compatibility with the new QR.
  Greasemonkey is still NOT RECOMMENDED, use Scriptish instead.

2.25.1
- Mayhem
  Fix missing image filename uploads. Thanks desuwa.

2.25.0
- Mayhem
  Fix 4chan X on /f/.
  Support for the normal post form has been phased out in favor of the new QR.
  New rewritten and redesigned Quick Reply. Highlights include:
    - Easy dumping for image, text, or samefagging.
    - Toggle auto-posting by trying to submit during the cooldown.
    - Multiple file selection.
    - Image thumbnails.
    - Drag and drop files on the page will add these files to the QR.
    - Cache captchas with Shift + Enter.
    - Create new threads with the QR, will auto-noko.
    - Also includes all the previous features:
      - Cooldown and auto-posting.
      - Posting error detection and prevention.
      - Captcha reloading on backspace.
      - Auto Watch on reply/thread creation.
      - Text selection to quote.
      - Etc...
  CAUTION:
    Images posted with the new QR on Firefox/Aurora/Nightly will have their filename missing.
      see https://github.com/MayhemYDG/4chan-x/issues/137
    Greasemonkey is buggy, use Scriptish instead.

2.24.5
- Mayhem
  Index Navigation and the See next/previous thread keybinds will not cycle through board pages anymore.
  Fix archive redirection in Opera.
  Opera support will now be temporarily on hold.
    see https://github.com/MayhemYDG/4chan-x/issues/136

2.24.4
- ahokadesuka
  Scroll back up when unexpanding images.
- e000
  Prevent absurd cooldown durations.
- Mayhem
  Better image expanding reload, should fool CloudFlare's cache.
- seaweed
  Prevent the hover image to be partially masked by the url preview/status bar.

2.24.3
- Mayhem
  Set image limit in Thread Stats to 252 for /a/ and /v/, default to 152.
  Fix 4chan X in locked threads.

2.24.2
- mayhem
  fix options popping up everytime a page loads

2.24.1
- mayhem
  fix Open thread in new tab keybind for Safari with Ninjakit
  fix Index/Reply Navigation working in both cases when only one is enabled

2.24.0
- mayhem
  redirect 404'd pictures to archives when possible
  new keybind to open the options: ctrl+o
  the unread count will decrease when inlining quotes of unread posts
  the report button can open multiple popups again
  add omploader to the list of optional flavors (http://ompldr.org/upload?url1=)
  update archive redirections, add /lit/ and /u/
  fit horizontally for Image Hover

2.23.7
- mayhem
  update archive redirections

2.23.6
- mayhem
  fix empty sauce or all flavors commented out from breaking 4chan X

2.23.5
- mayhem
  increase the thread updater retry timeout limit at each retry
  fix selection to quote when selecting started from the end of a line on Firefox

2.23.4
- mayhem
  thread updater network optimization
  prevent regexp errors with the filter

2.23.3
- mayhem
  fix 2.32.2 regression duplicating new posts in rare cases

2.23.2
- mayhem
  hide original posts from inlined backlinks - optional
  enable autoposting when submitting a captcha while on cooldown
  fix caret position when quoting on Opera

2.23.1
- mayhem
  fix favicon updating on Opera
  fix compatibility with Tampermonkey

2.23.0
- mayhem
  multiple unread favicons to chose in the options
  quotes are now inserted at the caret position in the QR
  quotes also replace the text selection in the QR
  open QR focused when using the `Open QR without post number inserted` keybind
  fix thread updater for Opera
- aeosynth
  update the captcha caching expiration date to 30mins

2.22.2
- mayhem
  indicate if the settings require a feature to be enabled
  fix obscure and continuous prompts to auto update

2.22.1
- mayhem
  change 'Duckroll' for 'Cross-thread'
  fix image expanding fitness with an inlined backlink on Firefox

2.22.0
- mayhem
  new Indicate Duckrolls feature
  put regex.info sauce back - disabled by default
  fix for auto image reloading in 404'd threads on Firefox

2.21.4
- mayhem
  fix 4chan X version updater

2.21.3
- mayhem
  fix locked thread icons with fit width/screen enabled on Firefox
  fix fit width on Opera
  for userstylers: you can use the rendering engine body class

2.21.2
- mayhem
  fix time formatting year in Opera
  fix QR keybinds
  fix QR posts getting swallowed by sys.4chan.org

2.21.1
- mayhem
  fix Opera

2.21.0
- mayhem
  initiate 4chan X earlier
  performance improvements
  regular expressions based filter
  remove image preloading
  automatically reload expanded pictures on error
  handle bans with the thread updater
  use unread favicons by ferongr

2.20.3
- mayhem
  fix DST for two days of the year

2.20.2
- mayhem
  update archive redirection
- aeosynth
  hopefully fix qr error / update messages
  rm support throd link

2.20.1
- mayhem
  fix regression: qr not preventing errors

2.20.0
- mayhem
  do not display inlined quotes within the quote preview
  fix cross threads quotes in expanded threads or inlined cross quotes
  default post styling for quote previews
- aeosynth
  script auto updating

2.19.3
- mayhem
  quote inlining default styling (by xat)
  add up/down/right/left keybinding support
- aeosynth
  fixed bug that caused script to fail when time formatting enabled

2.19.2
- mayhem
  update archives redirections
- aeosynth
  change unread favicons (by xat-)

2.19.1
- mayhem
  fix OP indication in expanded comments
  fix no.id links within cross thread/board inlined quote

2.19.0
- mayhem
  backlink formatting
  distinguishable unread favicons on white backgrounds
  fix updater refreshing 404'd threads
  fix backlinks added into inlined quotes
- aeosynth
  fix tab title for 404d threads

2.18.3
- mayhem
  fix quote features in expanded comments
  fix scrolling onto a quote not showing the preview

2.18.2
- aeosynth:
  fix long thread watcher titles
  fix normal form errors with an open empty QR

2.18.1
- mayhem:
  fix persistent qr not cleaning the file input
- aeosynth:
  updater: scroll background tabs

2.18.0
- mayhem:
  back to normal versioning
  bring back auto posting
  don't start the cooldown on thread creation
  limit the file upload dialog to the accepted file types (qr)
- aeosynth:
  show linebreaks as spaces in title & watcher
  auto posting fixes
  option to remember qr spoiler state

11.8.15
- aeosynth:
  convert qr from hidden iframes to ajax
  derp, nevermind. ajaxing reverted, still working on it in dev branch

11.8.11.1
- aeosynth:
  fix qr autohiding

11.8.11.0
- aeosynth:
  - rm auto post checkbox
    if (captcha filled or cached) and (text or file)
      auto post after cooldown
  - options updated immediately instead of requiring page refresh

11.8.10.1
- aeosynth:
  - persistent captchas (expiring after 4 hours, 55 minutes)
  - files upload in 'correct' order
  - manually submitting will use cached captchas

11.8.10.0
- aeosynth:
  - fix captcha caching on blank content

11.8.9.0
- aeosynth:
  - change green oval archive to gentoomen
  - validate filesize asap
  - show correct captcha cache length when creating qr
  - 1s delay when autoposting after errors to not look so automated
  - cache captcha on blank text / file

11.8.6.0
- mayhem:
  - fix post links in expanded threads
  - fix 4chan X in closed threads
- aeosynth:
  - only auto scroll focused tabs
  - quote inlining: only work on unmodified left-click
  - select multiple files (one at a time)
  - captcha caching
  - qr: optional auto hiding
  - copy old textarea value
  - scroll to bottom of page if post isn't found (thumbnail generation takes
      time)
  - only scroll focused tabs
  - time: %e, %k, %l
  - reverted hovering fix

2.17.1
- mayhem:
  - fix updater when there is a hash in the url
- aeosynth:
  - better hovering fix

2.17.0
- mayhem:
  - Make updater's settings dynamic
  - Multi-line quoting
  - keybinds: z: reset unread count (useful when page is not scrollable)
  - fix remember updater's interval settings
  - fix wrong keybind input in options
  - fix time preview
  - fix backlink inlining removing its container
  - fix options key/keybinds key variables.
- aeosynth:
  - new imgur upload link commented out in the sauces
  - link to dup file in the QR error
  - fix bug with hovering elements not disappearing

2.16.1
- mayhem:
  - fix updater's custom settings

2.16.0
- mayhem:
  - Thread Stats performance fix, especially on long threads
  - Sauce performance improvement
  - fix Quote Inlining for a pattern
  - other minor performance improvements and bug fixes
- aeosynth:
  - fix an upgrading problem (1.x -> 2.x)
  - fix minor bugs with auto-posting
  - add updater scrolling
  - enable auto-updating by default
  - alphabetize option groups

2.15.1
- mayhem:
  - prevent upload of too large files
  - fix options height for netbooks
  - /a/ is now archived on easymodo

2.15.0
- mayhem:
  - custom hotkey binding
  - image spoiler revealer
  - optional auto noko
  - add a class for reply stubs
  - fix options centering on Opera
  - fix append '#watch' only when auto watch is enabled
  - fix cooldown with the normal post form
  - fix `Select next reply` hotkey behaviour
- aeosynth:
  - keep options dialog at constant size
  - drop firefox 3.6 support (again...)
  - comment out tineye
  - trying to post during cooldown will enable auto-post
  - fix errors w/ noscript

2.14.0
- mayhem:
  - firstrun dialog
  - fix backlinking future posts
  - fix op non-backlinking
  - fix thread expansion on /t/
  - fix sage cooldown
  - fix extra link area around images
  - fix persistent qr
- aeosynth:
  - reply navigation
  - fix time formatting of xhr posts
  - fix %P time formatting

2.13.0
- mayhem:
  - fix various bugs
  - keybinds: 0: actually refresh page 0
  - auto posting
  - add google sauce
- arbitrary time formatting
- rewrite options dialog, lightboxing
- various fixes

2.12.0
- revert the status bar blocking changes
- add a 5px padding-bottom to #qp

2.11.4
- fix another quoting bug

2.11.3
- really fix quoting

2.11.2
- fix quoting stuff

2.11.1
- work on firefox < 6.0

2.11.0
mayhem:
  - fix quote highlighting
- block status bar when hovering quotes / images (may break image leeching)

2.10.0
mayhem:
  space between backlinks (to prevent them from spilling out of the page)
  thread stats: fix wrong selector id when image limit reached
  fix localized time + inlined quotes
- fix edge hovering (flip to left of mouse @ right screen edge)
- work on closed threads (some stickies)
- op backlinking option
- quote highlighting option
- (maybe) work on fx3

2.9.0
- mayhem:
  better placement of inlined backquotes
  fix qr in expanded threads
  inline quote fixes
  fetch name, mail and pass in cookies at each qr opening
  highlight quoted post during quote preview
  add ' (OP)' to op quotes
  am/pm localized time
  give visual feedback on which quote has been inlined
  fix paypal link
  cooldown: alert only when posting from normal post form
  fix cooldown
  thread stats
  auto noko
  fix jumping hover dialogs
- forwardlinks
- rewrite image expansion/fitting
- image expansion option: fit height
- keybind: e - toggle thread expansion
- fix bug where x-board links on chrome are unclickable
- fix x-board / x-thread quoting

2.8.1
- tab over captcha

2.8.0
- mayhem:
  redesigned options
  don't backlink op on index pages
  base64 donate button
- fix qr replying to wrong thread
- small tweaks

2.7.0
- mayhem:
  add class to reply hider and report buttons
  fix anonymizer
- inline quoting
- don't break on >>>/board/ links (links w/o an id)
- remove op backlinking
- fix qr on expanded posts
- image hover: fit height

2.6.0
- mayhem:
  start backlinks
  fix watcher refresh false positive
- backlinks
- cross-board previews
- fix menu for opera
- slightly bigger qr textarea

2.5.0
- mayhem:
  qp: better cross-thread op quoting
  qp: fix overflowing preview
  qr: prevent email field from popping out
  qr: fix cloning values
- keybinds: fix m

2.4.2
- fix nodeInserted (work on new posts)
- qr: remember name

2.4.1
- fix image expansion bug

2.4.0
- mayhem:
  auto watch reply
  fix report button splitting over two lines
  start merging /b/ackwash
- quote previews
- qr remix

2.3.0
- mayhem:
  refresh watcher list on un/watch
  auto refresh watcher list
  update no-ip.org archive
  fix auto-watch
- flavor comments

2.2.2
- hopefully fix upgrading issues

2.2.1
- mayhem:
  fix op image expansion bug
  fix op comment expansion

- fix /b/ackwash multiple links bug
- make cooldown timer optional, disabled by default

2.2.0
- mayhem:
  - don't select text when moving dialogs
  - fix thread watcher's padding
  - remove captcha logos from quick reply
  - post in title - show default title when no subject/comment
  - update tab title on 404
  - chrome - fix favicons
  - fix 404 favicon
  - fix updater retrying
  - set timer to 0 on manual update
  - fix threading when op's file is deleted

- fix navigating past hidden threads
- fix updater option - verbose
- only navigate to pages that exist
- use Greasemonkey api (sigh)
- rewrite, reenable cooldown
- better image resize algorithm

2.1.0
- added back the 0 keybind - go to board's front page

2.0.0
- [chrome] qr error notifications
- x-browser auto-watch
- image expansion w/o horizontal scrollbars
- removed reply nav
- floating thread nav
- fix /b/ thread nav
- ignore middle clicks on images
- smarter redirect
- remove all GM_ functions
- [chrome] fix slow scrolling w/ unread post count in titlebar
- keybind: x: hide thread
- qr: remove `auto`
- rewrite / reorganize code

1.27.8
- fix qr image posting
- fix thread hiding
- fix movement

1.27.7
- fix qr persist
- fix updater defaults

1.27.6
- fix 'update now' button

1.27.5
- fix regression - reload captcha after posting

1.27.4
- fix imageHover on chrome

1.27.3
- fix regression - movement

1.27.2
- fix regression - close / refresh qr on chrome
- add updateURL for scriptish

1.27.1
- fix regression - unhide qr when quoting

1.27.0
- x-browser qr error checking (except for batshit insane chrome - see
  http://code.google.com/p/chromium/issues/detail?id=20773)
- fix opera movement, again
- bigger options button
- move updater to bottom-right by default

1.26.3
- don't enable reply nav by default
- reset file input after posting (persistent qr)
- remove restore ids
- check for dst

1.26.2
- fix thread watcher position; remember new position

1.26.1
- fix unread count for opera
- fix default thread watcher placement

1.26.0
- image hover
- support/donate

1.25.0
- auto gif
- only preload in threads
- fix autohide
- sage cooldown = 60s

1.24.0
- image preloading

1.23.1
- fix updater notifications

1.23.0
- 'verbose' updater option
- remove /new/, /r9k/ from archivers
- tweak 'fit width' to get rid of horizontal scrollbar, only partially working

1.22.0
- update archives
- tweak updater feedback/ui

1.21.0
- image expansion types
- move global auto update option to updater dialog

1.20.4
- fix options

1.20.3
- update archives
- fool the cache

1.20.2
- fix qr again

1.20.1
- fix disappearing updater bug
- only restore ids on /b/ and /v/
- fix JK keybinds

1.20.0
- keybinds
    - add u - update now
    - remove hHlLjk, numerical prefixes
	- use [vimus](http://userscripts.org/scripts/show/93187) for non-chan keybinds
- fix slow scrolling
- add replies in original order so backlinks resolve properly
- fix qr quoting

1.19.0
- restore ids
- thread updater

1.18.4
- fix qr quoting of selected text

1.18.3
- fix w / i / I keybinds
- git rid of body padding

1.18.2
- logic fail

1.18.1
- only adding padding when not in replies

1.18.0
- body { padding-bottom } when Thread Navigation
- keybinds
    - insert mode
	^s - quick spoiler
	escape - remove quick reply
    - normal mode
	h/l - scroll left/right, H/L - move pages
	m/M - expand selected / all images
	w - watch thread (changed from m)

1.17.5
- fix threading
- fix images

1.17.4
- yeah i guess margin is cool too

1.17.3
- a img { float: left; }

1.17.2
- expand images in new posts

1.17.1
- don't affect image clicks when ctrl | alt | shift held
- add .hide class so thumbnail hiding works

1.17.0
- image expansion

1.16.0
- I - open blank quick reply

1.15.0
- add archive at 173.74.0.45

1.14.1
- fix thread nav

1.14.0
- reply keybinds: i, J, K

1.13.0
- localize time

1.12.1
- actually disable keybinds by default

1.12.0
- disable keybinds by default
- qr to replies
- J/K - select next / previous reply
- smarter scrolling

1.11.1
- fix reply mode switching (bringing up quick reply now correctly disables
keybinds)

1.11.0
- reply keybinds
- repeatable keybinds
- change keybinds:
    - o = open thread in new tab
    - i = enter insert mode and open quick reply

1.10.1
- fix kb thread nav
- hack to focus qr
- absolute positioning for `g` keybind

1.10.0
- keyboard actions:
    - m to _mark (watch) threads
    - t to open threads in _tabs
    - o to _open quick reply
- better mode switching
- turn on keyboard actions

1.9.1
- add `count` for keynav
- disable keynav when quick replying
- make keynav disabled by default

1.9.0
- add keyboard navigation

1.8.3
- try to fix remaining bugs by making global variables explicitly global

1.8.2
- fix chromium

1.8.1
- fix bugs in 1.8.0

1.8.0
- add backspace recaptcha refreshing to reports page

1.7.4
- fix thread watching

1.7.3
- fixed descriptions

1.7.2
- add option descriptions

1.7.0
- add auto in qr

1.6.0
- add cooldown timer

1.5.0
1.4.4
- mirror options button on bottom of page
- add 4chan sauce
- add 404 redirect
- add post in title
- reload captcha on backspace

1.4.3
- clear captcha on submit

1.4.2
- fix for firefox 4.0b6

1.4.1
- unhide qr when reply link clicked
- clear textarea on successful qr
- reload captcha AFTER removing qr

1.4
- add 'Persistent QR'
- QR autohiding

1.3
- auto reload captcha on success

1.2
- alert on no captcha

1.1
- re-add button to clear hidden posts.

1.0
- Complete rewrite (well, like 98%).
- Split off updater - 4chan x Updater

0.26
- Fix /b/ quick reply
- Add initial 'Auto Watch' implementation

0.25
- fix Opera 10.50 thread updater bug
- require Opera 10.50
- remove 'Quick Post' (just use noko)
- remove / automate 'manual clear'
- make thread stubs clickable

0.24 - Worksafe threads show the correct favicon. Thanks for the art, Ongpot!

0.23 - Show post count for hidden threads

0.22 - thread navigating now can navigate to previous pages, fixed opera issue

0.21 - chrome compatibility

0.20 - added selection quoting, quick post, unread reply count in title.

0.19 - added quick reply error notifications

0.17 - added 'Update Favicon' option. Thanks thisisanon!

0.16 - added new reply notifications. scroll to end of thread to remove them.

0.15 - added thread updater button

0.14 - moved reply hiding to 4chan filter

0.13 - added thread watcher close button, thread watcher toggle button

0.12 - added Show Hidden (NOTE: not fully compatible w/ 4chan filter yet); thread updater works through connection problems

0.11 - made hidden replies persistent, added Clear Hidden.

0.10 - report button added

0.9 - forced anon added

0.8 - all watched threads visible all the time

0.7 - added reply nav buttons

0.6 - added thread updating

0.4.1/0.5 - added options, quick reply shading

0.4 - added quick reply

0.3 - added thread watching

0.2 - added post expanding

0.1 - added post hiding

0.0 - thread hiding, expanding, navigating<|MERGE_RESOLUTION|>--- conflicted
+++ resolved
@@ -1,8 +1,6 @@
 master
-<<<<<<< HEAD
 - aeosynth
   prevent post form flicker
-=======
 - Mayhem
   Increase Sauce linking possibilites:
     Thumbnails, full images, MD5 hashes.
@@ -15,7 +13,6 @@
 - Mayhem
   Fix text inputs not sent/saved correctly in the QR when pasted for example.
   Revert hidding normal post form.
->>>>>>> ea742de5
 
 2.25.3
 - Mayhem
