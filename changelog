--- conflicted
+++ resolved
@@ -1,15 +1,12 @@
 master
 - Mayhem
-<<<<<<< HEAD
   Use 4chan's API to fetch posts for:
     - Thread Updater.
     - Quote Inlining.
     - Quote Previewing.
     - Thread Expansion.
     - Comment Expansion.
-=======
   Add an option to disable 4chan's inline extension. Enabled by default.
->>>>>>> 09d8ecb4
   Fix compatibility with Scriptish's auto-udpater.
 
 2.34.10
