--- conflicted
+++ resolved
@@ -542,7 +542,15 @@
 }
 
 /* QR */
-<<<<<<< HEAD
+:root.hide-original-post-form #postForm,
+:root.hide-original-post-form .postingMode,
+:root.hide-original-post-form #togglePostForm,
+#qr.autohide:not(.has-focus):not(:hover) > form {
+  display: none;
+}
+#qr select, #dump-button, .remove, .captcha-img {
+  cursor: pointer;
+}
 #qr {
   z-index: 20;
   position: fixed;
@@ -550,29 +558,9 @@
   border: 1px solid transparent;
   min-width: 248px;
   border-radius: 3px 3px 0 0;
-=======
-:root.hide-original-post-form #postForm,
-:root.hide-original-post-form .postingMode,
-:root.hide-original-post-form #togglePostForm,
-#qr.autohide:not(.has-focus):not(:hover) > form {
-  display: none;
-}
-#qr select, #dump-button, .remove, .captcha-img {
-  cursor: pointer;
-}
-#qr > div {
-  min-width: 300px;
-  display: -webkit-flex;
-  display: flex;
-  -webkit-align-items: center;
-  align-items: center;
->>>>>>> 39edd9a9
 }
 #qrtab {
   border-radius: 3px 3px 0 0;
-}
-.autohide:not(:hover):not(.focus) > form {
-  display: none !important;
 }
 #qrtab {
   margin-bottom: 1px;
