--- conflicted
+++ resolved
@@ -2,11 +2,7 @@
 // @name           4chan x
 // @namespace      aeosynth
 // @description    Adds various features.
-<<<<<<< HEAD
-// @version        2.2.2
-=======
 // @version        2.3.0
->>>>>>> eb59ecd6
 // @copyright      2009-2011 James Campos <james.r.campos@gmail.com>
 // @license        MIT; http://en.wikipedia.org/wiki/Mit_license
 // @include        http://boards.4chan.org/*
