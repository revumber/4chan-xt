# loosely follows the jquery api:
# http://api.jquery.com/
# not chainable
$ = (selector, root=d.body) ->
  root.querySelector selector

$$ = (selector, root=d.body) ->
  [root.querySelectorAll(selector)...]

$.extend = (object, properties) ->
  for key, val of properties
    object[key] = val
  return

# Various prototypes I've wanted or needed to add.
$.extend Array::,
  add: (object, position) ->
    keep = @slice position
    @length = position
    @push object
    @pushArrays keep

  contains: (object) ->
    @indexOf(object) > -1

  indexOf: (object) ->
    i = @length
    while i--
      break if @[i] is object
    return i

  pushArrays: ->
    args = arguments
    for arg in args
      @push.apply @, arg
    return @

  remove: (object) ->
    if (index = @indexOf object) > -1
      @splice index, 1
    else
      false

$.extend String::,
  capitalize: ->
    @charAt(0).toUpperCase() + @slice(1);

  contains: (string) ->
    @indexOf(string) > -1

$.DAY = 24 * ($.HOUR = 60 * ($.MINUTE = 60 * ($.SECOND = 1000)))

$.extend $,
<<<<<<< HEAD
  engine: /WebKit|Presto|Gecko/.exec(navigator.userAgent)[0].toLowerCase()
=======
  SECOND: 1000
  MINUTE: 1000 * 60
  HOUR  : 1000 * 60 * 60
  DAY   : 1000 * 60 * 60 * 24
  engine: '<% if (type === 'crx') { %>webkit<% } else if (type === 'userjs') { %>presto<% } else { %>gecko<% } %>'
>>>>>>> 3454f697
  id: (id) ->
    d.getElementById id
  ready: (fc) ->
    if d.readyState in ['interactive', 'complete']
      $.queueTask fc
      return
    cb = ->
      $.off d, 'DOMContentLoaded', cb
      fc()
    $.on d, 'DOMContentLoaded', cb
  sync: (key, cb) ->
    key = "#{g.NAMESPACE}#{key}"
    $.on window, 'storage', (e) ->
      if e.key is key
        cb JSON.parse e.newValue
  formData: (form) ->
    if form instanceof HTMLFormElement
      return new FormData form
    fd = new FormData()
    for key, val of form
      continue unless val
      # XXX GM bug
      # if val instanceof Blob
      if val.size and val.name
        fd.append key, val, val.name
      else
        fd.append key, val
    fd
  ajax: (url, callbacks, opts={}) ->
    {type, headers, upCallbacks, form} = opts
    r = new XMLHttpRequest()
    type or= form and 'post' or 'get'
    r.open type, url, true
    for key, val of headers
      r.setRequestHeader key, val
    $.extend r, callbacks
    $.extend r.upload, upCallbacks
    r.withCredentials = type is 'post'
    r.send form
    r
  cache: do ->
    reqs = {}
    (url, cb) ->
      if req = reqs[url]
        if req.readyState is 4
          cb.call req
        else
          req.callbacks.push cb
        return
      req = $.ajax url,
        onload:  ->
          cb.call @ for cb in @callbacks
          delete @callbacks
        onabort: -> delete reqs[url]
        onerror: -> delete reqs[url]
      req.callbacks = [cb]
      reqs[url] = req
  cb:
    checked: ->
      $.set @name, @checked
      Conf[@name] = @checked
    value: ->
      $.set @name, @value.trim()
      Conf[@name] = @value
  asap: (test, cb) ->
    if test()
      cb()
    else
      setTimeout $.asap, 25, test, cb
  addStyle: (css) ->
    style = $.el 'style',
      textContent: css
    $.asap (-> d.head), ->
      $.add d.head, style
    style
  x: (path, root) ->
    root or= d.body
    # XPathResult.ANY_UNORDERED_NODE_TYPE === 8
    d.evaluate(path, root, null, 8, null).singleNodeValue
  X: (path, root) ->
    root or= d.body
    d.evaluate path, root, null, XPathResult.UNORDERED_NODE_SNAPSHOT_TYPE, null
  addClass: (el, className) ->
    el.classList.add className
  rmClass: (el, className) ->
    el.classList.remove className
  toggleClass: (el, className) ->
    el.classList.toggle className
  hasClass: (el, className) ->
    el.classList.contains className
  rm: (el) ->
    el.parentNode.removeChild el
  tn: (s) ->
    d.createTextNode s
  frag: ->
    d.createDocumentFragment()
  nodes: (nodes) ->
    unless nodes instanceof Array
      return nodes
    frag = $.frag()
    for node in nodes
      frag.appendChild node
    frag
  add: (parent, el) ->
    parent.appendChild $.nodes el
  prepend: (parent, el) ->
    parent.insertBefore $.nodes(el), parent.firstChild
  after: (root, el) ->
    root.parentNode.insertBefore $.nodes(el), root.nextSibling
  before: (root, el) ->
    root.parentNode.insertBefore $.nodes(el), root
  replace: (root, el) ->
    root.parentNode.replaceChild $.nodes(el), root
  el: (tag, properties) ->
    el = d.createElement tag
    $.extend el, properties if properties
    el
  on: (el, events, handler) ->
    for event in events.split ' '
      el.addEventListener event, handler, false
    return
  off: (el, events, handler) ->
    for event in events.split ' '
      el.removeEventListener event, handler, false
    return
  event: (event, detail, root=d) ->
    root.dispatchEvent new CustomEvent event, {bubbles: true, detail}
  open: do ->
    if GM_openInTab?
      (URL) ->
        # XXX fix GM opening file://// for protocol-less URLs.
        a = $.el 'a', href: URL
        GM_openInTab a.href
    else
      (URL) -> window.open URL, '_blank'
  debounce: (wait, fn) ->
    timeout = null
    that    = null
    args    = null
    exec    = ->
      fn.apply that, args
      timeout = null
    ->
      args = arguments
      that = this
      if timeout
        # stop current reset
        clearTimeout timeout
      else
        exec()

      # after wait, let next invocation execute immediately
      timeout = setTimeout exec, wait
  queueTask: do ->
    # inspired by https://www.w3.org/Bugs/Public/show_bug.cgi?id=15007
    taskQueue = []
    execTask = ->
      task = taskQueue.shift()
      func = task[0]
      args = Array::slice.call task, 1
      func.apply func, args
    if window.MessageChannel
      taskChannel = new MessageChannel()
      taskChannel.port1.onmessage = execTask
      ->
        taskQueue.push arguments
        taskChannel.port2.postMessage null
    else # XXX Firefox
      ->
        taskQueue.push arguments
        setTimeout execTask, 0
  globalEval: (code) ->
    script = $.el 'script',
      textContent: code
    $.add (d.head or doc), script
    $.rm script
  bytesToString: (size) ->
    unit = 0 # Bytes
    while size >= 1024
      size /= 1024
      unit++
    # Remove trailing 0s.
    size =
      if unit > 1
        # Keep the size as a float if the size is greater than 2^20 B.
        # Round to hundredth.
        Math.round(size * 100) / 100
      else
        # Round to an integer otherwise.
        Math.round size
    "#{size} #{['B', 'KB', 'MB', 'GB'][unit]}"

<% if (type === 'crx') { %>
  delete: (name) ->
    localStorage.removeItem g.NAMESPACE + name
  get: (name, defaultValue) ->
    if value = localStorage.getItem g.NAMESPACE + name
      JSON.parse value
    else
      defaultValue
  set: (name, value) ->
    localStorage.setItem g.NAMESPACE + name, JSON.stringify value
<% } else if (type === 'userjs') { %>
do ->
  # http://www.opera.com/docs/userjs/specs/#scriptstorage
  # http://www.opera.com/docs/userjs/using/#securepages
  # The scriptStorage object is available only during
  # the main User JavaScript thread, being therefore
  # accessible only in the main body of the user script.
  # To access the storage object later, keep a reference
  # to the object.
  {scriptStorage} = opera
  $.delete = (name) ->
    delete scriptStorage[g.NAMESPACE + name]
  $.get = (name, defaultValue) ->
    if value = scriptStorage[g.NAMESPACE + name]
      JSON.parse value
    else
      defaultValue
  $.set = (name, value) ->
    name  = g.NAMESPACE + name
    value = JSON.stringify value
    # for `storage` events
    localStorage.setItem name, value
    scriptStorage[name] = value
<% } else { %>
  delete: (name) ->
    GM_deleteValue g.NAMESPACE + name
  get: (name, defaultValue) ->
    if value = GM_getValue g.NAMESPACE + name
      JSON.parse value
    else
      defaultValue
  set: (name, value) ->
    name  = g.NAMESPACE + name
    value = JSON.stringify value
    # for `storage` events
    localStorage.setItem name, value
    GM_setValue name, value
<% } %><|MERGE_RESOLUTION|>--- conflicted
+++ resolved
@@ -51,15 +51,7 @@
 $.DAY = 24 * ($.HOUR = 60 * ($.MINUTE = 60 * ($.SECOND = 1000)))
 
 $.extend $,
-<<<<<<< HEAD
-  engine: /WebKit|Presto|Gecko/.exec(navigator.userAgent)[0].toLowerCase()
-=======
-  SECOND: 1000
-  MINUTE: 1000 * 60
-  HOUR  : 1000 * 60 * 60
-  DAY   : 1000 * 60 * 60 * 24
   engine: '<% if (type === 'crx') { %>webkit<% } else if (type === 'userjs') { %>presto<% } else { %>gecko<% } %>'
->>>>>>> 3454f697
   id: (id) ->
     d.getElementById id
   ready: (fc) ->
