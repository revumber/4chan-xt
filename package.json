{
  "name": "appchan-x",
  "version": "2.0.0",
  "description": "The most comprehensive 4chan userscript.",
  "meta": {
<<<<<<< HEAD
    "name": "appchan x",
    "namespace": "zixaphir",
    "repo": "https://github.com/zixaphir/appchan-x/",
    "page": "http://zixaphir.github.com/appchan-x/",
    "mainBranch": "Av2",
=======
    "name": "4chan X Beta",
    "repo": "https://github.com/MayhemYDG/4chan-x/",
    "page": "https://4chan-x.just-believe.in/",
    "buildsPath": "builds/",
    "mainBranch": "v3",
>>>>>>> db1c2b76
    "matches": [
      "*://api.4chan.org/*",
      "*://boards.4chan.org/*",
      "*://images.4chan.org/*",
      "*://sys.4chan.org/*"
    ]
  },
  "devDependencies": {
    "grunt": "~0.4.1",
    "grunt-bump": "~0.0.0",
    "grunt-contrib-clean": "~0.4.0",
    "grunt-contrib-coffee": "~0.6.4",
    "grunt-contrib-compress": "~0.4.5",
    "grunt-contrib-concat": "~0.1.3",
    "grunt-contrib-copy": "~0.4.0",
    "grunt-contrib-watch": "~0.3.1",
    "grunt-exec": "~0.4.0"
  },
  "repository": {
    "type": "git",
    "url": "git://github.com/zixaphir/appchan-x.git"
  },
  "author": "Zixaphir <zixaphirmoxphar@gmail.com>",
  "contributors": [
    "Nicolas Stepien <stepien.nicolas@gmail.com>",
    "James Campos <james.r.campos@gmail.com>"
  ],
  "license": "MIT",
  "readmeFilename": "README.md",
  "engines": {
    "node": ">=0.8"
  }
}<|MERGE_RESOLUTION|>--- conflicted
+++ resolved
@@ -3,19 +3,12 @@
   "version": "2.0.0",
   "description": "The most comprehensive 4chan userscript.",
   "meta": {
-<<<<<<< HEAD
     "name": "appchan x",
     "namespace": "zixaphir",
     "repo": "https://github.com/zixaphir/appchan-x/",
     "page": "http://zixaphir.github.com/appchan-x/",
+    "buildsPath": "builds/",
     "mainBranch": "Av2",
-=======
-    "name": "4chan X Beta",
-    "repo": "https://github.com/MayhemYDG/4chan-x/",
-    "page": "https://4chan-x.just-believe.in/",
-    "buildsPath": "builds/",
-    "mainBranch": "v3",
->>>>>>> db1c2b76
     "matches": [
       "*://api.4chan.org/*",
       "*://boards.4chan.org/*",
