{
  "name": "4chan-X",
<<<<<<< HEAD
  "version": "1.2.41",
  "description": "Cross-browser userscript for maximum lurking on 4chan.",
=======
  "version": "3.14.0",
  "description": "Cross-browser extension for productive lurking on 4chan.",
>>>>>>> ce0c0c16
  "meta": {
    "name": "4chan X",
    "repo": "https://github.com/seaweedchan/4chan-x/",
    "page": "http://seaweedchan.github.io/4chan-x/",
    "buildsPath": "builds/",
    "mainBranch": "master",
    "matches": [
      "*://boards.4chan.org/*",
<<<<<<< HEAD
      "*://images.4chan.org/*",
      "*://sys.4chan.org/*"
    ],
    "files": {
      "metajs": "4chan-X.meta.js",
      "userjs": "4chan-X.user.js"
=======
      "*://sys.4chan.org/*",
      "*://a.4cdn.org/*",
      "*://i.4cdn.org/*"
    ],
    "min": {
      "chrome": "29",
      "firefox": "22",
      "greasemonkey": "1.12"
>>>>>>> ce0c0c16
    }
  },
  "devDependencies": {
    "font-awesome": "https://github.com/FortAwesome/Font-Awesome/archive/v4.0.3.tar.gz",
    "grunt": "~0.4.1",
    "grunt-bump": "~0.0.11",
    "grunt-concurrent": "~0.4.0",
    "grunt-contrib-clean": "~0.5.0",
    "grunt-contrib-coffee": "~0.7.0",
    "grunt-contrib-compress": "~0.5.2",
    "grunt-contrib-concat": "~0.3.0",
    "grunt-contrib-copy": "~0.4.1",
    "grunt-contrib-watch": "~0.5.3",
    "grunt-shell": "~0.6.0",
    "load-grunt-tasks": "~0.2.0"
  },
  "repository": {
    "type": "git",
    "url": "https://github.com/seaweedchan/4chan-x.git"
  },
  "author": "seaweedchan <jtbates@asu.edu>",
  "contributors": [
    "Zixaphir<zixaphirmoxphar@gmail.com>",
    "Nicolas Stepien <stepien.nicolas@gmail.com>",
    "James Campos <james.r.campos@gmail.com>"
  ],
  "license": "MIT",
  "readmeFilename": "README.md",
  "engines": {
    "node": ">=0.10"
  }
}<|MERGE_RESOLUTION|>--- conflicted
+++ resolved
@@ -1,12 +1,7 @@
 {
   "name": "4chan-X",
-<<<<<<< HEAD
   "version": "1.2.41",
   "description": "Cross-browser userscript for maximum lurking on 4chan.",
-=======
-  "version": "3.14.0",
-  "description": "Cross-browser extension for productive lurking on 4chan.",
->>>>>>> ce0c0c16
   "meta": {
     "name": "4chan X",
     "repo": "https://github.com/seaweedchan/4chan-x/",
@@ -15,23 +10,18 @@
     "mainBranch": "master",
     "matches": [
       "*://boards.4chan.org/*",
-<<<<<<< HEAD
-      "*://images.4chan.org/*",
-      "*://sys.4chan.org/*"
+      "*://sys.4chan.org/*",
+      "*://a.4cdn.org/*",
+      "*://i.4cdn.org/*"
     ],
     "files": {
       "metajs": "4chan-X.meta.js",
       "userjs": "4chan-X.user.js"
-=======
-      "*://sys.4chan.org/*",
-      "*://a.4cdn.org/*",
-      "*://i.4cdn.org/*"
-    ],
+    },
     "min": {
       "chrome": "29",
       "firefox": "22",
       "greasemonkey": "1.12"
->>>>>>> ce0c0c16
     }
   },
   "devDependencies": {
