--- conflicted
+++ resolved
@@ -1,13 +1,7 @@
 {
-<<<<<<< HEAD
   "name": "appchan-x",
   "version": "2.3.10",
   "description": "The most comprehensive 4chan userscript.",
-=======
-  "name": "4chan-X",
-  "version": "1.2.41",
-  "description": "Cross-browser userscript for maximum lurking on 4chan.",
->>>>>>> 0415de74
   "meta": {
     "name": "appchan x",
     "namespace": "zixaphir",
