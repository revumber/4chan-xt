{
<<<<<<< HEAD
  "name": "appchan-x",
  "version": "2.5.1",
  "description": "The most comprehensive 4chan userscript.",
=======
  "name": "4chan-X",
  "version": "1.2.43",
  "description": "Cross-browser userscript for maximum lurking on 4chan.",
>>>>>>> 407fdf74
  "meta": {
    "name": "appchan x",
    "namespace": "zixaphir",
    "repo": "https://github.com/zixaphir/appchan-x/",
    "page": "http://zixaphir.github.com/appchan-x/",
    "buildsPath": "builds/",
    "mainBranch": "master",
    "matches": [
<<<<<<< HEAD
      "*://*.4chan.org/*",
      "*://4chan.org/*"
    ],
    "files": {
      "metajs": "appchan-x.meta.js",
      "userjs": "appchan-x.user.js"
=======
      "*://boards.4chan.org/*",
      "*://sys.4chan.org/*",
      "*://a.4cdn.org/*",
      "*://i.4cdn.org/*"
    ],
    "files": {
      "metajs": "4chan-X.meta.js",
      "userjs": "4chan-X.user.js"
    },
    "min": {
      "chrome": "29",
      "firefox": "22",
      "greasemonkey": "1.12"
>>>>>>> 407fdf74
    }
  },
  "devDependencies": {
    "font-awesome": "https://github.com/FortAwesome/Font-Awesome/archive/v4.0.3.tar.gz",
    "grunt": "~0.4.1",
    "grunt-bump": "~0.0.11",
    "grunt-concurrent": "~0.4.0",
    "grunt-contrib-clean": "~0.5.0",
    "grunt-contrib-coffee": "~0.7.0",
    "grunt-contrib-compress": "~0.5.2",
    "grunt-contrib-concat": "~0.3.0",
    "grunt-contrib-copy": "~0.4.1",
    "grunt-contrib-watch": "~0.5.3",
    "grunt-shell": "~0.6.0",
    "load-grunt-tasks": "~0.2.0"
  },
  "repository": {
    "type": "git",
    "url": "git://github.com/zixaphir/appchan-x.git"
  },
  "author": "Zixaphir <zixaphirmoxphar@gmail.com>",
  "contributors": [
    "Nicolas Stepien <stepien.nicolas@gmail.com>",
    "James Campos <james.r.campos@gmail.com>"
  ],
  "license": "MIT",
  "readmeFilename": "README.md",
  "engines": {
    "node": ">=0.10"
  }
}<|MERGE_RESOLUTION|>--- conflicted
+++ resolved
@@ -1,13 +1,7 @@
 {
-<<<<<<< HEAD
   "name": "appchan-x",
   "version": "2.5.1",
   "description": "The most comprehensive 4chan userscript.",
-=======
-  "name": "4chan-X",
-  "version": "1.2.43",
-  "description": "Cross-browser userscript for maximum lurking on 4chan.",
->>>>>>> 407fdf74
   "meta": {
     "name": "appchan x",
     "namespace": "zixaphir",
@@ -16,28 +10,19 @@
     "buildsPath": "builds/",
     "mainBranch": "master",
     "matches": [
-<<<<<<< HEAD
-      "*://*.4chan.org/*",
-      "*://4chan.org/*"
-    ],
-    "files": {
-      "metajs": "appchan-x.meta.js",
-      "userjs": "appchan-x.user.js"
-=======
       "*://boards.4chan.org/*",
       "*://sys.4chan.org/*",
       "*://a.4cdn.org/*",
       "*://i.4cdn.org/*"
     ],
     "files": {
-      "metajs": "4chan-X.meta.js",
-      "userjs": "4chan-X.user.js"
+      "metajs": "appchan-x.meta.js",
+      "userjs": "appchan-x.user.js"
     },
     "min": {
       "chrome": "29",
       "firefox": "22",
       "greasemonkey": "1.12"
->>>>>>> 407fdf74
     }
   },
   "devDependencies": {
