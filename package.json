{
  "name": "4chan-X",
<<<<<<< HEAD
  "version": "1.2.39",
=======
  "version": "1.2.41",
>>>>>>> 26a0c27a
  "description": "Cross-browser userscript for maximum lurking on 4chan.",
  "meta": {
    "name": "4chan X",
    "repo": "https://github.com/seaweedchan/4chan-x/",
    "page": "http://seaweedchan.github.io/4chan-x/",
    "buildsPath": "builds/",
    "mainBranch": "master",
    "matches": [
      "*://api.4chan.org/*",
      "*://boards.4chan.org/*",
      "*://images.4chan.org/*",
      "*://sys.4chan.org/*"
    ],
    "files": {
      "metajs": "4chan-X.meta.js",
      "userjs": "4chan-X.user.js"
    }
  },
  "devDependencies": {
    "font-awesome": "git://github.com/MayhemYDG/Font-Awesome.git#df4285951124f9ca1f3907438462e5ba9e464bcb",
    "grunt": "~0.4.1",
    "grunt-bump": "~0.0.11",
    "grunt-concurrent": "~0.4.0",
    "grunt-contrib-clean": "~0.5.0",
    "grunt-contrib-coffee": "~0.7.0",
    "grunt-contrib-compress": "~0.5.2",
    "grunt-contrib-concat": "~0.3.0",
    "grunt-contrib-copy": "~0.4.1",
    "grunt-contrib-watch": "~0.5.3",
    "grunt-shell": "~0.4.0",
    "load-grunt-tasks": "~0.1.0"
  },
  "repository": {
    "type": "git",
    "url": "https://github.com/seaweedchan/4chan-x.git"
  },
  "author": "seaweedchan <jtbates@asu.edu>",
  "contributors": [
    "Zixaphir<zixaphirmoxphar@gmail.com>",
    "Nicolas Stepien <stepien.nicolas@gmail.com>",
    "James Campos <james.r.campos@gmail.com>"
  ],
  "license": "MIT",
  "readmeFilename": "README.md",
  "engines": {
    "node": ">=0.10"
  }
}<|MERGE_RESOLUTION|>--- conflicted
+++ resolved
@@ -1,10 +1,6 @@
 {
   "name": "4chan-X",
-<<<<<<< HEAD
-  "version": "1.2.39",
-=======
   "version": "1.2.41",
->>>>>>> 26a0c27a
   "description": "Cross-browser userscript for maximum lurking on 4chan.",
   "meta": {
     "name": "4chan X",
