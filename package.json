{
  "name": "4chan-X",
<<<<<<< HEAD
  "version": "1.1.2",
  "description": "Cross-browser userscript for maximum lurking on 4chan.",
=======
  "version": "3.2.2",
  "description": "Cross-browser extension for productive lurking on 4chan.",
>>>>>>> babc2414
  "meta": {
    "name": "4chan X",
    "repo": "https://github.com/seaweedchan/4chan-x/",
    "page": "http://seaweedchan.github.io/4chan-x/",
    "mainBranch": "master",
    "matches": [
      "*://api.4chan.org/*",
      "*://boards.4chan.org/*",
      "*://images.4chan.org/*",
      "*://sys.4chan.org/*"
    ],
    "files": {
      "metajs": "4chan_X.meta.js",
      "userjs": "4chan_X.user.js"
    }
  },
  "devDependencies": {
    "grunt": "~0.4.1",
    "grunt-bump": "~0.0.2",
    "grunt-concurrent": "~0.2.0",
    "grunt-contrib-clean": "~0.4.1",
    "grunt-contrib-coffee": "~0.7.0",
    "grunt-contrib-compress": "~0.5.0",
    "grunt-contrib-concat": "~0.3.0",
    "grunt-contrib-copy": "~0.4.1",
    "grunt-contrib-watch": "~0.3.1",
    "grunt-shell": "~0.2.2"
  },
  "repository": {
    "type": "git",
    "url": "https://github.com/seaweedchan/4chan-x.git"
  },
  "author": "seaweedchan <jtbates@asu.edu>",
  "contributors": [
    "Zixaphir<zixaphirmoxphar@gmail.com>",
    "Nicolas Stepien <stepien.nicolas@gmail.com>",
    "James Campos <james.r.campos@gmail.com>"
  ],
  "license": "MIT",
  "readmeFilename": "README.md",
  "engines": {
    "node": ">=0.8"
  }
}<|MERGE_RESOLUTION|>--- conflicted
+++ resolved
@@ -1,12 +1,7 @@
 {
   "name": "4chan-X",
-<<<<<<< HEAD
   "version": "1.1.2",
   "description": "Cross-browser userscript for maximum lurking on 4chan.",
-=======
-  "version": "3.2.2",
-  "description": "Cross-browser extension for productive lurking on 4chan.",
->>>>>>> babc2414
   "meta": {
     "name": "4chan X",
     "repo": "https://github.com/seaweedchan/4chan-x/",
