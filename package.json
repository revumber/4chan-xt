{
  "name": "4chan-X",
  "description": "Cross-browser userscript for maximum lurking on 4chan.",
  "meta": {
    "name": "4chan X",
<<<<<<< HEAD
    "version": "1.10.3.2",
=======
    "version": "1.10.2.8",
    "date": "2015-02-28T19:31:56.000Z",
>>>>>>> 81474125
    "repo": "https://github.com/ccd0/4chan-x/",
    "page": "https://github.com/ccd0/4chan-x",
    "downloads": "https://ccd0.github.io/4chan-x/builds/",
    "oldVersions": "https://raw.githubusercontent.com/ccd0/4chan-x/",
    "faq": "https://github.com/ccd0/4chan-x/wiki/Frequently-Asked-Questions",
    "appid": "lacclbnghgdicfifcamcmcnilckjamag",
    "recaptchaKey": "6Ldp2bsSAAAAAAJ5uyx_lx34lJeEpTLVkP5k04qc",
    "youtubeAPIKey": "AIzaSyB5_zaen_-46Uhz1xGR-lz1YoUMHqCD6CE",
    "buildsPath": "builds/",
    "mainBranch": "master",
    "matches": [
      "*://boards.4chan.org/*",
      "*://sys.4chan.org/*",
      "*://a.4cdn.org/*",
      "*://i.4cdn.org/*",
      "https://www.google.com/recaptcha/api2/anchor?k=6Ldp2bsSAAAAAAJ5uyx_lx34lJeEpTLVkP5k04qc*",
      "*://www.google.com/recaptcha/api/fallback?k=6Ldp2bsSAAAAAAJ5uyx_lx34lJeEpTLVkP5k04qc"
    ],
    "suffix": {
      "stable": "",
      "beta": "-beta",
      "noupdate": "-noupdate",
      "dev": "-dev"
    },
    "namesuffix": {
      "stable": "",
      "beta": " beta",
      "noupdate": "",
      "dev": " dev"
    },
    "min": {
      "chrome": "32",
      "firefox": "26",
      "greasemonkey": "1.14"
    }
  },
  "devDependencies": {
    "font-awesome": "4.3.0",
    "grunt": "^0.4.5",
    "grunt-concurrent": "^1.0.0",
    "grunt-contrib-clean": "^0.6.0",
    "grunt-contrib-coffee": "^0.13.0",
    "grunt-contrib-compress": "^0.13.0",
    "grunt-contrib-concat": "^0.5.1",
    "grunt-contrib-copy": "^0.8.0",
    "grunt-contrib-jshint": "^0.11.0",
    "grunt-contrib-watch": "^0.6.1",
    "grunt-crx": "^0.3.4",
    "grunt-markdown": "^0.7.0",
    "grunt-shell": "^1.1.1",
    "load-grunt-tasks": "^3.1.0",
    "npm-shrinkwrap": "^5.2.0"
  },
  "repository": {
    "type": "git",
    "url": "https://github.com/ccd0/4chan-x.git"
  },
  "author": "seaweedchan <jtbates@asu.edu>",
  "contributors": [
    "Zixaphir<zixaphirmoxphar@gmail.com>",
    "Nicolas Stepien <stepien.nicolas@gmail.com>",
    "James Campos <james.r.campos@gmail.com>"
  ],
  "license": "MIT",
  "readmeFilename": "README.md",
  "engines": {
    "node": ">=0.10"
  }
}<|MERGE_RESOLUTION|>--- conflicted
+++ resolved
@@ -3,12 +3,8 @@
   "description": "Cross-browser userscript for maximum lurking on 4chan.",
   "meta": {
     "name": "4chan X",
-<<<<<<< HEAD
     "version": "1.10.3.2",
-=======
-    "version": "1.10.2.8",
-    "date": "2015-02-28T19:31:56.000Z",
->>>>>>> 81474125
+    "date": "2015-03-02T02:02:04.000Z",
     "repo": "https://github.com/ccd0/4chan-x/",
     "page": "https://github.com/ccd0/4chan-x",
     "downloads": "https://ccd0.github.io/4chan-x/builds/",
