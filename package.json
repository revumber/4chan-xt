{
<<<<<<< HEAD
  "name": "appchan-x",
  "version": "2.0.0",
  "description": "The most comprehensive 4chan userscript.",
  "meta": {
    "name": "appchan x",
    "namespace": "zixaphir",
    "repo": "https://github.com/zixaphir/appchan-x/",
    "page": "http://zixaphir.github.com/appchan-x/",
    "buildsPath": "builds/",
    "mainBranch": "Av2",
=======
  "name": "4chan-X",
  "version": "1.1.3",
  "description": "Cross-browser userscript for maximum lurking on 4chan.",
  "meta": {
    "name": "4chan X",
    "repo": "https://github.com/seaweedchan/4chan-x/",
    "page": "http://seaweedchan.github.io/4chan-x/",
    "mainBranch": "master",
>>>>>>> 9de43acd
    "matches": [
      "*://api.4chan.org/*",
      "*://boards.4chan.org/*",
      "*://images.4chan.org/*",
      "*://sys.4chan.org/*"
    ],
    "files": {
      "metajs": "4chan_X.meta.js",
      "userjs": "4chan_X.user.js"
    }
  },
  "devDependencies": {
    "grunt": "~0.4.1",
    "grunt-bump": "~0.0.2",
    "grunt-concurrent": "~0.2.0",
    "grunt-contrib-clean": "~0.4.1",
    "grunt-contrib-coffee": "~0.7.0",
    "grunt-contrib-compress": "~0.5.0",
    "grunt-contrib-concat": "~0.3.0",
    "grunt-contrib-copy": "~0.4.1",
    "grunt-contrib-watch": "~0.3.1",
    "grunt-shell": "~0.2.2"
  },
  "repository": {
    "type": "git",
<<<<<<< HEAD
    "url": "git://github.com/zixaphir/appchan-x.git"
  },
  "author": "Zixaphir <zixaphirmoxphar@gmail.com>",
  "contributors": [
=======
    "url": "https://github.com/seaweedchan/4chan-x.git"
  },
  "author": "seaweedchan <jtbates@asu.edu>",
  "contributors": [
    "Zixaphir<zixaphirmoxphar@gmail.com>",
>>>>>>> 9de43acd
    "Nicolas Stepien <stepien.nicolas@gmail.com>",
    "James Campos <james.r.campos@gmail.com>"
  ],
  "license": "MIT",
  "readmeFilename": "README.md",
  "engines": {
    "node": ">=0.8"
  }
}<|MERGE_RESOLUTION|>--- conflicted
+++ resolved
@@ -1,5 +1,4 @@
 {
-<<<<<<< HEAD
   "name": "appchan-x",
   "version": "2.0.0",
   "description": "The most comprehensive 4chan userscript.",
@@ -10,16 +9,6 @@
     "page": "http://zixaphir.github.com/appchan-x/",
     "buildsPath": "builds/",
     "mainBranch": "Av2",
-=======
-  "name": "4chan-X",
-  "version": "1.1.3",
-  "description": "Cross-browser userscript for maximum lurking on 4chan.",
-  "meta": {
-    "name": "4chan X",
-    "repo": "https://github.com/seaweedchan/4chan-x/",
-    "page": "http://seaweedchan.github.io/4chan-x/",
-    "mainBranch": "master",
->>>>>>> 9de43acd
     "matches": [
       "*://api.4chan.org/*",
       "*://boards.4chan.org/*",
@@ -45,18 +34,10 @@
   },
   "repository": {
     "type": "git",
-<<<<<<< HEAD
     "url": "git://github.com/zixaphir/appchan-x.git"
   },
   "author": "Zixaphir <zixaphirmoxphar@gmail.com>",
   "contributors": [
-=======
-    "url": "https://github.com/seaweedchan/4chan-x.git"
-  },
-  "author": "seaweedchan <jtbates@asu.edu>",
-  "contributors": [
-    "Zixaphir<zixaphirmoxphar@gmail.com>",
->>>>>>> 9de43acd
     "Nicolas Stepien <stepien.nicolas@gmail.com>",
     "James Campos <james.r.campos@gmail.com>"
   ],
