{
  "name": "4chan-X",
<<<<<<< HEAD
  "version": "1.3.10",
=======
  "version": "1.4.0",
>>>>>>> 4adbe5a8
  "description": "Cross-browser userscript for maximum lurking on 4chan.",
  "meta": {
    "name": "4chan X",
    "repo": "https://github.com/Spittie/4chan-x/",
    "page": "http://seaweedchan.github.io/4chan-x/",
    "buildsPath": "builds/",
    "mainBranch": "master",
    "matches": [
      "*://boards.4chan.org/*",
      "*://sys.4chan.org/*",
      "*://a.4cdn.org/*",
      "*://i.4cdn.org/*"
    ],
    "files": {
      "metajs": "4chan-X.meta.js",
      "userjs": "4chan-X.user.js"
    },
    "min": {
      "chrome": "31",
      "firefox": "26",
      "greasemonkey": "1.14"
    }
  },
  "devDependencies": {
    "font-awesome": "~4.0.3",
    "grunt": "~0.4.2",
    "grunt-bump": "~0.0.13",
    "grunt-concurrent": "~0.4.3",
    "grunt-contrib-clean": "~0.5.0",
    "grunt-contrib-coffee": "~0.8.2",
    "grunt-contrib-compress": "~0.6.0",
    "grunt-contrib-concat": "~0.3.0",
    "grunt-contrib-copy": "~0.5.0",
    "grunt-contrib-watch": "~0.5.3",
    "grunt-shell": "~0.6.4",
    "load-grunt-tasks": "~0.2.1"
  },
  "repository": {
    "type": "git",
    "url": "https://github.com/seaweedchan/4chan-x.git"
  },
  "author": "seaweedchan <jtbates@asu.edu>",
  "contributors": [
    "Zixaphir<zixaphirmoxphar@gmail.com>",
    "Nicolas Stepien <stepien.nicolas@gmail.com>",
    "James Campos <james.r.campos@gmail.com>"
  ],
  "license": "MIT",
  "readmeFilename": "README.md",
  "engines": {
    "node": ">=0.10"
  }
}<|MERGE_RESOLUTION|>--- conflicted
+++ resolved
@@ -1,10 +1,6 @@
 {
   "name": "4chan-X",
-<<<<<<< HEAD
-  "version": "1.3.10",
-=======
   "version": "1.4.0",
->>>>>>> 4adbe5a8
   "description": "Cross-browser userscript for maximum lurking on 4chan.",
   "meta": {
     "name": "4chan X",
