{
<<<<<<< HEAD
  "name": "appchan-x",
  "version": "2.3.10",
  "description": "The most comprehensive 4chan userscript.",
=======
  "name": "4chan-X",
  "version": "1.2.39",
  "description": "Cross-browser userscript for maximum lurking on 4chan.",
>>>>>>> 5b87c17e
  "meta": {
    "name": "appchan x",
    "namespace": "zixaphir",
    "repo": "https://github.com/zixaphir/appchan-x/",
    "page": "http://zixaphir.github.com/appchan-x/",
    "buildsPath": "builds/",
    "mainBranch": "master",
    "matches": [
      "*://*.4chan.org/*",
      "*://4chan.org/*"
    ],
    "files": {
      "metajs": "appchan-x.meta.js",
      "userjs": "appchan-x.user.js"
    }
  },
  "devDependencies": {
    "font-awesome": "git://github.com/MayhemYDG/Font-Awesome.git#df4285951124f9ca1f3907438462e5ba9e464bcb",
    "grunt": "~0.4.1",
    "grunt-bump": "~0.0.11",
    "grunt-concurrent": "~0.3.1",
    "grunt-contrib-clean": "~0.5.0",
    "grunt-contrib-coffee": "~0.7.0",
    "grunt-contrib-compress": "~0.5.2",
    "grunt-contrib-concat": "~0.3.0",
    "grunt-contrib-copy": "~0.4.1",
    "grunt-contrib-watch": "~0.5.3",
    "grunt-shell": "~0.4.0",
    "load-grunt-tasks": "~0.1.0"
  },
  "repository": {
    "type": "git",
    "url": "git://github.com/zixaphir/appchan-x.git"
  },
  "author": "Zixaphir <zixaphirmoxphar@gmail.com>",
  "contributors": [
    "Nicolas Stepien <stepien.nicolas@gmail.com>",
    "James Campos <james.r.campos@gmail.com>"
  ],
  "license": "MIT",
  "readmeFilename": "README.md",
  "engines": {
    "node": ">=0.10"
  }
}<|MERGE_RESOLUTION|>--- conflicted
+++ resolved
@@ -1,13 +1,7 @@
 {
-<<<<<<< HEAD
   "name": "appchan-x",
   "version": "2.3.10",
   "description": "The most comprehensive 4chan userscript.",
-=======
-  "name": "4chan-X",
-  "version": "1.2.39",
-  "description": "Cross-browser userscript for maximum lurking on 4chan.",
->>>>>>> 5b87c17e
   "meta": {
     "name": "appchan x",
     "namespace": "zixaphir",
