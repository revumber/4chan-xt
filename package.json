{
<<<<<<< HEAD
  "name": "appchan-x",
  "version": "2.0.4",
  "description": "The most comprehensive 4chan userscript.",
=======
  "name": "4chan-X",
  "version": "1.2.8",
  "description": "Cross-browser userscript for maximum lurking on 4chan.",
>>>>>>> dd4520fe
  "meta": {
    "name": "appchan x",
    "namespace": "zixaphir",
    "repo": "https://github.com/zixaphir/appchan-x/",
    "page": "http://zixaphir.github.com/appchan-x/",
    "buildsPath": "builds/",
    "mainBranch": "master",
    "matches": [
      "*://api.4chan.org/*",
      "*://boards.4chan.org/*",
      "*://images.4chan.org/*",
      "*://sys.4chan.org/*"
    ],
    "files": {
      "metajs": "4chan-X.meta.js",
      "userjs": "4chan-X.user.js"
    }
  },
  "devDependencies": {
    "grunt": "~0.4.1",
    "grunt-bump": "~0.0.2",
    "grunt-concurrent": "~0.2.0",
    "grunt-contrib-clean": "~0.4.1",
    "grunt-contrib-coffee": "~0.7.0",
    "grunt-contrib-compress": "~0.5.0",
    "grunt-contrib-concat": "~0.3.0",
    "grunt-contrib-copy": "~0.4.1",
    "grunt-contrib-watch": "~0.4.3",
    "grunt-shell": "~0.2.2"
  },
  "repository": {
    "type": "git",
    "url": "git://github.com/zixaphir/appchan-x.git"
  },
  "author": "Zixaphir <zixaphirmoxphar@gmail.com>",
  "contributors": [
    "Nicolas Stepien <stepien.nicolas@gmail.com>",
    "James Campos <james.r.campos@gmail.com>"
  ],
  "license": "MIT",
  "readmeFilename": "README.md",
  "engines": {
    "node": ">=0.10"
  }
}<|MERGE_RESOLUTION|>--- conflicted
+++ resolved
@@ -1,13 +1,7 @@
 {
-<<<<<<< HEAD
   "name": "appchan-x",
   "version": "2.0.4",
   "description": "The most comprehensive 4chan userscript.",
-=======
-  "name": "4chan-X",
-  "version": "1.2.8",
-  "description": "Cross-browser userscript for maximum lurking on 4chan.",
->>>>>>> dd4520fe
   "meta": {
     "name": "appchan x",
     "namespace": "zixaphir",
