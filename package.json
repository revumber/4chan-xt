{
  "name": "4chan-X",
<<<<<<< HEAD
  "version": "1.7.27",
  "description": "Cross-browser userscript for maximum lurking on 4chan.",
=======
  "version": "3.20.11",
  "description": "Cross-browser extension for productive lurking on 4chan.",
>>>>>>> 6c748be4
  "meta": {
    "name": "4chan X",
    "repo": "https://github.com/ccd0/4chan-x/",
    "page": "https://github.com/ccd0/4chan-x",
    "downloads": "https://ccd0.github.io/4chan-x/builds/",
    "appid": "lacclbnghgdicfifcamcmcnilckjamag",
    "buildsPath": "builds/",
    "mainBranch": "master",
    "matches": [
      "*://boards.4chan.org/*",
      "*://sys.4chan.org/*",
      "*://a.4cdn.org/*",
      "*://i.4cdn.org/*"
    ],
    "files": {
      "metajs": "4chan-X.meta.js",
      "userjs": "4chan-X.user.js"
    },
    "min": {
      "chrome": "33",
      "firefox": "26",
      "greasemonkey": "1.14"
    }
  },
  "devDependencies": {
    "font-awesome": "~4.0.3",
    "grunt": "~0.4.4",
    "grunt-bump": "~0.0.13",
    "grunt-concurrent": "~0.5.0",
    "grunt-contrib-clean": "~0.5.0",
    "grunt-contrib-coffee": "~0.10.1",
    "grunt-contrib-compress": "~0.8.0",
    "grunt-contrib-concat": "~0.4.0",
    "grunt-contrib-copy": "~0.5.0",
    "grunt-contrib-watch": "~0.6.1",
    "grunt-shell": "~0.7.0",
    "load-grunt-tasks": "~0.4.0"
  },
  "repository": {
    "type": "git",
    "url": "https://github.com/ccd0/4chan-x.git"
  },
  "author": "seaweedchan <jtbates@asu.edu>",
  "contributors": [
    "Zixaphir<zixaphirmoxphar@gmail.com>",
    "Nicolas Stepien <stepien.nicolas@gmail.com>",
    "James Campos <james.r.campos@gmail.com>"
  ],
  "license": "MIT",
  "readmeFilename": "README.md",
  "engines": {
    "node": ">=0.10"
  }
}<|MERGE_RESOLUTION|>--- conflicted
+++ resolved
@@ -1,12 +1,7 @@
 {
   "name": "4chan-X",
-<<<<<<< HEAD
   "version": "1.7.27",
   "description": "Cross-browser userscript for maximum lurking on 4chan.",
-=======
-  "version": "3.20.11",
-  "description": "Cross-browser extension for productive lurking on 4chan.",
->>>>>>> 6c748be4
   "meta": {
     "name": "4chan X",
     "repo": "https://github.com/ccd0/4chan-x/",
