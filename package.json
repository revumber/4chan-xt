{
  "name": "4chan-X",
  "version": "1.2.45",
  "description": "Cross-browser userscript for maximum lurking on 4chan.",
  "meta": {
    "name": "4chan X",
    "repo": "https://github.com/seaweedchan/4chan-x/",
    "page": "http://seaweedchan.github.io/4chan-x/",
    "buildsPath": "builds/",
    "mainBranch": "master",
    "matches": [
      "*://boards.4chan.org/*",
      "*://sys.4chan.org/*",
      "*://a.4cdn.org/*",
      "*://i.4cdn.org/*"
<<<<<<< HEAD
=======

>>>>>>> 08ae1dae
    ],
    "files": {
      "metajs": "4chan-X.meta.js",
      "userjs": "4chan-X.user.js"
    },
    "min": {
      "chrome": "31",
      "firefox": "26",
      "greasemonkey": "1.13"
    }
  },
  "devDependencies": {
    "font-awesome": "https://github.com/FortAwesome/Font-Awesome/archive/v4.0.3.tar.gz",
    "grunt": "~0.4.1",
    "grunt-bump": "~0.0.11",
    "grunt-concurrent": "~0.4.0",
    "grunt-contrib-clean": "~0.5.0",
    "grunt-contrib-coffee": "~0.8.0",
    "grunt-contrib-compress": "~0.5.2",
    "grunt-contrib-concat": "~0.3.0",
    "grunt-contrib-copy": "~0.5.0",
    "grunt-contrib-watch": "~0.5.3",
    "grunt-shell": "~0.6.0",
    "load-grunt-tasks": "~0.2.0"
  },
  "repository": {
    "type": "git",
    "url": "https://github.com/seaweedchan/4chan-x.git"
  },
  "author": "seaweedchan <jtbates@asu.edu>",
  "contributors": [
    "Zixaphir<zixaphirmoxphar@gmail.com>",
    "Nicolas Stepien <stepien.nicolas@gmail.com>",
    "James Campos <james.r.campos@gmail.com>"
  ],
  "license": "MIT",
  "readmeFilename": "README.md",
  "engines": {
    "node": ">=0.10"
  }
}<|MERGE_RESOLUTION|>--- conflicted
+++ resolved
@@ -13,10 +13,7 @@
       "*://sys.4chan.org/*",
       "*://a.4cdn.org/*",
       "*://i.4cdn.org/*"
-<<<<<<< HEAD
-=======
 
->>>>>>> 08ae1dae
     ],
     "files": {
       "metajs": "4chan-X.meta.js",
