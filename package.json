{
<<<<<<< HEAD
  "name": "appchan-x",
  "version": "2.1.3",
  "description": "The most comprehensive 4chan userscript.",
=======
  "name": "4chan-X",
  "version": "1.2.19",
  "description": "Cross-browser userscript for maximum lurking on 4chan.",
>>>>>>> 9a2692d4
  "meta": {
    "name": "appchan x",
    "namespace": "zixaphir",
    "repo": "https://github.com/zixaphir/appchan-x/",
    "page": "http://zixaphir.github.com/appchan-x/",
    "buildsPath": "builds/",
    "mainBranch": "master",
    "matches": [
      "*://*.4chan.org/*",
      "*://4chan.org/*"
    ],
    "files": {
      "metajs": "appchan-x.meta.js",
      "userjs": "appchan-x.user.js"
    }
  },
  "devDependencies": {
    "grunt": "~0.4.1",
    "grunt-bump": "~0.0.11",
    "grunt-concurrent": "~0.3.0",
    "grunt-contrib-clean": "~0.5.0",
    "grunt-contrib-coffee": "~0.7.0",
    "grunt-contrib-compress": "~0.5.2",
    "grunt-contrib-concat": "~0.3.0",
    "grunt-contrib-copy": "~0.4.1",
    "grunt-contrib-watch": "~0.5.0",
    "grunt-shell": "~0.3.1"
  },
  "repository": {
    "type": "git",
    "url": "git://github.com/zixaphir/appchan-x.git"
  },
  "author": "Zixaphir <zixaphirmoxphar@gmail.com>",
  "contributors": [
    "Nicolas Stepien <stepien.nicolas@gmail.com>",
    "James Campos <james.r.campos@gmail.com>"
  ],
  "license": "MIT",
  "readmeFilename": "README.md",
  "engines": {
    "node": ">=0.10"
  }
}<|MERGE_RESOLUTION|>--- conflicted
+++ resolved
@@ -1,13 +1,7 @@
 {
-<<<<<<< HEAD
   "name": "appchan-x",
   "version": "2.1.3",
   "description": "The most comprehensive 4chan userscript.",
-=======
-  "name": "4chan-X",
-  "version": "1.2.19",
-  "description": "Cross-browser userscript for maximum lurking on 4chan.",
->>>>>>> 9a2692d4
   "meta": {
     "name": "appchan x",
     "namespace": "zixaphir",
