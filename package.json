--- conflicted
+++ resolved
@@ -1,12 +1,7 @@
 {
   "name": "4chan-X",
-<<<<<<< HEAD
   "version": "1.4.1",
   "description": "Cross-browser userscript for maximum lurking on 4chan.",
-=======
-  "version": "3.19.2",
-  "description": "Cross-browser extension for productive lurking on 4chan.",
->>>>>>> d649e5e2
   "meta": {
     "name": "4chan X",
     "repo": "https://github.com/Spittie/4chan-x/",
