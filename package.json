{
<<<<<<< HEAD
  "name": "appchan-x",
  "version": "2.0.0",
  "description": "The most comprehensive 4chan userscript.",
=======
  "name": "4chan-X",
  "version": "1.1.13",
  "description": "Cross-browser userscript for maximum lurking on 4chan.",
>>>>>>> ec9c5d7d
  "meta": {
    "name": "appchan x",
    "namespace": "zixaphir",
    "repo": "https://github.com/zixaphir/appchan-x/",
    "page": "http://zixaphir.github.com/appchan-x/",
    "buildsPath": "builds/",
    "mainBranch": "Av2",
    "matches": [
      "*://api.4chan.org/*",
      "*://boards.4chan.org/*",
      "*://images.4chan.org/*",
      "*://sys.4chan.org/*"
    ],
    "files": {
      "metajs": "4chan_X.meta.js",
      "userjs": "4chan_X.user.js"
    }
  },
  "devDependencies": {
    "grunt": "~0.4.1",
    "grunt-bump": "~0.0.2",
    "grunt-concurrent": "~0.2.0",
    "grunt-contrib-clean": "~0.4.1",
    "grunt-contrib-coffee": "~0.7.0",
    "grunt-contrib-compress": "~0.5.0",
    "grunt-contrib-concat": "~0.3.0",
    "grunt-contrib-copy": "~0.4.1",
    "grunt-contrib-watch": "~0.4.0",
    "grunt-shell": "~0.2.2"
  },
  "repository": {
    "type": "git",
    "url": "git://github.com/zixaphir/appchan-x.git"
  },
  "author": "Zixaphir <zixaphirmoxphar@gmail.com>",
  "contributors": [
    "Nicolas Stepien <stepien.nicolas@gmail.com>",
    "James Campos <james.r.campos@gmail.com>"
  ],
  "license": "MIT",
  "readmeFilename": "README.md",
  "engines": {
    "node": ">=0.8"
  }
}<|MERGE_RESOLUTION|>--- conflicted
+++ resolved
@@ -1,13 +1,8 @@
 {
-<<<<<<< HEAD
   "name": "appchan-x",
   "version": "2.0.0",
   "description": "The most comprehensive 4chan userscript.",
-=======
-  "name": "4chan-X",
-  "version": "1.1.13",
-  "description": "Cross-browser userscript for maximum lurking on 4chan.",
->>>>>>> ec9c5d7d
+
   "meta": {
     "name": "appchan x",
     "namespace": "zixaphir",
