config =
  main:
    Enhancing:
      '404 Redirect':                 [true,  'Redirect dead threads and images']
      'Keybinds':                     [true,  'Binds actions to keys']
      'Time Formatting':              [true,  'Arbitrarily formatted timestamps, using your local time']
      'Report Button':                [true,  'Add report buttons']
      'Comment Expansion':            [true,  'Expand too long comments']
      'Thread Expansion':             [true,  'View all replies']
      'Index Navigation':             [true,  'Navigate to previous / next thread']
      'Reply Navigation':             [false, 'Navigate to top / bottom of thread']
      'Check for Updates':            [true,  'Check for updated versions of 4chan X']
    Filtering:
      'Anonymize':                    [false, 'Make everybody anonymous']
      'Filter':                       [false, 'Self-moderation placebo']
      'Filter OPs':                   [false, 'Filter OPs along with their threads']
      'Reply Hiding':                 [true,  'Hide single replies']
      'Thread Hiding':                [true,  'Hide entire threads']
      'Show Stubs':                   [true,  'Of hidden threads / replies']
    Imaging:
      'Image Auto-Gif':               [false, 'Animate gif thumbnails']
      'Image Expansion':              [true,  'Expand images']
      'Image Hover':                  [false, 'Show full image on mouseover']
      'Sauce':                        [true,  'Add sauce to images']
      'Reveal Spoilers':              [false, 'Replace spoiler thumbnails by the original thumbnail']
    Monitoring:
      'Thread Updater':               [true,  'Update threads. Has more options in its own dialog.']
      'Unread Count':                 [true,  'Show unread post count in tab title']
      'Post in Title':                [true,  'Show the op\'s post in the tab title']
      'Thread Stats':                 [true,  'Display reply and image count']
      'Thread Watcher':               [true,  'Bookmark threads']
      'Auto Watch':                   [true,  'Automatically watch threads that you start']
      'Auto Watch Reply':             [false, 'Automatically watch threads that you reply to']
    Posting:
      'Auto Noko':                    [true,  'Redirect to your thread']
      'Cooldown':                     [true,  'Prevent `flood detected` errors']
      'Quick Reply':                  [true,  'Reply without leaving the page']
      'Persistent QR':                [false, 'Quick reply won\'t disappear after posting. Only in replies.']
      'Auto Hide QR':                 [true,  'Automatically auto-hide the quick reply when posting']
      'Remember Spoiler':             [false, 'Remember the spoiler state, instead of resetting after posting']
    Quoting:
      'Quote Backlinks':              [true,  'Add quote backlinks']
      'OP Backlinks':                 [false, 'Add backlinks to the OP']
      'Quote Highlighting':           [true,  'Highlight the previewed post']
      'Quote Inline':                 [true,  'Show quoted post inline on quote click']
      'Quote Preview':                [true,  'Show quote content on hover']
      'Indicate OP quote':            [true,  'Add \'(OP)\' to OP quotes']
      'Indicate Cross-thread Quotes': [true,  'Add \'(Cross-thread)\' to cross-threads quotes']
      'Forward Hiding':               [true,  'Hide original posts of inlined backlinks']
  filter:
    name:     ''
    tripcode: ''
    email:    ''
    subject:  ''
    comment:  ''
    filename: ''
    filesize: ''
    md5:      ''
  flavors: [
    'http://iqdb.org/?url='
    'http://google.com/searchbyimage?image_url='
    '#http://tineye.com/search?url='
    '#http://saucenao.com/search.php?db=999&url='
    '#http://3d.iqdb.org/?url='
    '#http://regex.info/exif.cgi?imgurl='
    '#http://imgur.com/upload?url='
    '#http://ompldr.org/upload?url1='
  ].join '\n'
  time: '%m/%d/%y(%a)%H:%M'
  backlink: '>>%id'
  favicon: 'ferongr'
  hotkeys:
    close:           'Esc'
    spoiler:         'ctrl+s'
    openQR:          'i'
    openEmptyQR:     'I'
    submit:          'alt+s'
    nextReply:       'J'
    previousReply:   'K'
    nextThread:      'n'
    previousThread:  'p'
    nextPage:        'L'
    previousPage:    'H'
    zero:            '0'
    openThreadTab:   'o'
    openThread:      'O'
    expandThread:    'e'
    watch:           'w'
    hide:            'x'
    expandImages:    'm'
    expandAllImages: 'M'
    update:          'u'
    unreadCountTo0:  'z'
  updater:
    checkbox:
      'Scrolling':    [false, 'Scroll updated posts into view. Only enabled at bottom of page.']
      'Scroll BG':    [false, 'Scroll background tabs']
      'Verbose':      [true,  'Show countdown timer, new post count']
      'Auto Update':  [true,  'Automatically fetch new posts']
    'Interval': 30


# XXX Chrome can't into {log} = console
# XXX GreaseMonkey can't into console.log.bind
log = console.log.bind? console

# flatten the config
conf = {}
(flatten = (parent, obj) ->
  if obj.length #array
    if typeof obj[0] is 'boolean'
      conf[parent] = obj[0]
    else
      conf[parent] = obj
  else if typeof obj is 'object'
    for key, val of obj
      flatten key, val
  else #constant
    conf[parent] = obj
) null, config

NAMESPACE = '4chan_x.'
VERSION = '2.23.7'
SECOND = 1000
MINUTE = 60*SECOND
HOUR   = 60*MINUTE
DAY    = 24*HOUR
engine = /WebKit|Presto|Gecko/.exec(navigator.userAgent)[0].toLowerCase()
d = document
g = callbacks: []

ui =
  dialog: (id, position, html) ->
    el = d.createElement 'div'
    el.className = 'reply dialog'
    el.innerHTML = html
    el.id = id
    el.style.cssText = if saved = localStorage["#{NAMESPACE}#{id}.position"] then saved else position
    el.querySelector('div.move').addEventListener 'mousedown', ui.dragstart, false
    el
  dragstart: (e) ->
    #prevent text selection
    e.preventDefault()
    ui.el = el = @parentNode
    d.addEventListener 'mousemove', ui.drag, false
    d.addEventListener 'mouseup',   ui.dragend, false
    #distance from pointer to el edge is constant; calculate it here.
    # XXX opera reports el.offsetLeft / el.offsetTop as 0
    rect = el.getBoundingClientRect()
    ui.dx = e.clientX - rect.left
    ui.dy = e.clientY - rect.top
    #factor out el from document dimensions
    ui.width  = d.body.clientWidth  - el.offsetWidth
    ui.height = d.body.clientHeight - el.offsetHeight
  drag: (e) ->
    left = e.clientX - ui.dx
    top = e.clientY - ui.dy
    left =
      if left < 10 then 0
      else if ui.width - left < 10 then null
      else left
    top =
      if top < 10 then 0
      else if ui.height - top < 10 then null
      else top
    right = if left is null then 0 else null
    bottom = if top is null then 0 else null
    #using null instead of '' is 4% faster
    #these 4 statements are 40% faster than 1 style.cssText
    {style} = ui.el
    style.top    = top
    style.right  = right
    style.bottom = bottom
    style.left   = left
  dragend: ->
    #$ coffee -bpe '{a} = {b} = c'
    #var a, b;
    #a = (b = c.b, c).a;
    {el} = ui
    localStorage["#{NAMESPACE}#{el.id}.position"] = el.style.cssText
    d.removeEventListener 'mousemove', ui.drag, false
    d.removeEventListener 'mouseup',   ui.dragend, false
  hover: (e) ->
    {clientX, clientY} = e
    {el} = ui
    {style} = el
    {clientHeight, clientWidth} = d.body
    height = el.offsetHeight

    top = clientY - 120
    style.top =
      if clientHeight < height or top < 0
        0
      else if top + height > clientHeight
        clientHeight - height
      else
        top

    if clientX < clientWidth - 400
      style.left  = clientX + 45
      style.right = null
    else
      style.left  = null
      style.right = clientWidth - clientX + 45

  hoverend: ->
    ui.el.parentNode.removeChild ui.el

###
loosely follows the jquery api:
http://api.jquery.com/
not chainable
###
$ = (selector, root=d.body) ->
  root.querySelector selector

$.extend = (object, properties) ->
  for key, val of properties
    object[key] = val
  object

$.extend $,
  id: (id) ->
    d.getElementById id
  globalEval: (code) ->
    script = $.el 'script',
      textContent: "(#{code})()"
    $.add d.head, script
    $.rm script
  ajax: (url, cb, opts={}) ->
    {type, event, headers} = opts
    type  or= 'get'
    event or= 'onload'
    r = new XMLHttpRequest()
    r.open type, url, true
    for key, val of headers
      r.setRequestHeader key, val
    r[event] = cb
    r.send()
    r
  cache: (url, cb) ->
    if req = $.cache.requests[url]
      if req.readyState is 4
        cb.call req
      else
        req.callbacks.push cb
    else
      req = $.ajax url, (-> cb.call @ for cb in @callbacks)
      req.callbacks = [cb]
      $.cache.requests[url] = req
  cb:
    checked: ->
      $.set @name, @checked
      conf[@name] = @checked
    value: ->
      $.set @name, @value
      conf[@name] = @value
  addStyle: (css) ->
    style = $.el 'style',
      textContent: css
    $.add d.head, style
    style
  x: (path, root=d.body) ->
    d.evaluate(path, root, null, XPathResult.ANY_UNORDERED_NODE_TYPE, null).
      singleNodeValue
  tn: (s) ->
    d.createTextNode s
  replace: (root, el) ->
    root.parentNode.replaceChild el, root
  addClass: (el, className) ->
    el.classList.add className
  removeClass: (el, className) ->
    el.classList.remove className
  rm: (el) ->
    el.parentNode.removeChild el
  add: (parent, children...) ->
    for child in children
      parent.appendChild child
  prepend: (parent, child) ->
    parent.insertBefore child, parent.firstChild
  after: (root, el) ->
    root.parentNode.insertBefore el, root.nextSibling
  before: (root, el) ->
    root.parentNode.insertBefore el, root
  el: (tag, properties) ->
    el = d.createElement tag
    $.extend el, properties if properties
    el
  on: (el, eventType, handler) ->
    el.addEventListener eventType, handler, false
  off: (el, eventType, handler) ->
    el.removeEventListener eventType, handler, false
  isDST: ->
    ###
      http://en.wikipedia.org/wiki/Eastern_Time_Zone
      Its UTC time offset is −5 hrs (UTC−05) during standard time and −4
      hrs (UTC−04) during daylight saving time.

      Since 2007, the local time changes at 02:00 EST to 03:00 EDT on the second
      Sunday in March and returns at 02:00 EDT to 01:00 EST on the first Sunday
      in November, in the U.S. as well as in Canada.

      0200 EST (UTC-05) = 0700 UTC
      0200 EDT (UTC-04) = 0600 UTC
    ###

    D = new Date()
    date  = D.getUTCDate()
    day   = D.getUTCDay()
    hours = D.getUTCHours()
    month = D.getUTCMonth()

    #this is the easy part
    if month < 2 or 10 < month
      return false
    if 2 < month < 10
      return true

    # (sunday's date) = (today's date) - (number of days past sunday)
    # date is not zero-indexed
    sunday = date - day

    if month is 2
      #before second sunday
      if sunday < 8
        return false

      #during second sunday
      if sunday < 15 and day is 0
        if hours < 7
          return false
        return true

      #after second sunday
      return true

    #month is 10
    # before first sunday
    if sunday < 1
      return true

    # during first sunday
    if sunday < 8 and day is 0
      if hours < 6
        return true
      return false

    #after first sunday
    return false

$.cache.requests = {}

if GM_deleteValue?
  $.extend $,
    delete: (name) ->
      name = NAMESPACE + name
      GM_deleteValue name
    get: (name, defaultValue) ->
      name = NAMESPACE + name
      if value = GM_getValue name
        JSON.parse value
      else
        defaultValue
    openInTab: (url) ->
      GM_openInTab url
    set: (name, value) ->
      name = NAMESPACE + name
      # for `storage` events
      localStorage[name] = JSON.stringify value
      GM_setValue name, JSON.stringify value
else
  $.extend $,
    delete: (name) ->
      name = NAMESPACE + name
      delete localStorage[name]
    get: (name, defaultValue) ->
      name = NAMESPACE + name
      if value = localStorage[name]
        JSON.parse value
      else
        defaultValue
    openInTab: (url) ->
      window.open url, "_blank"
    set: (name, value) ->
      name = NAMESPACE + name
      localStorage[name] = JSON.stringify value

#load values from localStorage
for key, val of conf
  conf[key] = $.get key, val

$$ = (selector, root=d.body) ->
  Array::slice.call root.querySelectorAll selector

filter =
  regexps: {}
  callbacks: []
  init: ->
    for key of config.filter
      unless m = conf[key].match /^\/.+\/\w*$/gm
        continue
      @regexps[key] = []
      for filter in m
        f = filter.match /^\/(.+)\/(\w*)$/
        try
          @regexps[key].push RegExp f[1], f[2]
        catch e
          alert e.message
      #only execute what's filterable
      @callbacks.push @[key]

    g.callbacks.push @node

  node: (root) ->
    unless root.className
      if filter.callbacks.some((callback) -> callback root)
        replyHiding.hideHide $ 'td:not([nowrap])', root
    else if root.className is 'op' and not g.REPLY and conf['Filter OPs']
      if filter.callbacks.some((callback) -> callback root)
        threadHiding.hideHide root.parentNode

  test: (key, value) ->
    filter.regexps[key].some (regexp) -> regexp.test value

  name: (root) ->
    name = if root.className is 'op' then $ '.postername', root else $ '.commentpostername', root
    filter.test 'name', name.textContent
  tripcode: (root) ->
    if trip = $ '.postertrip', root
      filter.test 'tripcode', trip.textContent
  email: (root) ->
    if mail = $ '.linkmail', root
      filter.test 'email', mail.href
  subject: (root) ->
    sub = if root.className is 'op' then $ '.filetitle', root else $ '.replytitle', root
    filter.test 'subject', sub.textContent
  comment: (root) ->
    filter.test 'comment', ($.el 'a', innerHTML: $('blockquote', root).innerHTML.replace /<br>/g, '\n').textContent
  filename: (root) ->
    if file = $ '.filesize span', root
      filter.test 'filename', file.title
  filesize: (root) ->
    if img = $ 'img[md5]', root
      filter.test 'filesize', img.alt
  md5: (root) ->
    if img = $ 'img[md5]', root
      filter.test 'md5', img.getAttribute('md5')

strikethroughQuotes =
  init: ->
    g.callbacks.push (root) ->
      return if root.className is 'inline'
      for quote in $$ '.quotelink', root
        if el = $.id quote.hash[1..]
          if el.parentNode.parentNode.parentNode.hidden
            $.addClass quote, 'filtered'

expandComment =
  init: ->
    for a in $$ '.abbr a'
      $.on a, 'click', expandComment.expand
  expand: (e) ->
    e.preventDefault()
    [_, threadID, replyID] = @href.match /(\d+)#(\d+)/
    @textContent = "Loading #{replyID}..."
    threadID = @pathname.split('/').pop() or $.x('ancestor::div[@class="thread"]/div', @).id
    a = @
    $.cache @pathname, (-> expandComment.parse @, a, threadID, replyID)
  parse: (req, a, threadID, replyID) ->
    if req.status isnt 200
      a.textContent = "#{req.status} #{req.statusText}"
      return

    body = $.el 'body',
      innerHTML: req.responseText

    if threadID is replyID #OP
      bq = $ 'blockquote', body
    else
      #css selectors don't like ids starting with numbers,
      # getElementById only works for root document.
      for reply in $$ 'td[id]', body
        if reply.id == replyID
          bq = $ 'blockquote', reply
          break
    for quote in $$ '.quotelink', bq
      if quote.getAttribute('href') is quote.hash
        quote.pathname = "/#{g.BOARD}/res/#{threadID}"
      if quote.hash[1..] is threadID
        quote.innerHTML += '&nbsp;(OP)'
      if conf['Quote Preview']
        $.on quote, 'mouseover', quotePreview.mouseover
        $.on quote, 'mousemove', ui.hover
        $.on quote, 'mouseout',  quotePreview.mouseout
      if conf['Quote Inline']
        $.on quote, 'click', quoteInline.toggle
    $.replace a.parentNode.parentNode, bq

expandThread =
  init: ->
    for span in $$ '.omittedposts'
      a = $.el 'a',
        textContent: "+ #{span.textContent}"
        className: 'omittedposts'
        href: 'javascript:;'
      $.on a, 'click', expandThread.cb.toggle
      $.replace span, a

  cb:
    toggle: ->
      thread = @parentNode
      expandThread.toggle thread

  toggle: (thread) ->
    threadID = thread.firstChild.id
    pathname = "/#{g.BOARD}/res/#{threadID}"
    a = $ '.omittedposts', thread

    switch a.textContent[0]
      when '+'
        $('.op .container', thread)?.innerHTML = ''
        a.textContent = a.textContent.replace '+', 'X Loading...'
        $.cache pathname, (-> expandThread.parse @, pathname, thread, a)

      when 'X'
        a.textContent = a.textContent.replace 'X Loading...', '+'
        #FIXME this will kill all callbacks
        $.cache[pathname].abort()

      when '-'
        a.textContent = a.textContent.replace '-', '+'
        #goddamit moot
        num = switch g.BOARD
          when 'b' then 3
          when 't' then 1
          else 5
        table = $.x "following::br[@clear]/preceding::table[#{num}]", a
        while (prev = table.previousSibling) and (prev.nodeName is 'TABLE')
          $.rm prev
        for backlink in $$ '.op a.backlink'
          $.rm backlink if !$.id backlink.hash[1..]


  parse: (req, pathname, thread, a) ->
    if req.status isnt 200
      a.textContent = "#{req.status} #{req.statusText}"
      $.off a, 'click', expandThread.cb.toggle
      return

    a.textContent = a.textContent.replace 'X Loading...', '-'

    body = $.el 'body',
      innerHTML: req.responseText

    frag = d.createDocumentFragment()
    for reply in $$ '.reply', body
      for quote in $$ '.quotelink', reply
        if (href = quote.getAttribute('href')) is quote.hash #add pathname to normal quotes
          quote.pathname = pathname
        else if href isnt quote.href #fix x-thread links, not x-board ones
          quote.href = "res/#{href}"
      link = $ '.quotejs', reply
      link.href = "res/#{thread.firstChild.id}##{reply.id}"
      link.nextSibling.href = "res/#{thread.firstChild.id}#q#{reply.id}"
      $.add frag, reply.parentNode.parentNode.parentNode
    # eat everything, then replace with fresh full posts
    while (next = a.nextSibling) and not next.clear #br[clear]
      $.rm next
    br = next
    $.before br, frag

replyHiding =
  init: ->
    g.callbacks.push (root) ->
      return unless dd = $ '.doubledash', root
      dd.className = 'replyhider'
      a = $.el 'a',
        textContent: '[ - ]'
        href: 'javascript:;'
      $.on a, 'click', replyHiding.cb.hide
      $.replace dd.firstChild, a

      reply = dd.nextSibling
      id = reply.id
      if id of g.hiddenReplies
        replyHiding.hide reply

  cb:
    hide: ->
      reply = @parentNode.nextSibling
      replyHiding.hide reply

    show: ->
      div = @parentNode
      table = div.nextSibling
      replyHiding.show table

      $.rm div

  hide: (reply) ->
    replyHiding.hideHide reply

    id = reply.id
    for quote in $$ ".quotelink[href='##{id}'], .backlink[href='##{id}']"
      $.addClass quote, 'filtered'

    g.hiddenReplies[id] = Date.now()
    $.set "hiddenReplies/#{g.BOARD}/", g.hiddenReplies

  hideHide: (reply) ->
    table = reply.parentNode.parentNode.parentNode
    return if table.hidden #already hidden by filter

    table.hidden = true

    if conf['Show Stubs']
      name = $('.commentpostername', reply).textContent
      trip = $('.postertrip', reply)?.textContent or ''
      a = $.el 'a',
        textContent: "[ + ] #{name} #{trip}"
        href: 'javascript:;'
      $.on a, 'click', replyHiding.cb.show

      div = $.el 'div',
        className: 'stub'
      $.add div, a
      $.before table, div

  show: (table) ->
    table.hidden = false

    id = $('td[id]', table).id
    for quote in $$ ".quotelink[href='##{id}'], .backlink[href='##{id}']"
      $.removeClass quote, 'filtered'

    delete g.hiddenReplies[id]
    $.set "hiddenReplies/#{g.BOARD}/", g.hiddenReplies

keybinds =
  init: ->
    for node in $$ '[accesskey]'
      node.removeAttribute 'accesskey'
    $.on d, 'keydown',  keybinds.keydown

  keydown: (e) ->
    updater.focus = true
    return if e.target.nodeName in ['TEXTAREA', 'INPUT'] and not e.altKey and not e.ctrlKey and not (e.keyCode is 27)
    return unless key = keybinds.keyCode e

    thread = nav.getThread()
    switch key
      when conf.close
        if o = $.id 'overlay'
          $.rm o
        else if qr.el
          qr.close()
      when conf.spoiler
        ta = e.target
        return unless ta.nodeName is 'TEXTAREA'

        value    = ta.value
        selStart = ta.selectionStart
        selEnd   = ta.selectionEnd

        valStart = value[0...selStart] + '[spoiler]'
        valMid   = value[selStart...selEnd]
        valEnd   = '[/spoiler]' + value[selEnd..]

        ta.value = valStart + valMid + valEnd
        range = valStart.length + valMid.length
        ta.setSelectionRange range, range
      when conf.zero
        window.location = "/#{g.BOARD}/0#0"
      when conf.openEmptyQR
        ;# QR
      when conf.nextReply
        keybinds.hl.next thread
      when conf.previousReply
        keybinds.hl.prev thread
      when conf.expandAllImages
        keybinds.img thread, true
      when conf.openThread
        keybinds.open thread
      when conf.expandThread
        expandThread.toggle thread
      when conf.openQR
        ;# QR
      when conf.expandImages
        keybinds.img thread
      when conf.nextThread
        nav.next()
      when conf.openThreadTab
        keybinds.open thread, true
      when conf.previousThread
        nav.prev()
      when conf.update
        updater.update()
      when conf.watch
        watcher.toggle thread
      when conf.hide
        threadHiding.toggle thread
      when conf.nextPage
        $('input[value=Next]')?.click()
      when conf.previousPage
        $('input[value=Previous]')?.click()
      when conf.submit
        ;# QR
      when conf.unreadCountTo0
        unread.replies = []
        unread.updateTitle()
        Favicon.update()
      else
        return
    e.preventDefault()

  keyCode: (e) ->
    key = switch kc = e.keyCode
      when 8
        ''
      when 27
        'Esc'
      when 37
        'Left'
      when 38
        'Up'
      when 39
        'Right'
      when 40
        'Down'
      when 48, 49, 50, 51, 52, 53, 54, 55, 56, 57, 65, 66, 67, 68, 69, 70, 71, 72, 73, 74, 75, 76, 77, 78, 79, 80, 81, 82, 83, 84, 85, 86, 87, 88, 89, 90 #0-9, A-Z
        c = String.fromCharCode kc
        if e.shiftKey then c else c.toLowerCase()
      else
        null
    if key
      if e.altKey  then key = 'alt+' + key
      if e.ctrlKey then key = 'ctrl+' + key
    key

  img: (thread, all) ->
    if all
      $("#imageExpand").click()
    else
      root = $('td.replyhl', thread) or thread
      thumb = $ 'img[md5]', root
      imgExpand.toggle thumb.parentNode

  open: (thread, tab) ->
    id = thread.firstChild.id
    url = "http://boards.4chan.org/#{g.BOARD}/res/#{id}"
    if tab
      $.openInTab url
    else
      location.href = url

  hl:
    next: (thread) ->
      if td = $ 'td.replyhl', thread
        td.className = 'reply'
        rect = td.getBoundingClientRect()
        if rect.top > 0 and rect.bottom < d.body.clientHeight #you're fully visible
          next = $.x 'following::td[@class="reply"]', td
          return if $.x('ancestor::div[@class="thread"]', next) isnt thread
          rect = next.getBoundingClientRect()
          if rect.top > 0 and rect.bottom < d.body.clientHeight #and so is the next
            next.className = 'replyhl'
          return

      replies = $$ 'td.reply', thread
      for reply in replies
        top = reply.getBoundingClientRect().top
        if top > 0
          reply.className = 'replyhl'
          return

    prev: (thread) ->
      if td = $ 'td.replyhl', thread
        td.className = 'reply'
        rect = td.getBoundingClientRect()
        if rect.top > 0 and rect.bottom < d.body.clientHeight #you're fully visible
          prev = $.x 'preceding::td[@class="reply"][1]', td
          rect = prev.getBoundingClientRect()
          if rect.top > 0 and rect.bottom < d.body.clientHeight #and so is the prev
            prev.className = 'replyhl'
          return

      replies = $$ 'td.reply', thread
      replies.reverse()
      height = d.body.clientHeight
      for reply in replies
        bot = reply.getBoundingClientRect().bottom
        if bot < height
          reply.className = 'replyhl'
          return

nav =
  # ◀ ▶
  init: ->
    span = $.el 'span',
      id: 'navlinks'
    prev = $.el 'a',
      textContent: '▲'
      href: 'javascript:;'
    next = $.el 'a',
      textContent: '▼'
      href: 'javascript:;'

    $.on prev, 'click', nav.prev
    $.on next, 'click', nav.next

    $.add span, prev, $.tn(' '), next
    $.add d.body, span

  prev: ->
    nav.scroll -1

  next: ->
    nav.scroll +1

  threads: []

  getThread: (full) ->
    nav.threads = $$ 'div.thread:not([hidden])'
    for thread, i in nav.threads
      rect = thread.getBoundingClientRect()
      {bottom} = rect
      if bottom > 0 #we have not scrolled past
        if full
          return [thread, i, rect]
        return thread
    return null

  scroll: (delta) ->
    if g.REPLY
      if delta is -1
        window.scrollTo 0,0
      else
        window.scrollTo 0, d.body.scrollHeight
      return

    [thread, i, rect] = nav.getThread true
    {top} = rect

    #unless we're not at the beginning of the current thread
    # (and thus wanting to move to beginning)
    # or we're above the first thread and don't want to skip it
    unless (delta is -1 and Math.ceil(top) < 0) or (delta is +1 and top > 1)
      i += delta

    if i is -1
      if g.PAGENUM is 0
        window.scrollTo 0, 0
      else
        window.location = "#{g.PAGENUM - 1}#0"
      return
    if delta is +1
      # if we're at the last thread, or we're at the bottom of the page.
      # kind of hackish, what we really need to do is make nav.getThread smarter.
      if i is nav.threads.length or (innerHeight + pageYOffset == d.body.scrollHeight)
        if $ 'table.pages input[value="Next"]'
          window.location = "#{g.PAGENUM + 1}#0"
          return
        #TODO sfx

    {top} = nav.threads[i].getBoundingClientRect()
    window.scrollBy 0, top

qr =
  init: ->
    return unless $ 'form[name=post]'
    g.callbacks.push (root) ->
      $.on $('.quotejs + .quotejs', root), 'click', qr.quote
    if conf['Persistent QR']
      qr.dialog()
      $.id('autohide').click() if conf['Auto Hide QR']

  open: ->
    if qr.el
      qr.el.hidden = false
      input = $.id 'autohide'
      input.checked = false
      qr.hide.call input
    else
      qr.dialog()

  hide: ->
    if this.checked
      $.addClass qr.el, 'autohide'
    else
      $.removeClass qr.el, 'autohide'

  close: ->
    qr.el.hidden = true

  quote: (e) ->
    e?.preventDefault()
    qr.open()

    id = @textContent
    text = ">>#{id}\n"

    sel = window.getSelection()
    if (s = sel.toString()) and id is $.x('ancestor-or-self::blockquote/preceding-sibling::input', sel.anchorNode)?.name
      s = s.replace /\n/g, '\n>'
      text += ">#{s}\n"

    ta = $ 'textarea', qr.el
    caretPos = ta.selectionStart
    #replace selection for text
    ta.value = ta.value[0...caretPos] + text + ta.value[ta.selectionEnd...ta.value.length]
    ta.focus()
    #move the caret to the end of the new quote
    ta.selectionEnd = ta.selectionStart = caretPos + text.length

  dialog: ->
    qr.el = ui.dialog 'qr', 'top:0;right:0;', '
<style>
.autohide:not(:hover) > div:not(.move) {
  display: none;
}
#qr > .move {
  min-width: 300px;
  text-align: right;
}
</style>

<div class=move>
  <input type=checkbox name=autohide id=autohide title=Auto-hide>
  <a class=close>⨯</a>
</div>
<div>
  <input name=name><input name=email><input name=pwd hidden><input name=subject>
  <textarea></textarea>
</div>'
    $.on $('#autohide', qr.el), 'click', qr.hide
    $.on $('.close', qr.el),    'click', qr.close

    # save & load inputs' value with localStorage, sync between tabs
    for input in [$('[name=name]', qr.el), $('[name=email]', qr.el), $('[name=pwd]', qr.el)]
      input.value = $.get "qr_#{input.name}", $(".postarea [name=#{input.name}]").value
      $.on input, 'change', -> $.set "qr_#{@name}", @value
    $.on window, 'storage', (e) ->
      if match = e.key.match /qr_(name|email|pwd)$/
        $("[name=#{match[1]}]", qr.el).value = JSON.parse e.newValue

    $.add d.body, qr.el

options =
  init: ->
    home = $ '#navtopr a'
    a = $.el 'a',
      textContent: '4chan X'
      href: 'javascript:;'
    $.on a, 'click', options.dialog
    $.replace home, a
    home = $ '#navbotr a'
    a = $.el 'a',
      textContent: '4chan X'
      href: 'javascript:;'
    $.on a, 'click', options.dialog
    $.replace home, a
    unless $.get 'firstrun'
      options.dialog()
      $.set 'firstrun', true

  dialog: ->
    dialog = $.el 'div'
      id: 'options'
      className: 'reply dialog'
      innerHTML: '<div id=optionsbar>
  <div id=credits>
    <a target=_blank href=http://mayhemydg.github.com/4chan-x/>4chan X</a> | ' + VERSION + '
    | <a target=_blank href=http://mayhemydg.github.com/4chan-x/#bug-report>Issues</a>
  </div>
  <div>
    <label for=main_tab>Main</label>
    | <label for=filter_tab>Filter</label>
    | <label for=flavors_tab>Sauce</label>
    | <label for=rice_tab>Rice</label>
    | <label for=keybinds_tab>Keybinds</label>
  </div>
</div>
<hr>
<div id=content>
  <input type=radio name=tab hidden id=main_tab checked>
  <div></div>
  <input type=radio name=tab hidden id=flavors_tab>
  <div>
    <div class=error><code>Sauce</code> is disabled.</div>
    <textarea name=flavors id=flavors></textarea>
  </div>
  <input type=radio name=tab hidden id=filter_tab>
  <div>
    <div class=error><code>Filter</code> is disabled.</div>
    Use <a href=https://developer.mozilla.org/en/JavaScript/Guide/Regular_Expressions>regular expressions</a>, one per line.<br>
    For example, <code>/weeaboo/i</code> will filter posts containing `weeaboo` case-insensitive.
    <p>Name:<br><textarea name=name></textarea></p>
    <p>Tripcode:<br><textarea name=tripcode></textarea></p>
    <p>E-mail:<br><textarea name=email></textarea></p>
    <p>Subject:<br><textarea name=subject></textarea></p>
    <p>Comment:<br><textarea name=comment></textarea></p>
    <p>Filename:<br><textarea name=filename></textarea></p>
    <p>Filesize:<br><textarea name=filesize></textarea></p>
    <p>Image MD5:<br><textarea name=md5></textarea></p>
  </div>
  <input type=radio name=tab hidden id=rice_tab>
  <div>
    <div class=error><code>Quote Backlinks</code> are disabled.</div>
    <ul>
      Backlink formatting
      <li><input type=text name=backlink> : <span id=backlinkPreview></span></li>
    </ul>
    <div class=error><code>Time Formatting</code> is disabled.</div>
    <ul>
      Time formatting
      <li><input type=text name=time> : <span id=timePreview></span></li>
      <li>Supported <a href=http://en.wikipedia.org/wiki/Date_%28Unix%29#Formatting>format specifiers</a>:</li>
      <li>Day: %a, %A, %d, %e</li>
      <li>Month: %m, %b, %B</li>
      <li>Year: %y</li>
      <li>Hour: %k, %H, %l (lowercase L), %I (uppercase i), %p, %P</li>
      <li>Minutes: %M</li>
    </ul>
    <div class=error><code>Unread Count</code> is disabled.</div>
    Unread favicons<br>
    <select name=favicon>
      <option>ferongr</option>
      <option>xat-</option>
      <option>Mayhem</option>
      <option>Original</option>
      <option>None</option>
    </select>
    <span></span>
  </div>
  <input type=radio name=tab hidden id=keybinds_tab>
  <div>
    <div class=error><code>Keybinds</code> are disabled.</div>
    <table><tbody>
      <tr><th>Actions</th><th>Keybinds</th></tr>
      <tr><td>Close Options or QR</td><td><input name=close></td></tr>
      <tr><td>Quick spoiler</td><td><input name=spoiler></td></tr>
      <tr><td>Open QR with post number inserted</td><td><input name=openQR></td></tr>
      <tr><td>Open QR without post number inserted</td><td><input name=openEmptyQR></td></tr>
      <tr><td>Submit post</td><td><input name=submit></td></tr>
      <tr><td>Select next reply</td><td><input name=nextReply ></td></tr>
      <tr><td>Select previous reply</td><td><input name=previousReply></td></tr>
      <tr><td>See next thread</td><td><input name=nextThread></td></tr>
      <tr><td>See previous thread</td><td><input name=previousThread></td></tr>
      <tr><td>Jump to the next page</td><td><input name=nextPage></td></tr>
      <tr><td>Jump to the previous page</td><td><input name=previousPage></td></tr>
      <tr><td>Jump to page 0</td><td><input name=zero></td></tr>
      <tr><td>Open thread in current tab</td><td><input name=openThread></td></tr>
      <tr><td>Open thread in new tab</td><td><input name=openThreadTab></td></tr>
      <tr><td>Expand thread</td><td><input name=expandThread></td></tr>
      <tr><td>Watch thread</td><td><input name=watch></td></tr>
      <tr><td>Hide thread</td><td><input name=hide></td></tr>
      <tr><td>Expand selected image</td><td><input name=expandImages></td></tr>
      <tr><td>Expand all images</td><td><input name=expandAllImages></td></tr>
      <tr><td>Update now</td><td><input name=update></td></tr>
      <tr><td>Reset the unread count to 0</td><td><input name=unreadCountTo0></td></tr>
    </tbody></table>
  </div>
</div>'

    #main
    for key, obj of config.main
      ul = $.el 'ul',
        textContent: key
      for key, arr of obj
        checked = if conf[key] then 'checked' else ''
        description = arr[1]
        li = $.el 'li',
          innerHTML: "<label><input type=checkbox name='#{key}' #{checked}>#{key}</label><span class=description>: #{description}</span>"
        $.on $('input', li), 'click', $.cb.checked
        $.add ul, li
      $.add $('#main_tab + div', dialog), ul

    hiddenThreads = $.get "hiddenThreads/#{g.BOARD}/", {}
    hiddenNum = Object.keys(g.hiddenReplies).length + Object.keys(hiddenThreads).length
    li = $.el 'li',
      innerHTML: "<button>hidden: #{hiddenNum}</button> <span class=description>: Forget all hidden posts. Useful if you accidentally hide a post and have `Show Stubs` disabled."
    $.on $('button', li), 'click', options.clearHidden
    $.add $('ul:nth-child(2)', dialog), li

    #filter & sauce
    for ta in $$ 'textarea', dialog
      ta.textContent = conf[ta.name]
      $.on ta, 'change', $.cb.value

    #rice
    (back = $ '[name=backlink]', dialog).value = conf['backlink']
    (time = $ '[name=time]',     dialog).value = conf['time']
    $.on back, 'keyup', $.cb.value
    $.on back, 'keyup', options.backlink
    $.on time, 'keyup', $.cb.value
    $.on time, 'keyup', options.time
    favicon = $ 'select', dialog
    for option in favicon.options
      if option.textContent is conf['favicon']
        option.selected = true
        break
    $.on favicon, 'change', $.cb.value
    $.on favicon, 'change', options.favicon

    #keybinds
    for input in $$ '#keybinds_tab + div input', dialog
      input.type  = 'text'
      input.value = conf[input.name]
      $.on input, 'keydown', options.keybind

    #indicate if the settings require a feature to be enabled
    indicators = {}
    for indicator in $$ '.error', dialog
      key = indicator.firstChild.textContent
      indicator.hidden = conf[key]
      indicators[key] = indicator
      $.on $("[name='#{key}']", dialog), 'click', ->
        indicators[@name].hidden = @checked

    overlay = $.el 'div', id: 'overlay'
    $.on overlay, 'click', -> $.rm overlay
    $.on dialog,  'click', (e) -> e.stopPropagation()
    $.add overlay, dialog
    $.add d.body, overlay

    options.backlink.call back
    options.time.call     time
    options.favicon.call  favicon

  clearHidden: ->
    #'hidden' might be misleading; it's the number of IDs we're *looking* for,
    # not the number of posts actually hidden on the page.
    $.delete "hiddenReplies/#{g.BOARD}/"
    $.delete "hiddenThreads/#{g.BOARD}/"
    @textContent = "hidden: 0"
    g.hiddenReplies = {}
  keybind: (e) ->
    return if e.keyCode is 9
    e.preventDefault()
    e.stopPropagation()
    return unless (key = keybinds.keyCode e)?
    @value = key
    $.cb.value.call @
  time: ->
    Time.foo()
    Time.date = new Date()
    $('#timePreview').textContent = Time.funk Time
  backlink: ->
    $('#backlinkPreview').textContent = conf['backlink'].replace /%id/, '123456789'
  favicon: ->
    Favicon.switch()
    Favicon.update() if g.REPLY and conf['Unread Count']
    @nextElementSibling.innerHTML = "<img src=#{Favicon.unreadSFW}> <img src=#{Favicon.unreadNSFW}> <img src=#{Favicon.unreadDead}>"

threading =
  init: ->
    threading.thread $('body > form').firstChild

  op: (node) ->
    op = $.el 'div',
      className: 'op'
    $.before node, op
    while node.nodeName isnt 'BLOCKQUOTE'
      $.add op, node
      node = op.nextSibling
    $.add op, node #add the blockquote
    op.id = $('input', op).name
    op

  thread: (node) ->
    node = threading.op node

    return if g.REPLY

    div = $.el 'div',
      className: 'thread'
    $.before node, div

    while node.nodeName isnt 'HR'
      $.add div, node
      node = div.nextSibling

    node = node.nextElementSibling #skip text node
    #{N,}SFW
    unless node.align or node.nodeName is 'CENTER'
      threading.thread node

threadHiding =
  init: ->
    hiddenThreads = $.get "hiddenThreads/#{g.BOARD}/", {}
    for thread in $$ '.thread'
      op = thread.firstChild
      a = $.el 'a',
        textContent: '[ - ]'
        href: 'javascript:;'
      $.on a, 'click', threadHiding.cb.hide
      $.prepend op, a

      if op.id of hiddenThreads
        threadHiding.hideHide thread

  cb:
    hide: ->
      thread = @parentNode.parentNode
      threadHiding.hide thread
    show: ->
      thread = @parentNode.parentNode
      threadHiding.show thread

  toggle: (thread) ->
    if /\bstub\b/.test(thread.className) or thread.hidden
      threadHiding.show thread
    else
      threadHiding.hide thread

  hide: (thread) ->
    threadHiding.hideHide thread

    id = thread.firstChild.id

    hiddenThreads = $.get "hiddenThreads/#{g.BOARD}/", {}
    hiddenThreads[id] = Date.now()
    $.set "hiddenThreads/#{g.BOARD}/", hiddenThreads

  hideHide: (thread) ->
    if conf['Show Stubs']
      return if /stub/.test thread.className #already hidden by filter
      if span = $ '.omittedposts', thread
        num = Number span.textContent.match(/\d+/)[0]
      else
        num = 0
      num += $$('table', thread).length
      text = if num is 1 then "1 reply" else "#{num} replies"
      name = $('.postername', thread).textContent
      trip = $('.postername + .postertrip', thread)?.textContent or ''

      a = $.el 'a',
        textContent: "[ + ] #{name}#{trip} (#{text})"
        href: 'javascript:;'
      $.on a, 'click', threadHiding.cb.show

      div = $.el 'div',
        className: 'block'

      $.add div, a
      $.add thread, div
      $.addClass thread, 'stub'
    else
      thread.hidden = true
      thread.nextSibling.hidden = true

  show: (thread) ->
    $.rm $ 'div.block', thread
    $.removeClass thread, 'stub'
    thread.hidden = false
    thread.nextSibling.hidden = false

    id = thread.firstChild.id

    hiddenThreads = $.get "hiddenThreads/#{g.BOARD}/", {}
    delete hiddenThreads[id]
    $.set "hiddenThreads/#{g.BOARD}/", hiddenThreads

updater =
  init: ->
    #thread closed
    return unless $ 'form[name=post]'
    if conf['Scrolling']
      if conf['Scroll BG']
        updater.focus = true
      else
        $.on window, 'focus', (-> updater.focus = true)
        $.on window, 'blur',  (-> updater.focus = false)
    html = "<div class=move><span id=count></span> <span id=timer>-#{conf['Interval']}</span></div>"
    {checkbox} = config.updater
    for name of checkbox
      title = checkbox[name][1]
      checked = if conf[name] then 'checked' else ''
      html += "<div><label title='#{title}'>#{name}<input name='#{name}' type=checkbox #{checked}></label></div>"

    checked = if conf['Auto Update'] then 'checked' else ''
    html += "
      <div><label title='Controls whether *this* thread automatically updates or not'>Auto Update This<input name='Auto Update This' type=checkbox #{checked}></label></div>
      <div><label>Interval (s)<input name=Interval value=#{conf['Interval']} type=text></label></div>
      <div><input value='Update Now' type=button></div>"

    dialog = ui.dialog 'updater', 'bottom: 0; right: 0;', html

    updater.count = $ '#count', dialog
    updater.timer = $ '#timer', dialog
    updater.br    = $ 'br[clear]'

    for input in $$ 'input', dialog
      if input.type is 'checkbox'
        $.on input, 'click', $.cb.checked
        $.on input, 'click', -> conf[@name] = @checked
        if input.name is 'Verbose'
          $.on input, 'click', updater.cb.verbose
          updater.cb.verbose.call input
        else if input.name is 'Auto Update This'
          $.on input, 'click', updater.cb.autoUpdate
          updater.cb.autoUpdate.call input
      else if input.name is 'Interval'
        $.on input, 'change', -> conf['Interval'] = @value = parseInt(@value, 10) or conf['Interval']
        $.on input, 'change', $.cb.value
      else if input.type is 'button'
        $.on input, 'click', updater.update

    $.add d.body, dialog

    updater.retryCoef = 10
    updater.lastModified = 0

  cb:
    verbose: ->
      if conf['Verbose']
        updater.count.textContent = '+0'
        updater.timer.hidden = false
      else
        $.extend updater.count,
          className: ''
          textContent: 'Thread Updater'
        updater.timer.hidden = true
    autoUpdate: ->
      if @checked
        updater.timeoutID = setTimeout updater.timeout, 1000
      else
        clearTimeout updater.timeoutID
    update: ->
      if @status is 404
        updater.timer.textContent = ''
        updater.count.textContent = 404
        updater.count.className = 'error'
        clearTimeout updater.timeoutID
        for input in $$ '#com_submit'
          input.disabled = true
          input.value = 404
        # XXX trailing spaces are trimmed
        d.title = d.title.match(/.+-/)[0] + ' 404'
        g.dead = true
        Favicon.update()
        return

      updater.retryCoef = 10
      updater.timer.textContent = '-' + conf['Interval']

      ###
      Status Code 304: Not modified
      By sending the `If-Modified-Since` header we get a proper status code, and no response.
      This saves bandwidth for both the user and the servers, avoid unnecessary computation,
      and won't load images and scripts when parsing the response.
      ###
      updater.lastModified = @getResponseHeader('Last-Modified')
      if @status is 304
        if conf['Verbose']
          updater.count.textContent = '+0'
          updater.count.className = null
        return

      body = $.el 'body',
        innerHTML: @responseText

      #this only works on Chrome because of cross origin policy
      if $('title', body).textContent is '4chan - Banned'
        updater.count.textContent = 'Banned'
        updater.count.className = 'error'
        return

      id = $('td[id]', updater.br.previousElementSibling)?.id or 0
      frag = d.createDocumentFragment()
      for reply in $$('.reply', body).reverse()
        if reply.id <= id #make sure to not insert older posts
          break
        $.prepend frag, reply.parentNode.parentNode.parentNode #table

      newPosts = frag.childNodes.length
      scroll = conf['Scrolling'] && updater.focus && newPosts && (d.body.scrollHeight - d.body.clientHeight - window.scrollY < 20)
      if conf['Verbose']
        updater.count.textContent = '+' + newPosts
        if newPosts is 0
          updater.count.className = null
        else
          updater.count.className = 'new'

      $.before updater.br, frag
      if scroll
        scrollTo 0, d.body.scrollHeight

  timeout: ->
    updater.timeoutID = setTimeout updater.timeout, 1000
    n = 1 + Number updater.timer.textContent

    if n is 0
      updater.update()
    else if n is updater.retryCoef
      updater.retryCoef += 10 * (updater.retryCoef < 120)
      updater.retry()
    else
      updater.timer.textContent = n

  retry: ->
    updater.count.textContent = 'Retry'
    updater.count.className = ''
    updater.update()

  update: ->
    updater.timer.textContent = 0
    updater.request?.abort()
    #fool the cache
    url = location.pathname + '?' + Date.now()
    updater.request = $.ajax url, updater.cb.update, headers: 'If-Modified-Since': updater.lastModified

watcher =
  init: ->
    html = '<div class=move>Thread Watcher</div>'
    watcher.dialog = ui.dialog 'watcher', 'top: 50px; left: 0px;', html
    $.add d.body, watcher.dialog

    #add watch buttons
    inputs = $$ '.op input'
    for input in inputs
      favicon = $.el 'img',
        className: 'favicon'
      $.on favicon, 'click', watcher.cb.toggle
      $.before input, favicon

    #populate watcher, display watch buttons
    watcher.refresh()

    if conf['Auto Watch']
      unless g.REPLY
        $('.postarea form').action += '?watch'
      else if /watch/.test(location.search) and $('img.favicon').src is Favicon.empty
        watcher.watch null, g.THREAD_ID

    $.on window, 'storage', (e) -> watcher.refresh() if e.key is "#{NAMESPACE}watched"

  refresh: ->
    watched = $.get 'watched', {}
    frag = d.createDocumentFragment()
    for board of watched
      for id, props of watched[board]
        x = $.el 'a',
          textContent: 'X'
          href: 'javascript:;'
        $.on x, 'click', watcher.cb.x
        link = $.el 'a', props
        link.title = link.textContent

        div = $.el 'div'
        $.add div, x, $.tn(' '), link
        $.add frag, div

    for div in $$ 'div:not(.move)', watcher.dialog
      $.rm div
    $.add watcher.dialog, frag

    watchedBoard = watched[g.BOARD] or {}
    for favicon in $$ 'img.favicon'
      id = favicon.nextSibling.name
      if id of watchedBoard
        favicon.src = Favicon.default
      else
        favicon.src = Favicon.empty

  cb:
    toggle: ->
      watcher.toggle @parentNode
    x: ->
      [board, _, id] = @nextElementSibling
        .getAttribute('href')[1..].split('/')
      watcher.unwatch board, id

  toggle: (thread) ->
    favicon = $ 'img.favicon', thread
    id = favicon.nextSibling.name
    if favicon.src == Favicon.empty
      watcher.watch thread, id
    else # favicon.src == Favicon.default
      watcher.unwatch g.BOARD, id

  unwatch: (board, id) ->
    watched = $.get 'watched', {}
    delete watched[board][id]
    $.set 'watched', watched
    watcher.refresh()

  watch: (thread, id) ->
    text = getTitle thread
    props =
      href: "/#{g.BOARD}/res/#{id}"
      textContent: text

    watched = $.get 'watched', {}
    watched[g.BOARD] or= {}
    watched[g.BOARD][id] = props
    $.set 'watched', watched
    watcher.refresh()

anonymize =
  init: ->
    g.callbacks.push (root) ->
      name = $ '.commentpostername, .postername', root
      name.textContent = 'Anonymous'
      if trip = $ '.postertrip', root
        if trip.parentNode.nodeName is 'A'
          $.rm trip.parentNode
        else
          $.rm trip

sauce =
  init: ->
    return unless sauce.prefixes = conf['flavors'].match /^[^#].+$/gm
    sauce.names = sauce.prefixes.map (prefix) -> prefix.match(/(\w+)\./)[1]
    g.callbacks.push (root) ->
      return if root.className is 'inline' or not span = $ '.filesize', root
      suffix = $('a', span).href
      for prefix, i in sauce.prefixes
        link = $.el 'a',
          textContent: sauce.names[i]
          href: prefix + suffix
          target: '_blank'
        $.add span, $.tn(' '), link

revealSpoilers =
  init: ->
    g.callbacks.push (root) ->
      return if not (img = $ 'img[alt^=Spoiler]', root) or root.className is 'inline'
      img.removeAttribute 'height'
      img.removeAttribute 'width'
      [_, board, imgID] = img.parentNode.href.match /(\w+)\/src\/(\d+)/
      img.src = "http://0.thumbs.4chan.org/#{board}/thumb/#{imgID}s.jpg"

Time =
  init: ->
    Time.foo()

    # GMT -8 is given as +480; would GMT +8 be -480 ?
    chanOffset = 5 - new Date().getTimezoneOffset() / 60
    # 4chan = EST = GMT -5
    chanOffset-- if $.isDST()

    @parse =
      if Date.parse '10/11/11(Tue)18:53' is 1318351980000
        (node) -> new Date Date.parse(node.textContent) + chanOffset*HOUR
      else # Firefox and Opera do not parse 4chan's time format correctly
        (node) ->
          [_, month, day, year, hour, min] =
            node.textContent.match /(\d+)\/(\d+)\/(\d+)\(\w+\)(\d+):(\d+)/
          year = "20#{year}"
          month -= 1 #months start at 0
          hour = chanOffset + Number hour
          new Date year, month, day, hour, min

    g.callbacks.push Time.node
  node: (root) ->
    return if root.className is 'inline'
    node = if posttime = $('.posttime', root) then posttime else $('span[id]', root).previousSibling
    Time.date = Time.parse node
    time = $.el 'time',
      textContent: ' ' + Time.funk(Time) + ' '
    $.replace node, time
  foo: ->
    code = conf['time'].replace /%([A-Za-z])/g, (s, c) ->
      if c of Time.formatters
        "' + Time.formatters.#{c}() + '"
      else
        s
    Time.funk = Function 'Time', "return '#{code}'"
  day: [
    'Sunday'
    'Monday'
    'Tuesday'
    'Wednesday'
    'Thursday'
    'Friday'
    'Saturday'
  ]
  month: [
    'January'
    'February'
    'March'
    'April'
    'May'
    'June'
    'July'
    'August'
    'September'
    'October'
    'November'
    'December'
  ]
  zeroPad: (n) -> if n < 10 then '0' + n else n
  formatters:
    a: -> Time.day[Time.date.getDay()][...3]
    A: -> Time.day[Time.date.getDay()]
    b: -> Time.month[Time.date.getMonth()][...3]
    B: -> Time.month[Time.date.getMonth()]
    d: -> Time.zeroPad Time.date.getDate()
    e: -> Time.date.getDate()
    H: -> Time.zeroPad Time.date.getHours()
    I: -> Time.zeroPad Time.date.getHours() % 12 or 12
    k: -> Time.date.getHours()
    l: -> Time.date.getHours() % 12 or 12
    m: -> Time.zeroPad Time.date.getMonth() + 1
    M: -> Time.zeroPad Time.date.getMinutes()
    p: -> if Time.date.getHours() < 12 then 'AM' else 'PM'
    P: -> if Time.date.getHours() < 12 then 'am' else 'pm'
    y: -> Time.date.getFullYear() - 2000

getTitle = (thread) ->
  el = $ '.filetitle', thread
  if not el.textContent
    el = $ 'blockquote', thread
    if not el.textContent
      el = $ '.postername', thread
  span = $.el 'span', innerHTML: el.innerHTML.replace /<br>/g, ' '
  "/#{g.BOARD}/ - #{span.textContent}"

titlePost =
  init: ->
    d.title = getTitle()

quoteBacklink =
  init: ->
    format = conf['backlink'].replace /%id/, "' + id + '"
    quoteBacklink.funk = Function 'id', "return'#{format}'"
    g.callbacks.push (root) ->
      return if /\binline\b/.test root.className
      quotes = {}
      for quote in $$ '.quotelink', root
        #don't process >>>/b/
        if qid = quote.hash[1..]
          #duplicate quotes get overwritten
          quotes[qid] = quote
      # op or reply
      id = $('input', root).name
      a = $.el 'a',
        href: "##{id}"
        className: if root.hidden then 'filtered backlink' else 'backlink'
        textContent: quoteBacklink.funk id
      for qid of quotes
        continue unless el = $.id qid
        #don't backlink the op
        continue if el.className is 'op' and !conf['OP Backlinks']
        link = a.cloneNode true
        if conf['Quote Preview']
          $.on link, 'mouseover', quotePreview.mouseover
          $.on link, 'mousemove', ui.hover
          $.on link, 'mouseout',  quotePreview.mouseout
        if conf['Quote Inline']
          $.on link, 'click', quoteInline.toggle
        unless (container = $ '.container', el) and container.parentNode is el
          container = $.el 'span', className: 'container'
          root = $('.reportbutton', el) or $('span[id]', el)
          $.after root, container
        $.add container, $.tn(' '), link

quoteInline =
  init: ->
    g.callbacks.push (root) ->
      for quote in $$ '.quotelink, .backlink', root
        continue unless quote.hash
        quote.removeAttribute 'onclick'
        $.on quote, 'click', quoteInline.toggle
  toggle: (e) ->
    return if e.shiftKey or e.altKey or e.ctrlKey or e.button isnt 0
    e.preventDefault()
    id = @hash[1..]
    if /\binlined\b/.test @className
      quoteInline.rm @, id
    else
      return if $.x "ancestor::*[@id='#{id}']", @
      quoteInline.add @, id
    @classList.toggle 'inlined'

  add: (q, id) ->
    root = if q.parentNode.nodeName is 'FONT' then q.parentNode else if q.nextSibling then q.nextSibling else q
    if el = $.id id
      inline = quoteInline.table id, el.innerHTML
      if g.REPLY and conf['Unread Count'] and (i = unread.replies.indexOf el.parentNode.parentNode.parentNode) isnt -1
        unread.replies.splice i, 1
        unread.updateTitle()
        Favicon.update()
      if /\bbacklink\b/.test q.className
        $.after q.parentNode, inline
        $.addClass $.x('ancestor::table', el), 'forwarded' if conf['Forward Hiding']
        return
      $.after root, inline
    else
      inline = $.el 'td',
        className: 'reply inline'
        id: "i#{id}"
        innerHTML: "Loading #{id}..."
      $.after root, inline
      {pathname} = q
      threadID = pathname.split('/').pop()
      $.cache pathname, (-> quoteInline.parse @, pathname, id, threadID, inline)

  rm: (q, id) ->
    #select the corresponding table or loading td
    table = $.x "following::*[@id='i#{id}']", q
    $.rm table
    return unless conf['Forward Hiding']
    for inlined in $$ '.backlink.inlined', table
      $.removeClass $.x('ancestor::table', $.id inlined.hash[1..]), 'forwarded'
    if /\bbacklink\b/.test q.className
      $.removeClass $.x('ancestor::table', $.id id), 'forwarded'

  parse: (req, pathname, id, threadID, inline) ->
    return unless inline.parentNode

    if req.status isnt 200
      inline.innerHTML = "#{req.status} #{req.statusText}"
      return

    body = $.el 'body',
      innerHTML: req.responseText
    if id is threadID #OP
      op = threading.op $('body > form', body).firstChild
      html = op.innerHTML
    else
      for reply in $$ 'td.reply', body
        if reply.id == id
          html = reply.innerHTML
          break
    newInline = quoteInline.table id, html
    for quote in $$ '.quotelink', newInline
      if (href = quote.getAttribute('href')) is quote.hash #add pathname to normal quotes
        quote.pathname = pathname
      else if !g.REPLY and href isnt quote.href #fix x-thread links, not x-board ones
        quote.href = "res/#{href}"
    link = $ '.quotejs', newInline
    link.href = "#{pathname}##{id}"
    link.nextSibling.href = "#{pathname}#q#{id}"
    $.addClass newInline, 'crossquote'
    $.replace inline, newInline
  table: (id, html) ->
    $.el 'table',
      className: 'inline'
      id: "i#{id}"
      innerHTML: "<tbody><tr><td class=reply>#{html}</td></tr></tbody>"

quotePreview =
  init: ->
    g.callbacks.push (root) ->
      for quote in $$ '.quotelink, .backlink', root
        continue unless quote.hash
        $.on quote, 'mouseover', quotePreview.mouseover
        $.on quote, 'mousemove', ui.hover
        $.on quote, 'mouseout',  quotePreview.mouseout
  mouseover: (e) ->
    qp = ui.el = $.el 'div',
      id: 'qp'
      className: 'reply'
    $.add d.body, qp

    id = @hash[1..]
    if el = $.id id
      qp.innerHTML = el.innerHTML
      $.addClass el, 'qphl' if conf['Quote Highlighting']
      if /\bbacklink\b/.test @className
        replyID = $.x('preceding-sibling::input', @parentNode).name
        for quote in $$ '.quotelink', qp
          if quote.hash[1..] is replyID
            quote.className = 'forwardlink'
    else
      qp.innerHTML = "Loading #{id}..."
      threadID = @pathname.split('/').pop() or $.x('ancestor::div[@class="thread"]/div', @).id
      $.cache @pathname, (-> quotePreview.parse @, id, threadID)
      ui.hover e
  mouseout: ->
    $.removeClass el, 'qphl' if el = $.id @hash[1..]
    ui.hoverend()
  parse: (req, id, threadID) ->
    return unless (qp = ui.el) and (qp.innerHTML is "Loading #{id}...")

    if req.status isnt 200
      qp.innerHTML = "#{req.status} #{req.statusText}"
      return

    body = $.el 'body',
      innerHTML: req.responseText
    if id is threadID #OP
      op = threading.op $('body > form', body).firstChild
      html = op.innerHTML
    else
      for reply in $$ 'td.reply', body
        if reply.id == id
          html = reply.innerHTML
          break
    qp.innerHTML = html
    Time.node qp

quoteOP =
  init: ->
    g.callbacks.push (root) ->
      return if root.className is 'inline'
      tid = g.THREAD_ID or $.x('ancestor::div[contains(@class,"thread")]/div', root).id
      for quote in $$ '.quotelink', root
        if quote.hash[1..] is tid
          quote.innerHTML += '&nbsp;(OP)'

quoteDR =
  init: ->
    g.callbacks.push (root) ->
      return if root.className is 'inline'
      tid = g.THREAD_ID or $.x('ancestor::div[contains(@class,"thread")]/div', root).id
      for quote in $$ '.quotelink', root
        #if quote leads to a different thread id and is located on the same board (index 0)
        if quote.pathname.indexOf("res/#{tid}") is -1 and !quote.pathname.indexOf "/#{g.BOARD}/res"
          quote.innerHTML += '&nbsp;(Cross-thread)'

reportButton =
  init: ->
    g.callbacks.push (root) ->
      if not a = $ '.reportbutton', root
        span = $ 'span[id]', root
        a = $.el 'a',
          className: 'reportbutton'
          innerHTML: '[&nbsp;!&nbsp;]'
          href: 'javascript:;'
        $.after span, a
        $.after span, $.tn(' ')
      $.on a, 'click', reportButton.report
  report: ->
    url = "http://sys.4chan.org/#{g.BOARD}/imgboard.php?mode=report&no=#{$.x('preceding-sibling::input', @).name}"
    id  = Date.now()
    set = "toolbar=0,scrollbars=0,location=0,status=1,menubar=0,resizable=1,width=685,height=200"
    window.open url, id, set

threadStats =
  init: ->
    threadStats.posts = 1
    threadStats.images = if $ '.op img[md5]' then 1 else 0
    html = "<div class=move><span id=postcount>#{threadStats.posts}</span> / <span id=imagecount>#{threadStats.images}</span></div>"
    dialog = ui.dialog 'stats', 'bottom: 0; left: 0;', html
    dialog.className = 'dialog'
    threadStats.postcountEl  = $ '#postcount',  dialog
    threadStats.imagecountEl = $ '#imagecount', dialog
    $.add d.body, dialog
    g.callbacks.push threadStats.node
  node: (root) ->
    return if root.className
    threadStats.postcountEl.textContent = ++threadStats.posts
    if $ 'img[md5]', root
      threadStats.imagecountEl.textContent = ++threadStats.images
      if threadStats.images > 150
        threadStats.imagecountEl.className = 'error'

unread =
  init: ->
    unread.replies = []
    d.title = '(0) ' + d.title
    $.on window, 'scroll', unread.scroll
    g.callbacks.push unread.node

  node: (root) ->
    return if root.hidden or root.className
    unread.replies.push root
    unread.updateTitle()
    if unread.replies.length is 1
      Favicon.update()

  scroll: ->
    updater.focus = true
    height = d.body.clientHeight
    for reply, i in unread.replies
      {bottom} = reply.getBoundingClientRect()
      if bottom > height #post is not completely read
        break
    return if i is 0

    unread.replies = unread.replies[i..]
    unread.updateTitle()
    if unread.replies.length is 0
      Favicon.update()

  updateTitle: ->
    d.title = d.title.replace /\d+/, unread.replies.length

Favicon =
  init: ->
    favicon = $ 'link[rel="shortcut icon"]', d.head
    favicon.type = 'image/x-icon'
    {href} = favicon
    @SFW = /ws.ico$/.test href
    @default = href
    @switch()

  switch: ->
    switch conf['favicon']
      when 'ferongr'
        @unreadDead = 'data:unreadDead;base64,R0lGODlhEAAQAOMHAOgLAnMFAL8AAOgLAukMA/+AgP+rq////////////////////////////////////yH5BAEKAAcALAAAAAAQABAAAARZ8MhJ6xwDWIBv+AM1fEEIBIVRlNKYrtpIECuGzuwpCLg974EYiXUYkUItjGbC6VQ4omXFiKROA6qSy0A8nAo9GS3YCswIWnOvLAi0be23Z1QtdSUaqXcviQAAOw=='
        @unreadSFW  = 'data:unreadSFW;base64,R0lGODlhEAAQAOMHAADX8QBwfgC2zADX8QDY8nnl8qLp8v///////////////////////////////////yH5BAEKAAcALAAAAAAQABAAAARZ8MhJ6xwDWIBv+AM1fEEIBIVRlNKYrtpIECuGzuwpCLg974EYiXUYkUItjGbC6VQ4omXFiKROA6qSy0A8nAo9GS3YCswIWnOvLAi0be23Z1QtdSUaqXcviQAAOw=='
        @unreadNSFW = 'data:unreadNSFW;base64,R0lGODlhEAAQAOMHAFT+ACh5AEncAFT+AFX/Acz/su7/5v///////////////////////////////////yH5BAEKAAcALAAAAAAQABAAAARZ8MhJ6xwDWIBv+AM1fEEIBIVRlNKYrtpIECuGzuwpCLg974EYiXUYkUItjGbC6VQ4omXFiKROA6qSy0A8nAo9GS3YCswIWnOvLAi0be23Z1QtdSUaqXcviQAAOw=='
      when 'xat-'
        @unreadDead = 'data:unreadDead;base64,iVBORw0KGgoAAAANSUhEUgAAABAAAAAQCAYAAAAf8/9hAAAA2ElEQVQ4y61TQQrCMBDMQ8WDIEV6LbT2A4og2Hq0veo7fIAH04dY9N4xmyYlpGmI2MCQTWYy3Wy2DAD7B2wWAzWgcTgVeZKlZRxHNYFi2jM18oBh0IcKtC6ixf22WT4IFLs0owxswXu9egm0Ls6bwfCFfNsJYJKfqoEkd3vgUgFVLWObtzNgVKyruC+ljSzr5OEnBzjvjcQecaQhbZgBb4CmGQw+PoMkTUtdbd8VSEPakcGxPOcsoIgUKy0LecY29BmdBrqRfjIwZ93KLs5loHvBnL3cLH/jF+C/+z5dgUysAAAAAElFTkSuQmCC'
        @unreadSFW  = 'data:unreadSFW;base64,iVBORw0KGgoAAAANSUhEUgAAABAAAAAQCAYAAAAf8/9hAAAA30lEQVQ4y2P4//8/AyWYgSoGQMF/GJ7Y11VVUVoyKTM9ey4Ig9ggMWQ1YA1IBvzXm34YjkH8mPyJB+Nqlp8FYRAbmxoMF6ArSNrw6T0Qf8Amh9cFMEWVR/7/A+L/uORxhgEIt5/+/3/2lf//5wAxiI0uj+4CBlBgxVUvOwtydgXQZpDmi2/+/7/0GmIQSAwkB1IDUkuUAZeABlx+g2zAZ9wGlAOjChba+LwAUgNSi2HA5Am9VciBhSsQQWyoWgZiovEDsdGI1QBYQiLJAGQalpSxyWEzAJYWkGm8clTJjQCZ1hkoVG0CygAAAABJRU5ErkJggg=='
        @unreadNSFW = 'data:unreadNSFW;base64,iVBORw0KGgoAAAANSUhEUgAAABAAAAAQCAYAAAAf8/9hAAAA4ElEQVQ4y2P4//8/AyWYgSoGQMF/GJ7YNbGqrKRiUnp21lwQBrFBYshqwBqQDPifdsYYjkH8mInxB+OWx58FYRAbmxoMF6ArKPmU9B6IP2CTw+sCmKKe/5X/gPg/LnmcYQDCs/63/1/9fzYQzwGz0eXRXcAACqy4ZfFnQc7u+V/xD6T55v+LQHwJbBBIDCQHUgNSS5QBt4Cab/2/jDDgMx4DykrKJ8FCG58XQGpAajEMmNw7uQo5sHAFIogNVctATDR+IDYasRoAS0gkGYBMw5IyNjlsBsDSAjKNV44quREAx58Mr9vt5wQAAAAASUVORK5CYII='
      when 'Mayhem'
        @unreadDead = 'data:unreadDead;base64,iVBORw0KGgoAAAANSUhEUgAAABAAAAAQCAYAAAAf8/9hAAABIUlEQVQ4jZ2ScWuDMBDFgw4pIkU0WsoQkWAYIkXZH4N9/+/V3dmfXSrKYIFHwt17j8vdGWNMIkgFuaDgzgQnwRs4EQs5KdolUQtagRN0givEDBTEOjgtGs0Zq8F7cKqqusVxrMQLaDUWcjBSrXkn8gs51tpJSWLk9b3HUa0aNIL5gPBR1/V4kJvR7lTwl8GmAm1Gf9+c3S+89qBHa8502AsmSrtBaEBPbIbj0ah2madlNAPEccdgJDfAtWifBjqWKShRBT6KoiH8QlEUn/qt0CCjnNdmPUwmFWzj9Oe6LpKuZXcwqq88z78Pch3aZU3dPwwc2sWlfZKCW5tWluV8kGvXClLm6dYN4/aUqfCbnEOzNDGhGZbNargvxCzvMGfRJD8UaDVvgkzo6QAAAABJRU5ErkJggg=='
        @unreadSFW  = 'data:unreadSFW;base64,iVBORw0KGgoAAAANSUhEUgAAABAAAAAQCAYAAAAf8/9hAAABCElEQVQ4jZ2S4crCMAxF+0OGDJEPKYrIGKOsiJSx/fJRfSAfTJNyKqXfiuDg0C25N2RJjTGmEVrhTzhw7oStsIEtsVzT4o2Jo9ALThiEM8IdHIgNaHo8mjNWg6/ske8bohPo+63QOLzmooHp8fyAICBSQkVz0QKdsFQEV6WSW/D+7+BbgbIDHcb4Kp61XyjyI16zZ8JemGltQtDBSGxB4/GoN+7TpkkjDCsFArm0IYv3U0BbnYtf8BCy+JytsE0X6VyuKhPPK/GAJ14kvZZDZVV3pZIb8MZr6n4o4PDGKn0S5SdDmyq5PnXQsk+Xbhinp03FFzmHJw6xYRiWm9VxnohZ3vOcxdO8ARmXRvbWdtzQAAAAAElFTkSuQmCC'
        @unreadNSFW = 'data:unreadNSFW;base64,iVBORw0KGgoAAAANSUhEUgAAABAAAAAQCAYAAAAf8/9hAAABCklEQVQ4jZ2S0WrDMAxF/TBCCKWMYhZKCSGYmFJMSNjD/mhf239qJXNcjBdTWODgRLpXKJKNMaYROuFTOHEehFb4gJZYrunwxsSXMApOmIQzwgOciE1oRjyaM1aDj+yR7xuiHvT9VmgcXnPRwO/9+wWCgEgJFc1FCwzCVhFclUpuw/u3g3cFyg50GPOjePZ+ocjPeM2RCXthpbUFwQAzsQ2Nx6PeuE+bJo0w7BQI5NKGLN5XAW11LX7BQ8jia7bCLl2kc7mqTLzuxAOeeJH0Wk6VVf0oldyEN15T948CDm+sMiZRfjK0pZIbUwcd+3TphnF62lR8kXN44hAbhmG5WQNnT8zynucsnuYJhFpBfkMzqD4AAAAASUVORK5CYII='
      when 'Original'
        @unreadDead = 'data:unreadDead;base64,R0lGODlhEAAQAKECAAAAAP8AAP///////yH5BAEKAAMALAAAAAAQABAAAAI/nI95wsqygIRxDgGCBhTrwF3Zxowg5H1cSopS6FrGQ82PU1951ckRmYKJVCXizLRC9kAnT0aIiR6lCFT1cigAADs='
        @unreadSFW  = 'data:unreadSFW;base64,R0lGODlhEAAQAKECAAAAAC6Xw////////yH5BAEKAAMALAAAAAAQABAAAAI/nI95wsqygIRxDgGCBhTrwF3Zxowg5H1cSopS6FrGQ82PU1951ckRmYKJVCXizLRC9kAnT0aIiR6lCFT1cigAADs='
        @unreadNSFW = 'data:unreadNSFW;base64,R0lGODlhEAAQAKECAAAAAGbMM////////yH5BAEKAAMALAAAAAAQABAAAAI/nI95wsqygIRxDgGCBhTrwF3Zxowg5H1cSopS6FrGQ82PU1951ckRmYKJVCXizLRC9kAnT0aIiR6lCFT1cigAADs='
      when 'None'
        @unreadDead = @dead
        @unreadSFW  = 'http://static.4chan.org/image/favicon-ws.ico'
        @unreadNSFW = 'http://static.4chan.org/image/favicon.ico'
    @unread = if @SFW then @unreadSFW else @unreadNSFW

  empty: 'data:image/gif;base64,R0lGODlhEAAQAJEAAAAAAP///9vb2////yH5BAEAAAMALAAAAAAQABAAAAIvnI+pq+D9DBAUoFkPFnbs7lFZKIJOJJ3MyraoB14jFpOcVMpzrnF3OKlZYsMWowAAOw=='
  dead: 'data:image/gif;base64,R0lGODlhEAAQAKECAAAAAP8AAP///////yH5BAEKAAIALAAAAAAQABAAAAIvlI+pq+D9DAgUoFkPDlbs7lFZKIJOJJ3MyraoB14jFpOcVMpzrnF3OKlZYsMWowAAOw=='

  update: ->
    l = unread.replies.length

    favicon = $ 'link[rel="shortcut icon"]', d.head
    favicon.href =
      if g.dead
        if l
          @unreadDead
        else
          @dead
      else
        if l
          @unread
        else
          @default

    #`favicon.href = href` doesn't work on Firefox
    #`favicon.href = href` isn't enough on Opera
    #Opera won't always update the favicon if the href do not change
    if engine isnt 'webkit'
      clone = favicon.cloneNode true
      favicon.href = null
      $.replace favicon, clone

redirect =
  init: ->
    url =
      # waiting for https://github.com/FoOlRulez/FoOlFuuka/issues/11
      if location.hostname is 'images.4chan.org'
        redirect.image g.BOARD, location.pathname.split('/')[3]
      else if /^\d+$/.test g.THREAD_ID
        redirect.thread()
    location.href = url if url
  image: (board, filename) -> #board must be given, the image can originate from a cross-quote
    switch board
      when 'a', 'jp', 'm', 'tg', 'tv', 'u'
        "http://archivethumb.foolz.us/board/#{board}/img/#{filename}"
  thread: ->
    switch g.BOARD
      when 'a', 'jp', 'm', 'tg', 'tv', 'u'
        "http://archive.foolz.us/#{g.BOARD}/thread/#{g.THREAD_ID}/"
      when 'lit'
        "http://fuuka.warosu.org/#{g.BOARD}/thread/#{g.THREAD_ID}"
      when 'diy', 'g', 'sci'
        "http://archive.installgentoo.net/#{g.BOARD}/thread/#{g.THREAD_ID}"
      when '3', 'adv', 'an', 'ck', 'co', 'fa', 'fit', 'int', 'k', 'mu', 'n', 'o', 'p', 'po', 'pol', 'r9k', 'soc', 'sp', 'toy', 'trv', 'v', 'vp', 'x'
        "http://archive.no-ip.org/#{g.BOARD}/thread/#{g.THREAD_ID}"
      else
        "http://boards.4chan.org/#{g.BOARD}"

imgHover =
  init: ->
    g.callbacks.push (root) ->
      return unless thumb = $ 'img[md5]', root
      $.on thumb, 'mouseover', imgHover.mouseover
      $.on thumb, 'mousemove', ui.hover
      $.on thumb, 'mouseout',  ui.hoverend
  mouseover: ->
    ui.el = $.el 'img'
      id: 'ihover'
      src: @parentNode.href
    $.add d.body, ui.el

imgGif =
  init: ->
    g.callbacks.push (root) ->
      return if root.hidden or !thumb = $ 'img[md5]', root
      src = thumb.parentNode.href
      if /gif$/.test src
        thumb.src = src

imgExpand =
  init: ->
    g.callbacks.push imgExpand.node
    imgExpand.dialog()

  node: (root) ->
    return unless thumb = $ 'img[md5]', root
    a = thumb.parentNode
    $.on a, 'click', imgExpand.cb.toggle
    if imgExpand.on and !root.hidden and root.className isnt 'inline'
      imgExpand.expand a.firstChild
  cb:
    toggle: (e) ->
      return if e.shiftKey or e.altKey or e.ctrlKey or e.button isnt 0
      e.preventDefault()
      imgExpand.toggle @
    all: ->
      imgExpand.on = @checked
      if imgExpand.on #expand
        for thumb in $$ '.op > a > img[md5]:last-child, table:not([hidden]) img[md5]:last-child'
          imgExpand.expand thumb
      else #contract
        for thumb in $$ 'img[md5][hidden]'
          imgExpand.contract thumb
    typeChange: ->
      switch @value
        when 'full'
          klass = ''
        when 'fit width'
          klass = 'fitwidth'
        when 'fit height'
          klass = 'fitheight'
        when 'fit screen'
          klass = 'fitwidth fitheight'
      $('body > form').className = klass
      if /\bfitheight\b/.test klass
        $.on window, 'resize', imgExpand.resize
        unless imgExpand.style
          imgExpand.style = $.addStyle ''
        imgExpand.resize()
      else if imgExpand.style
        $.off window, 'resize', imgExpand.resize

  toggle: (a) ->
    thumb = a.firstChild
    if thumb.hidden
      imgExpand.contract thumb
    else
      imgExpand.expand thumb

  contract: (thumb) ->
    thumb.hidden = false
    $.rm thumb.nextSibling

  expand: (thumb, url) ->
    a = thumb.parentNode
    img = $.el 'img',
      src: if url then url else a.href
    if engine is 'gecko' and a.parentNode.className isnt 'op'
      filesize = $.x('preceding-sibling::span[@class="filesize"]', a).textContent
      max = filesize.match /(\d+)x/
      img.style.maxWidth = "#{max[1]}px"
    $.on img, 'error', imgExpand.error if conf['404 Redirect']
    thumb.hidden = true
    $.add a, img

  error: ->
    thumb = @previousSibling
    imgExpand.contract thumb
    src = @src.split '/'
    if url = redirect.image src[3], src[5]
      imgExpand.expand thumb, url
    #navigator.online is not x-browser/os yet
    else if engine is 'webkit'
      req = $.ajax @src, (->
        setTimeout imgExpand.retry, 10000, thumb if @status isnt 404
      ), type: 'head', event: 'onreadystatechange'
    #Firefox returns a status code of 0 because of the same origin policy
    #Oprah doesn't send any request
    else unless g.dead
      setTimeout imgExpand.retry, 10000, thumb
  retry: (thumb) ->
    imgExpand.expand thumb unless thumb.hidden

  dialog: ->
    controls = $.el 'div',
      id: 'imgControls'
      innerHTML:
        "<select id=imageType name=imageType><option>full</option><option>fit width</option><option>fit height</option><option>fit screen</option></select>
        <label>Expand Images<input type=checkbox id=imageExpand></label>"
    imageType = $.get 'imageType', 'full'
    select = $ 'select', controls
    for option in select.options
      if option.textContent is imageType
        option.selected = true
        break
    imgExpand.cb.typeChange.call select
    $.on select, 'change', $.cb.value
    $.on select, 'change', imgExpand.cb.typeChange
    $.on $('input', controls), 'click', imgExpand.cb.all

    form = $ 'body > form'
    $.prepend form, controls

  resize: ->
    imgExpand.style.innerHTML = ".fitheight [md5] + img {max-height:#{d.body.clientHeight}px;}"

Main =
  init: ->
    pathname = location.pathname[1..].split('/')
    [g.BOARD, temp] = pathname
    if temp is 'res'
      g.REPLY = true
      g.THREAD_ID = pathname[2]
    else
      g.PAGENUM = parseInt(temp) or 0

    $.on window, 'message', Main.message

    now = Date.now()
    if conf['Check for Updates'] and $.get('lastUpdate',  0) < now - 6*HOUR
      update = ->
        $.off d, 'DOMContentLoaded', update
        $.add d.head, $.el 'script', src: 'https://raw.github.com/mayhemydg/4chan-x/master/latest.js'
      if /interactive|complete/.test d.readyState
        update()
      else
        $.on d, 'DOMContentLoaded', update
      $.set 'lastUpdate', now

    g.hiddenReplies = $.get "hiddenReplies/#{g.BOARD}/", {}
    if $.get('lastChecked', 0) < now - 1*DAY
      $.set 'lastChecked', now

      cutoff = now - 7*DAY
      hiddenThreads = $.get "hiddenThreads/#{g.BOARD}/", {}

      for id, timestamp of hiddenThreads
        if timestamp < cutoff
          delete hiddenThreads[id]

      for id, timestamp of g.hiddenReplies
        if timestamp < cutoff
          delete g.hiddenReplies[id]

      $.set "hiddenThreads/#{g.BOARD}/", hiddenThreads
      $.set "hiddenReplies/#{g.BOARD}/", g.hiddenReplies


    #major features
    if conf['Filter']
      filter.init()

    if conf['Reply Hiding']
      replyHiding.init()

    if conf['Filter'] or conf['Reply Hiding']
      strikethroughQuotes.init()

    if conf['Anonymize']
      anonymize.init()

    if conf['Time Formatting']
      Time.init()

    if conf['Sauce']
      sauce.init()

    if conf['Image Auto-Gif']
      imgGif.init()

    if conf['Image Hover']
      imgHover.init()

    if conf['Report Button']
      reportButton.init()

    if conf['Quote Inline']
      quoteInline.init()

    if conf['Quote Preview']
      quotePreview.init()

    if conf['Quote Backlinks']
      quoteBacklink.init()

    if conf['Indicate OP quote']
      quoteOP.init()

    if conf['Indicate Cross-thread Quotes']
      quoteDR.init()


    if /interactive|complete/.test d.readyState
      Main.onLoad()
    else
      $.on d, 'DOMContentLoaded', Main.onLoad

  onLoad: ->
    $.off d, 'DOMContentLoaded', Main.onLoad
    if conf['404 Redirect'] and d.title is '4chan - 404'
      redirect.init()
      return
    if not $('#navtopr') or location.hostname is 'images.4chan.org'
      return
    $.addClass d.body, engine
    $.addStyle Main.css
    threading.init()
    Favicon.init()

    #major features
    if conf['Quick Reply']
      qr.init()

    if conf['Image Expansion']
      imgExpand.init()

    if conf['Reveal Spoilers'] and $('.postarea label')
      revealSpoilers.init()

    if conf['Thread Watcher']
      watcher.init()

    if conf['Keybinds']
      keybinds.init()

    if conf['Reply Navigation'] or conf['Index Navigation']
      nav.init()

    if g.REPLY
      if conf['Thread Updater']
        updater.init()

      if conf['Thread Stats']
        threadStats.init()

      if conf['Post in Title']
        titlePost.init()

      if conf['Unread Count']
        unread.init()

    else #not reply
      if conf['Thread Hiding']
        threadHiding.init()

      if conf['Thread Expansion']
        expandThread.init()

      if conf['Comment Expansion']
        expandComment.init()


    nodes = $$ '.op, a + table'
    for callback in g.callbacks
      try
        for node in nodes
          callback node
      catch err
        alert err
    $.on $('form[name=delform]'), 'DOMNodeInserted', Main.node
    options.init()

  message: (e) ->
    {version} = e.data
    if version and version isnt VERSION and confirm 'An updated version of 4chan X is available, would you like to install it now?'
      window.location = "https://raw.github.com/mayhemydg/4chan-x/#{version}/4chan_x.user.js"

  node: (e) ->
    {target} = e
    return unless target.nodeName is 'TABLE'
    for callback in g.callbacks
      try
        callback target
      catch err
        #nothing

  css: '
      /* dialog styling */
      div.dialog {
        border: 1px solid;
      }
      div.dialog > div.move {
        cursor: move;
      }
      label, a, .favicon {
        cursor: pointer;
      }
      a[href="javascript:;"] {
        text-decoration: none;
      }

      .thread.stub > :not(.block),
      #content > [name=tab]:not(:checked) + div,
      #updater:not(:hover) > :not(.move),
      #qp > input, #qp .inline, .forwarded {
        display: none;
      }

      .new {
        background: lime;
      }
      .error {
        color: red;
      }
      #error {
        cursor: default;
      }
      #error[href] {
        cursor: pointer;
      }
      td.replyhider {
        vertical-align: top;
      }

      .filesize + br + a {
        float: left;
        pointer-events: none;
      }
      [md5], [md5] + img {
        pointer-events: all;
      }
      .fitwidth [md5] + img {
        max-width: 100%;
      }
      .gecko  > .fitwidth [md5] + img,
      .presto > .fitwidth [md5] + img {
        width: 100%;
      }

<<<<<<< HEAD
      #qr, #qp, #updater, #stats, #iHover, #overlay, #navlinks {
=======
      #qp, #ihover {
>>>>>>> b1256e17
        position: fixed;
      }

      #ihover {
        max-height: 100%;
        max-width: 75%;
      }

      #navlinks {
        font-size: 16px;
        top: 25px;
        right: 5px;
      }

      #overlay {
        top: 0;
        right: 0;
        left: 0;
        bottom: 0;
        text-align: center;
        background: rgba(0,0,0,.5);
      }
      #overlay::after {
        content: "";
        display: inline-block;
        height: 100%;
        vertical-align: middle;
      }
      #options {
        display: inline-block;
        padding: 5px;
        text-align: left;
        vertical-align: middle;
        width: 500px;
      }
      #credits {
        float: right;
      }
      #options ul {
        list-style: none;
        padding: 0;
      }
      #options label {
        text-decoration: underline;
      }
      #content > div {
        height: 450px;
        overflow: auto;
      }
      #content textarea {
        margin: 0;
        min-height: 100px;
        resize: vertical;
        width: 100%;
      }
      #flavors {
        height: 100%;
      }

      #updater {
        text-align: right;
      }
      #updater input[type=text] {
        width: 50px;
      }
      #updater:not(:hover) {
        border: none;
        background: transparent;
      }

      #stats {
        border: none;
      }

      #watcher {
        position: absolute;
      }
      #watcher > div {
        overflow: hidden;
        padding-right: 5px;
        padding-left: 5px;
        text-overflow: ellipsis;
        max-width: 200px;
        white-space: nowrap;
      }
      #watcher > div.move {
        text-decoration: underline;
        padding-top: 5px;
      }
      #watcher > div:last-child {
        padding-bottom: 5px;
      }

      #qp {
        border: 1px solid;
        padding-bottom: 5px;
      }
      .qphl {
        outline: 2px solid rgba(216, 94, 49, .7);
      }
      .inlined {
        opacity: .5;
      }
      .inline td.reply {
        background-color: rgba(255, 255, 255, 0.15);
        border: 1px solid rgba(128, 128, 128, 0.5);
      }
      .filetitle, .replytitle, .postername, .commentpostername, .postertrip {
        background: none;
      }
      .filtered {
        text-decoration: line-through;
      }
    '

Main.init()<|MERGE_RESOLUTION|>--- conflicted
+++ resolved
@@ -2316,11 +2316,7 @@
         width: 100%;
       }
 
-<<<<<<< HEAD
-      #qr, #qp, #updater, #stats, #iHover, #overlay, #navlinks {
-=======
-      #qp, #ihover {
->>>>>>> b1256e17
+      #qr, #qp, #updater, #stats, #ihover, #overlay, #navlinks {
         position: fixed;
       }
 
