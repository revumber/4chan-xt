--- conflicted
+++ resolved
@@ -1333,361 +1333,6 @@
     Favicon.update() if g.REPLY and conf['Unread Count']
     @nextElementSibling.innerHTML = "<img src=#{Favicon.unreadSFW}> <img src=#{Favicon.unreadNSFW}> <img src=#{Favicon.unreadDead}>"
 
-<<<<<<< HEAD
-=======
-cooldown =
-  #TODO merge into qr
-  init: ->
-    if match = location.search.match /cooldown=(\d+)/
-      [_, time] = match
-      $.set g.BOARD+'/cooldown', time if $.get(g.BOARD+'/cooldown', 0) < time
-    cooldown.start() if Date.now() < $.get g.BOARD+'/cooldown', 0
-    $.on window, 'storage', (e) -> cooldown.start() if e.key is "#{NAMESPACE}#{g.BOARD}/cooldown"
-    $('.postarea form').action += '?cooldown' if g.REPLY
-
-  start: ->
-    cooldown.duration = Math.ceil ($.get(g.BOARD+'/cooldown', 0) - Date.now()) / 1000
-    return unless 60 >= cooldown.duration > 0
-    for submit in $$ '#com_submit'
-      submit.value = cooldown.duration
-      submit.disabled = true
-    setTimeout cooldown.cb, 1000
-
-  cb: ->
-    submits = $$ '#com_submit'
-    if --cooldown.duration
-      setTimeout cooldown.cb, 1000
-      for submit in submits
-        submit.value = cooldown.duration
-    else
-      for submit in submits
-        submit.disabled = false
-        submit.value = 'Submit'
-      qr.autoPost()
-
-qr =
-  # TODO
-  # error handling / logging
-  # persistent captcha
-  # rm Recaptcha
-  # email reverts
-  init: ->
-    g.callbacks.push qr.node
-    $.on $('#recaptcha_challenge_field_holder'), 'DOMNodeInserted', qr.captchaNode
-    qr.captchaTime = Date.now()
-
-    qr.spoiler = if $('.postarea label') then '<label> [<input type=checkbox name=spoiler>Spoiler Image?]</label>' else ''
-    qr.acceptFiles = $('.rules').textContent.match(/: (.+) /)[1].replace /\w+/g, (type) ->
-      switch type
-        when 'JPG'
-          'image/JPEG'
-        when 'PDF'
-          'application/' + type
-        else
-          'image/' + type
-
-    iframe = $.el 'iframe',
-      name: 'iframe'
-      hidden: true
-    $.add d.body, iframe
-
-    #hack - nuke id so it doesn't grab focus when reloading
-    $('#recaptcha_response_field').id = ''
-
-  attach: ->
-    fileDiv = $.el 'div', innerHTML: "<input type=file name=upfile accept='#{qr.acceptFiles}'><a>X</a>"
-    $.on fileDiv.firstChild, 'change', qr.validateFileSize
-    $.on fileDiv.lastChild, 'click', (-> $.rm @parentNode)
-    $.add $('#files', qr.el), fileDiv
-
-  attachNext: ->
-    fileDiv = $.rm $('#files div', qr.el)
-    file = fileDiv.firstChild
-    oldFile = $ '#qr_form input[type=file]', qr.el
-    $.replace oldFile, file
-
-  autoPost: ->
-    if qr.el and $('#auto', qr.el).checked
-      qr.submit.call $ 'form', qr.el
-
-  captchaNode: (e) ->
-    return unless qr.el
-    val = e.target.value
-    $('img', qr.el).src = "http://www.google.com/recaptcha/api/image?c=" + val
-    qr.challenge = val
-    qr.captchaTime = Date.now()
-
-  captchaKeydown: (e) ->
-    return unless e.keyCode is 13 and @value #enter, captcha filled
-
-    $('#auto', qr.el).checked = true if cooldown.duration #enable autoposting
-
-    captchas = $.get 'captchas', []
-    captchas.push
-      challenge: qr.challenge
-      response: @value
-      time: qr.captchaTime
-    $.set 'captchas', captchas
-    $('#captchas', qr.el).textContent = captchas.length + ' captchas'
-    Recaptcha.reload()
-    @value = ''
-
-    if !$('textarea', qr.el).value and !$('input[type=file]', qr.el).files.length
-      e.preventDefault()
-
-  close: ->
-    $.rm qr.el
-    qr.el = null
-
-  dialog: (link) ->
-    submitValue = $('#com_submit').value
-    submitDisabled = if $('#com_submit').disabled then 'disabled' else ''
-    #FIXME inlined cross-thread quotes
-    THREAD_ID = g.THREAD_ID or $.x('ancestor::div[@class="thread"]/div', link).id
-    qr.challenge = $('#recaptcha_challenge_field').value
-
-    html = "
-      <a id=close title=close>X</a>
-      <input type=checkbox id=autohide title=autohide>
-      <div class=move>
-        <input class=inputtext type=text name=name placeholder=Name form=qr_form>
-        Quick Reply
-      </div>
-      <div class=autohide>
-        <form name=post action=http://sys.4chan.org/#{g.BOARD}/post method=POST enctype=multipart/form-data target=iframe id=qr_form>
-          <input type=hidden name=resto value=#{THREAD_ID}>
-          <input type=hidden name=mode value=regist>
-          <input type=hidden name=recaptcha_challenge_field id=recaptcha_challenge_field>
-          <input type=hidden name=recaptcha_response_field id=recaptcha_response_field>
-          <div><input class=inputtext type=text name=email placeholder=E-mail>#{qr.spoiler}</div>
-          <div><input class=inputtext type=text name=sub placeholder=Subject><input type=submit value=#{submitValue} id=com_submit #{submitDisabled}><label><input type=checkbox id=auto>auto</label></div>
-          <div><textarea class=inputtext name=com placeholder=Comment></textarea></div>
-          <div><img src=http://www.google.com/recaptcha/api/image?c=#{qr.challenge}></div>
-          <div><input class=inputtext type=text autocomplete=off placeholder=Verification id=dummy><span id=captchas>#{$.get('captchas', []).length} captchas</span></div>
-          <div><input type=file name=upfile accept='#{qr.acceptFiles}'></div>
-        </form>
-        <div id=files></div>
-        <div><input class=inputtext type=password name=pwd placeholder=Password form=qr_form maxlength=8><a id=attach>attach another file</a></div>
-      </div>
-      <a id=error class=error></a>
-      "
-    qr.el = ui.dialog 'qr', 'top: 0; right: 0;', html
-
-    c = d.cookie
-    $('input[name=name]', qr.el).value =
-      if m = c.match(/4chan_name=([^;]+)/)  then decodeURIComponent m[1] else ''
-    $('input[name=email]', qr.el).value =
-      if m = c.match(/4chan_email=([^;]+)/) then decodeURIComponent m[1] else ''
-    $('input[name=pwd]', qr.el).value =
-      if m = c.match(/4chan_pass=([^;]+)/)  then decodeURIComponent m[1] else $('input[name=pwd]').value
-
-    $.on $('input[name=name]',   qr.el), 'mousedown', (e) -> e.stopPropagation()
-    $.on $('input[name=upfile]', qr.el), 'change', qr.validateFileSize
-    $.on $('#close',             qr.el), 'click', qr.close
-    $.on $('form',               qr.el), 'submit', qr.submit
-    $.on $('#attach',            qr.el), 'click', qr.attach
-    $.on $('img',                qr.el), 'click', Recaptcha.reload
-    $.on $('#dummy',             qr.el), 'keydown', Recaptcha.listener
-    $.on $('#dummy',             qr.el), 'keydown', qr.captchaKeydown
-
-    $.add d.body, qr.el
-
-  message: (data) ->
-    $('iframe[name=iframe]').src = 'about:blank'
-    fileCount = $('#files', qr.el).childElementCount
-
-    tc = data.textContent
-    unless /successful!|uploaded!$/.test tc # error message, not a successful post
-      if tc is undefined
-        data.textContent = "Connection error with sys.4chan.org."
-      $.extend $('#error', qr.el), data
-      $('#recaptcha_response_field', qr.el).value = ''
-      $('#autohide', qr.el).checked = false
-      if tc is 'You seem to have mistyped the verification.'
-        setTimeout qr.autoPost, 1000
-      else if tc is 'Error: Duplicate file entry detected.' and fileCount
-        $('textarea', qr.el).value += '\n' + tc + ' ' + data.href
-        qr.attachNext()
-        setTimeout qr.autoPost, 1000
-      return
-
-    if qr.el
-      if g.REPLY and (conf['Persistent QR'] or fileCount)
-        qr.refresh()
-        if fileCount
-          qr.attachNext()
-      else
-        qr.close()
-    if conf['Cooldown']
-      duration = if qr.sage then 60 else 30
-      $.set g.BOARD+'/cooldown', Date.now() + duration * 1000
-      cooldown.start()
-
-  node: (root) ->
-    quote = $ 'a.quotejs:not(:first-child)', root
-    $.on quote, 'click', qr.quote
-
-  postInvalid: ->
-    content = $('textarea', qr.el).value or $('input[type=file]', qr.el).files.length
-    return 'Error: No text entered.' unless content
-
-    ###
-    captchas expire after 30 minutes, see window.RecaptchaState.timeout.
-    cutoff 5 minutes before then, b/c posting takes time.
-    ###
-
-    cutoff = Date.now() - 25*MINUTE
-    captchas = $.get 'captchas', []
-    while captcha = captchas.shift()
-      if captcha.time > cutoff
-        break
-    $.set 'captchas', captchas
-
-    $('#captchas', qr.el).textContent = captchas.length + ' captchas'
-
-    unless captcha
-      dummy = $ '#dummy', qr.el
-      return 'You forgot to type in the verification' unless response = dummy.value
-      captcha =
-        challenge: qr.challenge
-        response: response
-      dummy.value = ''
-      Recaptcha.reload()
-
-    $('#recaptcha_challenge_field', qr.el).value = captcha.challenge
-    $('#recaptcha_response_field',  qr.el).value = captcha.response
-
-    false
-
-  quote: (e) ->
-    e.preventDefault() if e
-
-    if qr.el
-      $('#autohide', qr.el).checked = false
-    else
-      qr.dialog @
-
-    id = @textContent
-    text = ">>#{id}\n"
-
-    selection = window.getSelection()
-    if s = selection.toString()
-      selectionID = $.x('ancestor-or-self::blockquote/preceding-sibling::input', selection.anchorNode)?.name
-      if selectionID is id
-        s = s.replace /\n/g, '\n>'
-        text += ">#{s}\n"
-
-    ta = $ 'textarea', qr.el
-    caretPos = ta.selectionStart
-    #replace selection for text
-    ta.value = ta.value.slice(0, caretPos) + text + ta.value.slice(ta.selectionEnd, ta.value.length)
-    ta.focus()
-    #move the caret to the end of the new quote
-    ta.selectionEnd = ta.selectionStart = caretPos + text.length + 1*(engine is 'presto')
-
-  refresh: ->
-    $('[name=sub]', qr.el).value = ''
-    $('[name=email]', qr.el).value = if m = d.cookie.match(/4chan_email=([^;]+)/) then decodeURIComponent m[1] else ''
-    $('[name=com]', qr.el).value = ''
-    $('[name=recaptcha_response_field]', qr.el).value = ''
-    $('[name=spoiler]', qr.el)?.checked = false unless conf['Remember Spoiler']
-    # XXX opera doesn't allow resetting file inputs w/ file.value = ''
-    oldFile = $ '[type=file]', qr.el
-    newFile = $.el 'input', type: 'file', name: 'upfile', accept: qr.acceptFiles
-    $.replace oldFile, newFile
-
-  submit: (e) ->
-    #XXX `e` won't exist if we're here from `qr.submit.call form`.
-    if msg = qr.postInvalid()
-      e.preventDefault?()
-      alert msg
-      if msg is 'You forgot to type in the verification.'
-        $('#dummy', qr.el).focus()
-      return
-
-    if conf['Auto Watch Reply'] and conf['Thread Watcher']
-      if g.REPLY and $('img.favicon').src is Favicon.empty
-        watcher.watch null, g.THREAD_ID
-      else
-        id = $('input[name=resto]', qr.el).value
-        op = $.id id
-        if $('img.favicon', op).src is Favicon.empty
-          watcher.watch op, id
-
-    if !e then @submit()
-    $('#error', qr.el).textContent = ''
-    $('#autohide', qr.el).checked = true if conf['Auto Hide QR']
-    qr.sage = /sage/i.test $('input[name=email]', @).value
-
-  sys: ->
-    if recaptcha = $ '#recaptcha_response_field' #post reporting
-      $.on recaptcha, 'keydown', Recaptcha.listener
-      return
-
-    ###
-      http://code.google.com/p/chromium/issues/detail?id=20773
-      Let content scripts see other frames (instead of them being undefined)
-
-      To access the parent, we have to break out of the sandbox and evaluate
-      in the global context.
-    ###
-    $.globalEval ->
-      data = {}
-      if node = document.querySelector('td b')?.firstChild
-        data.textContent = node.textContent
-        data.href = node.href if node.href
-      parent.postMessage data, '*'
-
-    c = $('b')?.lastChild
-
-    return unless c and c.nodeType is 8 #comment node
-
-    [_, thread, id] = c.textContent.match(/thread:(\d+),no:(\d+)/)
-
-    {search} = location
-    cooldown = /cooldown/.test search
-    noko     = /noko/    .test search
-    sage     = /sage/    .test search
-    watch    = /watch/   .test search
-
-    url = "http://boards.4chan.org/#{g.BOARD}"
-
-    if watch and thread is '0'
-      url += "/res/#{id}?watch"
-    else if noko
-      url += '/res/'
-      url += if thread is '0' then id else thread
-    if cooldown
-      duration = Date.now() + (if sage then 60 else 30) * 1000
-      url += '?cooldown=' + duration
-    if noko
-      url += '#' + id
-
-    window.location = url
-
-  validateFileSize: (e) ->
-    return unless @files[0].size > $('input[name=MAX_FILE_SIZE]').value
-
-    file = $.el 'input', type: 'file', name: 'upfile', accept: qr.acceptFiles
-    $.on file, 'change', qr.validateFileSize
-    $.replace @, file
-
-    $('#error', qr.el).textContent = 'Error: File too large.'
-    alert 'Error: File too large.'
-
-Recaptcha =
-  init: ->
-    #hack to tab from comment straight to recaptcha
-    for el in $$ '#recaptcha_table a'
-      el.tabIndex = 1
-    $.on $('#recaptcha_response_field'), 'keydown', Recaptcha.listener
-  listener: (e) ->
-    if e.keyCode is 8 and @value is '' # backspace to reload
-      Recaptcha.reload()
-  reload: ->
-    window.location = 'javascript:Recaptcha.reload()'
-
->>>>>>> 8c85a768
 threading =
   init: ->
     threading.thread $('body > form').firstChild
@@ -2802,7 +2447,6 @@
         #nothing
 
   css: '
-<<<<<<< HEAD
 /* dialog styling */
 .dialog {
   border: 1px solid rgba(0,0,0,.25);
@@ -3125,224 +2769,5 @@
 .filtered {
   text-decoration: line-through;
 }'
-=======
-      /* dialog styling */
-      .dialog {
-        border: 1px solid rgba(0,0,0,.25);
-      }
-      .move {
-        cursor: move;
-      }
-      label, .favicon, #qr_form > div > img {
-        cursor: pointer;
-      }
-      a[href="javascript:;"] {
-        text-decoration: none;
-      }
-
-      .thread.stub > :not(.block),
-      #content > [name=tab]:not(:checked) + div,
-      #updater:not(:hover) > :not(.move),
-      #qp > input, #qp .inline, .forwarded {
-        display: none;
-      }
-
-      .new {
-        background: lime;
-      }
-      .error {
-        color: red;
-      }
-      #error {
-        cursor: default;
-      }
-      #error[href] {
-        cursor: pointer;
-      }
-      td.replyhider {
-        vertical-align: top;
-      }
-
-      .filesize + br + a {
-        float: left;
-        pointer-events: none;
-      }
-      img[md5], img[md5] + img {
-        pointer-events: all;
-      }
-      .fitwidth img[md5] + img {
-        max-width: 100%;
-      }
-      .gecko  > .fitwidth img[md5] + img,
-      .presto > .fitwidth img[md5] + img {
-        width: 100%;
-      }
-
-      #qp, #ihover {
-        position: fixed;
-      }
-
-      #ihover {
-        max-height: 100%;
-        max-width: 75%;
-        padding-bottom: 18px;
-      }
-
-      #navlinks {
-        font-size: 16px;
-        position: fixed;
-        top: 25px;
-        right: 5px;
-      }
-
-      #overlay {
-        position: fixed;
-        top: 0;
-        right: 0;
-        left: 0;
-        bottom: 0;
-        text-align: center;
-        background: rgba(0,0,0,.5);
-        z-index: 1;
-      }
-      #overlay::after {
-        content: "";
-        display: inline-block;
-        height: 100%;
-        vertical-align: middle;
-      }
-      #options {
-        display: inline-block;
-        padding: 5px;
-        text-align: left;
-        vertical-align: middle;
-        width: 500px;
-      }
-      #credits {
-        float: right;
-      }
-      #options ul {
-        list-style: none;
-        padding: 0;
-      }
-      #options label {
-        text-decoration: underline;
-      }
-      #content > div {
-        height: 450px;
-        overflow: auto;
-      }
-      #content textarea {
-        margin: 0;
-        min-height: 100px;
-        resize: vertical;
-        width: 100%;
-      }
-      #flavors {
-        height: 100%;
-      }
-
-      #qr {
-        position: fixed;
-        max-height: 100%;
-        overflow-x: hidden;
-        overflow-y: auto;
-      }
-      #qr > div.move {
-        text-align: right;
-      }
-      #qr input[name=name] {
-        float: left;
-      }
-      #qr_form {
-        clear: left;
-      }
-      #qr_form, #qr #com_submit, #qr input[name=upfile] {
-        margin: 0;
-      }
-      #qr textarea {
-        width: 100%;
-        height: 125px;
-      }
-      #qr #close, #qr #autohide {
-        float: right;
-      }
-      #qr:not(:hover) > #autohide:checked ~ .autohide {
-        height: 0;
-        overflow: hidden;
-      }
-      /* http://stackoverflow.com/questions/2610497/change-an-inputs-html5-placeholder-color-with-css */
-      #qr input::-webkit-input-placeholder {
-        color: grey;
-      }
-      #qr input:-moz-placeholder {
-        color: grey;
-      }
-      /* qr reCAPTCHA */
-      #qr img {
-        border: 1px solid #AAA;
-      }
-
-      #updater {
-        position: fixed;
-        text-align: right;
-      }
-      #updater input[type=text] {
-        width: 50px;
-      }
-      #updater:not(:hover) {
-        border: none;
-        background: transparent;
-      }
-
-      #stats {
-        border: none;
-        position: fixed;
-      }
-
-      #watcher {
-        position: absolute;
-      }
-      #watcher > div {
-        overflow: hidden;
-        padding-right: 5px;
-        padding-left: 5px;
-        text-overflow: ellipsis;
-        max-width: 200px;
-        white-space: nowrap;
-      }
-      #watcher > div.move {
-        text-decoration: underline;
-        padding-top: 5px;
-      }
-      #watcher > div:last-child {
-        padding-bottom: 5px;
-      }
-
-      #qp {
-        padding-bottom: 5px;
-      }
-      .qphl {
-        outline: 2px solid rgba(216, 94, 49, .7);
-      }
-      .inlined {
-        opacity: .5;
-      }
-      .inline td.reply {
-        background-color: rgba(255, 255, 255, 0.15);
-        border: 1px solid rgba(128, 128, 128, 0.5);
-      }
-      .filetitle, .replytitle, .postername, .commentpostername, .postertrip {
-        background: none;
-      }
-      .filtered {
-        text-decoration: line-through;
-      }
-
-      #files > input {
-        display: block;
-      }
-    '
->>>>>>> 8c85a768
 
 Main.init()