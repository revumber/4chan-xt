--- conflicted
+++ resolved
@@ -116,15 +116,9 @@
     '#http://imgur.com/upload?url=$url;text:Upload to imgur'
     '#http://omploader.org/upload?url1=$url;text:Upload to omploader'
     '# "View Same" in archives:'
-<<<<<<< HEAD
-    '#http://archive.foolz.us/search/image/$md5/;text:View same on foolz'
+    '#http://archive.foolz.us/_/search/image/$md5/;text:View same on foolz'
     '#http://archive.foolz.us/$board/search/image/$md5/;text:View same on foolz /$board/'
     '#https://archive.installgentoo.net/$board/image/$md5;text:View same on installgentoo /$board/'
-=======
-    '#http://archive.foolz.us/_/search/image/$3/;text:View same on foolz'
-    '#http://archive.foolz.us/$4/search/image/$3/;text:View same on foolz /$4/'
-    '#https://archive.installgentoo.net/$4/image/$3;text:View same on installgentoo /$4/'
->>>>>>> db3a3fbc
   ].join '\n'
   time: '%m/%d/%y(%a)%H:%M:%S'
   backlink: '>>%id'
@@ -473,294 +467,8 @@
       localStorage.setItem g.NAMESPACE + name, JSON.stringify value
 
 
-<<<<<<< HEAD
 class Board
   toString: -> @ID
-=======
-Filter =
-  filters: {}
-  init: ->
-    for key of Config.filter
-      @filters[key] = []
-      for filter in Conf[key].split '\n'
-        continue if filter[0] is '#'
-
-        unless regexp = filter.match /\/(.+)\/(\w*)/
-          continue
-
-        # Don't mix up filter flags with the regular expression.
-        filter = filter.replace regexp[0], ''
-
-        # Do not add this filter to the list if it's not a global one
-        # and it's not specifically applicable to the current board.
-        # Defaults to global.
-        boards = filter.match(/boards:([^;]+)/)?[1].toLowerCase() or 'global'
-        if boards isnt 'global' and boards.split(',').indexOf(g.BOARD) is -1
-          continue
-
-        if key is 'md5'
-          # MD5 filter will use strings instead of regular expressions.
-          regexp = regexp[1]
-        else
-          try
-            # Please, don't write silly regular expressions.
-            regexp = RegExp regexp[1], regexp[2]
-          catch err
-            # I warned you, bro.
-            alert err.message
-            continue
-
-        # Filter OPs along with their threads, replies only, or both.
-        # Defaults to replies only.
-        op = filter.match(/[^t]op:(yes|no|only)/)?[1] or 'no'
-
-        # Overrule the `Show Stubs` setting.
-        # Defaults to stub showing.
-        stub = switch filter.match(/stub:(yes|no)/)?[1]
-          when 'yes'
-            true
-          when 'no'
-            false
-          else
-            Conf['Show Stubs']
-
-        # Highlight the post, or hide it.
-        # If not specified, the highlight class will be filter_highlight.
-        # Defaults to post hiding.
-        if hl = /highlight/.test filter
-          hl  = filter.match(/highlight:(\w+)/)?[1] or 'filter_highlight'
-          # Put highlighted OP's thread on top of the board page or not.
-          # Defaults to on top.
-          top = filter.match(/top:(yes|no)/)?[1] or 'yes'
-          top = top is 'yes' # Turn it into a boolean
-
-        @filters[key].push @createFilter regexp, op, stub, hl, top
-
-      # Only execute filter types that contain valid filters.
-      unless @filters[key].length
-        delete @filters[key]
-
-    if Object.keys(@filters).length
-      Main.callbacks.push @node
-
-  createFilter: (regexp, op, stub, hl, top) ->
-    test =
-      if typeof regexp is 'string'
-        # MD5 checking
-        (value) -> regexp is value
-      else
-        (value) -> regexp.test value
-    settings =
-      hide:  !hl
-      stub:  stub
-      class: hl
-      top:   top
-    (value, isOP) ->
-      if isOP and op is 'no' or !isOP and op is 'only'
-        return false
-      unless test value
-        return false
-      settings
-
-  node: (post) ->
-    return if post.isInlined
-    isOP = post.ID is post.threadID
-    {root} = post
-    for key of Filter.filters
-      value = Filter[key] post
-      if value is false
-        # Continue if there's nothing to filter (no tripcode for example).
-        continue
-      for filter in Filter.filters[key]
-        unless result = filter value, isOP
-          continue
-
-        # Hide
-        if result.hide
-          if isOP
-            unless g.REPLY
-              ThreadHiding.hide root.parentNode, result.stub
-            else
-              continue
-          else
-            ReplyHiding.hide root, result.stub
-          return
-
-        # Highlight
-        $.addClass root, result.class
-        if isOP and result.top and not g.REPLY
-          # Put the highlighted OPs' thread on top of the board page...
-          thisThread = root.parentNode
-          # ...before the first non highlighted thread.
-          if firstThread = $ 'div[class="postContainer opContainer"]'
-            unless firstThread is root
-              $.before firstThread.parentNode, [thisThread, thisThread.nextElementSibling]
-
-  name: (post) ->
-    $('.name', post.el).textContent
-  uniqueid: (post) ->
-    if uid = $ '.posteruid', post.el
-      return uid.textContent[5...-1]
-    false
-  tripcode: (post) ->
-    if trip = $ '.postertrip', post.el
-      return trip.textContent
-    false
-  mod: (post) ->
-    if mod = $ '.capcode', post.el
-      return mod.textContent
-    false
-  email: (post) ->
-    if mail = $ '.useremail', post.el
-      # remove 'mailto:'
-      # decode %20 into space for example
-      return decodeURIComponent mail.href[7..]
-    false
-  subject: (post) ->
-    if subject = $ '.postInfo .subject', post.el
-      return subject.textContent
-    false
-  comment: (post) ->
-    text = []
-    # XPathResult.ORDERED_NODE_SNAPSHOT_TYPE is 7
-    nodes = d.evaluate './/br|.//text()', post.blockquote, null, 7, null
-    for i in [0...nodes.snapshotLength]
-      text.push if data = nodes.snapshotItem(i).data then data else '\n'
-    text.join ''
-  country: (post) ->
-    if flag = $ '.countryFlag', post.el
-      return flag.title
-    false
-  filename: (post) ->
-    {fileInfo} = post
-    if fileInfo
-      if file = $ '.fileText > span', fileInfo
-        return file.title
-      else
-        return fileInfo.firstElementChild.dataset.filename
-    false
-  dimensions: (post) ->
-    {fileInfo} = post
-    if fileInfo and match = fileInfo.textContent.match /\d+x\d+/
-      return match[0]
-    false
-  filesize: (post) ->
-    {img} = post
-    if img
-      return img.alt.replace 'Spoiler Image, ', ''
-    false
-  md5: (post) ->
-    {img} = post
-    if img
-      return img.dataset.md5
-    false
-
-  menuInit: ->
-    div = $.el 'div',
-      textContent: 'Filter'
-
-    entry =
-      el: div
-      open: -> true
-      children: []
-
-    for type in [
-      ['Name',             'name']
-      ['Unique ID',        'uniqueid']
-      ['Tripcode',         'tripcode']
-      ['Admin/Mod',        'mod']
-      ['E-mail',           'email']
-      ['Subject',          'subject']
-      ['Comment',          'comment']
-      ['Country',          'country']
-      ['Filename',         'filename']
-      ['Image dimensions', 'dimensions']
-      ['Filesize',         'filesize']
-      ['Image MD5',        'md5']
-    ]
-      # Add a sub entry for each filter type.
-      entry.children.push Filter.createSubEntry type[0], type[1]
-
-    Menu.addEntry entry
-
-  createSubEntry: (text, type) ->
-    el = $.el 'a',
-      href: 'javascript:;'
-      textContent: text
-    # Define the onclick var outside of open's scope to $.off it properly.
-    onclick = null
-
-    open = (post) ->
-      value = Filter[type] post
-      return false if value is false
-      $.off el, 'click', onclick
-      onclick = ->
-        # Convert value -> regexp, unless type is md5
-        re = if type is 'md5' then value else value.replace ///
-          /
-          | \\
-          | \^
-          | \$
-          | \n
-          | \.
-          | \(
-          | \)
-          | \{
-          | \}
-          | \[
-          | \]
-          | \?
-          | \*
-          | \+
-          | \|
-          ///g, (c) ->
-            if c is '\n'
-              '\\n'
-            else if c is '\\'
-              '\\\\'
-            else
-              "\\#{c}"
-
-        re =
-          if type is 'md5'
-            "/#{value}/"
-          else
-            "/^#{re}$/"
-        if /\bop\b/.test post.class
-          re += ';op:yes'
-
-        # Add a new line before the regexp unless the text is empty.
-        save = if save = $.get type, '' then "#{save}\n#{re}" else re
-        $.set type, save
-
-        # Open the options and display & focus the relevant filter textarea.
-        Options.dialog()
-        select = $ 'select[name=filter]', $.id 'options'
-        select.value = type
-        $.event select, new Event 'change'
-        $.id('filter_tab').checked = true
-        ta = select.nextElementSibling
-        tl = ta.textLength
-        ta.setSelectionRange tl, tl
-        ta.focus()
-      $.on el, 'click', onclick
-      true
-
-    return el: el, open: open
-
-StrikethroughQuotes =
-  init: ->
-    Main.callbacks.push @node
-  node: (post) ->
-    return if post.isInlined
-    for quote in post.quotes
-      if (el = $.id quote.hash[1..]) and el.hidden
-        $.addClass quote, 'filtered'
-        if Conf['Recursive Filtering']
-          show_stub = !!$.x 'preceding-sibling::div[contains(@class,"stub")]', el
-          ReplyHiding.hide post.root, show_stub
-    return
->>>>>>> db3a3fbc
 
   constructor: (@ID) ->
     @threads = {}
@@ -993,7 +701,6 @@
 
     switch location.hostname
       when 'boards.4chan.org'
-        Main.addStyle()
         Main.initHeader()
         Main.initFeatures()
       when 'sys.4chan.org'
@@ -1007,6 +714,7 @@
         return
 
   initHeader: ->
+    $.addStyle Main.css
     Main.header = $.el 'div',
       className: 'reply'
       innerHTML: '<div class=extra></div>'
@@ -1030,183 +738,9 @@
     $.addClass d.body, $.engine
     $.addClass d.body, 'fourchan_x'
 
-<<<<<<< HEAD
     # disable the mobile layout
     $('link[href*=mobile]', d.head)?.disabled = true
     $.id('boardNavDesktopFoot')?.hidden = true
-=======
-  next: ->
-    if g.REPLY
-      window.scrollTo 0, d.body.scrollHeight
-    else
-      Nav.scroll +1
-
-  getThread: (full) ->
-    Nav.threads = $$ '.thread:not([hidden])'
-    for thread, i in Nav.threads
-      rect = thread.getBoundingClientRect()
-      {bottom} = rect
-      if bottom > 0 #we have not scrolled past
-        if full
-          return [thread, i, rect]
-        return thread
-    return $ '.board'
-
-  scroll: (delta) ->
-    [thread, i, rect] = Nav.getThread true
-    {top} = rect
-
-    #unless we're not at the beginning of the current thread
-    # (and thus wanting to move to beginning)
-    # or we're above the first thread and don't want to skip it
-    unless (delta is -1 and Math.ceil(top) < 0) or (delta is +1 and top > 1)
-      i += delta
-
-    {top} = Nav.threads[i]?.getBoundingClientRect()
-    window.scrollBy 0, top
-
-QR =
-  init: ->
-    return unless $.id 'postForm'
-    Main.callbacks.push @node
-    setTimeout @asyncInit
-
-  asyncInit: ->
-    if Conf['Hide Original Post Form']
-      link = $.el 'h1', innerHTML: "<a href=javascript:;>#{if g.REPLY then 'Reply to Thread' else 'Start a Thread'}</a>"
-      $.on link.firstChild, 'click', ->
-        QR.open()
-        $('select',   QR.el).value = 'new' unless g.REPLY
-        $('textarea', QR.el).focus()
-      $.before $.id('postForm'), link
-
-    if Conf['Persistent QR']
-      QR.dialog()
-      QR.hide() if Conf['Auto Hide QR']
-    $.on d, 'dragover',          QR.dragOver
-    $.on d, 'drop',              QR.dropFile
-    $.on d, 'dragstart dragend', QR.drag
-
-  node: (post) ->
-    $.on $('a[title="Quote this post"]', post.el), 'click', QR.quote
-
-  open: ->
-    if QR.el
-      QR.el.hidden = false
-      QR.unhide()
-    else
-      QR.dialog()
-  close: ->
-    QR.el.hidden = true
-    QR.abort()
-    d.activeElement.blur()
-    $.rmClass QR.el, 'dump'
-    for i in QR.replies
-      QR.replies[0].rm()
-    QR.cooldown.auto = false
-    QR.status()
-    QR.resetFileInput()
-    if not Conf['Remember Spoiler'] and (spoiler = $.id 'spoiler').checked
-      spoiler.click()
-    QR.cleanError()
-  hide: ->
-    d.activeElement.blur()
-    $.addClass QR.el, 'autohide'
-    $.id('autohide').checked = true
-  unhide: ->
-    $.rmClass QR.el, 'autohide'
-    $.id('autohide').checked = false
-  toggleHide: ->
-    @checked and QR.hide() or QR.unhide()
-
-  error: (err) ->
-    el = $ '.warning', QR.el
-    if typeof err is 'string'
-      el.textContent = err
-    else
-      el.innerHTML = null
-      $.add el, err
-    QR.open()
-    if /captcha|verification/i.test el.textContent
-      # Focus the captcha input on captcha error.
-      $('[autocomplete]', QR.el).focus()
-    alert el.textContent if d.hidden or d.oHidden or d.mozHidden or d.webkitHidden
-  cleanError: ->
-    $('.warning', QR.el).textContent = null
-
-  status: (data={}) ->
-    return unless QR.el
-    if g.dead
-      value    = 404
-      disabled = true
-      QR.cooldown.auto = false
-    value = QR.cooldown.seconds or data.progress or value
-    {input} = QR.status
-    input.value =
-      if QR.cooldown.auto and Conf['Cooldown']
-        if value then "Auto #{value}" else 'Auto'
-      else
-        value or 'Submit'
-    input.disabled = disabled or false
-
-  cooldown:
-    init: ->
-      return unless Conf['Cooldown']
-      QR.cooldown.start $.get "/#{g.BOARD}/cooldown", 0
-      $.sync "/#{g.BOARD}/cooldown", QR.cooldown.start
-    start: (timeout) ->
-      seconds = Math.floor (timeout - Date.now()) / 1000
-      QR.cooldown.count seconds
-    set: (seconds) ->
-      return unless Conf['Cooldown']
-      QR.cooldown.count seconds
-      $.set "/#{g.BOARD}/cooldown", Date.now() + seconds*$.SECOND
-    count: (seconds) ->
-      return unless 0 <= seconds <= 60
-      setTimeout QR.cooldown.count, 1000, seconds-1
-      QR.cooldown.seconds = seconds
-      if seconds is 0
-        $.delete "/#{g.BOARD}/cooldown"
-        QR.submit() if QR.cooldown.auto
-      QR.status()
-
-  quote: (e) ->
-    e?.preventDefault()
-    QR.open()
-    unless g.REPLY
-      $('select', QR.el).value = $.x('ancestor::div[parent::div[@class="board"]]', @).id[1..]
-    # Make sure we get the correct number, even with XXX censors
-    id   = @previousSibling.hash[2..]
-    text = ">>#{id}\n"
-
-    sel = window.getSelection()
-    if (s = sel.toString().trim()) and id is $.x('ancestor-or-self::blockquote', sel.anchorNode)?.id.match(/\d+$/)[0]
-      # XXX Opera needs d.getSelection() to retain linebreaks from the selected text
-      s = d.getSelection().trim() if $.engine is 'presto'
-      s = s.replace /\n/g, '\n>'
-      text += ">#{s}\n"
-
-    ta = $ 'textarea', QR.el
-    caretPos = ta.selectionStart
-    # Replace selection for text.
-    ta.value = ta.value[...caretPos] + text + ta.value[ta.selectionEnd..]
-    ta.focus()
-    # Move the caret to the end of the new quote.
-    range = caretPos + text.length
-    # XXX Opera counts newlines as double
-    range += text.match(/\n/g).length if $.engine is 'presto'
-    ta.setSelectionRange range, range
-
-    # Fire the 'input' event
-    $.event ta, new Event 'input'
-
-  characterCount: ->
-    counter = QR.charaCounter
-    count   = @textLength
-    counter.textContent = count
-    counter.hidden      = count < 1000
-    (if count > 1500 then $.addClass else $.rmClass) counter, 'warning'
->>>>>>> db3a3fbc
 
   initFeatures: ->
     if Conf['Disable 4chan\'s extension']
@@ -1219,132 +753,12 @@
         # XXX handle error
         $.log err, 'Resurrect Quotes'
 
-<<<<<<< HEAD
     if Conf['Quote Inline']
       try
         QuoteInline.init()
       catch err
         # XXX handle error
         $.log err, 'Quote Inline'
-=======
-    # prevent errors
-    if threadID is 'new'
-      if g.BOARD in ['vg', 'q'] and !reply.sub
-        err = 'New threads require a subject.'
-      else unless reply.file or textOnly = !!$ 'input[name=textonly]', $.id 'postForm'
-          err = 'No file selected.'
-    else
-      unless reply.com or reply.file
-        err = 'No file selected.'
-
-    if QR.captchaIsEnabled and !err
-      # get oldest valid captcha
-      captchas = $.get 'captchas', []
-      # remove old captchas
-      while (captcha = captchas[0]) and captcha.time < Date.now()
-        captchas.shift()
-      if captcha  = captchas.shift()
-        challenge = captcha.challenge
-        response  = captcha.response
-      else
-        challenge   = QR.captcha.img.alt
-        if response = QR.captcha.input.value then QR.captcha.reload()
-      $.set 'captchas', captchas
-      QR.captcha.count captchas.length
-      unless response
-        err = 'No valid captcha.'
-      else
-        response = response.trim()
-        # one-word-captcha:
-        # If there's only one word, duplicate it.
-        response = "#{response} #{response}" unless /\s/.test response
-
-    if err
-      # stop auto-posting
-      QR.cooldown.auto = false
-      QR.status()
-      QR.error err
-      return
-    QR.cleanError()
-
-    # Enable auto-posting if we have stuff to post, disable it otherwise.
-    QR.cooldown.auto = QR.replies.length > 1
-    if Conf['Auto Hide QR'] and not QR.cooldown.auto
-      QR.hide()
-    if not QR.cooldown.auto and $.x 'ancestor::div[@id="qr"]', d.activeElement
-      # Unfocus the focused element if it is one within the QR and we're not auto-posting.
-      d.activeElement.blur()
-
-    # Starting to upload might take some time.
-    # Provide some feedback that we're starting to submit.
-    QR.status progress: '...'
-
-    post =
-      resto:    threadID
-      name:     reply.name
-      email:    reply.email
-      sub:      reply.sub
-      com:      reply.com
-      upfile:   reply.file
-      spoiler:  reply.spoiler
-      textonly: textOnly
-      mode:     'regist'
-      pwd: if m = d.cookie.match(/4chan_pass=([^;]+)/) then decodeURIComponent m[1] else $('input[name=pwd]').value
-      recaptcha_challenge_field: challenge
-      recaptcha_response_field:  response
-
-    callbacks =
-      onload: ->
-        QR.response @response
-      onerror: ->
-        # Connection error, or
-        # CORS disabled error on www.4chan.org/banned
-        QR.status()
-        QR.error $.el 'a',
-          href: '//www.4chan.org/banned',
-          target: '_blank',
-          textContent: 'Connection error, or you are banned.'
-    opts =
-      form: $.formData post
-      upCallbacks:
-        onload: ->
-          # Upload done, waiting for response.
-          QR.status progress: '...'
-        onprogress: (e) ->
-          # Uploading...
-          QR.status progress: "#{Math.round e.loaded / e.total * 100}%"
-
-    QR.ajax = $.ajax $.id('postForm').parentNode.action, callbacks, opts
-
-  response: (html) ->
-    doc = d.implementation.createHTMLDocument ''
-    doc.documentElement.innerHTML = html
-    if doc.title is '4chan - Banned' # Ban/warn check
-      bs  = $$ 'b', doc
-      err = $.el 'span',
-        innerHTML:
-          if /^You were issued a warning/.test $('.boxcontent', doc).textContent.trim()
-            "You were issued a warning on #{bs[0].innerHTML} as #{bs[3].innerHTML}.<br>Warning reason: #{bs[1].innerHTML}"
-          else
-            "You are banned! ;_;<br>Please click <a href=//www.4chan.org/banned target=_blank>HERE</a> to see the reason."
-    else if err = doc.getElementById 'errmsg' # error!
-      $('a', err)?.target = '_blank' # duplicate image link
-    else unless msg = $ 'b', doc
-      err = 'Connection error with sys.4chan.org.'
-
-    if err
-      if /captcha|verification/i.test(err.textContent) or err is 'Connection error with sys.4chan.org.'
-        # Enable auto-post if we have some cached captchas.
-        QR.cooldown.auto = !!$.get('captchas', []).length
-        # Too many frequent mistyped captchas will auto-ban you!
-        # On connection error, the post most likely didn't go through.
-        QR.cooldown.set 2
-      else # stop auto-posting
-        QR.cooldown.auto = false
-      QR.status()
-      QR.error err
-      return
->>>>>>> db3a3fbc
 
     if Conf['Quote Preview']
       try
@@ -1459,80 +873,6 @@
 
   settings: ->
     alert 'Here be settings'
-
-<<<<<<< HEAD
-  addStyle: ->
-    $.off d, 'DOMNodeInserted', Main.addStyle
-    if d.head
-      $.addStyle Main.css
-=======
-      scroll = Conf['Scrolling'] and Updater.scrollBG() and
-        lastPost.getBoundingClientRect().bottom - d.documentElement.clientHeight < 25
-      $.add Updater.thread, nodes.reverse()
-      if scroll
-        nodes[0].scrollIntoView()
-
-  set: (name, text) ->
-    el = Updater[name]
-    if node = el.firstChild
-      # Prevent the creation of a new DOM Node
-      # by setting the text node's data.
-      node.data = text
-    else
-      el.textContent = text
-
-  getInterval: ->
-    i = +Conf['Interval']
-    j = Math.min @unsuccessfulFetchCount, 9
-    unless d.hidden or d.oHidden or d.mozHidden or d.webkitHidden
-      # Don't increase the refresh rate too much on visible tabs.
-      j = Math.min j, 6
-    Math.max i, [5, 10, 15, 20, 30, 60, 90, 120, 240, 300][j]
-
-  timeout: ->
-    Updater.timeoutID = setTimeout Updater.timeout, 1000
-    n = 1 + Number Updater.timer.firstChild.data
-
-    if n is 0
-      Updater.update()
-    else if n >= Updater.getInterval()
-      Updater.unsuccessfulFetchCount++
-      Updater.set 'count', 'Retry'
-      Updater.count.className = null
-      Updater.update()
-    else
-      Updater.set 'timer', n
-
-  update: ->
-    Updater.set 'timer', 0
-    {request} = Updater
-    if request
-      # Don't reset the counter when aborting.
-      request.onloadend = null
-      request.abort()
-    url = "//api.4chan.org/#{g.BOARD}/res/#{g.THREAD_ID}.json"
-    Updater.request = $.ajax url, onloadend: Updater.cb.load,
-      headers: 'If-Modified-Since': Updater.lastModified
-
-Watcher =
-  init: ->
-    html = '<div class=move>Thread Watcher</div>'
-    @dialog = UI.dialog 'watcher', 'top: 50px; left: 0px;', html
-    $.add d.body, @dialog
-
-    #add watch buttons
-    for input in $$ '.op input'
-      favicon = $.el 'img',
-        className: 'favicon'
-      $.on favicon, 'click', @cb.toggle
-      $.before input, favicon
-
-    if g.THREAD_ID is $.get 'autoWatch', 0
-      @watch g.THREAD_ID
-      $.delete 'autoWatch'
->>>>>>> db3a3fbc
-    else
-      $.on d, 'DOMNodeInserted', Main.addStyle
   css: """
 /* general */
 .dialog.reply {
@@ -1595,6 +935,9 @@
 /* quote */
 .quotelink.deadlink {
   text-decoration: underline !important;
+}
+.deadlink:not(.quotelink) {
+  text-decoration: none !important;
 }
 .inlined {
   opacity: .5;
@@ -1673,9 +1016,9 @@
   post: (board, postID) ->
     switch board
       when 'a', 'co', 'jp', 'm', 'q', 'sp', 'tg', 'tv', 'v', 'vg', 'wsg', 'dev', 'foolz'
-        "//archive.foolz.us/api/chan/post/board/#{board}/num/#{postID}/format/json"
+        "//archive.foolz.us/_/api/chan/post/?board=#{board}&num=#{postID}"
       when 'u', 'kuku'
-        "//nsfw.foolz.us/api/chan/post/board/#{board}/num/#{postID}/format/json"
+        "//nsfw.foolz.us/_/api/chan/post/?board=#{board}&num=#{postID}"
     # for fuuka-based archives:
     # https://github.com/eksopl/fuuka/issues/27
   thread: (board, threadID, postID) ->
@@ -1716,82 +1059,9 @@
         if threadID and postID
           url += "#p#{postID}"
       else
-<<<<<<< HEAD
         if threadID
           url = "//boards.4chan.org/#{board}/"
     url or ''
-=======
-        $.addClass root, 'warning'
-        root.textContent =
-          if status is 404
-            "Thread No.#{threadID} 404'd."
-          else
-            "Error #{req.status}: #{req.statusText}."
-      return
-
-    posts = JSON.parse(req.response).posts
-    if spoilerRange = posts[0].custom_spoiler
-      Build.spoilerRange[board] = spoilerRange
-    postID = +postID
-    for post in posts
-      break if post.no is postID # we found it!
-      if post.no > postID
-        # The post can be deleted by the time we check a quote.
-        if url = Redirect.post board, postID
-          $.cache url, ->
-            Get.parseArchivedPost @, board, postID, root, cb
-        else
-          $.addClass root, 'warning'
-          root.textContent = "Post No.#{postID} was not found."
-        return
-
-    $.replace root.firstChild, Get.cleanPost Build.postFromObject post, board
-    cb() if cb
-  parseArchivedPost: (req, board, postID, root, cb) ->
-    data = JSON.parse req.response
-    if data.error
-      $.addClass root, 'warning'
-      root.textContent = data.error
-      return
-
-    # convert comment to html
-    bq = $.el 'blockquote', textContent: data.comment # set this first to convert text to HTML entities
-    # https://github.com/eksopl/fuuka/blob/master/Board/Yotsuba.pm#L413-452
-    # https://github.com/eksopl/asagi/blob/master/src/main/java/net/easymodo/asagi/Yotsuba.java#L109-138
-    bq.innerHTML = bq.innerHTML.replace ///
-      \n
-      | \[/?b\]
-      | \[/?spoiler\]
-      | \[/?code\]
-      | \[/?moot\]
-      | \[/?banned\]
-      ///g, (text) ->
-        switch text
-          when '\n'
-            '<br>'
-          when '[b]'
-            '<b>'
-          when '[/b]'
-            '</b>'
-          when '[spoiler]'
-            '<span class=spoiler>'
-          when '[/spoiler]'
-            '</span>'
-          when '[code]'
-            '<pre class=prettyprint>'
-          when '[/code]'
-            '</pre>'
-          when '[moot]'
-            '<div style="padding:5px;margin-left:.5em;border-color:#faa;border:2px dashed rgba(255,0,0,.1);border-radius:2px">'
-          when '[/moot]'
-            '</div>'
-          when '[banned]'
-            '<b style="color: red;">'
-          when '[/banned]'
-            '</b>'
-    # greentext
-    comment = bq.innerHTML.replace /(^|>)(&gt;[^<$]+)(<|$)/g, '$1<span class=quote>$2</span>$3'
->>>>>>> db3a3fbc
 
 Build =
   spoilerRange: {}
@@ -1811,93 +1081,6 @@
       threadID: data.resto or data.no
       board:    board
       # info
-<<<<<<< HEAD
-=======
-      name:     data.name_processed
-      capcode:  switch data.capcode
-        when 'M' then 'mod'
-        when 'A' then 'admin'
-        when 'D' then 'developer'
-      tripcode: data.trip
-      uniqueID: data.poster_hash
-      email:    if data.email then encodeURIComponent data.email else ''
-      subject:  data.title_processed
-      flagCode: data.poster_country
-      flagName: data.poster_country_name_processed
-      date:     data.fourchan_date
-      dateUTC:  data.timestamp
-      comment:  comment
-      # file
-    if data.media.media_filename
-      o.file =
-        name:      data.media.media_filename_processed
-        timestamp: data.media.media_orig
-        url:       data.media.media_link or data.media.remote_media_link
-        height:    data.media.media_h
-        width:     data.media.media_w
-        MD5:       data.media.media_hash
-        size:      data.media.media_size
-        turl:      data.media.thumb_link or "//thumbs.4chan.org/#{board}/thumb/#{data.media.preview_orig}"
-        theight:   data.media.preview_h
-        twidth:    data.media.preview_w
-        isSpoiler: data.media.spoiler is '1'
-
-    $.replace root.firstChild, Get.cleanPost Build.post o, true
-    cb() if cb
-  cleanPost: (root) ->
-    post = $ '.post', root
-    for child in Array::slice.call root.childNodes
-      $.rm child unless child is post
-
-    # Remove inlined posts inside of this post.
-    for inline  in $$ '.inline',  post
-      $.rm inline
-    for inlined in $$ '.inlined', post
-      $.rmClass inlined, 'inlined'
-
-    # Don't mess with other features
-    now = Date.now()
-    els = $$ '[id]', root
-    els.push root
-    for el in els
-      el.id = "#{now}_#{el.id}"
-
-    $.rmClass root, 'forwarded'
-    $.rmClass root, 'qphl' # op
-    $.rmClass post, 'highlight'
-    $.rmClass post, 'qphl' # reply
-    root.hidden = post.hidden = false
-
-    root
-  title: (thread) ->
-    op = $ '.op', thread
-    el = $ '.postInfo .subject', op
-    unless el.textContent
-      el = $ 'blockquote', op
-      unless el.textContent
-        el = $ '.nameBlock', op
-    span = $.el 'span', innerHTML: el.innerHTML.replace /<br>/g, ' '
-    "/#{g.BOARD}/ - #{span.textContent.trim()}"
-
-Build =
-  spoilerRange: {}
-  shortFilename: (filename, isOP) ->
-    # FILENAME SHORTENING SCIENCE:
-    # OPs have a +10 characters threshold.
-    # The file extension is not taken into account.
-    threshold = if isOP then 40 else 30
-    if filename.length - 4 > threshold
-      "#{filename[...threshold - 5]}(...).#{filename[-3..]}"
-    else
-      filename
-  postFromObject: (data, board) ->
-    o =
-      # id
-      postID:   data.no
-      threadID: data.resto or data.no
-      board:    board
-      # info
->>>>>>> db3a3fbc
       name:     data.name
       capcode:  data.capcode
       tripcode: data.trip
@@ -2293,7 +1476,7 @@
         when 'D' then 'developer'
       tripcode: data.trip
       uniqueID: data.poster_hash
-      email:    encodeURIComponent data.email
+      email:    if data.email then encodeURIComponent data.email else ''
       subject:  data.title_processed
       flagCode: data.poster_country
       flagName: data.poster_country_name_processed
@@ -2829,7 +2012,6 @@
 
 RevealSpoilers =
   init: ->
-<<<<<<< HEAD
     Post::callbacks.push
       name: 'Reveal Spoilers'
       cb:   @node
@@ -2859,102 +2041,6 @@
       # Replace the thumbnail once the GIF has finished loading.
       thumb.src = URL
     gif.src = URL
-=======
-    return if @el # Prevent race condition with options first run
-    @el = $ 'link[rel="shortcut icon"]', d.head
-    @el.type = 'image/x-icon'
-    {href} = @el
-    @SFW = /ws.ico$/.test href
-    @default = href
-    @switch()
-
-  switch: ->
-    switch Conf['favicon']
-      when 'ferongr'
-        @unreadDead = 'data:image/gif;base64,R0lGODlhEAAQAOMHAOgLAnMFAL8AAOgLAukMA/+AgP+rq////////////////////////////////////yH5BAEKAAcALAAAAAAQABAAAARZ8MhJ6xwDWIBv+AM1fEEIBIVRlNKYrtpIECuGzuwpCLg974EYiXUYkUItjGbC6VQ4omXFiKROA6qSy0A8nAo9GS3YCswIWnOvLAi0be23Z1QtdSUaqXcviQAAOw=='
-        @unreadSFW  = 'data:image/gif;base64,R0lGODlhEAAQAOMHAADX8QBwfgC2zADX8QDY8nnl8qLp8v///////////////////////////////////yH5BAEKAAcALAAAAAAQABAAAARZ8MhJ6xwDWIBv+AM1fEEIBIVRlNKYrtpIECuGzuwpCLg974EYiXUYkUItjGbC6VQ4omXFiKROA6qSy0A8nAo9GS3YCswIWnOvLAi0be23Z1QtdSUaqXcviQAAOw=='
-        @unreadNSFW = 'data:image/gif;base64,R0lGODlhEAAQAOMHAFT+ACh5AEncAFT+AFX/Acz/su7/5v///////////////////////////////////yH5BAEKAAcALAAAAAAQABAAAARZ8MhJ6xwDWIBv+AM1fEEIBIVRlNKYrtpIECuGzuwpCLg974EYiXUYkUItjGbC6VQ4omXFiKROA6qSy0A8nAo9GS3YCswIWnOvLAi0be23Z1QtdSUaqXcviQAAOw=='
-      when 'xat-'
-        @unreadDead = 'data:image/png;base64,iVBORw0KGgoAAAANSUhEUgAAABAAAAAQCAYAAAAf8/9hAAAA2ElEQVQ4y61TQQrCMBDMQ8WDIEV6LbT2A4og2Hq0veo7fIAH04dY9N4xmyYlpGmI2MCQTWYy3Wy2DAD7B2wWAzWgcTgVeZKlZRxHNYFi2jM18oBh0IcKtC6ixf22WT4IFLs0owxswXu9egm0Ls6bwfCFfNsJYJKfqoEkd3vgUgFVLWObtzNgVKyruC+ljSzr5OEnBzjvjcQecaQhbZgBb4CmGQw+PoMkTUtdbd8VSEPakcGxPOcsoIgUKy0LecY29BmdBrqRfjIwZ93KLs5loHvBnL3cLH/jF+C/+z5dgUysAAAAAElFTkSuQmCC'
-        @unreadSFW  = 'data:image/png;base64,iVBORw0KGgoAAAANSUhEUgAAABAAAAAQCAYAAAAf8/9hAAAA30lEQVQ4y2P4//8/AyWYgSoGQMF/GJ7Y11VVUVoyKTM9ey4Ig9ggMWQ1YA1IBvzXm34YjkH8mPyJB+Nqlp8FYRAbmxoMF6ArSNrw6T0Qf8Amh9cFMEWVR/7/A+L/uORxhgEIt5/+/3/2lf//5wAxiI0uj+4CBlBgxVUvOwtydgXQZpDmi2/+/7/0GmIQSAwkB1IDUkuUAZeABlx+g2zAZ9wGlAOjChba+LwAUgNSi2HA5Am9VciBhSsQQWyoWgZiovEDsdGI1QBYQiLJAGQalpSxyWEzAJYWkGm8clTJjQCZ1hkoVG0CygAAAABJRU5ErkJggg=='
-        @unreadNSFW = 'data:image/png;base64,iVBORw0KGgoAAAANSUhEUgAAABAAAAAQCAYAAAAf8/9hAAAA4ElEQVQ4y2P4//8/AyWYgSoGQMF/GJ7YNbGqrKRiUnp21lwQBrFBYshqwBqQDPifdsYYjkH8mInxB+OWx58FYRAbmxoMF6ArKPmU9B6IP2CTw+sCmKKe/5X/gPg/LnmcYQDCs/63/1/9fzYQzwGz0eXRXcAACqy4ZfFnQc7u+V/xD6T55v+LQHwJbBBIDCQHUgNSS5QBt4Cab/2/jDDgMx4DykrKJ8FCG58XQGpAajEMmNw7uQo5sHAFIogNVctATDR+IDYasRoAS0gkGYBMw5IyNjlsBsDSAjKNV44quREAx58Mr9vt5wQAAAAASUVORK5CYII='
-      when 'Mayhem'
-        @unreadDead = 'data:image/png;base64,iVBORw0KGgoAAAANSUhEUgAAABAAAAAQCAYAAAAf8/9hAAABIUlEQVQ4jZ2ScWuDMBDFgw4pIkU0WsoQkWAYIkXZH4N9/+/V3dmfXSrKYIFHwt17j8vdGWNMIkgFuaDgzgQnwRs4EQs5KdolUQtagRN0givEDBTEOjgtGs0Zq8F7cKqqusVxrMQLaDUWcjBSrXkn8gs51tpJSWLk9b3HUa0aNIL5gPBR1/V4kJvR7lTwl8GmAm1Gf9+c3S+89qBHa8502AsmSrtBaEBPbIbj0ah2madlNAPEccdgJDfAtWifBjqWKShRBT6KoiH8QlEUn/qt0CCjnNdmPUwmFWzj9Oe6LpKuZXcwqq88z78Pch3aZU3dPwwc2sWlfZKCW5tWluV8kGvXClLm6dYN4/aUqfCbnEOzNDGhGZbNargvxCzvMGfRJD8UaDVvgkzo6QAAAABJRU5ErkJggg=='
-        @unreadSFW  = 'data:image/png;base64,iVBORw0KGgoAAAANSUhEUgAAABAAAAAQCAYAAAAf8/9hAAABCElEQVQ4jZ2S4crCMAxF+0OGDJEPKYrIGKOsiJSx/fJRfSAfTJNyKqXfiuDg0C25N2RJjTGmEVrhTzhw7oStsIEtsVzT4o2Jo9ALThiEM8IdHIgNaHo8mjNWg6/ske8bohPo+63QOLzmooHp8fyAICBSQkVz0QKdsFQEV6WSW/D+7+BbgbIDHcb4Kp61XyjyI16zZ8JemGltQtDBSGxB4/GoN+7TpkkjDCsFArm0IYv3U0BbnYtf8BCy+JytsE0X6VyuKhPPK/GAJ14kvZZDZVV3pZIb8MZr6n4o4PDGKn0S5SdDmyq5PnXQsk+Xbhinp03FFzmHJw6xYRiWm9VxnohZ3vOcxdO8ARmXRvbWdtzQAAAAAElFTkSuQmCC'
-        @unreadNSFW = 'data:image/png;base64,iVBORw0KGgoAAAANSUhEUgAAABAAAAAQCAYAAAAf8/9hAAABCklEQVQ4jZ2S0WrDMAxF/TBCCKWMYhZKCSGYmFJMSNjD/mhf239qJXNcjBdTWODgRLpXKJKNMaYROuFTOHEehFb4gJZYrunwxsSXMApOmIQzwgOciE1oRjyaM1aDj+yR7xuiHvT9VmgcXnPRwO/9+wWCgEgJFc1FCwzCVhFclUpuw/u3g3cFyg50GPOjePZ+ocjPeM2RCXthpbUFwQAzsQ2Nx6PeuE+bJo0w7BQI5NKGLN5XAW11LX7BQ8jia7bCLl2kc7mqTLzuxAOeeJH0Wk6VVf0oldyEN15T948CDm+sMiZRfjK0pZIbUwcd+3TphnF62lR8kXN44hAbhmG5WQNnT8zynucsnuYJhFpBfkMzqD4AAAAASUVORK5CYII='
-      when 'Original'
-        @unreadDead = 'data:image/gif;base64,R0lGODlhEAAQAKECAAAAAP8AAP///////yH5BAEKAAMALAAAAAAQABAAAAI/nI95wsqygIRxDgGCBhTrwF3Zxowg5H1cSopS6FrGQ82PU1951ckRmYKJVCXizLRC9kAnT0aIiR6lCFT1cigAADs='
-        @unreadSFW  = 'data:image/gif;base64,R0lGODlhEAAQAKECAAAAAC6Xw////////yH5BAEKAAMALAAAAAAQABAAAAI/nI95wsqygIRxDgGCBhTrwF3Zxowg5H1cSopS6FrGQ82PU1951ckRmYKJVCXizLRC9kAnT0aIiR6lCFT1cigAADs='
-        @unreadNSFW = 'data:image/gif;base64,R0lGODlhEAAQAKECAAAAAGbMM////////yH5BAEKAAMALAAAAAAQABAAAAI/nI95wsqygIRxDgGCBhTrwF3Zxowg5H1cSopS6FrGQ82PU1951ckRmYKJVCXizLRC9kAnT0aIiR6lCFT1cigAADs='
-    @unread = if @SFW then @unreadSFW else @unreadNSFW
-
-  empty: 'data:image/gif;base64,R0lGODlhEAAQAJEAAAAAAP///9vb2////yH5BAEAAAMALAAAAAAQABAAAAIvnI+pq+D9DBAUoFkPFnbs7lFZKIJOJJ3MyraoB14jFpOcVMpzrnF3OKlZYsMWowAAOw=='
-  dead: 'data:image/gif;base64,R0lGODlhEAAQAKECAAAAAP8AAP///////yH5BAEKAAIALAAAAAAQABAAAAIvlI+pq+D9DAgUoFkPDlbs7lFZKIJOJJ3MyraoB14jFpOcVMpzrnF3OKlZYsMWowAAOw=='
-
-Redirect =
-  image: (board, filename) ->
-    # Do not use g.BOARD, the image url can originate from a cross-quote.
-    switch board
-      when 'a', 'jp', 'm', 'q', 'sp', 'tg', 'vg', 'wsg'
-        "//archive.foolz.us/#{board}/full_image/#{filename}"
-      when 'u'
-        "//nsfw.foolz.us/#{board}/full_image/#{filename}"
-      when 'ck', 'lit'
-        "//fuuka.warosu.org/#{board}/full_image/#{filename}"
-      when 'cgl', 'g', 'w'
-        "//archive.rebeccablacktech.com/#{board}/full_image/#{filename}"
-      when 'an', 'k', 'toy', 'x'
-        "http://archive.heinessen.com/#{board}/full_image/#{filename}"
-      # when 'e'
-      #   "https://www.cliché.net/4chan/cgi-board.pl/#{board}/full_image/#{filename}"
-  post: (board, postID) ->
-    switch board
-      when 'a', 'co', 'jp', 'm', 'q', 'sp', 'tg', 'tv', 'v', 'vg', 'wsg', 'dev', 'foolz'
-        "//archive.foolz.us/_/api/chan/post/?board=#{board}&num=#{postID}"
-      when 'u', 'kuku'
-        "//nsfw.foolz.us/_/api/chan/post/?board=#{board}&num=#{postID}"
-  thread: (board, threadID, postID) ->
-    # keep the number only if the location.hash was sent f.e.
-    postID = postID.match(/\d+/)[0] if postID
-    path   =
-      if threadID
-        "#{board}/thread/#{threadID}"
-      else
-        "#{board}/post/#{postID}"
-    switch board
-      when 'a', 'co', 'jp', 'm', 'q', 'sp', 'tg', 'tv', 'v', 'vg', 'wsg', 'dev', 'foolz'
-        url = "//archive.foolz.us/#{path}/"
-        if threadID and postID
-          url += "##{postID}"
-      when 'u', 'kuku'
-        url = "//nsfw.foolz.us/#{path}/"
-        if threadID and postID
-          url += "##{postID}"
-      when 'ck', 'lit'
-        url = "//fuuka.warosu.org/#{path}"
-        if threadID and postID
-          url += "#p#{postID}"
-      when 'diy', 'g', 'sci'
-        url = "//archive.installgentoo.net/#{path}"
-        if threadID and postID
-          url += "#p#{postID}"
-      when 'cgl', 'mu', 'soc', 'w'
-        url = "//archive.rebeccablacktech.com/#{path}"
-        if threadID and postID
-          url += "#p#{postID}"
-      when 'an', 'fit', 'k', 'mlp', 'r9k', 'toy', 'x'
-        url = "http://archive.heinessen.com/#{path}"
-        if threadID and postID
-          url += "#p#{postID}"
-      when 'e'
-        url = "https://www.cliché.net/4chan/cgi-board.pl/#{path}"
-        if threadID and postID
-          url += "#p#{postID}"
-      else
-        if threadID
-          url = "//boards.4chan.org/#{board}/"
-    url or null
->>>>>>> db3a3fbc
 
 ImageHover =
   init: ->
@@ -3001,913 +2087,6 @@
     $.off @, 'mousemove', UI.hover
     $.off @, 'mouseout',  ImageHover.mouseout
 
-<<<<<<< HEAD
-
-=======
-AutoGif =
-  init: ->
-    return if g.BOARD in ['gif', 'wsg']
-    Main.callbacks.push @node
-  node: (post) ->
-    {img} = post
-    return if post.el.hidden or not img
-    src = img.parentNode.href
-    if /gif$/.test(src) and !/spoiler/.test img.src
-      gif = $.el 'img'
-      $.on gif, 'load', ->
-        # Replace the thumbnail once the GIF has finished loading.
-        img.src = src
-      gif.src = src
-
-ImageExpand =
-  init: ->
-    Main.callbacks.push @node
-    @dialog()
-
-  node: (post) ->
-    return unless post.img
-    a = post.img.parentNode
-    $.on a, 'click', ImageExpand.cb.toggle
-    if ImageExpand.on and !post.el.hidden
-      ImageExpand.expand post.img
-  cb:
-    toggle: (e) ->
-      return if e.shiftKey or e.altKey or e.ctrlKey or e.metaKey or e.button isnt 0
-      e.preventDefault()
-      ImageExpand.toggle @
-    all: ->
-      ImageExpand.on = @checked
-      if ImageExpand.on #expand
-        thumbs = $$ 'img[data-md5]'
-        if Conf['Expand From Current']
-          for thumb, i in thumbs
-            if thumb.getBoundingClientRect().top > 0
-              break
-          thumbs = thumbs[i...]
-        for thumb in thumbs
-          ImageExpand.expand thumb
-      else #contract
-        for thumb in $$ 'img[data-md5][hidden]'
-          ImageExpand.contract thumb
-      return
-    typeChange: ->
-      switch @value
-        when 'full'
-          klass = ''
-        when 'fit width'
-          klass = 'fitwidth'
-        when 'fit height'
-          klass = 'fitheight'
-        when 'fit screen'
-          klass = 'fitwidth fitheight'
-      $.id('delform').className = klass
-      if /\bfitheight\b/.test klass
-        $.on window, 'resize', ImageExpand.resize
-        unless ImageExpand.style
-          ImageExpand.style = $.addStyle ''
-        ImageExpand.resize()
-      else if ImageExpand.style
-        $.off window, 'resize', ImageExpand.resize
-
-  toggle: (a) ->
-    thumb = a.firstChild
-    if thumb.hidden
-      rect = a.getBoundingClientRect()
-      if $.engine is 'webkit'
-        d.body.scrollTop  += rect.top - 42 if rect.top < 0
-        d.body.scrollLeft += rect.left     if rect.left < 0
-      else
-        d.documentElement.scrollTop  += rect.top - 42 if rect.top < 0
-        d.documentElement.scrollLeft += rect.left     if rect.left < 0
-      ImageExpand.contract thumb
-    else
-      ImageExpand.expand thumb
-
-  contract: (thumb) ->
-    thumb.hidden = false
-    thumb.nextSibling.hidden = true
-    $.rmClass thumb.parentNode.parentNode.parentNode, 'image_expanded'
-
-  expand: (thumb, url) ->
-    # Do not expand images of hidden/filtered replies, or already expanded pictures.
-    return if $.x 'ancestor-or-self::*[@hidden]', thumb
-    thumb.hidden = true
-    $.addClass thumb.parentNode.parentNode.parentNode, 'image_expanded'
-    if img = thumb.nextSibling
-      # Expand already loaded picture
-      img.hidden = false
-      return
-    a = thumb.parentNode
-    img = $.el 'img',
-      src: url or a.href
-    $.on img, 'error', ImageExpand.error
-    $.add a, img
-
-  error: ->
-    thumb = @previousSibling
-    ImageExpand.contract thumb
-    $.rm @
-    src = @src.split '/'
-    unless src[2] is 'images.4chan.org' and url = Redirect.image src[3], src[5]
-      return if g.dead
-      url = "//images.4chan.org/#{src[3]}/src/#{src[5]}"
-    return if $.engine isnt 'webkit' and url.split('/')[2] is 'images.4chan.org'
-    timeoutID = setTimeout ImageExpand.expand, 10000, thumb, url
-    # Only Chrome let userscripts do cross domain requests.
-    # Don't check for 404'd status in the archivers.
-    return if $.engine isnt 'webkit' or url.split('/')[2] isnt 'images.4chan.org'
-    $.ajax url, onreadystatechange: (-> clearTimeout timeoutID if @status is 404),
-      type: 'head'
-
-  dialog: ->
-    controls = $.el 'div',
-      id: 'imgControls'
-      innerHTML:
-        "<select id=imageType name=imageType><option value=full>Full</option><option value='fit width'>Fit Width</option><option value='fit height'>Fit Height</option value='fit screen'><option value='fit screen'>Fit Screen</option></select><label>Expand Images<input type=checkbox id=imageExpand></label>"
-    imageType = $.get 'imageType', 'full'
-    select = $ 'select', controls
-    select.value = imageType
-    ImageExpand.cb.typeChange.call select
-    $.on select, 'change', $.cb.value
-    $.on select, 'change', ImageExpand.cb.typeChange
-    $.on $('input', controls), 'click', ImageExpand.cb.all
-
-    $.prepend $.id('delform'), controls
-
-  resize: ->
-    ImageExpand.style.textContent = ".fitheight img[data-md5] + img {max-height:#{d.documentElement.clientHeight}px;}"
-
-Main =
-  init: ->
-    Main.flatten null, Config
-
-    path = location.pathname
-    pathname = path[1..].split '/'
-    [g.BOARD, temp] = pathname
-    if temp is 'res'
-      g.REPLY = true
-      g.THREAD_ID = pathname[2]
-
-    # Load values from localStorage.
-    for key, val of Conf
-      Conf[key] = $.get key, val
-
-    switch location.hostname
-      when 'sys.4chan.org'
-        if /report/.test location.search
-          $.ready ->
-            form  = $ 'form'
-            field = $.id 'recaptcha_response_field'
-            $.on field, 'keydown', (e) ->
-              window.location = 'javascript:Recaptcha.reload()' if e.keyCode is 8 and not e.target.value
-            $.on form, 'submit', (e) ->
-              e.preventDefault()
-              response = field.value.trim()
-              field.value = "#{response} #{response}" unless /\s/.test response
-              form.submit()
-        return
-      when 'images.4chan.org'
-        $.ready ->
-          if /^4chan - 404/.test(d.title) and Conf['404 Redirect']
-            path = location.pathname.split '/'
-            url  = Redirect.image path[1], path[3]
-            location.href = url if url
-        return
-
-    if Conf['Disable 4chan\'s extension']
-      localStorage.setItem '4chan-settings', '{"disableAll":true}'
-
-    Options.init()
-
-    if Conf['Quick Reply'] and Conf['Hide Original Post Form']
-      Main.css += '#postForm { display: none; }'
-
-    $.addStyle Main.css
-
-    now = Date.now()
-    if Conf['Check for Updates'] and $.get('lastUpdate',  0) < now - 6*$.HOUR
-      $.ready ->
-        $.on window, 'message', Main.message
-        $.set 'lastUpdate', now
-        $.add d.head, $.el 'script',
-          src: 'https://github.com/MayhemYDG/4chan-x/raw/master/latest.js'
-
-    g.hiddenReplies = $.get "hiddenReplies/#{g.BOARD}/", {}
-    if $.get('lastChecked', 0) < now - 1*$.DAY
-      $.set 'lastChecked', now
-
-      cutoff = now - 7*$.DAY
-      hiddenThreads = $.get "hiddenThreads/#{g.BOARD}/", {}
-
-      for id, timestamp of hiddenThreads
-        if timestamp < cutoff
-          delete hiddenThreads[id]
-
-      for id, timestamp of g.hiddenReplies
-        if timestamp < cutoff
-          delete g.hiddenReplies[id]
-
-      $.set "hiddenThreads/#{g.BOARD}/", hiddenThreads
-      $.set "hiddenReplies/#{g.BOARD}/", g.hiddenReplies
-
-
-    #major features
-    if Conf['Filter']
-      Filter.init()
-
-    if Conf['Reply Hiding']
-      ReplyHiding.init()
-
-    if Conf['Filter'] or Conf['Reply Hiding']
-      StrikethroughQuotes.init()
-
-    if Conf['Anonymize']
-      Anonymize.init()
-
-    if Conf['Time Formatting']
-      Time.init()
-
-    if Conf['File Info Formatting']
-      FileInfo.init()
-
-    if Conf['Sauce']
-      Sauce.init()
-
-    if Conf['Reveal Spoilers']
-      RevealSpoilers.init()
-
-    if Conf['Image Auto-Gif']
-      AutoGif.init()
-
-    if Conf['Image Hover']
-      ImageHover.init()
-
-    if Conf['Menu']
-      Menu.init()
-
-      if Conf['Report Link']
-        ReportLink.init()
-
-      if Conf['Delete Link']
-        DeleteLink.init()
-
-      if Conf['Filter']
-        Filter.menuInit()
-
-      if Conf['Download Link']
-        DownloadLink.init()
-
-      if Conf['Archive Link']
-        ArchiveLink.init()
-
-    if Conf['Resurrect Quotes']
-      Quotify.init()
-
-    if Conf['Quote Inline']
-      QuoteInline.init()
-
-    if Conf['Quote Preview']
-      QuotePreview.init()
-
-    if Conf['Quote Backlinks']
-      QuoteBacklink.init()
-
-    if Conf['Indicate OP quote']
-      QuoteOP.init()
-
-    if Conf['Indicate Cross-thread Quotes']
-      QuoteCT.init()
-
-    $.ready Main.ready
-
-  ready: ->
-    if /^4chan - 404/.test d.title
-      if Conf['404 Redirect'] and /^\d+$/.test g.THREAD_ID
-        location.href = Redirect.thread g.BOARD, g.THREAD_ID, location.hash
-      return
-    unless $.id 'navtopright'
-      return
-    $.addClass d.body, $.engine
-    $.addClass d.body, 'fourchan_x'
-    for nav in ['boardNavDesktop', 'boardNavDesktopFoot']
-      if a = $ "a[href$='/#{g.BOARD}/']", $.id nav
-        # Gotta make it work in temporary boards.
-        $.addClass a, 'current'
-    Favicon.init()
-
-    # Major features.
-    if Conf['Quick Reply']
-      QR.init()
-
-    if Conf['Image Expansion']
-      ImageExpand.init()
-
-    if Conf['Thread Watcher']
-      setTimeout -> Watcher.init()
-
-    if Conf['Keybinds']
-      setTimeout -> Keybinds.init()
-
-    if g.REPLY
-      if Conf['Thread Updater']
-        setTimeout -> Updater.init()
-
-      if Conf['Thread Stats']
-        ThreadStats.init()
-
-      if Conf['Reply Navigation']
-        setTimeout -> Nav.init()
-
-      if Conf['Post in Title']
-        TitlePost.init()
-
-      if Conf['Unread Count'] or Conf['Unread Favicon']
-        Unread.init()
-
-    else #not reply
-      if Conf['Thread Hiding']
-        ThreadHiding.init()
-
-      if Conf['Thread Expansion']
-        setTimeout -> ExpandThread.init()
-
-      if Conf['Comment Expansion']
-        setTimeout -> ExpandComment.init()
-
-      if Conf['Index Navigation']
-        setTimeout -> Nav.init()
-
-    board = $ '.board'
-    nodes = []
-    for node in $$ '.postContainer', board
-      nodes.push Main.preParse node
-    Main.node nodes, true
-
-    # Execute these scripts on inserted posts, not page init.
-    Main.hasCodeTags = !! $ 'script[src^="//static.4chan.org/js/prettify/prettify"]'
-
-    if MutationObserver = window.MutationObserver or window.WebKitMutationObserver or window.OMutationObserver
-      observer = new MutationObserver Main.observer
-      observer.observe board,
-        childList: true
-        subtree:   true
-    else
-      $.on board, 'DOMNodeInserted', Main.listener
-    return
-
-  flatten: (parent, obj) ->
-    if obj instanceof Array
-      Conf[parent] = obj[0]
-    else if typeof obj is 'object'
-      for key, val of obj
-        Main.flatten key, val
-    else # string or number
-      Conf[parent] = obj
-    return
-
-  message: (e) ->
-    {version} = e.data
-    if version and version isnt Main.version and confirm 'An updated version of 4chan X is available, would you like to install it now?'
-      window.location = "https://raw.github.com/mayhemydg/4chan-x/#{version}/4chan_x.user.js"
-
-  preParse: (node) ->
-    parentClass = node.parentNode.className
-    el   = $ '.post', node
-    post =
-      root:        node
-      el:          el
-      class:       el.className
-      ID:          el.id.match(/\d+$/)[0]
-      threadID:    g.THREAD_ID or $.x('ancestor::div[parent::div[@class="board"]]', node).id.match(/\d+$/)[0]
-      isArchived:  /\barchivedPost\b/.test parentClass
-      isInlined:   /\binline\b/.test       parentClass
-      isCrosspost: /\bcrosspost\b/.test    parentClass
-      blockquote:  el.lastElementChild
-      quotes:      el.getElementsByClassName 'quotelink'
-      backlinks:   el.getElementsByClassName 'backlink'
-      fileInfo:    false
-      img:         false
-    if img = $ 'img[data-md5]', el
-      # Make sure to not add deleted images,
-      # those do not have a data-md5 attribute.
-      post.fileInfo = img.parentNode.previousElementSibling
-      post.img      = img
-    Main.prettify post.blockquote
-    post
-  node: (nodes, notify) ->
-    for callback in Main.callbacks
-      try
-        callback node for node in nodes
-      catch err
-        alert "4chan X (#{Main.version}) error: #{err.message}\nReport the bug at mayhemydg.github.com/4chan-x/#bug-report\n\nURL: #{window.location}\n#{err.stack}" if notify
-    return
-  observer: (mutations) ->
-    nodes = []
-    for mutation in mutations
-      for addedNode in mutation.addedNodes
-        if /\bpostContainer\b/.test addedNode.className
-          nodes.push Main.preParse addedNode
-    Main.node nodes if nodes.length
-  listener: (e) ->
-    {target} = e
-    if /\bpostContainer\b/.test target.className
-      Main.node [Main.preParse target]
-
-  prettify: (bq) ->
-    return unless Main.hasCodeTags
-    code = ->
-      for pre in document.getElementById('_id_').getElementsByClassName 'prettyprint'
-        pre.innerHTML = prettyPrintOne pre.innerHTML.replace /\s/g, '&nbsp;'
-      return
-    $.globalEval "(#{code})()".replace '_id_', bq.id
-
-  namespace: '4chan_x.'
-  version: '2.35.0'
-  callbacks: []
-  css: '
-/* dialog styling */
-.dialog.reply {
-  display: block;
-  border: 1px solid rgba(0,0,0,.25);
-  padding: 0;
-}
-.move {
-  cursor: move;
-}
-label, .favicon {
-  cursor: pointer;
-}
-a[href="javascript:;"] {
-  text-decoration: none;
-}
-.warning {
-  color: red;
-}
-
-.hide_thread_button:not(.hidden_thread) {
-  float: left;
-}
-
-.thread > .hidden_thread ~ *,
-[hidden],
-#content > [name=tab]:not(:checked) + div,
-#updater:not(:hover) > :not(.move),
-.autohide:not(:hover) > form,
-#qp input, .forwarded {
-  display: none !important;
-}
-
-.menu_button {
-  display: inline-block;
-}
-.menu_button > span {
-  border-top:   .5em solid;
-  border-right: .3em solid transparent;
-  border-left:  .3em solid transparent;
-  display: inline-block;
-  margin: 2px;
-  vertical-align: middle;
-}
-#menu {
-  position: absolute;
-  outline: none;
-}
-.entry {
-  border-bottom: 1px solid rgba(0, 0, 0, .25);
-  cursor: pointer;
-  display: block;
-  outline: none;
-  padding: 3px 7px;
-  position: relative;
-  text-decoration: none;
-  white-space: nowrap;
-}
-.entry:last-child {
-  border: none;
-}
-.focused.entry {
-  background: rgba(255, 255, 255, .33);
-}
-.entry.hasSubMenu {
-  padding-right: 1.5em;
-}
-.hasSubMenu::after {
-  content: "";
-  border-left:   .5em solid;
-  border-top:    .3em solid transparent;
-  border-bottom: .3em solid transparent;
-  display: inline-block;
-  margin: .3em;
-  position: absolute;
-  right: 3px;
-}
-.hasSubMenu:not(.focused) > .subMenu {
-  display: none;
-}
-.subMenu {
-  position: absolute;
-  left: 100%;
-  top: 0;
-  margin-top: -1px;
-}
-
-h1 {
-  text-align: center;
-}
-#qr > .move {
-  min-width: 300px;
-  overflow: hidden;
-  box-sizing: border-box;
-  -moz-box-sizing: border-box;
-  padding: 0 2px;
-}
-#qr > .move > span {
-  float: right;
-}
-#autohide, .close, #qr select, #dump, .remove, .captchaimg, #qr div.warning {
-  cursor: pointer;
-}
-#qr select,
-#qr > form {
-  margin: 0;
-}
-#dump {
-  background: -webkit-linear-gradient(#EEE, #CCC);
-  background: -moz-linear-gradient(#EEE, #CCC);
-  background: -o-linear-gradient(#EEE, #CCC);
-  background: linear-gradient(#EEE, #CCC);
-  width: 10%;
-}
-.gecko #dump {
-  padding: 1px 0 2px;
-}
-#dump:hover, #dump:focus {
-  background: -webkit-linear-gradient(#FFF, #DDD);
-  background: -moz-linear-gradient(#FFF, #DDD);
-  background: -o-linear-gradient(#FFF, #DDD);
-  background: linear-gradient(#FFF, #DDD);
-}
-#dump:active, .dump #dump:not(:hover):not(:focus) {
-  background: -webkit-linear-gradient(#CCC, #DDD);
-  background: -moz-linear-gradient(#CCC, #DDD);
-  background: -o-linear-gradient(#CCC, #DDD);
-  background: linear-gradient(#CCC, #DDD);
-}
-#qr:not(.dump) #replies, .dump > form > label {
-  display: none;
-}
-#replies {
-  display: block;
-  height: 100px;
-  position: relative;
-  -webkit-user-select: none;
-  -moz-user-select: none;
-  -o-user-select: none;
-  user-select: none;
-}
-#replies > div {
-  counter-reset: thumbnails;
-  top: 0; right: 0; bottom: 0; left: 0;
-  margin: 0; padding: 0;
-  overflow: hidden;
-  position: absolute;
-  white-space: pre;
-}
-#replies > div:hover {
-  bottom: -10px;
-  overflow-x: auto;
-  z-index: 1;
-}
-.thumbnail {
-  background-color: rgba(0,0,0,.2) !important;
-  background-position: 50% 20% !important;
-  background-size: cover !important;
-  border: 1px solid #666;
-  box-sizing: border-box;
-  -moz-box-sizing: border-box;
-  cursor: move;
-  display: inline-block;
-  height: 90px; width: 90px;
-  margin: 5px; padding: 2px;
-  opacity: .5;
-  outline: none;
-  overflow: hidden;
-  position: relative;
-  text-shadow: 0 1px 1px #000;
-  -webkit-transition: opacity .25s ease-in-out;
-  -moz-transition: opacity .25s ease-in-out;
-  -o-transition: opacity .25s ease-in-out;
-  transition: opacity .25s ease-in-out;
-  vertical-align: top;
-}
-.thumbnail:hover, .thumbnail:focus {
-  opacity: .9;
-}
-.thumbnail#selected {
-  opacity: 1;
-}
-.thumbnail::before {
-  counter-increment: thumbnails;
-  content: counter(thumbnails);
-  color: #FFF;
-  font-weight: 700;
-  padding: 3px;
-  position: absolute;
-  top: 0;
-  right: 0;
-  text-shadow: 0 0 3px #000, 0 0 8px #000;
-}
-.thumbnail.drag {
-  box-shadow: 0 0 10px rgba(0,0,0,.5);
-}
-.thumbnail.over {
-  border-color: #FFF;
-}
-.thumbnail > span {
-  color: #FFF;
-}
-.remove {
-  background: none;
-  color: #E00;
-  font-weight: 700;
-  padding: 3px;
-}
-.remove:hover::after {
-  content: " Remove";
-}
-.thumbnail > label {
-  background: rgba(0,0,0,.5);
-  color: #FFF;
-  right: 0; bottom: 0; left: 0;
-  position: absolute;
-  text-align: center;
-}
-.thumbnail > label > input {
-  margin: 0;
-}
-#addReply {
-  color: #333;
-  font-size: 3.5em;
-  line-height: 100px;
-}
-#addReply:hover, #addReply:focus {
-  color: #000;
-}
-.field {
-  border: 1px solid #CCC;
-  box-sizing: border-box;
-  -moz-box-sizing: border-box;
-  color: #333;
-  font: 13px sans-serif;
-  margin: 0;
-  padding: 2px 4px 3px;
-  -webkit-transition: color .25s, border .25s;
-  -moz-transition: color .25s, border .25s;
-  -o-transition: color .25s, border .25s;
-  transition: color .25s, border .25s;
-}
-.field:-moz-placeholder,
-.field:hover:-moz-placeholder {
-  color: #AAA;
-}
-.field:hover, .field:focus {
-  border-color: #999;
-  color: #000;
-  outline: none;
-}
-#qr > form > div:first-child > .field:not(#dump) {
-  width: 30%;
-}
-#qr textarea.field {
-  display: -webkit-box;
-  min-height: 120px;
-  min-width: 100%;
-}
-.textarea {
-  position: relative;
-}
-#charCount {
-  color: #000;
-  background: hsla(0, 0%, 100%, .5);
-  position: absolute;
-  top: 100%;
-  right: 0;
-}
-#charCount.warning {
-  color: red;
-}
-.captchainput > .field {
-  min-width: 100%;
-}
-.captchaimg {
-  background: #FFF;
-  outline: 1px solid #CCC;
-  outline-offset: -1px;
-  text-align: center;
-}
-.captchaimg > img {
-  display: block;
-  height: 57px;
-  width: 300px;
-}
-#qr [type=file] {
-  margin: 1px 0;
-  width: 70%;
-}
-#qr [type=submit] {
-  margin: 1px 0;
-  padding: 1px; /* not Gecko */
-  width: 30%;
-}
-.gecko #qr [type=submit] {
-  padding: 0 1px; /* Gecko does not respect box-sizing: border-box */
-}
-
-.fileText:hover .fntrunc,
-.fileText:not(:hover) .fnfull {
-  display: none;
-}
-.fitwidth img[data-md5] + img {
-  max-width: 100%;
-}
-.gecko  .fitwidth img[data-md5] + img,
-.presto .fitwidth img[data-md5] + img {
-  width: 100%;
-}
-
-#qr, #qp, #updater, #stats, #ihover, #overlay, #navlinks {
-  position: fixed;
-}
-
-#ihover {
-  max-height: 97%;
-  max-width: 75%;
-  padding-bottom: 18px;
-}
-
-#navlinks {
-  font-size: 16px;
-  top: 25px;
-  right: 5px;
-}
-
-body {
-  box-sizing: border-box;
-  -moz-box-sizing: border-box;
-}
-body.unscroll {
-  overflow: hidden;
-}
-#overlay {
-  top: 0;
-  left: 0;
-  width: 100%;
-  height: 100%;
-  text-align: center;
-  background: rgba(0,0,0,.5);
-  z-index: 1;
-}
-#overlay::after {
-  content: "";
-  display: inline-block;
-  height: 100%;
-  vertical-align: middle;
-}
-#options {
-  box-sizing: border-box;
-  -moz-box-sizing: border-box;
-  display: inline-block;
-  padding: 5px;
-  position: relative;
-  text-align: left;
-  vertical-align: middle;
-  width: 600px;
-  max-width: 100%;
-  height: 500px;
-  max-height: 100%;
-}
-#credits {
-  float: right;
-}
-#options ul {
-  padding: 0;
-}
-#options article li {
-  margin: 10px 0 10px 2em;
-}
-#options code {
-  background: hsla(0, 0%, 100%, .5);
-  color: #000;
-  padding: 0 1px;
-}
-#options label {
-  text-decoration: underline;
-}
-#content {
-  overflow: auto;
-  position: absolute;
-  top: 2.5em;
-  right: 5px;
-  bottom: 5px;
-  left: 5px;
-}
-#content textarea {
-  font-family: monospace;
-  min-height: 350px;
-  resize: vertical;
-  width: 100%;
-}
-
-#updater {
-  text-align: right;
-}
-#updater:not(:hover) {
-  border: none;
-  background: transparent;
-}
-#updater input[type=number] {
-  width: 4em;
-}
-.new {
-  background: lime;
-}
-
-#watcher {
-  padding-bottom: 5px;
-  position: absolute;
-  overflow: hidden;
-  white-space: nowrap;
-}
-#watcher:not(:hover) {
-  max-height: 220px;
-}
-#watcher > div {
-  max-width: 200px;
-  overflow: hidden;
-  padding-left: 5px;
-  padding-right: 5px;
-  text-overflow: ellipsis;
-}
-#watcher > .move {
-  padding-top: 5px;
-  text-decoration: underline;
-}
-
-#qp {
-  padding: 2px 2px 5px;
-}
-#qp .post {
-  border: none;
-  margin: 0;
-  padding: 0;
-}
-#qp img {
-  max-height: 300px;
-  max-width: 500px;
-}
-.qphl {
-  outline: 2px solid rgba(216, 94, 49, .7);
-}
-.quotelink.deadlink {
-  text-decoration: underline !important;
-}
-.deadlink:not(.quotelink) {
-  text-decoration: none !important;
-}
-.inlined {
-  opacity: .5;
-}
-.inline {
-  background-color: rgba(255, 255, 255, 0.15);
-  border: 1px solid rgba(128, 128, 128, 0.5);
-  display: table;
-  margin: 2px;
-  padding: 2px;
-}
-.inline .post {
-  background: none;
-  border: none;
-  margin: 0;
-  padding: 0;
-}
-div.opContainer {
-  display: block !important;
-}
-.opContainer.filter_highlight {
-  box-shadow: inset 5px 0 rgba(255,0,0,0.5);
-}
-.filter_highlight > .reply {
-  box-shadow: -5px 0 rgba(255,0,0,0.5);
-}
-.filtered {
-  text-decoration: underline line-through;
-}
-.quotelink.forwardlink,
-.backlink.forwardlink {
-  text-decoration: none;
-  border-bottom: 1px dashed;
-}
-'
->>>>>>> db3a3fbc
+
 
 Main.init()