config =
  main:
    Enhancing:
      '404 Redirect':                 [true,  'Redirect dead threads and images']
      'Keybinds':                     [true,  'Binds actions to keys']
      'Time Formatting':              [true,  'Arbitrarily formatted timestamps, using your local time']
      'Report Button':                [true,  'Add report buttons']
      'Comment Expansion':            [true,  'Expand too long comments']
      'Thread Expansion':             [true,  'View all replies']
      'Index Navigation':             [true,  'Navigate to previous / next thread']
      'Reply Navigation':             [false, 'Navigate to top / bottom of thread']
      'Check for Updates':            [true,  'Check for updated versions of 4chan X']
    Filtering:
      'Anonymize':                    [false, 'Make everybody anonymous']
      'Filter':                       [false, 'Self-moderation placebo']
      'Filter OPs':                   [false, 'Filter OPs along with their threads']
      'Reply Hiding':                 [true,  'Hide single replies']
      'Thread Hiding':                [true,  'Hide entire threads']
      'Show Stubs':                   [true,  'Of hidden threads / replies']
    Imaging:
      'Image Auto-Gif':               [false, 'Animate gif thumbnails']
      'Image Expansion':              [true,  'Expand images']
      'Image Hover':                  [false, 'Show full image on mouseover']
      'Sauce':                        [true,  'Add sauce to images']
      'Reveal Spoilers':              [false, 'Replace spoiler thumbnails by the original thumbnail']
    Monitoring:
      'Thread Updater':               [true,  'Update threads. Has more options in its own dialog.']
      'Unread Count':                 [true,  'Show unread post count in tab title']
      'Post in Title':                [true,  'Show the op\'s post in the tab title']
      'Thread Stats':                 [true,  'Display reply and image count']
      'Thread Watcher':               [true,  'Bookmark threads']
      'Auto Watch':                   [true,  'Automatically watch threads that you start']
      'Auto Watch Reply':             [false, 'Automatically watch threads that you reply to']
    Posting:
      'Quick Reply':                  [true,  'Reply without leaving the page.']
      'Cooldown':                     [true,  'Prevent "flood detected" errors.']
      'Persistent QR':                [false, 'The Quick reply won\'t disappear after posting.']
      'Auto Hide QR':                 [true,  'Automatically hide the quick reply when posting.']
      'Remember Subject':             [false, 'Remember the subject field, instead of resetting after posting.']
      'Remember Spoiler':             [false, 'Remember the spoiler state, instead of resetting after posting.']
    Quoting:
      'Quote Backlinks':              [true,  'Add quote backlinks']
      'OP Backlinks':                 [false, 'Add backlinks to the OP']
      'Quote Highlighting':           [true,  'Highlight the previewed post']
      'Quote Inline':                 [true,  'Show quoted post inline on quote click']
      'Quote Preview':                [true,  'Show quote content on hover']
      'Indicate OP quote':            [true,  'Add \'(OP)\' to OP quotes']
      'Indicate Cross-thread Quotes': [true,  'Add \'(Cross-thread)\' to cross-threads quotes']
      'Forward Hiding':               [true,  'Hide original posts of inlined backlinks']
  filter:
    name:     ''
    tripcode: ''
    email:    ''
    subject:  ''
    comment:  ''
    filename: ''
    filesize: ''
    md5:      ''
  flavors: [
    'http://iqdb.org/?url='
    'http://google.com/searchbyimage?image_url='
    '#http://tineye.com/search?url='
    '#http://saucenao.com/search.php?db=999&url='
    '#http://3d.iqdb.org/?url='
    '#http://regex.info/exif.cgi?imgurl='
    '#http://imgur.com/upload?url='
    '#http://ompldr.org/upload?url1='
  ].join '\n'
  time: '%m/%d/%y(%a)%H:%M'
  backlink: '>>%id'
  favicon: 'ferongr'
  hotkeys:
    openOptions:     'ctrl+o'
    close:           'Esc'
    spoiler:         'ctrl+s'
    openQR:          'i'
    openEmptyQR:     'I'
    submit:          'alt+s'
    nextReply:       'J'
    previousReply:   'K'
    nextThread:      'n'
    previousThread:  'p'
    nextPage:        'L'
    previousPage:    'H'
    zero:            '0'
    openThreadTab:   'o'
    openThread:      'O'
    expandThread:    'e'
    watch:           'w'
    hide:            'x'
    expandImages:    'm'
    expandAllImages: 'M'
    update:          'u'
    unreadCountTo0:  'z'
  updater:
    checkbox:
      'Scrolling':    [false, 'Scroll updated posts into view. Only enabled at bottom of page.']
      'Scroll BG':    [false, 'Scroll background tabs']
      'Verbose':      [true,  'Show countdown timer, new post count']
      'Auto Update':  [true,  'Automatically fetch new posts']
    'Interval': 30


# XXX Chrome can't into {log} = console
# XXX GreaseMonkey can't into console.log.bind
log = console.log.bind? console

# flatten the config
conf = {}
(flatten = (parent, obj) ->
  if obj.length #array
    if typeof obj[0] is 'boolean'
      conf[parent] = obj[0]
    else
      conf[parent] = obj
  else if typeof obj is 'object'
    for key, val of obj
      flatten key, val
  else #constant
    conf[parent] = obj
) null, config

NAMESPACE = '4chan_x.'
VERSION = '2.24.2'
SECOND = 1000
MINUTE = 60*SECOND
HOUR   = 60*MINUTE
DAY    = 24*HOUR
engine = /WebKit|Presto|Gecko/.exec(navigator.userAgent)[0].toLowerCase()
d = document
g = callbacks: []

ui =
  dialog: (id, position, html) ->
    el = d.createElement 'div'
    el.className = 'reply dialog'
    el.innerHTML = html
    el.id = id
    el.style.cssText = if saved = localStorage["#{NAMESPACE}#{id}.position"] then saved else position
    el.querySelector('div.move').addEventListener 'mousedown', ui.dragstart, false
    el
  dragstart: (e) ->
    #prevent text selection
    e.preventDefault()
    ui.el = el = @parentNode
    d.addEventListener 'mousemove', ui.drag, false
    d.addEventListener 'mouseup',   ui.dragend, false
    #distance from pointer to el edge is constant; calculate it here.
    # XXX opera reports el.offsetLeft / el.offsetTop as 0
    rect = el.getBoundingClientRect()
    ui.dx = e.clientX - rect.left
    ui.dy = e.clientY - rect.top
    #factor out el from document dimensions
    ui.width  = d.body.clientWidth  - el.offsetWidth
    ui.height = d.body.clientHeight - el.offsetHeight
  drag: (e) ->
    left = e.clientX - ui.dx
    top = e.clientY - ui.dy
    left =
      if left < 10 then 0
      else if ui.width - left < 10 then null
      else left
    top =
      if top < 10 then 0
      else if ui.height - top < 10 then null
      else top
    right = if left is null then 0 else null
    bottom = if top is null then 0 else null
    #using null instead of '' is 4% faster
    #these 4 statements are 40% faster than 1 style.cssText
    {style} = ui.el
    style.top    = top
    style.right  = right
    style.bottom = bottom
    style.left   = left
  dragend: ->
    #$ coffee -bpe '{a} = {b} = c'
    #var a, b;
    #a = (b = c.b, c).a;
    {el} = ui
    localStorage["#{NAMESPACE}#{el.id}.position"] = el.style.cssText
    d.removeEventListener 'mousemove', ui.drag, false
    d.removeEventListener 'mouseup',   ui.dragend, false
  hover: (e) ->
    {clientX, clientY} = e
    {el} = ui
    {style} = el
    {clientHeight, clientWidth} = d.body
    height = el.offsetHeight

    top = clientY - 120
    style.top =
      if clientHeight < height or top < 0
        0
      else if top + height > clientHeight
        clientHeight - height
      else
        top

    if clientX < clientWidth - 400
      style.left  = clientX + 45
      style.right = null
    else
      style.left  = null
      style.right = clientWidth - clientX + 45

  hoverend: ->
    ui.el.parentNode.removeChild ui.el

###
loosely follows the jquery api:
http://api.jquery.com/
not chainable
###
$ = (selector, root=d.body) ->
  root.querySelector selector

$.extend = (object, properties) ->
  for key, val of properties
    object[key] = val
  object

$.extend $,
  ready: (fc) ->
    if /interactive|complete/.test d.readyState
      return fc()
    cb = ->
      $.off d, 'DOMContentLoaded', cb
      fc()
    $.on d, 'DOMContentLoaded', cb
  id: (id) ->
    d.getElementById id
  ajax: (url, cb, opts={}) ->
    {type, event, headers} = opts
    type  or= 'get'
    event or= 'onload'
    r = new XMLHttpRequest()
    r.open type, url, true
    for key, val of headers
      r.setRequestHeader key, val
    r[event] = cb
    r.send()
    r
  cache: (url, cb) ->
    if req = $.cache.requests[url]
      if req.readyState is 4
        cb.call req
      else
        req.callbacks.push cb
    else
      req = $.ajax url, (-> cb.call @ for cb in @callbacks)
      req.callbacks = [cb]
      $.cache.requests[url] = req
  cb:
    checked: ->
      $.set @name, @checked
      conf[@name] = @checked
    value: ->
      $.set @name, @value
      conf[@name] = @value
  addStyle: (css) ->
    style = $.el 'style',
      textContent: css
    $.add d.head, style
    style
  x: (path, root=d.body) ->
    d.evaluate(path, root, null, XPathResult.ANY_UNORDERED_NODE_TYPE, null).
      singleNodeValue
  tn: (s) ->
    d.createTextNode s
  replace: (root, el) ->
    root.parentNode.replaceChild el, root
  addClass: (el, className) ->
    el.classList.add className
  removeClass: (el, className) ->
    el.classList.remove className
  rm: (el) ->
    el.parentNode.removeChild el
  add: (parent, children...) ->
    for child in children
      parent.appendChild child
  prepend: (parent, child) ->
    parent.insertBefore child, parent.firstChild
  after: (root, el) ->
    root.parentNode.insertBefore el, root.nextSibling
  before: (root, el) ->
    root.parentNode.insertBefore el, root
  el: (tag, properties) ->
    el = d.createElement tag
    $.extend el, properties if properties
    el
  on: (el, eventType, handler) ->
    el.addEventListener eventType, handler, false
  off: (el, eventType, handler) ->
    el.removeEventListener eventType, handler, false
  isDST: ->
    ###
      http://en.wikipedia.org/wiki/Eastern_Time_Zone
      Its UTC time offset is −5 hrs (UTC−05) during standard time and −4
      hrs (UTC−04) during daylight saving time.

      Since 2007, the local time changes at 02:00 EST to 03:00 EDT on the second
      Sunday in March and returns at 02:00 EDT to 01:00 EST on the first Sunday
      in November, in the U.S. as well as in Canada.

      0200 EST (UTC-05) = 0700 UTC
      0200 EDT (UTC-04) = 0600 UTC
    ###

    D = new Date()
    date  = D.getUTCDate()
    day   = D.getUTCDay()
    hours = D.getUTCHours()
    month = D.getUTCMonth()

    #this is the easy part
    if month < 2 or 10 < month
      return false
    if 2 < month < 10
      return true

    # (sunday's date) = (today's date) - (number of days past sunday)
    # date is not zero-indexed
    sunday = date - day

    if month is 2
      #before second sunday
      if sunday < 8
        return false

      #during second sunday
      if sunday < 15 and day is 0
        if hours < 7
          return false
        return true

      #after second sunday
      return true

    #month is 10
    # before first sunday
    if sunday < 1
      return true

    # during first sunday
    if sunday < 8 and day is 0
      if hours < 6
        return true
      return false

    #after first sunday
    return false

$.cache.requests = {}

$.extend $,
  if GM_deleteValue?
    delete: (name) ->
      name = NAMESPACE + name
      GM_deleteValue name
    get: (name, defaultValue) ->
      name = NAMESPACE + name
      if value = GM_getValue name
        JSON.parse value
      else
        defaultValue
    set: (name, value) ->
      name = NAMESPACE + name
      # for `storage` events
      localStorage[name] = JSON.stringify value
      GM_setValue name, JSON.stringify value
  else
    delete: (name) ->
      name = NAMESPACE + name
      delete localStorage[name]
    get: (name, defaultValue) ->
      name = NAMESPACE + name
      if value = localStorage[name]
        JSON.parse value
      else
        defaultValue
    set: (name, value) ->
      name = NAMESPACE + name
      localStorage[name] = JSON.stringify value

#load values from localStorage
for key, val of conf
  conf[key] = $.get key, val

$$ = (selector, root=d.body) ->
  Array::slice.call root.querySelectorAll selector

filter =
  regexps: {}
  callbacks: []
  init: ->
    for key of config.filter
      unless m = conf[key].match /^\/.+\/\w*$/gm
        continue
      @regexps[key] = []
      for filter in m
        f = filter.match /^\/(.+)\/(\w*)$/
        try
          @regexps[key].push RegExp f[1], f[2]
        catch e
          alert e.message
      #only execute what's filterable
      @callbacks.push @[key]

    g.callbacks.push @node

  node: (root) ->
    unless root.className
      if filter.callbacks.some((callback) -> callback root)
        replyHiding.hideHide $ 'td:not([nowrap])', root
    else if root.className is 'op' and not g.REPLY and conf['Filter OPs']
      if filter.callbacks.some((callback) -> callback root)
        threadHiding.hideHide root.parentNode

  test: (key, value) ->
    filter.regexps[key].some (regexp) -> regexp.test value

  name: (root) ->
    name = if root.className is 'op' then $ '.postername', root else $ '.commentpostername', root
    filter.test 'name', name.textContent
  tripcode: (root) ->
    if trip = $ '.postertrip', root
      filter.test 'tripcode', trip.textContent
  email: (root) ->
    if mail = $ '.linkmail', root
      filter.test 'email', mail.href
  subject: (root) ->
    sub = if root.className is 'op' then $ '.filetitle', root else $ '.replytitle', root
    filter.test 'subject', sub.textContent
  comment: (root) ->
    filter.test 'comment', ($.el 'a', innerHTML: $('blockquote', root).innerHTML.replace /<br>/g, '\n').textContent
  filename: (root) ->
    if file = $ '.filesize span', root
      filter.test 'filename', file.title
  filesize: (root) ->
    if img = $ 'img[md5]', root
      filter.test 'filesize', img.alt
  md5: (root) ->
    if img = $ 'img[md5]', root
      filter.test 'md5', img.getAttribute('md5')

strikethroughQuotes =
  init: ->
    g.callbacks.push (root) ->
      return if root.className is 'inline'
      for quote in $$ '.quotelink', root
        if el = $.id quote.hash[1..]
          if el.parentNode.parentNode.parentNode.hidden
            $.addClass quote, 'filtered'

expandComment =
  init: ->
    for a in $$ '.abbr a'
      $.on a, 'click', expandComment.expand
  expand: (e) ->
    e.preventDefault()
    [_, threadID, replyID] = @href.match /(\d+)#(\d+)/
    @textContent = "Loading #{replyID}..."
    threadID = @pathname.split('/').pop() or $.x('ancestor::div[@class="thread"]/div', @).id
    a = @
    $.cache @pathname, (-> expandComment.parse @, a, threadID, replyID)
  parse: (req, a, threadID, replyID) ->
    if req.status isnt 200
      a.textContent = "#{req.status} #{req.statusText}"
      return

    body = $.el 'body',
      innerHTML: req.responseText

    if threadID is replyID #OP
      bq = $ 'blockquote', body
    else
      #css selectors don't like ids starting with numbers,
      # getElementById only works for root document.
      for reply in $$ 'td[id]', body
        if reply.id == replyID
          bq = $ 'blockquote', reply
          break
    for quote in $$ '.quotelink', bq
      if quote.getAttribute('href') is quote.hash
        quote.pathname = "/#{g.BOARD}/res/#{threadID}"
      if quote.hash[1..] is threadID
        quote.innerHTML += '&nbsp;(OP)'
      if conf['Quote Preview']
        $.on quote, 'mouseover', quotePreview.mouseover
        $.on quote, 'mousemove', ui.hover
        $.on quote, 'mouseout',  quotePreview.mouseout
      if conf['Quote Inline']
        $.on quote, 'click', quoteInline.toggle
    $.replace a.parentNode.parentNode, bq

expandThread =
  init: ->
    for span in $$ '.omittedposts'
      a = $.el 'a',
        textContent: "+ #{span.textContent}"
        className: 'omittedposts'
        href: 'javascript:;'
      $.on a, 'click', expandThread.cb.toggle
      $.replace span, a

  cb:
    toggle: ->
      thread = @parentNode
      expandThread.toggle thread

  toggle: (thread) ->
    threadID = thread.firstChild.id
    pathname = "/#{g.BOARD}/res/#{threadID}"
    a = $ '.omittedposts', thread

    switch a.textContent[0]
      when '+'
        $('.op .container', thread)?.innerHTML = ''
        a.textContent = a.textContent.replace '+', 'X Loading...'
        $.cache pathname, (-> expandThread.parse @, pathname, thread, a)

      when 'X'
        a.textContent = a.textContent.replace 'X Loading...', '+'
        #FIXME this will kill all callbacks
        $.cache[pathname].abort()

      when '-'
        a.textContent = a.textContent.replace '-', '+'
        #goddamit moot
        num = switch g.BOARD
          when 'b' then 3
          when 't' then 1
          else 5
        table = $.x "following::br[@clear]/preceding::table[#{num}]", a
        while (prev = table.previousSibling) and (prev.nodeName is 'TABLE')
          $.rm prev
        for backlink in $$ '.op a.backlink'
          $.rm backlink if !$.id backlink.hash[1..]


  parse: (req, pathname, thread, a) ->
    if req.status isnt 200
      a.textContent = "#{req.status} #{req.statusText}"
      $.off a, 'click', expandThread.cb.toggle
      return

    a.textContent = a.textContent.replace 'X Loading...', '-'

    body = $.el 'body',
      innerHTML: req.responseText

    frag = d.createDocumentFragment()
    for reply in $$ '.reply', body
      for quote in $$ '.quotelink', reply
        if (href = quote.getAttribute('href')) is quote.hash #add pathname to normal quotes
          quote.pathname = pathname
        else if href isnt quote.href #fix x-thread links, not x-board ones
          quote.href = "res/#{href}"
      link = $ '.quotejs', reply
      link.href = "res/#{thread.firstChild.id}##{reply.id}"
      link.nextSibling.href = "res/#{thread.firstChild.id}#q#{reply.id}"
      $.add frag, reply.parentNode.parentNode.parentNode
    # eat everything, then replace with fresh full posts
    while (next = a.nextSibling) and not next.clear #br[clear]
      $.rm next
    br = next
    $.before br, frag

replyHiding =
  init: ->
    g.callbacks.push (root) ->
      return unless dd = $ '.doubledash', root
      dd.className = 'replyhider'
      a = $.el 'a',
        textContent: '[ - ]'
        href: 'javascript:;'
      $.on a, 'click', replyHiding.cb.hide
      $.replace dd.firstChild, a

      reply = dd.nextSibling
      id = reply.id
      if id of g.hiddenReplies
        replyHiding.hide reply

  cb:
    hide: ->
      reply = @parentNode.nextSibling
      replyHiding.hide reply

    show: ->
      div = @parentNode
      table = div.nextSibling
      replyHiding.show table

      $.rm div

  hide: (reply) ->
    replyHiding.hideHide reply

    id = reply.id
    for quote in $$ ".quotelink[href='##{id}'], .backlink[href='##{id}']"
      $.addClass quote, 'filtered'

    g.hiddenReplies[id] = Date.now()
    $.set "hiddenReplies/#{g.BOARD}/", g.hiddenReplies

  hideHide: (reply) ->
    table = reply.parentNode.parentNode.parentNode
    return if table.hidden #already hidden by filter

    table.hidden = true

    if conf['Show Stubs']
      name = $('.commentpostername', reply).textContent
      trip = $('.postertrip', reply)?.textContent or ''
      a = $.el 'a',
        textContent: "[ + ] #{name} #{trip}"
        href: 'javascript:;'
      $.on a, 'click', replyHiding.cb.show

      div = $.el 'div',
        className: 'stub'
      $.add div, a
      $.before table, div

  show: (table) ->
    table.hidden = false

    id = $('td[id]', table).id
    for quote in $$ ".quotelink[href='##{id}'], .backlink[href='##{id}']"
      $.removeClass quote, 'filtered'

    delete g.hiddenReplies[id]
    $.set "hiddenReplies/#{g.BOARD}/", g.hiddenReplies

keybinds =
  init: ->
    for node in $$ '[accesskey]'
      node.removeAttribute 'accesskey'
    $.on d, 'keydown',  keybinds.keydown

  keydown: (e) ->
    updater.focus = true
    if not (key = keybinds.keyCode(e)) or /TEXTAREA|INPUT/.test(e.target.nodeName) and not (e.altKey or e.ctrlKey or e.keyCode is 27)
      return

    thread = nav.getThread()
    switch key
      when conf.openOptions
        options.dialog() unless $.id 'overlay'
      when conf.close
        if o = $.id 'overlay'
          $.rm o
        else if qr.el
          qr.close()
      when conf.spoiler
        ta = e.target
        return unless ta.nodeName is 'TEXTAREA'

        value    = ta.value
        selStart = ta.selectionStart
        selEnd   = ta.selectionEnd

        valStart = value[0...selStart] + '[spoiler]'
        valMid   = value[selStart...selEnd]
        valEnd   = '[/spoiler]' + value[selEnd..]

        ta.value = valStart + valMid + valEnd
        range = valStart.length + valMid.length
        ta.setSelectionRange range, range
      when conf.zero
        window.location = "/#{g.BOARD}/0#0"
      when conf.openEmptyQR
        keybinds.qr thread
      when conf.openQR
        keybinds.qr thread, true
      when conf.nextReply
        keybinds.hl.next thread
      when conf.previousReply
        keybinds.hl.prev thread
      when conf.expandAllImages
        keybinds.img thread, true
      when conf.openThread
        keybinds.open thread
      when conf.expandThread
        expandThread.toggle thread
      when conf.expandImages
        keybinds.img thread
      when conf.nextThread
        nav.next()
      when conf.openThreadTab
        keybinds.open thread, true
      when conf.previousThread
        nav.prev()
      when conf.update
        updater.update()
      when conf.watch
        watcher.toggle thread
      when conf.hide
        threadHiding.toggle thread
      when conf.nextPage
        $('input[value=Next]')?.click()
      when conf.previousPage
        $('input[value=Previous]')?.click()
      when conf.submit
        qr.submit() if qr.el
      when conf.unreadCountTo0
        unread.replies = []
        unread.updateTitle()
        Favicon.update()
      else
        return
    e.preventDefault()

  keyCode: (e) ->
    key = switch kc = e.keyCode
      when 8
        ''
      when 27
        'Esc'
      when 37
        'Left'
      when 38
        'Up'
      when 39
        'Right'
      when 40
        'Down'
      when 48, 49, 50, 51, 52, 53, 54, 55, 56, 57, 65, 66, 67, 68, 69, 70, 71, 72, 73, 74, 75, 76, 77, 78, 79, 80, 81, 82, 83, 84, 85, 86, 87, 88, 89, 90 #0-9, A-Z
        c = String.fromCharCode kc
        if e.shiftKey then c else c.toLowerCase()
      else
        null
    if key
      if e.altKey  then key = 'alt+' + key
      if e.ctrlKey then key = 'ctrl+' + key
    key

  img: (thread, all) ->
    if all
      $("#imageExpand").click()
    else
      thumb = $ 'img[md5]', $('.replyhl', thread) or thread
      imgExpand.toggle thumb.parentNode

  qr: (thread, quote) ->
    if quote
      qr.quote.call $ '.quotejs + .quotejs', $('.replyhl', thread) or thread
    else
      qr.open()
    qr.pickThread thread.firstChild.id unless g.REPLY
    $('textarea', qr.el).focus()

  open: (thread, tab) ->
    id = thread.firstChild.id
    url = "http://boards.4chan.org/#{g.BOARD}/res/#{id}"
    if tab
      open = GM_openInTab or window.open
      open url, "_blank"
    else
      location.href = url

  hl:
    next: (thread) ->
      if td = $ 'td.replyhl', thread
        td.className = 'reply'
        rect = td.getBoundingClientRect()
        if rect.top > 0 and rect.bottom < d.body.clientHeight #you're fully visible
          next = $.x 'following::td[@class="reply"]', td
          return if $.x('ancestor::div[@class="thread"]', next) isnt thread
          rect = next.getBoundingClientRect()
          if rect.top > 0 and rect.bottom < d.body.clientHeight #and so is the next
            next.className = 'replyhl'
          return

      replies = $$ 'td.reply', thread
      for reply in replies
        top = reply.getBoundingClientRect().top
        if top > 0
          reply.className = 'replyhl'
          return

    prev: (thread) ->
      if td = $ 'td.replyhl', thread
        td.className = 'reply'
        rect = td.getBoundingClientRect()
        if rect.top > 0 and rect.bottom < d.body.clientHeight #you're fully visible
          prev = $.x 'preceding::td[@class="reply"][1]', td
          rect = prev.getBoundingClientRect()
          if rect.top > 0 and rect.bottom < d.body.clientHeight #and so is the prev
            prev.className = 'replyhl'
          return

      replies = $$ 'td.reply', thread
      replies.reverse()
      height = d.body.clientHeight
      for reply in replies
        bot = reply.getBoundingClientRect().bottom
        if bot < height
          reply.className = 'replyhl'
          return

nav =
  # ◀ ▶
  init: ->
    span = $.el 'span',
      id: 'navlinks'
    prev = $.el 'a',
      textContent: '▲'
      href: 'javascript:;'
    next = $.el 'a',
      textContent: '▼'
      href: 'javascript:;'

    $.on prev, 'click', nav.prev
    $.on next, 'click', nav.next

    $.add span, prev, $.tn(' '), next
    $.add d.body, span

  prev: ->
    nav.scroll -1

  next: ->
    nav.scroll +1

  threads: []

  getThread: (full) ->
    nav.threads = $$ '.thread:not([hidden])'
    for thread, i in nav.threads
      rect = thread.getBoundingClientRect()
      {bottom} = rect
      if bottom > 0 #we have not scrolled past
        if full
          return [thread, i, rect]
        return thread
    return null

  scroll: (delta) ->
    if g.REPLY
      if delta is -1
        window.scrollTo 0,0
      else
        window.scrollTo 0, d.body.scrollHeight
      return

    [thread, i, rect] = nav.getThread true
    {top} = rect

    #unless we're not at the beginning of the current thread
    # (and thus wanting to move to beginning)
    # or we're above the first thread and don't want to skip it
    unless (delta is -1 and Math.ceil(top) < 0) or (delta is +1 and top > 1)
      i += delta

    if i is -1
      if g.PAGENUM is 0
        window.scrollTo 0, 0
      else
        window.location = "#{g.PAGENUM - 1}#0"
      return
    if delta is +1
      # if we're at the last thread, or we're at the bottom of the page.
      # kind of hackish, what we really need to do is make nav.getThread smarter.
      if i is nav.threads.length or (innerHeight + pageYOffset == d.body.scrollHeight)
        if $ 'table.pages input[value="Next"]'
          window.location = "#{g.PAGENUM + 1}#0"
          return
        #TODO sfx

    {top} = nav.threads[i].getBoundingClientRect()
    window.scrollBy 0, top

qr =
  init: ->
    return unless $ 'form[name=post]'
    g.callbacks.push (root) ->
      $.on $('.quotejs + .quotejs', root), 'click', qr.quote
    if conf['Persistent QR']
      qr.dialog()
      $.id('autohide').click() if conf['Auto Hide QR']
    $.on d, 'dragover',  qr.fileDrop
    $.on d, 'drop',      qr.fileDrop

  open: ->
    if qr.el
      qr.el.hidden = false
      $.id('autohide').checked = false
      qr.hide()
    else
      qr.dialog()
  close: ->
    qr.el.hidden = true
    d.activeElement.blur()
  hide: ->
    if $.id('autohide').checked
      $.addClass qr.el, 'autohide'
    else
      $.removeClass qr.el, 'autohide'
      d.activeElement.blur()

  error: (err) ->
    $('.error', qr.el).textContent = err
    qr.open()
    alert err
  cleanError: ->
    $('.error', qr.el).textContent = null

  pickThread: (thread) ->
    $('select', qr.el).value = thread

  quote: (e) ->
    e?.preventDefault()
    qr.open()
    qr.pickThread $.x('ancestor::div[@class="thread"]/div', @).id unless g.REPLY

    id = @textContent
    text = ">>#{id}\n"

    sel = window.getSelection()
    if (s = sel.toString()) and id is $.x('ancestor-or-self::blockquote/preceding-sibling::input', sel.anchorNode)?.name
      s = s.replace /\n/g, '\n>'
      text += ">#{s}\n"

    ta = $ 'textarea', qr.el
    caretPos = ta.selectionStart
    #replace selection for text
    ta.value = ta.value[0...caretPos] + text + ta.value[ta.selectionEnd...ta.value.length]
    ta.focus()
    #move the caret to the end of the new quote
    ta.selectionEnd = ta.selectionStart = caretPos + text.length

  fileDrop: (e) ->
    return unless e.dataTransfer.files.length # let it only drop files
    e.preventDefault()
    e.stopPropagation()
    e.dataTransfer.dropEffect = 'copy' # cursor feedback
    if e.type is 'drop'
      qr.open()
      qr.fileInput.call e.dataTransfer
      $.addClass qr.el, 'dump'
  fileInput: ->
    qr.cleanError()
    if @files.length is 1
      file = @files[0]
      if file.size > @max
        qr.error 'File too large.'
      else if -1 is qr.mimeTypes.indexOf file.type
        qr.error 'Unsupported file type.'
      else
        # modify selected reply's file
      return
    for file in @files
      if file.size > @max
        qr.error "File #{file.name} is too large."
        break
      else if -1 is qr.mimeTypes.indexOf file.type
        qr.error "#{file.name}: Unsupported file type."
        break
      # add new reply
      # set reply's file
    $.addClass qr.el, 'dump'

  dialog: ->
    # create a new thread or select thread to reply to
    unless g.REPLY
      threads = '<option value=new>New thread</option>'
      for thread in $$ '.op'
        threads += "<option value=#{thread.id}>Thread #{thread.id}</option>"
      threads = "<select>#{threads}</select>"
    # chose only supported files
    mimeTypes = $('.rules').textContent.toLowerCase().match(/: (.+) /)[1].replace /\w+/g, (type) ->
      switch type
        when 'jpg'
          'image/jpeg'
        when 'pdf'
          'application/pdf'
        else
          'image/' + type
    qr.mimeTypes = mimeTypes.split ', '
    qr.el = ui.dialog 'qr', 'top:0;right:0;', "
<style>
.autohide:not(:hover) > form {
  display: none;
}
#qr > .move {
  min-width: 300px;
  overflow: hidden;
  box-sizing: border-box;
  padding: 0 2px;
}
#qr > .move > span {
  float: right;
}
#autohide, #qr select, #dump, .captcha {
  cursor: pointer;
}
#qr select,
#qr > form {
  margin: 0;
}
#dump {
  background: -webkit-linear-gradient(#EEE, #CCC);
  background: -moz-linear-gradient(#EEE, #CCC);
  background: -o-linear-gradient(#EEE, #CCC);
  background: linear-gradient(#EEE, #CCC);
  width: 10%;
}
#dump:hover, #dump:focus {
  background: -webkit-linear-gradient(#FFF, #DDD);
  background: -moz-linear-gradient(#FFF, #DDD);
  background: -o-linear-gradient(#FFF, #DDD);
  background: linear-gradient(#FFF, #DDD);
}
#dump:active, .dump #dump:not(:hover):not(:focus) {
  background: -webkit-linear-gradient(#CCC, #DDD);
  background: -moz-linear-gradient(#CCC, #DDD);
  background: -o-linear-gradient(#CCC, #DDD);
  background: linear-gradient(#CCC, #DDD);
}
#qr:not(.dump) #replies {
  display: none;
}
.field {
  border: 1px solid #CCC;
  color: #333;
  font: 13px sans-serif;
  margin: 0;
  padding: 2px 4px 3px;
  width: 30%;
  -webkit-transition: color .25s, border .25s;
  -moz-transition: color .25s, border .25s;
  -o-transition: color .25s, border .25s;
  transition: color .25s, border .25s;
}
.field:-moz-placeholder,
.field:hover:-moz-placeholder {
  color: #AAA;
}
.field:hover, .field:focus {
  border-color: #999;
  color: #000;
  outline: none;
}
textarea.field {
  min-height: 120px;
  width: 100%;
}
.captcha {
  background: #FFF;
  text-align: center;
}
.captcha > img {
  height: 57px;
  width: 300px;
}
.field[name=captcha] {
  width: 100%;
}
#qr [type=file] {
  width: 80%;
}
#qr [type=submit] {
  padding: 0 -moz-calc(1px); /* Gecko does not respect box-sizing: border-box */
  width: 20%;
}
</style>

<div class=move>
  Quick Reply <input type=checkbox name=autohide id=autohide title=Auto-hide>
  <span>#{if g.REPLY then '' else threads} <a class=close>⨯</a></span>
</div>
<form>
  <div><input id=dump class=field type=button title='Dump mode' value=+><input name=name title=Name placeholder=Name class=field size=1><input name=email title=E-mail placeholder=E-mail class=field size=1><input name=subject title=Subject placeholder=Subject class=field size=1></div>
  <div id=replies></div>
  <div><textarea title=Comment placeholder=Comment class=field></textarea></div>
  <div class=captcha><img></div>
  <div><input name=captcha title=Verification placeholder=Verification class=field size=1></div>
  <div><input type=file name=upfile max=#{$('[name=MAX_FILE_SIZE]').value} accept='#{mimeTypes}' multiple><input type=submit value=#{if g.dead then '404 disabled' else 'Submit'}></div>
  <div class=error></div>
</form>"
    unless g.REPLY
      $.on $('select',    qr.el), 'mousedown', (e) -> e.stopPropagation()
    $.on $('#autohide',   qr.el), 'click',     qr.hide
    $.on $('.close',      qr.el), 'click',     qr.close
    $.on $('#dump',       qr.el), 'click',     -> qr.el.classList.toggle 'dump'
    $.on $('form',        qr.el), 'submit',    qr.submit
    $.on $('[type=file]', qr.el), 'change',    qr.fileInput

    # save & load inputs' value with localStorage
    qr.inputs =
      name:  $ '[name=name]',  qr.el
      email: $ '[name=email]', qr.el
    qr.inputs.subject = $ '[name=subject]', qr.el if conf['Remember Subject']
    for name, input of qr.inputs
      input.value = $.get "qr_#{name}", null
    # sync between tabs
    $.on window, 'storage', (e) ->
      if match = e.key.match /qr_(.+)$/
        qr.inputs[match[1]].value = JSON.parse e.newValue

    $.add d.body, qr.el

  submit: (e) ->
    e?.preventDefault()
    return if g.dead
    if conf['Auto Hide QR'] # and only one post (left) to submit
      $.id('autohide').checked = true
      qr.hide()
    qr.cleanError()
    # magical xhr2

  response: (e) ->
    log e
    # successful posting/error handling

    unless conf['Persistent QR'] # or more replies to post
      qr.close()

    if /sage/i.test qr.inputs.email.value
      qr.sage = true
      qr.inputs.email.value = null
    unless conf['Remember Subject']
      $('[name=subject]', qr.el).value = null
    for name, input of qr.inputs
      $.set "qr_#{name}", input.value

options =
  init: ->
    home = $ '#navtopr a'
    a = $.el 'a',
      textContent: '4chan X'
      href: 'javascript:;'
    $.on a, 'click', options.dialog
    $.replace home, a
    home = $ '#navbotr a'
    a = $.el 'a',
      textContent: '4chan X'
      href: 'javascript:;'
    $.on a, 'click', options.dialog
    $.replace home, a
    unless $.get 'firstrun'
      $.set 'firstrun', true
      options.dialog()

  dialog: ->
    dialog = $.el 'div'
      id: 'options'
      className: 'reply dialog'
      innerHTML: '<div id=optionsbar>
  <div id=credits>
    <a target=_blank href=http://mayhemydg.github.com/4chan-x/>4chan X</a> | ' + VERSION + '
    | <a target=_blank href=http://mayhemydg.github.com/4chan-x/#bug-report>Issues</a>
  </div>
  <div>
    <label for=main_tab>Main</label>
    | <label for=filter_tab>Filter</label>
    | <label for=flavors_tab>Sauce</label>
    | <label for=rice_tab>Rice</label>
    | <label for=keybinds_tab>Keybinds</label>
  </div>
</div>
<hr>
<div id=content>
  <input type=radio name=tab hidden id=main_tab checked>
  <div></div>
  <input type=radio name=tab hidden id=flavors_tab>
  <div>
    <div class=error><code>Sauce</code> is disabled.</div>
    <textarea name=flavors id=flavors></textarea>
  </div>
  <input type=radio name=tab hidden id=filter_tab>
  <div>
    <div class=error><code>Filter</code> is disabled.</div>
    Use <a href=https://developer.mozilla.org/en/JavaScript/Guide/Regular_Expressions>regular expressions</a>, one per line.<br>
    For example, <code>/weeaboo/i</code> will filter posts containing `weeaboo` case-insensitive.
    <p>Name:<br><textarea name=name></textarea></p>
    <p>Tripcode:<br><textarea name=tripcode></textarea></p>
    <p>E-mail:<br><textarea name=email></textarea></p>
    <p>Subject:<br><textarea name=subject></textarea></p>
    <p>Comment:<br><textarea name=comment></textarea></p>
    <p>Filename:<br><textarea name=filename></textarea></p>
    <p>Filesize:<br><textarea name=filesize></textarea></p>
    <p>Image MD5:<br><textarea name=md5></textarea></p>
  </div>
  <input type=radio name=tab hidden id=rice_tab>
  <div>
    <div class=error><code>Quote Backlinks</code> are disabled.</div>
    <ul>
      Backlink formatting
      <li><input type=text name=backlink> : <span id=backlinkPreview></span></li>
    </ul>
    <div class=error><code>Time Formatting</code> is disabled.</div>
    <ul>
      Time formatting
      <li><input type=text name=time> : <span id=timePreview></span></li>
      <li>Supported <a href=http://en.wikipedia.org/wiki/Date_%28Unix%29#Formatting>format specifiers</a>:</li>
      <li>Day: %a, %A, %d, %e</li>
      <li>Month: %m, %b, %B</li>
      <li>Year: %y</li>
      <li>Hour: %k, %H, %l (lowercase L), %I (uppercase i), %p, %P</li>
      <li>Minutes: %M</li>
    </ul>
    <div class=error><code>Unread Count</code> is disabled.</div>
    Unread favicons<br>
    <select name=favicon>
      <option value=ferongr>ferongr</option>
      <option value=xat->xat-</option>
      <option value=Mayhem>Mayhem</option>
      <option value=Original>Original</option>
      <option value=None>None</option>
    </select>
    <span></span>
  </div>
  <input type=radio name=tab hidden id=keybinds_tab>
  <div>
    <div class=error><code>Keybinds</code> are disabled.</div>
    <table><tbody>
      <tr><th>Actions</th><th>Keybinds</th></tr>
      <tr><td>Open Options</td><td><input name=openOptions></td></tr>
      <tr><td>Close Options or QR</td><td><input name=close></td></tr>
      <tr><td>Quick spoiler</td><td><input name=spoiler></td></tr>
      <tr><td>Open QR with post number inserted</td><td><input name=openQR></td></tr>
      <tr><td>Open QR without post number inserted</td><td><input name=openEmptyQR></td></tr>
      <tr><td>Submit post</td><td><input name=submit></td></tr>
      <tr><td>Select next reply</td><td><input name=nextReply ></td></tr>
      <tr><td>Select previous reply</td><td><input name=previousReply></td></tr>
      <tr><td>See next thread</td><td><input name=nextThread></td></tr>
      <tr><td>See previous thread</td><td><input name=previousThread></td></tr>
      <tr><td>Jump to the next page</td><td><input name=nextPage></td></tr>
      <tr><td>Jump to the previous page</td><td><input name=previousPage></td></tr>
      <tr><td>Jump to page 0</td><td><input name=zero></td></tr>
      <tr><td>Open thread in current tab</td><td><input name=openThread></td></tr>
      <tr><td>Open thread in new tab</td><td><input name=openThreadTab></td></tr>
      <tr><td>Expand thread</td><td><input name=expandThread></td></tr>
      <tr><td>Watch thread</td><td><input name=watch></td></tr>
      <tr><td>Hide thread</td><td><input name=hide></td></tr>
      <tr><td>Expand selected image</td><td><input name=expandImages></td></tr>
      <tr><td>Expand all images</td><td><input name=expandAllImages></td></tr>
      <tr><td>Update now</td><td><input name=update></td></tr>
      <tr><td>Reset the unread count to 0</td><td><input name=unreadCountTo0></td></tr>
    </tbody></table>
  </div>
</div>'

    #main
    for key, obj of config.main
      ul = $.el 'ul',
        textContent: key
      for key, arr of obj
        checked = if conf[key] then 'checked' else ''
        description = arr[1]
        li = $.el 'li',
          innerHTML: "<label><input type=checkbox name='#{key}' #{checked}>#{key}</label><span class=description>: #{description}</span>"
        $.on $('input', li), 'click', $.cb.checked
        $.add ul, li
      $.add $('#main_tab + div', dialog), ul

    hiddenThreads = $.get "hiddenThreads/#{g.BOARD}/", {}
    hiddenNum = Object.keys(g.hiddenReplies).length + Object.keys(hiddenThreads).length
    li = $.el 'li',
      innerHTML: "<button>hidden: #{hiddenNum}</button> <span class=description>: Forget all hidden posts. Useful if you accidentally hide a post and have \"Show Stubs\" disabled."
    $.on $('button', li), 'click', options.clearHidden
    $.add $('ul:nth-child(2)', dialog), li

    #filter & sauce
    for ta in $$ 'textarea', dialog
      ta.textContent = conf[ta.name]
      $.on ta, 'change', $.cb.value

    #rice
    (back = $ '[name=backlink]', dialog).value = conf['backlink']
    (time = $ '[name=time]',     dialog).value = conf['time']
    $.on back, 'keyup', $.cb.value
    $.on back, 'keyup', options.backlink
    $.on time, 'keyup', $.cb.value
    $.on time, 'keyup', options.time
    favicon = $ 'select', dialog
    favicon.value = conf['favicon']
    $.on favicon, 'change', $.cb.value
    $.on favicon, 'change', options.favicon

    #keybinds
    for input in $$ '#keybinds_tab + div input', dialog
      input.type  = 'text'
      input.value = conf[input.name]
      $.on input, 'keydown', options.keybind

    #indicate if the settings require a feature to be enabled
    indicators = {}
    for indicator in $$ '.error', dialog
      key = indicator.firstChild.textContent
      indicator.hidden = conf[key]
      indicators[key] = indicator
      $.on $("[name='#{key}']", dialog), 'click', ->
        indicators[@name].hidden = @checked

    overlay = $.el 'div', id: 'overlay'
    $.on overlay, 'click', -> $.rm overlay
    $.on dialog,  'click', (e) -> e.stopPropagation()
    $.add overlay, dialog
    $.add d.body, overlay

    options.backlink.call back
    options.time.call     time
    options.favicon.call  favicon

  clearHidden: ->
    #'hidden' might be misleading; it's the number of IDs we're *looking* for,
    # not the number of posts actually hidden on the page.
    $.delete "hiddenReplies/#{g.BOARD}/"
    $.delete "hiddenThreads/#{g.BOARD}/"
    @textContent = "hidden: 0"
    g.hiddenReplies = {}
  keybind: (e) ->
    return if e.keyCode is 9
    e.preventDefault()
    e.stopPropagation()
    return unless (key = keybinds.keyCode e)?
    @value = key
    $.cb.value.call @
  time: ->
    Time.foo()
    Time.date = new Date()
    $.id('timePreview').textContent = Time.funk Time
  backlink: ->
    $.id('backlinkPreview').textContent = conf['backlink'].replace /%id/, '123456789'
  favicon: ->
    Favicon.switch()
    Favicon.update() if g.REPLY and conf['Unread Count']
    @nextElementSibling.innerHTML = "<img src=#{Favicon.unreadSFW}> <img src=#{Favicon.unreadNSFW}> <img src=#{Favicon.unreadDead}>"

threading =
  init: ->
    threading.thread $('body > form').firstChild

  op: (node) ->
    op = $.el 'div',
      className: 'op'
    $.before node, op
    while node.nodeName isnt 'BLOCKQUOTE'
      $.add op, node
      node = op.nextSibling
    $.add op, node #add the blockquote
    op.id = $('input', op).name
    op

  thread: (node) ->
    node = threading.op node

    return if g.REPLY

    div = $.el 'div',
      className: 'thread'
    $.before node, div

    while node.nodeName isnt 'HR'
      $.add div, node
      node = div.nextSibling

    node = node.nextElementSibling #skip text node
    #{N,}SFW
    unless node.align or node.nodeName is 'CENTER'
      threading.thread node

threadHiding =
  init: ->
    hiddenThreads = $.get "hiddenThreads/#{g.BOARD}/", {}
    for thread in $$ '.thread'
      op = thread.firstChild
      a = $.el 'a',
        textContent: '[ - ]'
        href: 'javascript:;'
      $.on a, 'click', threadHiding.cb.hide
      $.prepend op, a

      if op.id of hiddenThreads
        threadHiding.hideHide thread

  cb:
    hide: ->
      thread = @parentNode.parentNode
      threadHiding.hide thread
    show: ->
      thread = @parentNode.parentNode
      threadHiding.show thread

  toggle: (thread) ->
    if /\bstub\b/.test(thread.className) or thread.hidden
      threadHiding.show thread
    else
      threadHiding.hide thread

  hide: (thread) ->
    threadHiding.hideHide thread

    id = thread.firstChild.id

    hiddenThreads = $.get "hiddenThreads/#{g.BOARD}/", {}
    hiddenThreads[id] = Date.now()
    $.set "hiddenThreads/#{g.BOARD}/", hiddenThreads

  hideHide: (thread) ->
    if conf['Show Stubs']
      return if /stub/.test thread.className #already hidden by filter
      if span = $ '.omittedposts', thread
        num = Number span.textContent.match(/\d+/)[0]
      else
        num = 0
      num += $$('table', thread).length
      text = if num is 1 then "1 reply" else "#{num} replies"
      name = $('.postername', thread).textContent
      trip = $('.postername + .postertrip', thread)?.textContent or ''

      a = $.el 'a',
        textContent: "[ + ] #{name}#{trip} (#{text})"
        href: 'javascript:;'
      $.on a, 'click', threadHiding.cb.show

      div = $.el 'div',
        className: 'block'

      $.add div, a
      $.add thread, div
      $.addClass thread, 'stub'
    else
      thread.hidden = true
      thread.nextSibling.hidden = true

  show: (thread) ->
    $.rm $ 'div.block', thread
    $.removeClass thread, 'stub'
    thread.hidden = false
    thread.nextSibling.hidden = false

    id = thread.firstChild.id

    hiddenThreads = $.get "hiddenThreads/#{g.BOARD}/", {}
    delete hiddenThreads[id]
    $.set "hiddenThreads/#{g.BOARD}/", hiddenThreads

updater =
  init: ->
    #thread closed
    return unless $ 'form[name=post]'
    if conf['Scrolling']
      if conf['Scroll BG']
        updater.focus = true
      else
        $.on window, 'focus', (-> updater.focus = true)
        $.on window, 'blur',  (-> updater.focus = false)
    html = "<div class=move><span id=count></span> <span id=timer>-#{conf['Interval']}</span></div>"
    {checkbox} = config.updater
    for name of checkbox
      title = checkbox[name][1]
      checked = if conf[name] then 'checked' else ''
      html += "<div><label title='#{title}'>#{name}<input name='#{name}' type=checkbox #{checked}></label></div>"

    checked = if conf['Auto Update'] then 'checked' else ''
    html += "
      <div><label title='Controls whether *this* thread automatically updates or not'>Auto Update This<input name='Auto Update This' type=checkbox #{checked}></label></div>
      <div><label>Interval (s)<input name=Interval value=#{conf['Interval']} type=text></label></div>
      <div><input value='Update Now' type=button></div>"

    dialog = ui.dialog 'updater', 'bottom: 0; right: 0;', html

    updater.count = $ '#count', dialog
    updater.timer = $ '#timer', dialog
    updater.br    = $ 'br[clear]'

    for input in $$ 'input', dialog
      if input.type is 'checkbox'
        $.on input, 'click', $.cb.checked
        $.on input, 'click', -> conf[@name] = @checked
        if input.name is 'Verbose'
          $.on input, 'click', updater.cb.verbose
          updater.cb.verbose.call input
        else if input.name is 'Auto Update This'
          $.on input, 'click', updater.cb.autoUpdate
          updater.cb.autoUpdate.call input
      else if input.name is 'Interval'
        $.on input, 'change', -> conf['Interval'] = @value = parseInt(@value, 10) or conf['Interval']
        $.on input, 'change', $.cb.value
      else if input.type is 'button'
        $.on input, 'click', updater.update

    $.add d.body, dialog

    updater.retryCoef = 10
    updater.lastModified = 0

  cb:
    verbose: ->
      if conf['Verbose']
        updater.count.textContent = '+0'
        updater.timer.hidden = false
      else
        $.extend updater.count,
          className: ''
          textContent: 'Thread Updater'
        updater.timer.hidden = true
    autoUpdate: ->
      if @checked
        updater.timeoutID = setTimeout updater.timeout, 1000
      else
        clearTimeout updater.timeoutID
    update: ->
      if @status is 404
        updater.timer.textContent = ''
        updater.count.textContent = 404
        updater.count.className = 'error'
        clearTimeout updater.timeoutID
        if input = $ '#qr [type=submit]', qr.el
          input.disabled = true
          input.value = 404
        d.title = d.title.match(/^.+-/)[0] + ' 404'
        g.dead = true
        Favicon.update()
        return

      updater.retryCoef = 10
      updater.timer.textContent = '-' + conf['Interval']

      ###
      Status Code 304: Not modified
      By sending the `If-Modified-Since` header we get a proper status code, and no response.
      This saves bandwidth for both the user and the servers, avoid unnecessary computation,
      and won't load images and scripts when parsing the response.
      ###
      if @status is 304
        if conf['Verbose']
          updater.count.textContent = '+0'
          updater.count.className = null
        return
      updater.lastModified = @getResponseHeader 'Last-Modified'

      body = $.el 'body',
        innerHTML: @responseText

      #this only works on Chrome because of cross origin policy
      if $('title', body).textContent is '4chan - Banned'
        updater.count.textContent = 'Banned'
        updater.count.className = 'error'
        return

      id = $('td[id]', updater.br.previousElementSibling)?.id or 0
      frag = d.createDocumentFragment()
      for reply in $$('.reply', body).reverse()
        if reply.id <= id #make sure to not insert older posts
          break
        $.prepend frag, reply.parentNode.parentNode.parentNode #table

      newPosts = frag.childNodes.length
      scroll = conf['Scrolling'] && updater.focus && newPosts && (d.body.scrollHeight - d.body.clientHeight - window.scrollY < 20)
      if conf['Verbose']
        updater.count.textContent = '+' + newPosts
        if newPosts is 0
          updater.count.className = null
        else
          updater.count.className = 'new'

      $.before updater.br, frag
      if scroll
        scrollTo 0, d.body.scrollHeight

  timeout: ->
    updater.timeoutID = setTimeout updater.timeout, 1000
    n = 1 + Number updater.timer.textContent

    if n is 0
      updater.update()
    else if n is updater.retryCoef
      updater.retryCoef += 10 * (updater.retryCoef < 120)
      updater.retry()
    else
      updater.timer.textContent = n

  retry: ->
    updater.count.textContent = 'Retry'
    updater.count.className = ''
    updater.update()

  update: ->
    updater.timer.textContent = 0
    updater.request?.abort()
    #fool the cache
    url = location.pathname + '?' + Date.now()
    updater.request = $.ajax url, updater.cb.update, headers: 'If-Modified-Since': updater.lastModified

watcher =
  init: ->
    html = '<div class=move>Thread Watcher</div>'
    watcher.dialog = ui.dialog 'watcher', 'top: 50px; left: 0px;', html
    $.add d.body, watcher.dialog

    #add watch buttons
    inputs = $$ '.op input'
    for input in inputs
      favicon = $.el 'img',
        className: 'favicon'
      $.on favicon, 'click', watcher.cb.toggle
      $.before input, favicon

    #populate watcher, display watch buttons
    watcher.refresh()

    if conf['Auto Watch']
      unless g.REPLY
        $('.postarea form').action += '?watch'
      else if /watch/.test(location.search) and $('img.favicon').src is Favicon.empty
        watcher.watch null, g.THREAD_ID

    $.on window, 'storage', (e) -> watcher.refresh() if e.key is "#{NAMESPACE}watched"

  refresh: ->
    watched = $.get 'watched', {}
    frag = d.createDocumentFragment()
    for board of watched
      for id, props of watched[board]
        x = $.el 'a',
          textContent: 'X'
          href: 'javascript:;'
        $.on x, 'click', watcher.cb.x
        link = $.el 'a', props
        link.title = link.textContent

        div = $.el 'div'
        $.add div, x, $.tn(' '), link
        $.add frag, div

    for div in $$ 'div:not(.move)', watcher.dialog
      $.rm div
    $.add watcher.dialog, frag

    watchedBoard = watched[g.BOARD] or {}
    for favicon in $$ 'img.favicon'
      id = favicon.nextSibling.name
      if id of watchedBoard
        favicon.src = Favicon.default
      else
        favicon.src = Favicon.empty

  cb:
    toggle: ->
      watcher.toggle @parentNode
    x: ->
      [board, _, id] = @nextElementSibling
        .getAttribute('href')[1..].split('/')
      watcher.unwatch board, id

  toggle: (thread) ->
    favicon = $ 'img.favicon', thread
    id = favicon.nextSibling.name
    if favicon.src == Favicon.empty
      watcher.watch thread, id
    else # favicon.src == Favicon.default
      watcher.unwatch g.BOARD, id

  unwatch: (board, id) ->
    watched = $.get 'watched', {}
    delete watched[board][id]
    $.set 'watched', watched
    watcher.refresh()

  watch: (thread, id) ->
    text = getTitle thread
    props =
      href: "/#{g.BOARD}/res/#{id}"
      textContent: text

    watched = $.get 'watched', {}
    watched[g.BOARD] or= {}
    watched[g.BOARD][id] = props
    $.set 'watched', watched
    watcher.refresh()

anonymize =
  init: ->
    g.callbacks.push (root) ->
      name = $ '.commentpostername, .postername', root
      name.textContent = 'Anonymous'
      if trip = $ '.postertrip', root
        if trip.parentNode.nodeName is 'A'
          $.rm trip.parentNode
        else
          $.rm trip

sauce =
  init: ->
    return unless sauce.prefixes = conf['flavors'].match /^[^#].+$/gm
    sauce.names = sauce.prefixes.map (prefix) -> prefix.match(/(\w+)\./)[1]
    g.callbacks.push (root) ->
      return if root.className is 'inline' or not span = $ '.filesize', root
      suffix = $('a', span).href
      for prefix, i in sauce.prefixes
        link = $.el 'a',
          textContent: sauce.names[i]
          href: prefix + suffix
          target: '_blank'
        $.add span, $.tn(' '), link

revealSpoilers =
  init: ->
    g.callbacks.push (root) ->
      return if not (img = $ 'img[alt^=Spoiler]', root) or root.className is 'inline'
      img.removeAttribute 'height'
      img.removeAttribute 'width'
      [_, board, imgID] = img.parentNode.href.match /(\w+)\/src\/(\d+)/
      img.src = "http://0.thumbs.4chan.org/#{board}/thumb/#{imgID}s.jpg"

Time =
  init: ->
    Time.foo()

    # GMT -8 is given as +480; would GMT +8 be -480 ?
    chanOffset = 5 - new Date().getTimezoneOffset() / 60
    # 4chan = EST = GMT -5
    chanOffset-- if $.isDST()

    @parse =
      if Date.parse '10/11/11(Tue)18:53' is 1318351980000
        (node) -> new Date Date.parse(node.textContent) + chanOffset*HOUR
      else # Firefox and Opera do not parse 4chan's time format correctly
        (node) ->
          [_, month, day, year, hour, min] =
            node.textContent.match /(\d+)\/(\d+)\/(\d+)\(\w+\)(\d+):(\d+)/
          year = "20#{year}"
          month -= 1 #months start at 0
          hour = chanOffset + Number hour
          new Date year, month, day, hour, min

    g.callbacks.push Time.node
  node: (root) ->
    return if root.className is 'inline'
    node = if posttime = $('.posttime', root) then posttime else $('span[id]', root).previousSibling
    Time.date = Time.parse node
    time = $.el 'time',
      textContent: ' ' + Time.funk(Time) + ' '
    $.replace node, time
  foo: ->
    code = conf['time'].replace /%([A-Za-z])/g, (s, c) ->
      if c of Time.formatters
        "' + Time.formatters.#{c}() + '"
      else
        s
    Time.funk = Function 'Time', "return '#{code}'"
  day: [
    'Sunday'
    'Monday'
    'Tuesday'
    'Wednesday'
    'Thursday'
    'Friday'
    'Saturday'
  ]
  month: [
    'January'
    'February'
    'March'
    'April'
    'May'
    'June'
    'July'
    'August'
    'September'
    'October'
    'November'
    'December'
  ]
  zeroPad: (n) -> if n < 10 then '0' + n else n
  formatters:
    a: -> Time.day[Time.date.getDay()][...3]
    A: -> Time.day[Time.date.getDay()]
    b: -> Time.month[Time.date.getMonth()][...3]
    B: -> Time.month[Time.date.getMonth()]
    d: -> Time.zeroPad Time.date.getDate()
    e: -> Time.date.getDate()
    H: -> Time.zeroPad Time.date.getHours()
    I: -> Time.zeroPad Time.date.getHours() % 12 or 12
    k: -> Time.date.getHours()
    l: -> Time.date.getHours() % 12 or 12
    m: -> Time.zeroPad Time.date.getMonth() + 1
    M: -> Time.zeroPad Time.date.getMinutes()
    p: -> if Time.date.getHours() < 12 then 'AM' else 'PM'
    P: -> if Time.date.getHours() < 12 then 'am' else 'pm'
    y: -> Time.date.getFullYear() - 2000

getTitle = (thread) ->
  el = $ '.filetitle', thread
  if not el.textContent
    el = $ 'blockquote', thread
    if not el.textContent
      el = $ '.postername', thread
  span = $.el 'span', innerHTML: el.innerHTML.replace /<br>/g, ' '
  "/#{g.BOARD}/ - #{span.textContent}"

titlePost =
  init: ->
    d.title = getTitle()

quoteBacklink =
  init: ->
    format = conf['backlink'].replace /%id/, "' + id + '"
    quoteBacklink.funk = Function 'id', "return'#{format}'"
    g.callbacks.push (root) ->
      return if /\binline\b/.test root.className
      quotes = {}
      for quote in $$ '.quotelink', root
        #don't process >>>/b/
        if qid = quote.hash[1..]
          #duplicate quotes get overwritten
          quotes[qid] = quote
      # op or reply
      id = $('input', root).name
      a = $.el 'a',
        href: "##{id}"
        className: if root.hidden then 'filtered backlink' else 'backlink'
        textContent: quoteBacklink.funk id
      for qid of quotes
        continue unless el = $.id qid
        #don't backlink the op
        continue if el.className is 'op' and !conf['OP Backlinks']
        link = a.cloneNode true
        if conf['Quote Preview']
          $.on link, 'mouseover', quotePreview.mouseover
          $.on link, 'mousemove', ui.hover
          $.on link, 'mouseout',  quotePreview.mouseout
        if conf['Quote Inline']
          $.on link, 'click', quoteInline.toggle
        unless (container = $ '.container', el) and container.parentNode is el
          container = $.el 'span', className: 'container'
          root = $('.reportbutton', el) or $('span[id]', el)
          $.after root, container
        $.add container, $.tn(' '), link

quoteInline =
  init: ->
    g.callbacks.push (root) ->
      for quote in $$ '.quotelink, .backlink', root
        continue unless quote.hash
        quote.removeAttribute 'onclick'
        $.on quote, 'click', quoteInline.toggle
  toggle: (e) ->
    return if e.shiftKey or e.altKey or e.ctrlKey or e.metaKey or e.button isnt 0
    e.preventDefault()
    id = @hash[1..]
    if /\binlined\b/.test @className
      quoteInline.rm @, id
    else
      return if $.x "ancestor::*[@id='#{id}']", @
      quoteInline.add @, id
    @classList.toggle 'inlined'

  add: (q, id) ->
    root = if q.parentNode.nodeName is 'FONT' then q.parentNode else if q.nextSibling then q.nextSibling else q
    if el = $.id id
      inline = quoteInline.table id, el.innerHTML
      if g.REPLY and conf['Unread Count'] and (i = unread.replies.indexOf el.parentNode.parentNode.parentNode) isnt -1
        unread.replies.splice i, 1
        unread.updateTitle()
        Favicon.update()
      if /\bbacklink\b/.test q.className
        $.after q.parentNode, inline
        $.addClass $.x('ancestor::table', el), 'forwarded' if conf['Forward Hiding']
        return
      $.after root, inline
    else
      inline = $.el 'td',
        className: 'reply inline'
        id: "i#{id}"
        innerHTML: "Loading #{id}..."
      $.after root, inline
      {pathname} = q
      threadID = pathname.split('/').pop()
      $.cache pathname, (-> quoteInline.parse @, pathname, id, threadID, inline)

  rm: (q, id) ->
    #select the corresponding table or loading td
    table = $.x "following::*[@id='i#{id}']", q
    $.rm table
    return unless conf['Forward Hiding']
    for inlined in $$ '.backlink.inlined', table
      $.removeClass $.x('ancestor::table', $.id inlined.hash[1..]), 'forwarded'
    if /\bbacklink\b/.test q.className
      $.removeClass $.x('ancestor::table', $.id id), 'forwarded'

  parse: (req, pathname, id, threadID, inline) ->
    return unless inline.parentNode

    if req.status isnt 200
      inline.innerHTML = "#{req.status} #{req.statusText}"
      return

    body = $.el 'body',
      innerHTML: req.responseText
    if id is threadID #OP
      op = threading.op $('body > form', body).firstChild
      html = op.innerHTML
    else
      for reply in $$ 'td.reply', body
        if reply.id == id
          html = reply.innerHTML
          break
    newInline = quoteInline.table id, html
    for quote in $$ '.quotelink', newInline
      if (href = quote.getAttribute('href')) is quote.hash #add pathname to normal quotes
        quote.pathname = pathname
      else if !g.REPLY and href isnt quote.href #fix x-thread links, not x-board ones
        quote.href = "res/#{href}"
    link = $ '.quotejs', newInline
    link.href = "#{pathname}##{id}"
    link.nextSibling.href = "#{pathname}#q#{id}"
    $.addClass newInline, 'crossquote'
    $.replace inline, newInline
  table: (id, html) ->
    $.el 'table',
      className: 'inline'
      id: "i#{id}"
      innerHTML: "<tbody><tr><td class=reply>#{html}</td></tr></tbody>"

quotePreview =
  init: ->
    g.callbacks.push (root) ->
      for quote in $$ '.quotelink, .backlink', root
        continue unless quote.hash
        $.on quote, 'mouseover', quotePreview.mouseover
        $.on quote, 'mousemove', ui.hover
        $.on quote, 'mouseout',  quotePreview.mouseout
  mouseover: (e) ->
    qp = ui.el = $.el 'div',
      id: 'qp'
      className: 'reply'
    $.add d.body, qp

    id = @hash[1..]
    if el = $.id id
      qp.innerHTML = el.innerHTML
      $.addClass el, 'qphl' if conf['Quote Highlighting']
      if /\bbacklink\b/.test @className
        replyID = $.x('preceding-sibling::input', @parentNode).name
        for quote in $$ '.quotelink', qp
          if quote.hash[1..] is replyID
            quote.className = 'forwardlink'
    else
      qp.innerHTML = "Loading #{id}..."
      threadID = @pathname.split('/').pop() or $.x('ancestor::div[@class="thread"]/div', @).id
      $.cache @pathname, (-> quotePreview.parse @, id, threadID)
      ui.hover e
  mouseout: ->
    $.removeClass el, 'qphl' if el = $.id @hash[1..]
    ui.hoverend()
  parse: (req, id, threadID) ->
    return unless (qp = ui.el) and (qp.innerHTML is "Loading #{id}...")

    if req.status isnt 200
      qp.innerHTML = "#{req.status} #{req.statusText}"
      return

    body = $.el 'body',
      innerHTML: req.responseText
    if id is threadID #OP
      op = threading.op $('body > form', body).firstChild
      html = op.innerHTML
    else
      for reply in $$ 'td.reply', body
        if reply.id == id
          html = reply.innerHTML
          break
    qp.innerHTML = html
    Time.node qp

quoteOP =
  init: ->
    g.callbacks.push (root) ->
      return if root.className is 'inline'
      tid = g.THREAD_ID or $.x('ancestor::div[contains(@class,"thread")]/div', root).id
      for quote in $$ '.quotelink', root
        if quote.hash[1..] is tid
          quote.innerHTML += '&nbsp;(OP)'

quoteDR =
  init: ->
    g.callbacks.push (root) ->
      return if root.className is 'inline'
      tid = g.THREAD_ID or $.x('ancestor::div[contains(@class,"thread")]/div', root).id
      for quote in $$ '.quotelink', root
        #if quote leads to a different thread id and is located on the same board (index 0)
        if quote.pathname.indexOf("res/#{tid}") is -1 and !quote.pathname.indexOf "/#{g.BOARD}/res"
          quote.innerHTML += '&nbsp;(Cross-thread)'

reportButton =
  init: ->
    g.callbacks.push (root) ->
      if not a = $ '.reportbutton', root
        span = $ 'span[id]', root
        a = $.el 'a',
          className: 'reportbutton'
          innerHTML: '[&nbsp;!&nbsp;]'
          href: 'javascript:;'
        $.after span, a
        $.after span, $.tn(' ')
      $.on a, 'click', reportButton.report
  report: ->
    url = "http://sys.4chan.org/#{g.BOARD}/imgboard.php?mode=report&no=#{$.x('preceding-sibling::input', @).name}"
    id  = Date.now()
    set = "toolbar=0,scrollbars=0,location=0,status=1,menubar=0,resizable=1,width=685,height=200"
    window.open url, id, set

threadStats =
  init: ->
    threadStats.posts = 1
    threadStats.images = if $ '.op img[md5]' then 1 else 0
    html = "<div class=move><span id=postcount>#{threadStats.posts}</span> / <span id=imagecount>#{threadStats.images}</span></div>"
    dialog = ui.dialog 'stats', 'bottom: 0; left: 0;', html
    dialog.className = 'dialog'
    threadStats.postcountEl  = $ '#postcount',  dialog
    threadStats.imagecountEl = $ '#imagecount', dialog
    $.add d.body, dialog
    g.callbacks.push threadStats.node
  node: (root) ->
    return if root.className
    threadStats.postcountEl.textContent = ++threadStats.posts
    if $ 'img[md5]', root
      threadStats.imagecountEl.textContent = ++threadStats.images
      if threadStats.images > 151
        threadStats.imagecountEl.className = 'error'

unread =
  init: ->
    d.title = '(0) ' + d.title
    $.on window, 'scroll', unread.scroll
    g.callbacks.push unread.node

  replies: []

  node: (root) ->
    return if root.hidden or root.className
    unread.replies.push root
    unread.updateTitle()
    if unread.replies.length is 1
      Favicon.update()

  scroll: ->
    updater.focus = true
    height = d.body.clientHeight
    for reply, i in unread.replies
      {bottom} = reply.getBoundingClientRect()
      if bottom > height #post is not completely read
        break
    return if i is 0

    unread.replies = unread.replies[i..]
    unread.updateTitle()
    if unread.replies.length is 0
      Favicon.update()

  updateTitle: ->
    d.title = d.title.replace /\d+/, unread.replies.length

Favicon =
  init: ->
    favicon = $ 'link[rel="shortcut icon"]', d.head
    favicon.type = 'image/x-icon'
    {href} = favicon
    @SFW = /ws.ico$/.test href
    @default = href
    @switch()

  switch: ->
    switch conf['favicon']
      when 'ferongr'
        @unreadDead = 'data:unreadDead;base64,R0lGODlhEAAQAOMHAOgLAnMFAL8AAOgLAukMA/+AgP+rq////////////////////////////////////yH5BAEKAAcALAAAAAAQABAAAARZ8MhJ6xwDWIBv+AM1fEEIBIVRlNKYrtpIECuGzuwpCLg974EYiXUYkUItjGbC6VQ4omXFiKROA6qSy0A8nAo9GS3YCswIWnOvLAi0be23Z1QtdSUaqXcviQAAOw=='
        @unreadSFW  = 'data:unreadSFW;base64,R0lGODlhEAAQAOMHAADX8QBwfgC2zADX8QDY8nnl8qLp8v///////////////////////////////////yH5BAEKAAcALAAAAAAQABAAAARZ8MhJ6xwDWIBv+AM1fEEIBIVRlNKYrtpIECuGzuwpCLg974EYiXUYkUItjGbC6VQ4omXFiKROA6qSy0A8nAo9GS3YCswIWnOvLAi0be23Z1QtdSUaqXcviQAAOw=='
        @unreadNSFW = 'data:unreadNSFW;base64,R0lGODlhEAAQAOMHAFT+ACh5AEncAFT+AFX/Acz/su7/5v///////////////////////////////////yH5BAEKAAcALAAAAAAQABAAAARZ8MhJ6xwDWIBv+AM1fEEIBIVRlNKYrtpIECuGzuwpCLg974EYiXUYkUItjGbC6VQ4omXFiKROA6qSy0A8nAo9GS3YCswIWnOvLAi0be23Z1QtdSUaqXcviQAAOw=='
      when 'xat-'
        @unreadDead = 'data:unreadDead;base64,iVBORw0KGgoAAAANSUhEUgAAABAAAAAQCAYAAAAf8/9hAAAA2ElEQVQ4y61TQQrCMBDMQ8WDIEV6LbT2A4og2Hq0veo7fIAH04dY9N4xmyYlpGmI2MCQTWYy3Wy2DAD7B2wWAzWgcTgVeZKlZRxHNYFi2jM18oBh0IcKtC6ixf22WT4IFLs0owxswXu9egm0Ls6bwfCFfNsJYJKfqoEkd3vgUgFVLWObtzNgVKyruC+ljSzr5OEnBzjvjcQecaQhbZgBb4CmGQw+PoMkTUtdbd8VSEPakcGxPOcsoIgUKy0LecY29BmdBrqRfjIwZ93KLs5loHvBnL3cLH/jF+C/+z5dgUysAAAAAElFTkSuQmCC'
        @unreadSFW  = 'data:unreadSFW;base64,iVBORw0KGgoAAAANSUhEUgAAABAAAAAQCAYAAAAf8/9hAAAA30lEQVQ4y2P4//8/AyWYgSoGQMF/GJ7Y11VVUVoyKTM9ey4Ig9ggMWQ1YA1IBvzXm34YjkH8mPyJB+Nqlp8FYRAbmxoMF6ArSNrw6T0Qf8Amh9cFMEWVR/7/A+L/uORxhgEIt5/+/3/2lf//5wAxiI0uj+4CBlBgxVUvOwtydgXQZpDmi2/+/7/0GmIQSAwkB1IDUkuUAZeABlx+g2zAZ9wGlAOjChba+LwAUgNSi2HA5Am9VciBhSsQQWyoWgZiovEDsdGI1QBYQiLJAGQalpSxyWEzAJYWkGm8clTJjQCZ1hkoVG0CygAAAABJRU5ErkJggg=='
        @unreadNSFW = 'data:unreadNSFW;base64,iVBORw0KGgoAAAANSUhEUgAAABAAAAAQCAYAAAAf8/9hAAAA4ElEQVQ4y2P4//8/AyWYgSoGQMF/GJ7YNbGqrKRiUnp21lwQBrFBYshqwBqQDPifdsYYjkH8mInxB+OWx58FYRAbmxoMF6ArKPmU9B6IP2CTw+sCmKKe/5X/gPg/LnmcYQDCs/63/1/9fzYQzwGz0eXRXcAACqy4ZfFnQc7u+V/xD6T55v+LQHwJbBBIDCQHUgNSS5QBt4Cab/2/jDDgMx4DykrKJ8FCG58XQGpAajEMmNw7uQo5sHAFIogNVctATDR+IDYasRoAS0gkGYBMw5IyNjlsBsDSAjKNV44quREAx58Mr9vt5wQAAAAASUVORK5CYII='
      when 'Mayhem'
        @unreadDead = 'data:unreadDead;base64,iVBORw0KGgoAAAANSUhEUgAAABAAAAAQCAYAAAAf8/9hAAABIUlEQVQ4jZ2ScWuDMBDFgw4pIkU0WsoQkWAYIkXZH4N9/+/V3dmfXSrKYIFHwt17j8vdGWNMIkgFuaDgzgQnwRs4EQs5KdolUQtagRN0givEDBTEOjgtGs0Zq8F7cKqqusVxrMQLaDUWcjBSrXkn8gs51tpJSWLk9b3HUa0aNIL5gPBR1/V4kJvR7lTwl8GmAm1Gf9+c3S+89qBHa8502AsmSrtBaEBPbIbj0ah2madlNAPEccdgJDfAtWifBjqWKShRBT6KoiH8QlEUn/qt0CCjnNdmPUwmFWzj9Oe6LpKuZXcwqq88z78Pch3aZU3dPwwc2sWlfZKCW5tWluV8kGvXClLm6dYN4/aUqfCbnEOzNDGhGZbNargvxCzvMGfRJD8UaDVvgkzo6QAAAABJRU5ErkJggg=='
        @unreadSFW  = 'data:unreadSFW;base64,iVBORw0KGgoAAAANSUhEUgAAABAAAAAQCAYAAAAf8/9hAAABCElEQVQ4jZ2S4crCMAxF+0OGDJEPKYrIGKOsiJSx/fJRfSAfTJNyKqXfiuDg0C25N2RJjTGmEVrhTzhw7oStsIEtsVzT4o2Jo9ALThiEM8IdHIgNaHo8mjNWg6/ske8bohPo+63QOLzmooHp8fyAICBSQkVz0QKdsFQEV6WSW/D+7+BbgbIDHcb4Kp61XyjyI16zZ8JemGltQtDBSGxB4/GoN+7TpkkjDCsFArm0IYv3U0BbnYtf8BCy+JytsE0X6VyuKhPPK/GAJ14kvZZDZVV3pZIb8MZr6n4o4PDGKn0S5SdDmyq5PnXQsk+Xbhinp03FFzmHJw6xYRiWm9VxnohZ3vOcxdO8ARmXRvbWdtzQAAAAAElFTkSuQmCC'
        @unreadNSFW = 'data:unreadNSFW;base64,iVBORw0KGgoAAAANSUhEUgAAABAAAAAQCAYAAAAf8/9hAAABCklEQVQ4jZ2S0WrDMAxF/TBCCKWMYhZKCSGYmFJMSNjD/mhf239qJXNcjBdTWODgRLpXKJKNMaYROuFTOHEehFb4gJZYrunwxsSXMApOmIQzwgOciE1oRjyaM1aDj+yR7xuiHvT9VmgcXnPRwO/9+wWCgEgJFc1FCwzCVhFclUpuw/u3g3cFyg50GPOjePZ+ocjPeM2RCXthpbUFwQAzsQ2Nx6PeuE+bJo0w7BQI5NKGLN5XAW11LX7BQ8jia7bCLl2kc7mqTLzuxAOeeJH0Wk6VVf0oldyEN15T948CDm+sMiZRfjK0pZIbUwcd+3TphnF62lR8kXN44hAbhmG5WQNnT8zynucsnuYJhFpBfkMzqD4AAAAASUVORK5CYII='
      when 'Original'
        @unreadDead = 'data:unreadDead;base64,R0lGODlhEAAQAKECAAAAAP8AAP///////yH5BAEKAAMALAAAAAAQABAAAAI/nI95wsqygIRxDgGCBhTrwF3Zxowg5H1cSopS6FrGQ82PU1951ckRmYKJVCXizLRC9kAnT0aIiR6lCFT1cigAADs='
        @unreadSFW  = 'data:unreadSFW;base64,R0lGODlhEAAQAKECAAAAAC6Xw////////yH5BAEKAAMALAAAAAAQABAAAAI/nI95wsqygIRxDgGCBhTrwF3Zxowg5H1cSopS6FrGQ82PU1951ckRmYKJVCXizLRC9kAnT0aIiR6lCFT1cigAADs='
        @unreadNSFW = 'data:unreadNSFW;base64,R0lGODlhEAAQAKECAAAAAGbMM////////yH5BAEKAAMALAAAAAAQABAAAAI/nI95wsqygIRxDgGCBhTrwF3Zxowg5H1cSopS6FrGQ82PU1951ckRmYKJVCXizLRC9kAnT0aIiR6lCFT1cigAADs='
      when 'None'
        @unreadDead = @dead
        @unreadSFW  = 'http://static.4chan.org/image/favicon-ws.ico'
        @unreadNSFW = 'http://static.4chan.org/image/favicon.ico'
    @unread = if @SFW then @unreadSFW else @unreadNSFW

  empty: 'data:image/gif;base64,R0lGODlhEAAQAJEAAAAAAP///9vb2////yH5BAEAAAMALAAAAAAQABAAAAIvnI+pq+D9DBAUoFkPFnbs7lFZKIJOJJ3MyraoB14jFpOcVMpzrnF3OKlZYsMWowAAOw=='
  dead: 'data:image/gif;base64,R0lGODlhEAAQAKECAAAAAP8AAP///////yH5BAEKAAIALAAAAAAQABAAAAIvlI+pq+D9DAgUoFkPDlbs7lFZKIJOJJ3MyraoB14jFpOcVMpzrnF3OKlZYsMWowAAOw=='

  update: ->
    l = unread.replies.length

    favicon = $ 'link[rel="shortcut icon"]', d.head
    favicon.href =
      if g.dead
        if l
          @unreadDead
        else
          @dead
      else
        if l
          @unread
        else
          @default

    #`favicon.href = href` doesn't work on Firefox
    #`favicon.href = href` isn't enough on Opera
    #Opera won't always update the favicon if the href do not change
    if engine isnt 'webkit'
      clone = favicon.cloneNode true
      favicon.href = null
      $.replace favicon, clone

redirect =
  init: ->
    url =
      if location.hostname is 'images.4chan.org'
        redirect.image g.BOARD, location.pathname.split('/')[3]
      else if /^\d+$/.test g.THREAD_ID
        redirect.thread()
    location.href = url if url
  image: (board, filename) -> #board must be given, the image can originate from a cross-quote
    switch board
      when 'a', 'jp', 'm', 'tg', 'tv', 'u'
        "http://archive.foolz.us/#{board}/full_image/#{filename}"
  thread: ->
    switch g.BOARD
      when 'a', 'jp', 'm', 'tg', 'tv', 'u'
        "http://archive.foolz.us/#{g.BOARD}/thread/#{g.THREAD_ID}/"
      when 'lit'
        "http://fuuka.warosu.org/#{g.BOARD}/thread/#{g.THREAD_ID}"
      when 'diy', 'g', 'sci'
        "http://archive.installgentoo.net/#{g.BOARD}/thread/#{g.THREAD_ID}"
      when '3', 'adv', 'an', 'ck', 'co', 'fa', 'fit', 'int', 'k', 'mu', 'n', 'o', 'p', 'po', 'pol', 'r9k', 'soc', 'sp', 'toy', 'trv', 'v', 'vp', 'x'
        "http://archive.no-ip.org/#{g.BOARD}/thread/#{g.THREAD_ID}"
      else
        "http://boards.4chan.org/#{g.BOARD}"

imgHover =
  init: ->
    g.callbacks.push (root) ->
      return unless thumb = $ 'img[md5]', root
      $.on thumb, 'mouseover', imgHover.mouseover
      $.on thumb, 'mousemove', ui.hover
      $.on thumb, 'mouseout',  ui.hoverend
  mouseover: ->
    ui.el = $.el 'img'
      id: 'ihover'
      src: @parentNode.href
    $.add d.body, ui.el

imgGif =
  init: ->
    g.callbacks.push (root) ->
      return if root.hidden or !thumb = $ 'img[md5]', root
      src = thumb.parentNode.href
      if /gif$/.test src
        thumb.src = src

imgExpand =
  init: ->
    g.callbacks.push imgExpand.node
    imgExpand.dialog()

  node: (root) ->
    return unless thumb = $ 'img[md5]', root
    a = thumb.parentNode
    $.on a, 'click', imgExpand.cb.toggle
    if imgExpand.on and !root.hidden and root.className isnt 'inline'
      imgExpand.expand a.firstChild
  cb:
    toggle: (e) ->
      return if e.shiftKey or e.altKey or e.ctrlKey or e.metaKey or e.button isnt 0
      e.preventDefault()
      imgExpand.toggle @
    all: ->
      imgExpand.on = @checked
      if imgExpand.on #expand
        for thumb in $$ '.op > a > img[md5]:last-child, table:not([hidden]) img[md5]:last-child'
          imgExpand.expand thumb
      else #contract
        for thumb in $$ 'img[md5][hidden]'
          imgExpand.contract thumb
    typeChange: ->
      switch @value
        when 'full'
          klass = ''
        when 'fit width'
          klass = 'fitwidth'
        when 'fit height'
          klass = 'fitheight'
        when 'fit screen'
          klass = 'fitwidth fitheight'
      $('body > form').className = klass
      if /\bfitheight\b/.test klass
        $.on window, 'resize', imgExpand.resize
        unless imgExpand.style
          imgExpand.style = $.addStyle ''
        imgExpand.resize()
      else if imgExpand.style
        $.off window, 'resize', imgExpand.resize

  toggle: (a) ->
    thumb = a.firstChild
    if thumb.hidden
      imgExpand.contract thumb
    else
      imgExpand.expand thumb

  contract: (thumb) ->
    thumb.hidden = false
    $.rm thumb.nextSibling

  expand: (thumb, url) ->
    a = thumb.parentNode
    img = $.el 'img',
      src: if url then url else a.href
    if engine is 'gecko' and a.parentNode.className isnt 'op'
      filesize = $.x('preceding-sibling::span[@class="filesize"]', a).textContent
      max = filesize.match /(\d+)x/
      img.style.maxWidth = "#{max[1]}px"
    $.on img, 'error', imgExpand.error if conf['404 Redirect']
    thumb.hidden = true
    $.add a, img

  error: ->
    thumb = @previousSibling
    imgExpand.contract thumb
    src = @src.split '/'
    if url = redirect.image src[3], src[5]
      imgExpand.expand thumb, url
    #navigator.online is not x-browser/os yet
    else if engine is 'webkit'
      req = $.ajax @src, (->
        setTimeout imgExpand.retry, 10000, thumb if @status isnt 404
      ), type: 'head', event: 'onreadystatechange'
    #Firefox returns a status code of 0 because of the same origin policy
    #Oprah doesn't send any request
    else unless g.dead
      setTimeout imgExpand.retry, 10000, thumb
  retry: (thumb) ->
    imgExpand.expand thumb unless thumb.hidden

  dialog: ->
    controls = $.el 'div',
      id: 'imgControls'
      innerHTML:
        "<select id=imageType name=imageType><option value=full>Full</option><option value='fit width'>Fit Width</option><option value='fit height'>Fit Height</option value='fit screen'><option value='fit screen'>Fit Screen</option></select><label>Expand Images<input type=checkbox id=imageExpand></label>"
    imageType = $.get 'imageType', 'full'
    select = $ 'select', controls
    select.value = imageType
    imgExpand.cb.typeChange.call select
    $.on select, 'change', $.cb.value
    $.on select, 'change', imgExpand.cb.typeChange
    $.on $('input', controls), 'click', imgExpand.cb.all

    form = $ 'body > form'
    $.prepend form, controls

  resize: ->
    imgExpand.style.innerHTML = ".fitheight img[md5] + img {max-height:#{d.body.clientHeight}px;}"

Main =
  init: ->
    pathname = location.pathname[1..].split('/')
    [g.BOARD, temp] = pathname
    if temp is 'res'
      g.REPLY = true
      g.THREAD_ID = pathname[2]
    else
      g.PAGENUM = parseInt(temp) or 0

    if location.hostname is 'sys.4chan.org'
      $.ready qr.sys
      return
    if location.hostname is 'images.4chan.org'
      $.ready -> redirect.init() if d.title is '4chan - 404'
      return

    $.ready options.init

    $.on window, 'message', Main.message

    now = Date.now()
    if conf['Check for Updates'] and $.get('lastUpdate',  0) < now - 6*HOUR
      $.ready -> $.add d.head, $.el 'script', src: 'https://raw.github.com/mayhemydg/4chan-x/master/latest.js'
      $.set 'lastUpdate', now

    g.hiddenReplies = $.get "hiddenReplies/#{g.BOARD}/", {}
    if $.get('lastChecked', 0) < now - 1*DAY
      $.set 'lastChecked', now

      cutoff = now - 7*DAY
      hiddenThreads = $.get "hiddenThreads/#{g.BOARD}/", {}

      for id, timestamp of hiddenThreads
        if timestamp < cutoff
          delete hiddenThreads[id]

      for id, timestamp of g.hiddenReplies
        if timestamp < cutoff
          delete g.hiddenReplies[id]

      $.set "hiddenThreads/#{g.BOARD}/", hiddenThreads
      $.set "hiddenReplies/#{g.BOARD}/", g.hiddenReplies


    #major features
    if conf['Filter']
      filter.init()

    if conf['Reply Hiding']
      replyHiding.init()

    if conf['Filter'] or conf['Reply Hiding']
      strikethroughQuotes.init()

    if conf['Anonymize']
      anonymize.init()

    if conf['Time Formatting']
      Time.init()

    if conf['Sauce']
      sauce.init()

    if conf['Image Auto-Gif']
      imgGif.init()

    if conf['Image Hover']
      imgHover.init()

    if conf['Reveal Spoilers']
      revealSpoilers.init()

    if conf['Report Button']
      reportButton.init()

    if conf['Quote Inline']
      quoteInline.init()

    if conf['Quote Preview']
      quotePreview.init()

    if conf['Quote Backlinks']
      quoteBacklink.init()

    if conf['Indicate OP quote']
      quoteOP.init()

    if conf['Indicate Cross-thread Quotes']
      quoteDR.init()


    $.ready Main.ready

  ready: ->
    if conf['404 Redirect'] and d.title is '4chan - 404'
      redirect.init()
      return
    if not $.id 'navtopr'
      return
    $.addClass d.body, engine
    $.addStyle Main.css
    threading.init()
    Favicon.init()

    #major features
    if conf['Quick Reply']
      qr.init()

    if conf['Image Expansion']
      imgExpand.init()

    if conf['Thread Watcher']
      watcher.init()

    if conf['Keybinds']
      keybinds.init()

    if g.REPLY
      if conf['Thread Updater']
        updater.init()

      if conf['Thread Stats']
        threadStats.init()

      if conf['Reply Navigation']
        nav.init()

      if conf['Post in Title']
        titlePost.init()

      if conf['Unread Count']
        unread.init()

    else #not reply
      if conf['Thread Hiding']
        threadHiding.init()

      if conf['Thread Expansion']
        expandThread.init()

      if conf['Comment Expansion']
        expandComment.init()

      if conf['Index Navigation']
        nav.init()


    nodes = $$ '.op, a + table'
    for callback in g.callbacks
      try
        for node in nodes
          callback node
      catch err
        alert err
    $.on $('form[name=delform]'), 'DOMNodeInserted', Main.node

  message: (e) ->
    {version} = e.data
    if version and version isnt VERSION and confirm 'An updated version of 4chan X is available, would you like to install it now?'
      window.location = "https://raw.github.com/mayhemydg/4chan-x/#{version}/4chan_x.user.js"

  node: (e) ->
    {target} = e
    return unless target.nodeName is 'TABLE'
    for callback in g.callbacks
      try
        callback target
      catch err
        #nothing

  css: '
      /* dialog styling */
      .dialog {
        border: 1px solid rgba(0,0,0,.25);
      }
      .move {
        cursor: move;
      }
<<<<<<< HEAD
      label, a, .favicon {
=======
      label, .favicon, #qr_form > div > img {
>>>>>>> 0cd5b576
        cursor: pointer;
      }
      a[href="javascript:;"] {
        text-decoration: none;
      }

      .thread.stub > :not(.block),
      #content > [name=tab]:not(:checked) + div,
      #updater:not(:hover) > :not(.move),
      #qp > input, #qp .inline, .forwarded {
        display: none;
      }

      .new {
        background: lime;
      }
      .error {
        color: red;
      }
      #error {
        cursor: default;
      }
      #error[href] {
        cursor: pointer;
      }
      td.replyhider {
        vertical-align: top;
      }

      .filesize + br + a {
        float: left;
        pointer-events: none;
      }
      img[md5], img[md5] + img {
        pointer-events: all;
      }
      .fitwidth img[md5] + img {
        max-width: 100%;
      }
      .gecko  > .fitwidth img[md5] + img,
      .presto > .fitwidth img[md5] + img {
        width: 100%;
      }

      #qr, #qp, #updater, #stats, #ihover, #overlay, #navlinks {
        position: fixed;
      }

      #ihover {
        max-height: 100%;
        max-width: 75%;
      }

      #navlinks {
        font-size: 16px;
        top: 25px;
        right: 5px;
      }

      #overlay {
        top: 0;
        right: 0;
        left: 0;
        bottom: 0;
        text-align: center;
        background: rgba(0,0,0,.5);
        z-index: 1;
      }
      #overlay::after {
        content: "";
        display: inline-block;
        height: 100%;
        vertical-align: middle;
      }
      #options {
        display: inline-block;
        padding: 5px;
        text-align: left;
        vertical-align: middle;
        width: 500px;
      }
      #credits {
        float: right;
      }
      #options ul {
        list-style: none;
        padding: 0;
      }
      #options label {
        text-decoration: underline;
      }
      #content > div {
        height: 450px;
        overflow: auto;
      }
      #content textarea {
        margin: 0;
        min-height: 100px;
        resize: vertical;
        width: 100%;
      }
      #flavors {
        height: 100%;
      }

      #updater {
        text-align: right;
      }
      #updater input[type=text] {
        width: 50px;
      }
      #updater:not(:hover) {
        border: none;
        background: transparent;
      }

      #stats {
        border: none;
      }

      #watcher {
        position: absolute;
      }
      #watcher > div {
        overflow: hidden;
        padding-right: 5px;
        padding-left: 5px;
        text-overflow: ellipsis;
        max-width: 200px;
        white-space: nowrap;
      }
      #watcher > div.move {
        text-decoration: underline;
        padding-top: 5px;
      }
      #watcher > div:last-child {
        padding-bottom: 5px;
      }

      #qp {
        border: 1px solid;
        padding-bottom: 5px;
      }
      .qphl {
        outline: 2px solid rgba(216, 94, 49, .7);
      }
      .inlined {
        opacity: .5;
      }
      .inline td.reply {
        background-color: rgba(255, 255, 255, 0.15);
        border: 1px solid rgba(128, 128, 128, 0.5);
      }
      .filetitle, .replytitle, .postername, .commentpostername, .postertrip {
        background: none;
      }
      .filtered {
        text-decoration: line-through;
      }
    '

Main.init()<|MERGE_RESOLUTION|>--- conflicted
+++ resolved
@@ -2447,11 +2447,7 @@
       .move {
         cursor: move;
       }
-<<<<<<< HEAD
-      label, a, .favicon {
-=======
-      label, .favicon, #qr_form > div > img {
->>>>>>> 0cd5b576
+      label, .favicon {
         cursor: pointer;
       }
       a[href="javascript:;"] {
