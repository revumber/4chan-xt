--- conflicted
+++ resolved
@@ -550,7 +550,7 @@
   name: (post) ->
     $('.name', post.el).textContent or false
   uniqueid: (post) ->
-    # NEW FORMAT ???
+    # NEW HTML ???
     if uid = $ '.posteruid', post.el
       return uid.textContent
     false
@@ -656,29 +656,24 @@
 
 ExpandThread =
   init: ->
-    for span in $$ '.omittedposts'
+    for span in $$ '.summary'
       a = $.el 'a',
         textContent: "+ #{span.textContent}"
-        className: 'omittedposts'
+        className: 'summary desktop'
         href: 'javascript:;'
-      $.on a, 'click', ExpandThread.cb.toggle
+      $.on a, 'click', -> ExpandThread.toggle @parentNode
       $.replace span, a
 
-  cb:
-    toggle: ->
-      thread = @parentNode
-      ExpandThread.toggle thread
-
   toggle: (thread) ->
-    threadID = thread.firstChild.id
-    pathname = "/#{g.BOARD}/res/#{threadID}"
-    a = $ '.omittedposts', thread
+    pathname = "/#{g.BOARD}/res/#{thread.id[1..]}"
+    a = $ '.summary', thread
 
     # \u00d7 is &times;
 
     switch a.textContent[0]
       when '+'
-        $('.op .container', thread)?.textContent = ''
+        if container = $ '.container', thread.firstElementChild
+          $.rm container
         a.textContent = a.textContent.replace '+', '\u00d7 Loading...'
         $.cache pathname, (-> ExpandThread.parse @, pathname, thread, a)
 
@@ -693,11 +688,11 @@
           when 'b', 'vg' then 3
           when 't' then 1
           else 5
-        table = $.x "following::br[@clear]/preceding::table[#{num}]", a
-        while (prev = table.previousSibling) and (prev.nodeName isnt 'A')
-          $.rm prev
-        for backlink in $$ '.backlink', $ '.op', thread
-          $.rm backlink if !$.id backlink.hash[1..]
+        div = $.x "following-sibling::div[last()]/preceding-sibling::div[#{num - 1}]", a
+        while (next = a.nextSibling) and next isnt div
+          $.rm next
+        for backlink in $$ '.backlink', a.previousElementSibling
+          $.rm backlink unless $.id backlink.hash[1..]
 
 
   parse: (req, pathname, thread, a) ->
@@ -711,22 +706,28 @@
     doc = d.implementation.createHTMLDocument ''
     doc.documentElement.innerHTML = req.response
 
-    nodes = []
-    for reply in $$ '.reply', doc
-      table = d.importNode reply.parentNode.parentNode.parentNode
-      for quote in $$ '.quotelink', table
-        if quote.hash is href = quote.getAttribute 'href' # Add pathname to in-thread quotes
+    threadID = thread.id[1..]
+    nodes    = []
+    for reply in $$ '.replyContainer', doc
+      reply = d.importNode reply
+      for quote in $$ '.quotelink', reply
+        href = quote.getAttribute 'href'
+        if quote.hash is href # Add pathname to in-thread quotes
           quote.pathname = pathname
+        # NEW HTML ???
+        # OP quotes have different href attribute than normal quotes.
+        # Waiting for a reply from moot.
         else if href isnt quote.href # Fix cross-thread links, not cross-board ones
           quote.href = "res/#{href}"
-      link = $ '.quotejs', table
-      link.href = "res/#{thread.firstChild.id}##{reply.id}"
-      link.nextSibling.href = "res/#{thread.firstChild.id}#q#{reply.id}"
-      nodes.push table
+      id = reply.firstElementChild.id[2..]
+      link = $('.postNum.desktop', reply).firstElementChild
+      link.href = "res/#{threadID}#p#{id}"
+      link.nextSibling.href = "res/#{threadID}#q#{id}"
+      nodes.push reply
     # eat everything, then replace with fresh full posts
-    while (next = a.nextSibling) and not next.clear #br[clear]
+    while next = a.nextSibling
       $.rm next
-    $.before next, nodes
+    $.after a, nodes
 
 ReplyHiding =
   init: ->
@@ -1403,11 +1404,7 @@
       ta.style.cssText = $.get 'QR.size', ''
 
     # Allow only this board's supported files.
-<<<<<<< HEAD
     mimeTypes = $('ul.rules').firstElementChild.textContent.match(/: (.+)/)[1].toLowerCase().replace /\w+/g, (type) ->
-=======
-    mimeTypes = $('.rules').firstElementChild.textContent.match(/: (.+)/)[1].toLowerCase().replace /\w+/g, (type) ->
->>>>>>> 05a0a7f6
       switch type
         when 'jpg'
           'image/jpeg'
