--- conflicted
+++ resolved
@@ -643,14 +643,8 @@
     $.on d, 'keydown',  keybinds.keydown
 
   keydown: (e) ->
-<<<<<<< HEAD
-    updater.focus = true
     if not (key = keybinds.keyCode(e)) or /TEXTAREA|INPUT/.test(e.target.nodeName) and not (e.altKey or e.ctrlKey or e.keyCode is 27)
       return
-=======
-    return if e.target.nodeName in ['TEXTAREA', 'INPUT'] and not e.altKey and not e.ctrlKey and not (e.keyCode is 27)
-    return unless key = keybinds.keyCode e
->>>>>>> 933104e2
 
     thread = nav.getThread()
     switch key
