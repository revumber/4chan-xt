--- conflicted
+++ resolved
@@ -1144,11 +1144,6 @@
       else if noko
         url += '/res/'
         url += if thread is '0' then id else thread
-<<<<<<< HEAD
-=======
-        if watch
-          url += '?watch'
->>>>>>> 0a547dc8
       if cooldown
         duration = Date.now() + (if sage then 60 else 30) * 1000
         url += '?cooldown=' + duration
