config =
  main:
    Enhancing:
      '404 Redirect':                 [true,  'Redirect dead threads and images']
      'Keybinds':                     [true,  'Binds actions to keys']
      'Time Formatting':              [true,  'Arbitrarily formatted timestamps, using your local time']
      'Report Button':                [true,  'Add report buttons']
      'Comment Expansion':            [true,  'Expand too long comments']
      'Thread Expansion':             [true,  'View all replies']
      'Index Navigation':             [true,  'Navigate to previous / next thread']
      'Reply Navigation':             [false, 'Navigate to top / bottom of thread']
      'Check for Updates':            [true,  'Check for updated versions of 4chan X']
    Filtering:
      'Anonymize':                    [false, 'Make everybody anonymous']
      'Filter':                       [false, 'Self-moderation placebo']
      'Filter OPs':                   [false, 'Filter OPs along with their threads']
      'Reply Hiding':                 [true,  'Hide single replies']
      'Thread Hiding':                [true,  'Hide entire threads']
      'Show Stubs':                   [true,  'Of hidden threads / replies']
    Imaging:
      'Image Auto-Gif':               [false, 'Animate gif thumbnails']
      'Image Expansion':              [true,  'Expand images']
      'Image Hover':                  [false, 'Show full image on mouseover']
      'Sauce':                        [true,  'Add sauce to images']
      'Reveal Spoilers':              [false, 'Replace spoiler thumbnails by the original thumbnail']
    Monitoring:
      'Thread Updater':               [true,  'Update threads. Has more options in its own dialog.']
      'Unread Count':                 [true,  'Show unread post count in tab title']
      'Post in Title':                [true,  'Show the op\'s post in the tab title']
      'Thread Stats':                 [true,  'Display reply and image count']
      'Thread Watcher':               [true,  'Bookmark threads']
      'Auto Watch':                   [true,  'Automatically watch threads that you start']
      'Auto Watch Reply':             [false, 'Automatically watch threads that you reply to']
    Posting:
      'Quick Reply':                  [true,  'Reply without leaving the page.']
      'Cooldown':                     [true,  'Prevent "flood detected" errors.']
      'Persistent QR':                [false, 'The Quick reply won\'t disappear after posting.']
      'Auto Hide QR':                 [true,  'Automatically hide the quick reply when posting.']
      'Remember Subject':             [false, 'Remember the subject field, instead of resetting after posting.']
      'Remember Spoiler':             [false, 'Remember the spoiler state, instead of resetting after posting.']
    Quoting:
      'Quote Backlinks':              [true,  'Add quote backlinks']
      'OP Backlinks':                 [false, 'Add backlinks to the OP']
      'Quote Highlighting':           [true,  'Highlight the previewed post']
      'Quote Inline':                 [true,  'Show quoted post inline on quote click']
      'Quote Preview':                [true,  'Show quote content on hover']
      'Indicate OP quote':            [true,  'Add \'(OP)\' to OP quotes']
      'Indicate Cross-thread Quotes': [true,  'Add \'(Cross-thread)\' to cross-threads quotes']
      'Forward Hiding':               [true,  'Hide original posts of inlined backlinks']
  filter:
    name:     ''
    tripcode: ''
    email:    ''
    subject:  ''
    comment:  ''
    filename: ''
    filesize: ''
    md5:      ''
  flavors: [
    'http://iqdb.org/?url='
    'http://google.com/searchbyimage?image_url='
    '#http://tineye.com/search?url='
    '#http://saucenao.com/search.php?db=999&url='
    '#http://3d.iqdb.org/?url='
    '#http://regex.info/exif.cgi?imgurl='
    '#http://imgur.com/upload?url='
    '#http://ompldr.org/upload?url1='
  ].join '\n'
  time: '%m/%d/%y(%a)%H:%M'
  backlink: '>>%id'
  favicon: 'ferongr'
  hotkeys:
    openOptions:     'ctrl+o'
    close:           'Esc'
    spoiler:         'ctrl+s'
    openQR:          'i'
    openEmptyQR:     'I'
    submit:          'alt+s'
    nextReply:       'J'
    previousReply:   'K'
    nextThread:      'n'
    previousThread:  'p'
    nextPage:        'L'
    previousPage:    'H'
    zero:            '0'
    openThreadTab:   'o'
    openThread:      'O'
    expandThread:    'e'
    watch:           'w'
    hide:            'x'
    expandImages:    'm'
    expandAllImages: 'M'
    update:          'u'
    unreadCountTo0:  'z'
  updater:
    checkbox:
      'Scrolling':    [false, 'Scroll updated posts into view. Only enabled at bottom of page.']
      'Scroll BG':    [false, 'Scroll background tabs']
      'Verbose':      [true,  'Show countdown timer, new post count']
      'Auto Update':  [true,  'Automatically fetch new posts']
    'Interval': 30


# XXX Chrome can't into {log} = console
# XXX GreaseMonkey can't into console.log.bind
log = console.log.bind? console

# flatten the config
conf = {}
(flatten = (parent, obj) ->
  if obj.length #array
    if typeof obj[0] is 'boolean'
      conf[parent] = obj[0]
    else
      conf[parent] = obj
  else if typeof obj is 'object'
    for key, val of obj
      flatten key, val
  else #constant
    conf[parent] = obj
) null, config

NAMESPACE = '4chan_x.'
VERSION = '2.24.3'
SECOND = 1000
MINUTE = 60*SECOND
HOUR   = 60*MINUTE
DAY    = 24*HOUR
engine = /WebKit|Presto|Gecko/.exec(navigator.userAgent)[0].toLowerCase()
d = document
g = callbacks: []

ui =
  dialog: (id, position, html) ->
    el = d.createElement 'div'
    el.className = 'reply dialog'
    el.innerHTML = html
    el.id = id
    el.style.cssText = if saved = localStorage["#{NAMESPACE}#{id}.position"] then saved else position
    el.querySelector('div.move').addEventListener 'mousedown', ui.dragstart, false
    el
  dragstart: (e) ->
    #prevent text selection
    e.preventDefault()
    ui.el = el = @parentNode
    d.addEventListener 'mousemove', ui.drag, false
    d.addEventListener 'mouseup',   ui.dragend, false
    #distance from pointer to el edge is constant; calculate it here.
    # XXX opera reports el.offsetLeft / el.offsetTop as 0
    rect = el.getBoundingClientRect()
    ui.dx = e.clientX - rect.left
    ui.dy = e.clientY - rect.top
    #factor out el from document dimensions
    ui.width  = d.body.clientWidth  - el.offsetWidth
    ui.height = d.body.clientHeight - el.offsetHeight
  drag: (e) ->
    left = e.clientX - ui.dx
    top = e.clientY - ui.dy
    left =
      if left < 10 then 0
      else if ui.width - left < 10 then null
      else left
    top =
      if top < 10 then 0
      else if ui.height - top < 10 then null
      else top
    right = if left is null then 0 else null
    bottom = if top is null then 0 else null
    #using null instead of '' is 4% faster
    #these 4 statements are 40% faster than 1 style.cssText
    {style} = ui.el
    style.top    = top
    style.right  = right
    style.bottom = bottom
    style.left   = left
  dragend: ->
    #$ coffee -bpe '{a} = {b} = c'
    #var a, b;
    #a = (b = c.b, c).a;
    {el} = ui
    localStorage["#{NAMESPACE}#{el.id}.position"] = el.style.cssText
    d.removeEventListener 'mousemove', ui.drag, false
    d.removeEventListener 'mouseup',   ui.dragend, false
  hover: (e) ->
    {clientX, clientY} = e
    {el} = ui
    {style} = el
    {clientHeight, clientWidth} = d.body
    height = el.offsetHeight

    top = clientY - 120
    style.top =
      if clientHeight < height or top < 0
        0
      else if top + height > clientHeight
        clientHeight - height
      else
        top

    if clientX < clientWidth - 400
      style.left  = clientX + 45
      style.right = null
    else
      style.left  = null
      style.right = clientWidth - clientX + 45

  hoverend: ->
    ui.el.parentNode.removeChild ui.el

###
loosely follows the jquery api:
http://api.jquery.com/
not chainable
###
$ = (selector, root=d.body) ->
  root.querySelector selector

$.extend = (object, properties) ->
  for key, val of properties
    object[key] = val
  object

$.extend $,
  ready: (fc) ->
    if /interactive|complete/.test d.readyState
      return fc()
    cb = ->
      $.off d, 'DOMContentLoaded', cb
      fc()
    $.on d, 'DOMContentLoaded', cb
  id: (id) ->
    d.getElementById id
  ajax: (url, cb, opts={}) ->
    {type, event, headers} = opts
    type  or= 'get'
    event or= 'onload'
    r = new XMLHttpRequest()
    r.open type, url, true
    for key, val of headers
      r.setRequestHeader key, val
    r[event] = cb
    r.send()
    r
  cache: (url, cb) ->
    if req = $.cache.requests[url]
      if req.readyState is 4
        cb.call req
      else
        req.callbacks.push cb
    else
      req = $.ajax url, (-> cb.call @ for cb in @callbacks)
      req.callbacks = [cb]
      $.cache.requests[url] = req
  cb:
    checked: ->
      $.set @name, @checked
      conf[@name] = @checked
    value: ->
      $.set @name, @value
      conf[@name] = @value
  addStyle: (css) ->
    style = $.el 'style',
      textContent: css
    $.add d.head, style
    style
  x: (path, root=d.body) ->
    d.evaluate(path, root, null, XPathResult.ANY_UNORDERED_NODE_TYPE, null).
      singleNodeValue
  tn: (s) ->
    d.createTextNode s
  replace: (root, el) ->
    root.parentNode.replaceChild el, root
  addClass: (el, className) ->
    el.classList.add className
  removeClass: (el, className) ->
    el.classList.remove className
  rm: (el) ->
    el.parentNode.removeChild el
  add: (parent, children...) ->
    for child in children
      parent.appendChild child
  prepend: (parent, child) ->
    parent.insertBefore child, parent.firstChild
  after: (root, el) ->
    root.parentNode.insertBefore el, root.nextSibling
  before: (root, el) ->
    root.parentNode.insertBefore el, root
  el: (tag, properties) ->
    el = d.createElement tag
    $.extend el, properties if properties
    el
  on: (el, eventType, handler) ->
    el.addEventListener eventType, handler, false
  off: (el, eventType, handler) ->
    el.removeEventListener eventType, handler, false
  isDST: ->
    ###
      http://en.wikipedia.org/wiki/Eastern_Time_Zone
      Its UTC time offset is −5 hrs (UTC−05) during standard time and −4
      hrs (UTC−04) during daylight saving time.

      Since 2007, the local time changes at 02:00 EST to 03:00 EDT on the second
      Sunday in March and returns at 02:00 EDT to 01:00 EST on the first Sunday
      in November, in the U.S. as well as in Canada.

      0200 EST (UTC-05) = 0700 UTC
      0200 EDT (UTC-04) = 0600 UTC
    ###

    D = new Date()
    date  = D.getUTCDate()
    day   = D.getUTCDay()
    hours = D.getUTCHours()
    month = D.getUTCMonth()

    #this is the easy part
    if month < 2 or 10 < month
      return false
    if 2 < month < 10
      return true

    # (sunday's date) = (today's date) - (number of days past sunday)
    # date is not zero-indexed
    sunday = date - day

    if month is 2
      #before second sunday
      if sunday < 8
        return false

      #during second sunday
      if sunday < 15 and day is 0
        if hours < 7
          return false
        return true

      #after second sunday
      return true

    #month is 10
    # before first sunday
    if sunday < 1
      return true

    # during first sunday
    if sunday < 8 and day is 0
      if hours < 6
        return true
      return false

    #after first sunday
    return false

$.cache.requests = {}

$.extend $,
  if GM_deleteValue?
    delete: (name) ->
      name = NAMESPACE + name
      GM_deleteValue name
    get: (name, defaultValue) ->
      name = NAMESPACE + name
      if value = GM_getValue name
        JSON.parse value
      else
        defaultValue
    set: (name, value) ->
      name = NAMESPACE + name
      # for `storage` events
      localStorage[name] = JSON.stringify value
      GM_setValue name, JSON.stringify value
  else
    delete: (name) ->
      name = NAMESPACE + name
      delete localStorage[name]
    get: (name, defaultValue) ->
      name = NAMESPACE + name
      if value = localStorage[name]
        JSON.parse value
      else
        defaultValue
    set: (name, value) ->
      name = NAMESPACE + name
      localStorage[name] = JSON.stringify value

#load values from localStorage
for key, val of conf
  conf[key] = $.get key, val

$$ = (selector, root=d.body) ->
  Array::slice.call root.querySelectorAll selector

filter =
  regexps: {}
  callbacks: []
  init: ->
    for key of config.filter
      unless m = conf[key].match /^\/.+\/\w*$/gm
        continue
      @regexps[key] = []
      for filter in m
        f = filter.match /^\/(.+)\/(\w*)$/
        try
          @regexps[key].push RegExp f[1], f[2]
        catch e
          alert e.message
      #only execute what's filterable
      @callbacks.push @[key]

    g.callbacks.push @node

  node: (root) ->
    unless root.className
      if filter.callbacks.some((callback) -> callback root)
        replyHiding.hideHide $ 'td:not([nowrap])', root
    else if root.className is 'op' and not g.REPLY and conf['Filter OPs']
      if filter.callbacks.some((callback) -> callback root)
        threadHiding.hideHide root.parentNode

  test: (key, value) ->
    filter.regexps[key].some (regexp) -> regexp.test value

  name: (root) ->
    name = if root.className is 'op' then $ '.postername', root else $ '.commentpostername', root
    filter.test 'name', name.textContent
  tripcode: (root) ->
    if trip = $ '.postertrip', root
      filter.test 'tripcode', trip.textContent
  email: (root) ->
    if mail = $ '.linkmail', root
      filter.test 'email', mail.href
  subject: (root) ->
    sub = if root.className is 'op' then $ '.filetitle', root else $ '.replytitle', root
    filter.test 'subject', sub.textContent
  comment: (root) ->
    filter.test 'comment', ($.el 'a', innerHTML: $('blockquote', root).innerHTML.replace /<br>/g, '\n').textContent
  filename: (root) ->
    if file = $ '.filesize span', root
      filter.test 'filename', file.title
  filesize: (root) ->
    if img = $ 'img[md5]', root
      filter.test 'filesize', img.alt
  md5: (root) ->
    if img = $ 'img[md5]', root
      filter.test 'md5', img.getAttribute('md5')

strikethroughQuotes =
  init: ->
    g.callbacks.push (root) ->
      return if root.className is 'inline'
      for quote in $$ '.quotelink', root
        if el = $.id quote.hash[1..]
          if el.parentNode.parentNode.parentNode.hidden
            $.addClass quote, 'filtered'

expandComment =
  init: ->
    for a in $$ '.abbr a'
      $.on a, 'click', expandComment.expand
  expand: (e) ->
    e.preventDefault()
    [_, threadID, replyID] = @href.match /(\d+)#(\d+)/
    @textContent = "Loading #{replyID}..."
    threadID = @pathname.split('/').pop() or $.x('ancestor::div[@class="thread"]/div', @).id
    a = @
    $.cache @pathname, (-> expandComment.parse @, a, threadID, replyID)
  parse: (req, a, threadID, replyID) ->
    if req.status isnt 200
      a.textContent = "#{req.status} #{req.statusText}"
      return

    body = $.el 'body',
      innerHTML: req.responseText

    if threadID is replyID #OP
      bq = $ 'blockquote', body
    else
      #css selectors don't like ids starting with numbers,
      # getElementById only works for root document.
      for reply in $$ 'td[id]', body
        if reply.id == replyID
          bq = $ 'blockquote', reply
          break
    for quote in $$ '.quotelink', bq
      if quote.getAttribute('href') is quote.hash
        quote.pathname = "/#{g.BOARD}/res/#{threadID}"
      if quote.hash[1..] is threadID
        quote.innerHTML += '&nbsp;(OP)'
      if conf['Quote Preview']
        $.on quote, 'mouseover', quotePreview.mouseover
        $.on quote, 'mousemove', ui.hover
        $.on quote, 'mouseout',  quotePreview.mouseout
      if conf['Quote Inline']
        $.on quote, 'click', quoteInline.toggle
    $.replace a.parentNode.parentNode, bq

expandThread =
  init: ->
    for span in $$ '.omittedposts'
      a = $.el 'a',
        textContent: "+ #{span.textContent}"
        className: 'omittedposts'
        href: 'javascript:;'
      $.on a, 'click', expandThread.cb.toggle
      $.replace span, a

  cb:
    toggle: ->
      thread = @parentNode
      expandThread.toggle thread

  toggle: (thread) ->
    threadID = thread.firstChild.id
    pathname = "/#{g.BOARD}/res/#{threadID}"
    a = $ '.omittedposts', thread

    switch a.textContent[0]
      when '+'
        $('.op .container', thread)?.innerHTML = ''
        a.textContent = a.textContent.replace '+', 'X Loading...'
        $.cache pathname, (-> expandThread.parse @, pathname, thread, a)

      when 'X'
        a.textContent = a.textContent.replace 'X Loading...', '+'
        #FIXME this will kill all callbacks
        $.cache[pathname].abort()

      when '-'
        a.textContent = a.textContent.replace '-', '+'
        #goddamit moot
        num = switch g.BOARD
          when 'b' then 3
          when 't' then 1
          else 5
        table = $.x "following::br[@clear]/preceding::table[#{num}]", a
        while (prev = table.previousSibling) and (prev.nodeName is 'TABLE')
          $.rm prev
        for backlink in $$ '.op a.backlink'
          $.rm backlink if !$.id backlink.hash[1..]


  parse: (req, pathname, thread, a) ->
    if req.status isnt 200
      a.textContent = "#{req.status} #{req.statusText}"
      $.off a, 'click', expandThread.cb.toggle
      return

    a.textContent = a.textContent.replace 'X Loading...', '-'

    body = $.el 'body',
      innerHTML: req.responseText

    frag = d.createDocumentFragment()
    for reply in $$ '.reply', body
      for quote in $$ '.quotelink', reply
        if (href = quote.getAttribute('href')) is quote.hash #add pathname to normal quotes
          quote.pathname = pathname
        else if href isnt quote.href #fix x-thread links, not x-board ones
          quote.href = "res/#{href}"
      link = $ '.quotejs', reply
      link.href = "res/#{thread.firstChild.id}##{reply.id}"
      link.nextSibling.href = "res/#{thread.firstChild.id}#q#{reply.id}"
      $.add frag, reply.parentNode.parentNode.parentNode
    # eat everything, then replace with fresh full posts
    while (next = a.nextSibling) and not next.clear #br[clear]
      $.rm next
    $.before next, frag

replyHiding =
  init: ->
    g.callbacks.push (root) ->
      return unless dd = $ '.doubledash', root
      dd.className = 'replyhider'
      a = $.el 'a',
        textContent: '[ - ]'
        href: 'javascript:;'
      $.on a, 'click', replyHiding.cb.hide
      $.replace dd.firstChild, a

      reply = dd.nextSibling
      id = reply.id
      if id of g.hiddenReplies
        replyHiding.hide reply

  cb:
    hide: ->
      reply = @parentNode.nextSibling
      replyHiding.hide reply

    show: ->
      div = @parentNode
      table = div.nextSibling
      replyHiding.show table

      $.rm div

  hide: (reply) ->
    replyHiding.hideHide reply

    id = reply.id
    for quote in $$ ".quotelink[href='##{id}'], .backlink[href='##{id}']"
      $.addClass quote, 'filtered'

    g.hiddenReplies[id] = Date.now()
    $.set "hiddenReplies/#{g.BOARD}/", g.hiddenReplies

  hideHide: (reply) ->
    table = reply.parentNode.parentNode.parentNode
    return if table.hidden #already hidden by filter

    table.hidden = true

    if conf['Show Stubs']
      name = $('.commentpostername', reply).textContent
      trip = $('.postertrip', reply)?.textContent or ''
      a = $.el 'a',
        textContent: "[ + ] #{name} #{trip}"
        href: 'javascript:;'
      $.on a, 'click', replyHiding.cb.show

      div = $.el 'div',
        className: 'stub'
      $.add div, a
      $.before table, div

  show: (table) ->
    table.hidden = false

    id = $('td[id]', table).id
    for quote in $$ ".quotelink[href='##{id}'], .backlink[href='##{id}']"
      $.removeClass quote, 'filtered'

    delete g.hiddenReplies[id]
    $.set "hiddenReplies/#{g.BOARD}/", g.hiddenReplies

keybinds =
  init: ->
    for node in $$ '[accesskey]'
      node.removeAttribute 'accesskey'
    $.on d, 'keydown',  keybinds.keydown

  keydown: (e) ->
    updater.focus = true
    if not (key = keybinds.keyCode(e)) or /TEXTAREA|INPUT/.test(e.target.nodeName) and not (e.altKey or e.ctrlKey or e.keyCode is 27)
      return

    thread = nav.getThread()
    switch key
      when conf.openOptions
        options.dialog() unless $.id 'overlay'
      when conf.close
        if o = $.id 'overlay'
          $.rm o
        else if qr.el
          qr.close()
      when conf.spoiler
        ta = e.target
        return unless ta.nodeName is 'TEXTAREA'

        value    = ta.value
        selStart = ta.selectionStart
        selEnd   = ta.selectionEnd

        valStart = value[0...selStart] + '[spoiler]'
        valMid   = value[selStart...selEnd]
        valEnd   = '[/spoiler]' + value[selEnd..]

        ta.value = valStart + valMid + valEnd
        range = valStart.length + valMid.length
        ta.setSelectionRange range, range
      when conf.zero
        window.location = "/#{g.BOARD}/0#0"
      when conf.openEmptyQR
        keybinds.qr thread
      when conf.openQR
        keybinds.qr thread, true
      when conf.nextReply
        keybinds.hl.next thread
      when conf.previousReply
        keybinds.hl.prev thread
      when conf.expandAllImages
        keybinds.img thread, true
      when conf.openThread
        keybinds.open thread
      when conf.expandThread
        expandThread.toggle thread
      when conf.expandImages
        keybinds.img thread
      when conf.nextThread
        nav.next()
      when conf.openThreadTab
        keybinds.open thread, true
      when conf.previousThread
        nav.prev()
      when conf.update
        updater.update()
      when conf.watch
        watcher.toggle thread
      when conf.hide
        threadHiding.toggle thread
      when conf.nextPage
        $('input[value=Next]')?.click()
      when conf.previousPage
        $('input[value=Previous]')?.click()
      when conf.submit
        qr.submit() if qr.el
      when conf.unreadCountTo0
        unread.replies = []
        unread.updateTitle()
        Favicon.update()
      else
        return
    e.preventDefault()

  keyCode: (e) ->
    key = switch kc = e.keyCode
      when 8
        ''
      when 27
        'Esc'
      when 37
        'Left'
      when 38
        'Up'
      when 39
        'Right'
      when 40
        'Down'
      when 48, 49, 50, 51, 52, 53, 54, 55, 56, 57, 65, 66, 67, 68, 69, 70, 71, 72, 73, 74, 75, 76, 77, 78, 79, 80, 81, 82, 83, 84, 85, 86, 87, 88, 89, 90 #0-9, A-Z
        c = String.fromCharCode kc
        if e.shiftKey then c else c.toLowerCase()
      else
        null
    if key
      if e.altKey  then key = 'alt+' + key
      if e.ctrlKey then key = 'ctrl+' + key
    key

  img: (thread, all) ->
    if all
      $("#imageExpand").click()
    else
      thumb = $ 'img[md5]', $('.replyhl', thread) or thread
      imgExpand.toggle thumb.parentNode

  qr: (thread, quote) ->
    if quote
      qr.quote.call $ '.quotejs + .quotejs', $('.replyhl', thread) or thread
    else
      qr.open()
    qr.pickThread thread.firstChild.id unless g.REPLY
    $('textarea', qr.el).focus()

  open: (thread, tab) ->
    id = thread.firstChild.id
    url = "http://boards.4chan.org/#{g.BOARD}/res/#{id}"
    if tab
      open = GM_openInTab or window.open
      open url, "_blank"
    else
      location.href = url

  hl:
    next: (thread) ->
      if td = $ 'td.replyhl', thread
        td.className = 'reply'
        rect = td.getBoundingClientRect()
        if rect.top > 0 and rect.bottom < d.body.clientHeight #you're fully visible
          next = $.x 'following::td[@class="reply"]', td
          return if $.x('ancestor::div[@class="thread"]', next) isnt thread
          rect = next.getBoundingClientRect()
          if rect.top > 0 and rect.bottom < d.body.clientHeight #and so is the next
            next.className = 'replyhl'
          return

      replies = $$ 'td.reply', thread
      for reply in replies
        top = reply.getBoundingClientRect().top
        if top > 0
          reply.className = 'replyhl'
          return

    prev: (thread) ->
      if td = $ 'td.replyhl', thread
        td.className = 'reply'
        rect = td.getBoundingClientRect()
        if rect.top > 0 and rect.bottom < d.body.clientHeight #you're fully visible
          prev = $.x 'preceding::td[@class="reply"][1]', td
          rect = prev.getBoundingClientRect()
          if rect.top > 0 and rect.bottom < d.body.clientHeight #and so is the prev
            prev.className = 'replyhl'
          return

      replies = $$ 'td.reply', thread
      replies.reverse()
      height = d.body.clientHeight
      for reply in replies
        bot = reply.getBoundingClientRect().bottom
        if bot < height
          reply.className = 'replyhl'
          return

nav =
  # ◀ ▶
  init: ->
    span = $.el 'span',
      id: 'navlinks'
    prev = $.el 'a',
      textContent: '▲'
      href: 'javascript:;'
    next = $.el 'a',
      textContent: '▼'
      href: 'javascript:;'

    $.on prev, 'click', nav.prev
    $.on next, 'click', nav.next

    $.add span, prev, $.tn(' '), next
    $.add d.body, span

  prev: ->
    nav.scroll -1

  next: ->
    nav.scroll +1

  threads: []

  getThread: (full) ->
    nav.threads = $$ '.thread:not([hidden])'
    for thread, i in nav.threads
      rect = thread.getBoundingClientRect()
      {bottom} = rect
      if bottom > 0 #we have not scrolled past
        if full
          return [thread, i, rect]
        return thread
    return null

  scroll: (delta) ->
    if g.REPLY
      if delta is -1
        window.scrollTo 0,0
      else
        window.scrollTo 0, d.body.scrollHeight
      return

    [thread, i, rect] = nav.getThread true
    {top} = rect

    #unless we're not at the beginning of the current thread
    # (and thus wanting to move to beginning)
    # or we're above the first thread and don't want to skip it
    unless (delta is -1 and Math.ceil(top) < 0) or (delta is +1 and top > 1)
      i += delta

    if i is -1
      if g.PAGENUM is 0
        window.scrollTo 0, 0
      else
        window.location = "#{g.PAGENUM - 1}#0"
      return
    if delta is +1
      # if we're at the last thread, or we're at the bottom of the page.
      # kind of hackish, what we really need to do is make nav.getThread smarter.
      if i is nav.threads.length or (innerHeight + pageYOffset == d.body.scrollHeight)
        if $ 'table.pages input[value="Next"]'
          window.location = "#{g.PAGENUM + 1}#0"
          return
        #TODO sfx

    {top} = nav.threads[i].getBoundingClientRect()
    window.scrollBy 0, top

qr =
  init: ->
    return unless $ 'form[name=post]'
    g.callbacks.push (root) ->
      $.on $('.quotejs + .quotejs', root), 'click', qr.quote
    if conf['Persistent QR']
      qr.dialog()
      $.id('autohide').click() if conf['Auto Hide QR']
    $.on d, 'dragover', qr.fileDrop
    $.on d, 'drop',     qr.fileDrop

  open: ->
    if qr.el
      qr.el.hidden = false
      $.id('autohide').checked = false
      qr.hide()
    else
      qr.dialog()
  close: ->
    qr.el.hidden = true
    d.activeElement.blur()
  hide: ->
    if $.id('autohide').checked
      $.addClass qr.el, 'autohide'
    else
      $.removeClass qr.el, 'autohide'
      d.activeElement.blur()

  error: (err) ->
    $('.error', qr.el).textContent = err
    qr.open()
    alert err
  cleanError: ->
    $('.error', qr.el).textContent = null

  pickThread: (thread) ->
    $('select', qr.el).value = thread

  quote: (e) ->
    e?.preventDefault()
    qr.open()
    qr.pickThread $.x('ancestor::div[@class="thread"]/div', @).id unless g.REPLY

    id = @textContent
    text = ">>#{id}\n"

    sel = window.getSelection()
    if (s = sel.toString()) and id is $.x('ancestor-or-self::blockquote/preceding-sibling::input', sel.anchorNode)?.name
      s = s.replace /\n/g, '\n>'
      text += ">#{s}\n"

    ta = $ 'textarea', qr.el
    caretPos = ta.selectionStart
    #replace selection for text
    ta.value = ta.value[0...caretPos] + text + ta.value[ta.selectionEnd...ta.value.length]
    ta.focus()
    #move the caret to the end of the new quote
    ta.selectionEnd = ta.selectionStart = caretPos + text.length

  fileDrop: (e) ->
    return if /TEXTAREA|INPUT/.test e.target.nodeName
    e.preventDefault()
    e.stopPropagation()
    e.dataTransfer.dropEffect = 'copy' # cursor feedback
    if e.type is 'drop'
      return unless e.dataTransfer.files.length # let it only drop files
      qr.open()
      qr.fileInput.call e.dataTransfer
      $.addClass qr.el, 'dump'
  fileInput: ->
    qr.cleanError()
    if @files.length is 1
      file = @files[0]
      if file.size > @max
        qr.error 'File too large.'
      else if -1 is qr.mimeTypes.indexOf file.type
        qr.error 'Unsupported file type.'
      else
        # set or modify selected reply's file
        # qr.replies[?].setFile file
      return
    for file in @files
      if file.size > @max
        qr.error "File #{file.name} is too large."
        break
      else if -1 is qr.mimeTypes.indexOf file.type
        qr.error "#{file.name}: Unsupported file type."
        break
      if qr.replies.length is 1 and not qr.replies[0].file
        # set initial reply's file
        qr.replies[0].setFile file
      else
        new qr.reply file
    $.addClass qr.el, 'dump'

  replies: []
  reply: class
    constructor: (file) ->
      [@name, @email, @sub] =
        if previous = qr.replies[qr.replies.length-1]
          [
            previous.name,
            if /^sage$/.test(previous.email) then null else previous.email,
            if conf['Remember Subject'] then previous.sub else null
          ]
        else
          [
            $.get("qr_name",  null),
            $.get("qr_email", null),
            if conf['Remember Subject'] then $.get("qr_sub", null) else null
          ]
      @com = null
      @el = $.el 'li',
        textContent: 'no file'
      @setFile file if file
      $.before $('#addReply', qr.el), @el
      qr.replies.push @
    # set/rm this reply's file
    setFile: (@file) ->
      # update UI
      @el.textContent = @file.fileName
    load: ->
      for data of @
        $("[name=#{data}]", qr.el)?.value = @[data]
      # visual feedback in the list
      log @
    rm: ->
      # rm reply from qr.replies and the UI


  dialog: ->
    # create a new thread or select thread to reply to
    unless g.REPLY
      threads = '<option value=new>New thread</option>'
      for thread in $$ '.op'
        threads += "<option value=#{thread.id}>Thread #{thread.id}</option>"
      threads = "<select>#{threads}</select>"
    # chose only supported files
    mimeTypes = $('.rules').textContent.toLowerCase().match(/: (.+) /)[1].replace /\w+/g, (type) ->
      switch type
        when 'jpg'
          'image/jpeg'
        when 'pdf'
          'application/pdf'
        else
          'image/' + type
    qr.mimeTypes = mimeTypes.split ', '
    qr.el = ui.dialog 'qr', 'top:0;right:0;', "
<style>
.autohide:not(:hover) > form {
  display: none;
}
#qr > .move {
  min-width: 300px;
  overflow: hidden;
  box-sizing: border-box;
  padding: 0 2px;
}
#qr > .move > span {
  float: right;
}
#autohide, #qr select, #dump, .captcha {
  cursor: pointer;
}
#qr select,
#qr > form {
  margin: 0;
}
#dump {
  background: -webkit-linear-gradient(#EEE, #CCC);
  background: -moz-linear-gradient(#EEE, #CCC);
  background: -o-linear-gradient(#EEE, #CCC);
  background: linear-gradient(#EEE, #CCC);
  width: 10%;
}
#dump:hover, #dump:focus {
  background: -webkit-linear-gradient(#FFF, #DDD);
  background: -moz-linear-gradient(#FFF, #DDD);
  background: -o-linear-gradient(#FFF, #DDD);
  background: linear-gradient(#FFF, #DDD);
}
#dump:active, .dump #dump:not(:hover):not(:focus) {
  background: -webkit-linear-gradient(#CCC, #DDD);
  background: -moz-linear-gradient(#CCC, #DDD);
  background: -o-linear-gradient(#CCC, #DDD);
  background: linear-gradient(#CCC, #DDD);
}
#qr:not(.dump) output {
  display: none;
}
.field {
  border: 1px solid #CCC;
  color: #333;
  font: 13px sans-serif;
  margin: 0;
  padding: 2px 4px 3px;
  width: 30%;
  -webkit-transition: color .25s, border .25s;
  -moz-transition: color .25s, border .25s;
  -o-transition: color .25s, border .25s;
  transition: color .25s, border .25s;
}
.field:-moz-placeholder,
.field:hover:-moz-placeholder {
  color: #AAA;
}
.field:hover, .field:focus {
  border-color: #999;
  color: #000;
  outline: none;
}
textarea.field {
  min-height: 120px;
  width: 100%;
}
.captcha {
  background: #FFF;
  text-align: center;
}
.captcha > img {
  height: 57px;
  width: 300px;
}
.field[name=captcha] {
  width: 100%;
}
#qr [type=file] {
  width: 80%;
}
#qr [type=submit] {
  padding: 0 -moz-calc(1px); /* Gecko does not respect box-sizing: border-box */
  width: 20%;
}
</style>

<div class=move>
  Quick Reply <input type=checkbox name=autohide id=autohide title=Auto-hide>
  <span>#{if g.REPLY then '' else threads} <a class=close>⨯</a></span>
</div>
<form>
  <div><input id=dump class=field type=button title='Dump mode' value=+><input name=name title=Name placeholder=Name class=field size=1><input name=email title=E-mail placeholder=E-mail class=field size=1><input name=sub title=Subject placeholder=Subject class=field size=1></div>
  <output id=replies><ol><a id=addReply>+</a></ol></output>
  <div><textarea name=com title=Comment placeholder=Comment class=field></textarea></div>
  <div class=captcha><img></div>
  <div><input name=captcha title=Verification placeholder=Verification class=field size=1></div>
  <div><input type=file name=upfile max=#{$('[name=MAX_FILE_SIZE]').value} accept='#{mimeTypes}' multiple><input type=submit value=#{if g.dead then '404 disabled' else 'Submit'}></div>
  <div class=error></div>
</form>"
    unless g.REPLY
      $.on $('select',    qr.el), 'mousedown', (e) -> e.stopPropagation()
    $.on $('#autohide',   qr.el), 'click',     qr.hide
    $.on $('.close',      qr.el), 'click',     qr.close
    $.on $('#dump',       qr.el), 'click',     -> qr.el.classList.toggle 'dump'
    $.on $('#addReply',   qr.el), 'click',     -> new qr.reply().load()
    $.on $('form',        qr.el), 'submit',    qr.submit
    $.on $('[type=file]', qr.el), 'change',    qr.fileInput

    new qr.reply().load()
    # save selected reply's data
    for input in ['name', 'email', 'sub', 'com']
      $.on $("[name=#{input}]", qr.el), 'change', -> # (getReply?)[@name] = @value
    # sync between tabs
    # $.on window, 'storage', (e) ->
    #   if match = e.key.match /qr_(.+)$/
    #     qr.inputs[match[1]].value = JSON.parse e.newValue

    $.add d.body, qr.el

  submit: (e) ->
    e?.preventDefault()
    return if g.dead
    if conf['Auto Hide QR'] # and only one post (left) to submit
      $.id('autohide').checked = true
      qr.hide()
    qr.cleanError()
    # magical xhr2

  response: (e) ->
    log e
    # successful posting/error handling

    unless conf['Persistent QR'] or qr.replies.length > 1
      qr.close()

    sage = /sage/i.test reply.email
    # cooldown

    reply = qr.replies[0]
    $.set "qr_name",  reply.name
    $.set "qr_email", if /^sage$/.test reply.email then null else reply.email
    $.set "qr_sub",   reply.sub if conf['Remember Subject']

    new qr.reply().load() if qr.replies.length is 1
    reply.rm()

options =
  init: ->
    home = $ '#navtopr a'
    a = $.el 'a',
      textContent: '4chan X'
      href: 'javascript:;'
    $.on a, 'click', options.dialog
    $.replace home, a
    home = $ '#navbotr a'
    a = $.el 'a',
      textContent: '4chan X'
      href: 'javascript:;'
    $.on a, 'click', options.dialog
    $.replace home, a
    unless $.get 'firstrun'
      $.set 'firstrun', true
      options.dialog()

  dialog: ->
    dialog = $.el 'div'
      id: 'options'
      className: 'reply dialog'
      innerHTML: '<div id=optionsbar>
  <div id=credits>
    <a target=_blank href=http://mayhemydg.github.com/4chan-x/>4chan X</a> | ' + VERSION + '
    | <a target=_blank href=http://mayhemydg.github.com/4chan-x/#bug-report>Issues</a>
  </div>
  <div>
    <label for=main_tab>Main</label>
    | <label for=filter_tab>Filter</label>
    | <label for=flavors_tab>Sauce</label>
    | <label for=rice_tab>Rice</label>
    | <label for=keybinds_tab>Keybinds</label>
  </div>
</div>
<hr>
<div id=content>
  <input type=radio name=tab hidden id=main_tab checked>
  <div></div>
  <input type=radio name=tab hidden id=flavors_tab>
  <div>
    <div class=error><code>Sauce</code> is disabled.</div>
    <textarea name=flavors id=flavors></textarea>
  </div>
  <input type=radio name=tab hidden id=filter_tab>
  <div>
    <div class=error><code>Filter</code> is disabled.</div>
    Use <a href=https://developer.mozilla.org/en/JavaScript/Guide/Regular_Expressions>regular expressions</a>, one per line.<br>
    For example, <code>/weeaboo/i</code> will filter posts containing `weeaboo` case-insensitive.
    <p>Name:<br><textarea name=name></textarea></p>
    <p>Tripcode:<br><textarea name=tripcode></textarea></p>
    <p>E-mail:<br><textarea name=email></textarea></p>
    <p>Subject:<br><textarea name=subject></textarea></p>
    <p>Comment:<br><textarea name=comment></textarea></p>
    <p>Filename:<br><textarea name=filename></textarea></p>
    <p>Filesize:<br><textarea name=filesize></textarea></p>
    <p>Image MD5:<br><textarea name=md5></textarea></p>
  </div>
  <input type=radio name=tab hidden id=rice_tab>
  <div>
    <div class=error><code>Quote Backlinks</code> are disabled.</div>
    <ul>
      Backlink formatting
      <li><input type=text name=backlink> : <span id=backlinkPreview></span></li>
    </ul>
    <div class=error><code>Time Formatting</code> is disabled.</div>
    <ul>
      Time formatting
      <li><input type=text name=time> : <span id=timePreview></span></li>
      <li>Supported <a href=http://en.wikipedia.org/wiki/Date_%28Unix%29#Formatting>format specifiers</a>:</li>
      <li>Day: %a, %A, %d, %e</li>
      <li>Month: %m, %b, %B</li>
      <li>Year: %y</li>
      <li>Hour: %k, %H, %l (lowercase L), %I (uppercase i), %p, %P</li>
      <li>Minutes: %M</li>
    </ul>
    <div class=error><code>Unread Count</code> is disabled.</div>
    Unread favicons<br>
    <select name=favicon>
      <option value=ferongr>ferongr</option>
      <option value=xat->xat-</option>
      <option value=Mayhem>Mayhem</option>
      <option value=Original>Original</option>
      <option value=None>None</option>
    </select>
    <span></span>
  </div>
  <input type=radio name=tab hidden id=keybinds_tab>
  <div>
    <div class=error><code>Keybinds</code> are disabled.</div>
    <table><tbody>
      <tr><th>Actions</th><th>Keybinds</th></tr>
      <tr><td>Open Options</td><td><input name=openOptions></td></tr>
      <tr><td>Close Options or QR</td><td><input name=close></td></tr>
      <tr><td>Quick spoiler</td><td><input name=spoiler></td></tr>
      <tr><td>Open QR with post number inserted</td><td><input name=openQR></td></tr>
      <tr><td>Open QR without post number inserted</td><td><input name=openEmptyQR></td></tr>
      <tr><td>Submit post</td><td><input name=submit></td></tr>
      <tr><td>Select next reply</td><td><input name=nextReply ></td></tr>
      <tr><td>Select previous reply</td><td><input name=previousReply></td></tr>
      <tr><td>See next thread</td><td><input name=nextThread></td></tr>
      <tr><td>See previous thread</td><td><input name=previousThread></td></tr>
      <tr><td>Jump to the next page</td><td><input name=nextPage></td></tr>
      <tr><td>Jump to the previous page</td><td><input name=previousPage></td></tr>
      <tr><td>Jump to page 0</td><td><input name=zero></td></tr>
      <tr><td>Open thread in current tab</td><td><input name=openThread></td></tr>
      <tr><td>Open thread in new tab</td><td><input name=openThreadTab></td></tr>
      <tr><td>Expand thread</td><td><input name=expandThread></td></tr>
      <tr><td>Watch thread</td><td><input name=watch></td></tr>
      <tr><td>Hide thread</td><td><input name=hide></td></tr>
      <tr><td>Expand selected image</td><td><input name=expandImages></td></tr>
      <tr><td>Expand all images</td><td><input name=expandAllImages></td></tr>
      <tr><td>Update now</td><td><input name=update></td></tr>
      <tr><td>Reset the unread count to 0</td><td><input name=unreadCountTo0></td></tr>
    </tbody></table>
  </div>
</div>'

    #main
    for key, obj of config.main
      ul = $.el 'ul',
        textContent: key
      for key, arr of obj
        checked = if conf[key] then 'checked' else ''
        description = arr[1]
        li = $.el 'li',
          innerHTML: "<label><input type=checkbox name='#{key}' #{checked}>#{key}</label><span class=description>: #{description}</span>"
        $.on $('input', li), 'click', $.cb.checked
        $.add ul, li
      $.add $('#main_tab + div', dialog), ul

    hiddenThreads = $.get "hiddenThreads/#{g.BOARD}/", {}
    hiddenNum = Object.keys(g.hiddenReplies).length + Object.keys(hiddenThreads).length
    li = $.el 'li',
      innerHTML: "<button>hidden: #{hiddenNum}</button> <span class=description>: Forget all hidden posts. Useful if you accidentally hide a post and have \"Show Stubs\" disabled."
    $.on $('button', li), 'click', options.clearHidden
    $.add $('ul:nth-child(2)', dialog), li

    #filter & sauce
    for ta in $$ 'textarea', dialog
      ta.textContent = conf[ta.name]
      $.on ta, 'change', $.cb.value

    #rice
    (back = $ '[name=backlink]', dialog).value = conf['backlink']
    (time = $ '[name=time]',     dialog).value = conf['time']
    $.on back, 'keyup', $.cb.value
    $.on back, 'keyup', options.backlink
    $.on time, 'keyup', $.cb.value
    $.on time, 'keyup', options.time
    favicon = $ 'select', dialog
    favicon.value = conf['favicon']
    $.on favicon, 'change', $.cb.value
    $.on favicon, 'change', options.favicon

    #keybinds
    for input in $$ '#keybinds_tab + div input', dialog
      input.type  = 'text'
      input.value = conf[input.name]
      $.on input, 'keydown', options.keybind

    #indicate if the settings require a feature to be enabled
    indicators = {}
    for indicator in $$ '.error', dialog
      key = indicator.firstChild.textContent
      indicator.hidden = conf[key]
      indicators[key] = indicator
      $.on $("[name='#{key}']", dialog), 'click', ->
        indicators[@name].hidden = @checked

    overlay = $.el 'div', id: 'overlay'
    $.on overlay, 'click', -> $.rm overlay
    $.on dialog,  'click', (e) -> e.stopPropagation()
    $.add overlay, dialog
    $.add d.body, overlay

    options.backlink.call back
    options.time.call     time
    options.favicon.call  favicon

  clearHidden: ->
    #'hidden' might be misleading; it's the number of IDs we're *looking* for,
    # not the number of posts actually hidden on the page.
    $.delete "hiddenReplies/#{g.BOARD}/"
    $.delete "hiddenThreads/#{g.BOARD}/"
    @textContent = "hidden: 0"
    g.hiddenReplies = {}
  keybind: (e) ->
    return if e.keyCode is 9
    e.preventDefault()
    e.stopPropagation()
    return unless (key = keybinds.keyCode e)?
    @value = key
    $.cb.value.call @
  time: ->
    Time.foo()
    Time.date = new Date()
    $.id('timePreview').textContent = Time.funk Time
  backlink: ->
    $.id('backlinkPreview').textContent = conf['backlink'].replace /%id/, '123456789'
  favicon: ->
    Favicon.switch()
    Favicon.update() if g.REPLY and conf['Unread Count']
    @nextElementSibling.innerHTML = "<img src=#{Favicon.unreadSFW}> <img src=#{Favicon.unreadNSFW}> <img src=#{Favicon.unreadDead}>"

threading =
  init: ->
    threading.thread $('body > form').firstChild

  op: (node) ->
    op = $.el 'div',
      className: 'op'
    $.before node, op
    while node.nodeName isnt 'BLOCKQUOTE'
      $.add op, node
      node = op.nextSibling
    $.add op, node #add the blockquote
    op.id = $('input', op).name
    op

  thread: (node) ->
    node = threading.op node

    return if g.REPLY

    div = $.el 'div',
      className: 'thread'
    $.before node, div

    while node.nodeName isnt 'HR'
      $.add div, node
      node = div.nextSibling

    node = node.nextElementSibling #skip text node
    #{N,}SFW
    unless node.align or node.nodeName is 'CENTER'
      threading.thread node

threadHiding =
  init: ->
    hiddenThreads = $.get "hiddenThreads/#{g.BOARD}/", {}
    for thread in $$ '.thread'
      op = thread.firstChild
      a = $.el 'a',
        textContent: '[ - ]'
        href: 'javascript:;'
      $.on a, 'click', threadHiding.cb.hide
      $.prepend op, a

      if op.id of hiddenThreads
        threadHiding.hideHide thread

  cb:
    hide: ->
      thread = @parentNode.parentNode
      threadHiding.hide thread
    show: ->
      thread = @parentNode.parentNode
      threadHiding.show thread

  toggle: (thread) ->
    if /\bstub\b/.test(thread.className) or thread.hidden
      threadHiding.show thread
    else
      threadHiding.hide thread

  hide: (thread) ->
    threadHiding.hideHide thread

    id = thread.firstChild.id

    hiddenThreads = $.get "hiddenThreads/#{g.BOARD}/", {}
    hiddenThreads[id] = Date.now()
    $.set "hiddenThreads/#{g.BOARD}/", hiddenThreads

  hideHide: (thread) ->
    if conf['Show Stubs']
      return if /stub/.test thread.className #already hidden by filter
      if span = $ '.omittedposts', thread
        num = Number span.textContent.match(/\d+/)[0]
      else
        num = 0
      num += $$('table', thread).length
      text = if num is 1 then "1 reply" else "#{num} replies"
      name = $('.postername', thread).textContent
      trip = $('.postername + .postertrip', thread)?.textContent or ''

      a = $.el 'a',
        textContent: "[ + ] #{name}#{trip} (#{text})"
        href: 'javascript:;'
      $.on a, 'click', threadHiding.cb.show

      div = $.el 'div',
        className: 'block'

      $.add div, a
      $.add thread, div
      $.addClass thread, 'stub'
    else
      thread.hidden = true
      thread.nextSibling.hidden = true

  show: (thread) ->
    $.rm $ 'div.block', thread
    $.removeClass thread, 'stub'
    thread.hidden = false
    thread.nextSibling.hidden = false

    id = thread.firstChild.id

    hiddenThreads = $.get "hiddenThreads/#{g.BOARD}/", {}
    delete hiddenThreads[id]
    $.set "hiddenThreads/#{g.BOARD}/", hiddenThreads

updater =
  init: ->
    if conf['Scrolling']
      if conf['Scroll BG']
        updater.focus = true
      else
        $.on window, 'focus', (-> updater.focus = true)
        $.on window, 'blur',  (-> updater.focus = false)
    html = "<div class=move><span id=count></span> <span id=timer>-#{conf['Interval']}</span></div>"
    {checkbox} = config.updater
    for name of checkbox
      title = checkbox[name][1]
      checked = if conf[name] then 'checked' else ''
      html += "<div><label title='#{title}'>#{name}<input name='#{name}' type=checkbox #{checked}></label></div>"

    checked = if conf['Auto Update'] then 'checked' else ''
    html += "
      <div><label title='Controls whether *this* thread automatically updates or not'>Auto Update This<input name='Auto Update This' type=checkbox #{checked}></label></div>
      <div><label>Interval (s)<input name=Interval value=#{conf['Interval']} type=text></label></div>
      <div><input value='Update Now' type=button></div>"

    dialog = ui.dialog 'updater', 'bottom: 0; right: 0;', html

    updater.count = $ '#count', dialog
    updater.timer = $ '#timer', dialog
    updater.br    = $ 'br[clear]'

    for input in $$ 'input', dialog
      if input.type is 'checkbox'
        $.on input, 'click', $.cb.checked
        $.on input, 'click', -> conf[@name] = @checked
        if input.name is 'Verbose'
          $.on input, 'click', updater.cb.verbose
          updater.cb.verbose.call input
        else if input.name is 'Auto Update This'
          $.on input, 'click', updater.cb.autoUpdate
          updater.cb.autoUpdate.call input
      else if input.name is 'Interval'
        $.on input, 'change', -> conf['Interval'] = @value = parseInt(@value, 10) or conf['Interval']
        $.on input, 'change', $.cb.value
      else if input.type is 'button'
        $.on input, 'click', updater.update

    $.add d.body, dialog

    updater.retryCoef = 10
    updater.lastModified = 0

  cb:
    verbose: ->
      if conf['Verbose']
        updater.count.textContent = '+0'
        updater.timer.hidden = false
      else
        $.extend updater.count,
          className: ''
          textContent: 'Thread Updater'
        updater.timer.hidden = true
    autoUpdate: ->
      if @checked
        updater.timeoutID = setTimeout updater.timeout, 1000
      else
        clearTimeout updater.timeoutID
    update: ->
      if @status is 404
        updater.timer.textContent = ''
        updater.count.textContent = 404
        updater.count.className = 'error'
        clearTimeout updater.timeoutID
        if input = $ '#qr [type=submit]', qr.el
          input.disabled = true
          input.value = 404
        d.title = d.title.match(/^.+-/)[0] + ' 404'
        g.dead = true
        Favicon.update()
        return

      updater.retryCoef = 10
      updater.timer.textContent = '-' + conf['Interval']

      ###
      Status Code 304: Not modified
      By sending the `If-Modified-Since` header we get a proper status code, and no response.
      This saves bandwidth for both the user and the servers, avoid unnecessary computation,
      and won't load images and scripts when parsing the response.
      ###
      if @status is 304
        if conf['Verbose']
          updater.count.textContent = '+0'
          updater.count.className = null
        return
      updater.lastModified = @getResponseHeader 'Last-Modified'

      body = $.el 'body',
        innerHTML: @responseText

      #this only works on Chrome because of cross origin policy
      if $('title', body).textContent is '4chan - Banned'
        updater.count.textContent = 'Banned'
        updater.count.className = 'error'
        return

      id = $('td[id]', updater.br.previousElementSibling)?.id or 0
      frag = d.createDocumentFragment()
      for reply in $$('.reply', body).reverse()
        if reply.id <= id #make sure to not insert older posts
          break
        $.prepend frag, reply.parentNode.parentNode.parentNode #table

      newPosts = frag.childNodes.length
      scroll = conf['Scrolling'] && updater.focus && newPosts && (d.body.scrollHeight - d.body.clientHeight - window.scrollY < 20)
      if conf['Verbose']
        updater.count.textContent = '+' + newPosts
        if newPosts is 0
          updater.count.className = null
        else
          updater.count.className = 'new'

      $.before updater.br, frag
      if scroll
        scrollTo 0, d.body.scrollHeight

  timeout: ->
    updater.timeoutID = setTimeout updater.timeout, 1000
    n = 1 + Number updater.timer.textContent

    if n is 0
      updater.update()
    else if n is updater.retryCoef
      updater.retryCoef += 10 * (updater.retryCoef < 120)
      updater.retry()
    else
      updater.timer.textContent = n

  retry: ->
    updater.count.textContent = 'Retry'
    updater.count.className = ''
    updater.update()

  update: ->
    updater.timer.textContent = 0
    updater.request?.abort()
    #fool the cache
    url = location.pathname + '?' + Date.now()
    updater.request = $.ajax url, updater.cb.update, headers: 'If-Modified-Since': updater.lastModified

watcher =
  init: ->
    html = '<div class=move>Thread Watcher</div>'
    watcher.dialog = ui.dialog 'watcher', 'top: 50px; left: 0px;', html
    $.add d.body, watcher.dialog

    #add watch buttons
    inputs = $$ '.op input'
    for input in inputs
      favicon = $.el 'img',
        className: 'favicon'
      $.on favicon, 'click', watcher.cb.toggle
      $.before input, favicon

    #populate watcher, display watch buttons
    watcher.refresh()

    if conf['Auto Watch']
      unless g.REPLY
        $('.postarea form').action += '?watch'
      else if /watch/.test(location.search) and $('img.favicon').src is Favicon.empty
        watcher.watch null, g.THREAD_ID

    $.on window, 'storage', (e) -> watcher.refresh() if e.key is "#{NAMESPACE}watched"

  refresh: ->
    watched = $.get 'watched', {}
    frag = d.createDocumentFragment()
    for board of watched
      for id, props of watched[board]
        x = $.el 'a',
          textContent: 'X'
          href: 'javascript:;'
        $.on x, 'click', watcher.cb.x
        link = $.el 'a', props
        link.title = link.textContent

        div = $.el 'div'
        $.add div, x, $.tn(' '), link
        $.add frag, div

    for div in $$ 'div:not(.move)', watcher.dialog
      $.rm div
    $.add watcher.dialog, frag

    watchedBoard = watched[g.BOARD] or {}
    for favicon in $$ 'img.favicon'
      id = favicon.nextSibling.name
      if id of watchedBoard
        favicon.src = Favicon.default
      else
        favicon.src = Favicon.empty

  cb:
    toggle: ->
      watcher.toggle @parentNode
    x: ->
      [board, _, id] = @nextElementSibling
        .getAttribute('href')[1..].split('/')
      watcher.unwatch board, id

  toggle: (thread) ->
    favicon = $ 'img.favicon', thread
    id = favicon.nextSibling.name
    if favicon.src == Favicon.empty
      watcher.watch thread, id
    else # favicon.src == Favicon.default
      watcher.unwatch g.BOARD, id

  unwatch: (board, id) ->
    watched = $.get 'watched', {}
    delete watched[board][id]
    $.set 'watched', watched
    watcher.refresh()

  watch: (thread, id) ->
    text = getTitle thread
    props =
      href: "/#{g.BOARD}/res/#{id}"
      textContent: text

    watched = $.get 'watched', {}
    watched[g.BOARD] or= {}
    watched[g.BOARD][id] = props
    $.set 'watched', watched
    watcher.refresh()

anonymize =
  init: ->
    g.callbacks.push (root) ->
      name = $ '.commentpostername, .postername', root
      name.textContent = 'Anonymous'
      if trip = $ '.postertrip', root
        if trip.parentNode.nodeName is 'A'
          $.rm trip.parentNode
        else
          $.rm trip

sauce =
  init: ->
    return unless sauce.prefixes = conf['flavors'].match /^[^#].+$/gm
    sauce.names = sauce.prefixes.map (prefix) -> prefix.match(/(\w+)\./)[1]
    g.callbacks.push (root) ->
      return if root.className is 'inline' or not span = $ '.filesize', root
      suffix = $('a', span).href
      for prefix, i in sauce.prefixes
        link = $.el 'a',
          textContent: sauce.names[i]
          href: prefix + suffix
          target: '_blank'
        $.add span, $.tn(' '), link

revealSpoilers =
  init: ->
    g.callbacks.push (root) ->
      return if not (img = $ 'img[alt^=Spoiler]', root) or root.className is 'inline'
      img.removeAttribute 'height'
      img.removeAttribute 'width'
      [_, board, imgID] = img.parentNode.href.match /(\w+)\/src\/(\d+)/
      img.src = "http://0.thumbs.4chan.org/#{board}/thumb/#{imgID}s.jpg"

Time =
  init: ->
    Time.foo()

    # GMT -8 is given as +480; would GMT +8 be -480 ?
    chanOffset = 5 - new Date().getTimezoneOffset() / 60
    # 4chan = EST = GMT -5
    chanOffset-- if $.isDST()

    @parse =
      if Date.parse '10/11/11(Tue)18:53' is 1318351980000
        (node) -> new Date Date.parse(node.textContent) + chanOffset*HOUR
      else # Firefox and Opera do not parse 4chan's time format correctly
        (node) ->
          [_, month, day, year, hour, min] =
            node.textContent.match /(\d+)\/(\d+)\/(\d+)\(\w+\)(\d+):(\d+)/
          year = "20#{year}"
          month -= 1 #months start at 0
          hour = chanOffset + Number hour
          new Date year, month, day, hour, min

    g.callbacks.push Time.node
  node: (root) ->
    return if root.className is 'inline'
    node = if posttime = $('.posttime', root) then posttime else $('span[id]', root).previousSibling
    Time.date = Time.parse node
    time = $.el 'time',
      textContent: ' ' + Time.funk(Time) + ' '
    $.replace node, time
  foo: ->
    code = conf['time'].replace /%([A-Za-z])/g, (s, c) ->
      if c of Time.formatters
        "' + Time.formatters.#{c}() + '"
      else
        s
    Time.funk = Function 'Time', "return '#{code}'"
  day: [
    'Sunday'
    'Monday'
    'Tuesday'
    'Wednesday'
    'Thursday'
    'Friday'
    'Saturday'
  ]
  month: [
    'January'
    'February'
    'March'
    'April'
    'May'
    'June'
    'July'
    'August'
    'September'
    'October'
    'November'
    'December'
  ]
  zeroPad: (n) -> if n < 10 then '0' + n else n
  formatters:
    a: -> Time.day[Time.date.getDay()][...3]
    A: -> Time.day[Time.date.getDay()]
    b: -> Time.month[Time.date.getMonth()][...3]
    B: -> Time.month[Time.date.getMonth()]
    d: -> Time.zeroPad Time.date.getDate()
    e: -> Time.date.getDate()
    H: -> Time.zeroPad Time.date.getHours()
    I: -> Time.zeroPad Time.date.getHours() % 12 or 12
    k: -> Time.date.getHours()
    l: -> Time.date.getHours() % 12 or 12
    m: -> Time.zeroPad Time.date.getMonth() + 1
    M: -> Time.zeroPad Time.date.getMinutes()
    p: -> if Time.date.getHours() < 12 then 'AM' else 'PM'
    P: -> if Time.date.getHours() < 12 then 'am' else 'pm'
    y: -> Time.date.getFullYear() - 2000

getTitle = (thread) ->
  el = $ '.filetitle', thread
  if not el.textContent
    el = $ 'blockquote', thread
    if not el.textContent
      el = $ '.postername', thread
  span = $.el 'span', innerHTML: el.innerHTML.replace /<br>/g, ' '
  "/#{g.BOARD}/ - #{span.textContent}"

titlePost =
  init: ->
    d.title = getTitle()

quoteBacklink =
  init: ->
    format = conf['backlink'].replace /%id/, "' + id + '"
    quoteBacklink.funk = Function 'id', "return'#{format}'"
    g.callbacks.push (root) ->
      return if /\binline\b/.test root.className
      quotes = {}
      for quote in $$ '.quotelink', root
        #don't process >>>/b/
        if qid = quote.hash[1..]
          #duplicate quotes get overwritten
          quotes[qid] = quote
      # op or reply
      id = $('input', root).name
      a = $.el 'a',
        href: "##{id}"
        className: if root.hidden then 'filtered backlink' else 'backlink'
        textContent: quoteBacklink.funk id
      for qid of quotes
        continue unless el = $.id qid
        #don't backlink the op
        continue if el.className is 'op' and !conf['OP Backlinks']
        link = a.cloneNode true
        if conf['Quote Preview']
          $.on link, 'mouseover', quotePreview.mouseover
          $.on link, 'mousemove', ui.hover
          $.on link, 'mouseout',  quotePreview.mouseout
        if conf['Quote Inline']
          $.on link, 'click', quoteInline.toggle
        unless (container = $ '.container', el) and container.parentNode is el
          container = $.el 'span', className: 'container'
          root = $('.reportbutton', el) or $('span[id]', el)
          $.after root, container
        $.add container, $.tn(' '), link

quoteInline =
  init: ->
    g.callbacks.push (root) ->
      for quote in $$ '.quotelink, .backlink', root
        continue unless quote.hash
        quote.removeAttribute 'onclick'
        $.on quote, 'click', quoteInline.toggle
  toggle: (e) ->
    return if e.shiftKey or e.altKey or e.ctrlKey or e.metaKey or e.button isnt 0
    e.preventDefault()
    id = @hash[1..]
    if /\binlined\b/.test @className
      quoteInline.rm @, id
    else
      return if $.x "ancestor::*[@id='#{id}']", @
      quoteInline.add @, id
    @classList.toggle 'inlined'

  add: (q, id) ->
    root = if q.parentNode.nodeName is 'FONT' then q.parentNode else if q.nextSibling then q.nextSibling else q
    if el = $.id id
      inline = quoteInline.table id, el.innerHTML
      if g.REPLY and conf['Unread Count'] and (i = unread.replies.indexOf el.parentNode.parentNode.parentNode) isnt -1
        unread.replies.splice i, 1
        unread.updateTitle()
        Favicon.update()
      if /\bbacklink\b/.test q.className
        $.after q.parentNode, inline
        $.addClass $.x('ancestor::table', el), 'forwarded' if conf['Forward Hiding']
        return
      $.after root, inline
    else
      inline = $.el 'td',
        className: 'reply inline'
        id: "i#{id}"
        innerHTML: "Loading #{id}..."
      $.after root, inline
      {pathname} = q
      threadID = pathname.split('/').pop()
      $.cache pathname, (-> quoteInline.parse @, pathname, id, threadID, inline)

  rm: (q, id) ->
    #select the corresponding table or loading td
    table = $.x "following::*[@id='i#{id}']", q
    $.rm table
    return unless conf['Forward Hiding']
    for inlined in $$ '.backlink.inlined', table
      $.removeClass $.x('ancestor::table', $.id inlined.hash[1..]), 'forwarded'
    if /\bbacklink\b/.test q.className
      $.removeClass $.x('ancestor::table', $.id id), 'forwarded'

  parse: (req, pathname, id, threadID, inline) ->
    return unless inline.parentNode

    if req.status isnt 200
      inline.innerHTML = "#{req.status} #{req.statusText}"
      return

    body = $.el 'body',
      innerHTML: req.responseText
    if id is threadID #OP
      op = threading.op $('body > form', body).firstChild
      html = op.innerHTML
    else
      for reply in $$ 'td.reply', body
        if reply.id == id
          html = reply.innerHTML
          break
    newInline = quoteInline.table id, html
    for quote in $$ '.quotelink', newInline
      if (href = quote.getAttribute('href')) is quote.hash #add pathname to normal quotes
        quote.pathname = pathname
      else if !g.REPLY and href isnt quote.href #fix x-thread links, not x-board ones
        quote.href = "res/#{href}"
    link = $ '.quotejs', newInline
    link.href = "#{pathname}##{id}"
    link.nextSibling.href = "#{pathname}#q#{id}"
    $.addClass newInline, 'crossquote'
    $.replace inline, newInline
  table: (id, html) ->
    $.el 'table',
      className: 'inline'
      id: "i#{id}"
      innerHTML: "<tbody><tr><td class=reply>#{html}</td></tr></tbody>"

quotePreview =
  init: ->
    g.callbacks.push (root) ->
      for quote in $$ '.quotelink, .backlink', root
        continue unless quote.hash
        $.on quote, 'mouseover', quotePreview.mouseover
        $.on quote, 'mousemove', ui.hover
        $.on quote, 'mouseout',  quotePreview.mouseout
  mouseover: (e) ->
    qp = ui.el = $.el 'div',
      id: 'qp'
      className: 'reply dialog'
    $.add d.body, qp

    id = @hash[1..]
    if el = $.id id
      qp.innerHTML = el.innerHTML
      $.addClass el, 'qphl' if conf['Quote Highlighting']
      if /\bbacklink\b/.test @className
        replyID = $.x('preceding-sibling::input', @parentNode).name
        for quote in $$ '.quotelink', qp
          if quote.hash[1..] is replyID
            quote.className = 'forwardlink'
    else
      qp.innerHTML = "Loading #{id}..."
      threadID = @pathname.split('/').pop() or $.x('ancestor::div[@class="thread"]/div', @).id
      $.cache @pathname, (-> quotePreview.parse @, id, threadID)
      ui.hover e
  mouseout: ->
    $.removeClass el, 'qphl' if el = $.id @hash[1..]
    ui.hoverend()
  parse: (req, id, threadID) ->
    return unless (qp = ui.el) and (qp.innerHTML is "Loading #{id}...")

    if req.status isnt 200
      qp.innerHTML = "#{req.status} #{req.statusText}"
      return

    body = $.el 'body',
      innerHTML: req.responseText
    if id is threadID #OP
      op = threading.op $('body > form', body).firstChild
      html = op.innerHTML
    else
      for reply in $$ 'td.reply', body
        if reply.id == id
          html = reply.innerHTML
          break
    qp.innerHTML = html
    Time.node qp

quoteOP =
  init: ->
    g.callbacks.push (root) ->
      return if root.className is 'inline'
      tid = g.THREAD_ID or $.x('ancestor::div[contains(@class,"thread")]/div', root).id
      for quote in $$ '.quotelink', root
        if quote.hash[1..] is tid
          quote.innerHTML += '&nbsp;(OP)'

quoteDR =
  init: ->
    g.callbacks.push (root) ->
      return if root.className is 'inline'
      tid = g.THREAD_ID or $.x('ancestor::div[contains(@class,"thread")]/div', root).id
      for quote in $$ '.quotelink', root
        #if quote leads to a different thread id and is located on the same board (index 0)
        if quote.pathname.indexOf("res/#{tid}") is -1 and !quote.pathname.indexOf "/#{g.BOARD}/res"
          quote.innerHTML += '&nbsp;(Cross-thread)'

reportButton =
  init: ->
    g.callbacks.push (root) ->
      if not a = $ '.reportbutton', root
        span = $ 'span[id]', root
        a = $.el 'a',
          className: 'reportbutton'
          innerHTML: '[&nbsp;!&nbsp;]'
          href: 'javascript:;'
        $.after span, a
        $.after span, $.tn(' ')
      $.on a, 'click', reportButton.report
  report: ->
    url = "http://sys.4chan.org/#{g.BOARD}/imgboard.php?mode=report&no=#{$.x('preceding-sibling::input', @).name}"
    id  = Date.now()
    set = "toolbar=0,scrollbars=0,location=0,status=1,menubar=0,resizable=1,width=685,height=200"
    window.open url, id, set

threadStats =
  init: ->
    dialog = ui.dialog 'stats', 'bottom: 0; left: 0;', '<div class=move><span id=postcount>0</span> / <span id=imagecount>0</span></div>'
    dialog.className = 'dialog'
    $.add d.body, dialog
    threadStats.posts = threadStats.images = 0
    threadStats.imgLimit =
      switch g.BOARD
        when 'a', 'v'
          251
        else
          151
    g.callbacks.push threadStats.node
  node: (root) ->
    return if /\binline\b/.test root.className
    $.id('postcount').textContent = ++threadStats.posts
    return unless $ 'img[md5]', root
    imgcount = $.id 'imagecount'
    imgcount.textContent = ++threadStats.images
    if threadStats.images > threadStats.imgLimit
      imgcount.className = 'error'

unread =
  init: ->
    d.title = '(0) ' + d.title
    $.on window, 'scroll', unread.scroll
    g.callbacks.push unread.node

  replies: []

  node: (root) ->
    return if root.hidden or root.className
    unread.replies.push root
    unread.updateTitle()
    if unread.replies.length is 1
      Favicon.update()

  scroll: ->
    updater.focus = true
    height = d.body.clientHeight
    for reply, i in unread.replies
      {bottom} = reply.getBoundingClientRect()
      if bottom > height #post is not completely read
        break
    return if i is 0

    unread.replies = unread.replies[i..]
    unread.updateTitle()
    if unread.replies.length is 0
      Favicon.update()

  updateTitle: ->
    d.title = d.title.replace /\d+/, unread.replies.length

Favicon =
  init: ->
    favicon = $ 'link[rel="shortcut icon"]', d.head
    favicon.type = 'image/x-icon'
    {href} = favicon
    @SFW = /ws.ico$/.test href
    @default = href
    @switch()

  switch: ->
    switch conf['favicon']
      when 'ferongr'
        @unreadDead = 'data:unreadDead;base64,R0lGODlhEAAQAOMHAOgLAnMFAL8AAOgLAukMA/+AgP+rq////////////////////////////////////yH5BAEKAAcALAAAAAAQABAAAARZ8MhJ6xwDWIBv+AM1fEEIBIVRlNKYrtpIECuGzuwpCLg974EYiXUYkUItjGbC6VQ4omXFiKROA6qSy0A8nAo9GS3YCswIWnOvLAi0be23Z1QtdSUaqXcviQAAOw=='
        @unreadSFW  = 'data:unreadSFW;base64,R0lGODlhEAAQAOMHAADX8QBwfgC2zADX8QDY8nnl8qLp8v///////////////////////////////////yH5BAEKAAcALAAAAAAQABAAAARZ8MhJ6xwDWIBv+AM1fEEIBIVRlNKYrtpIECuGzuwpCLg974EYiXUYkUItjGbC6VQ4omXFiKROA6qSy0A8nAo9GS3YCswIWnOvLAi0be23Z1QtdSUaqXcviQAAOw=='
        @unreadNSFW = 'data:unreadNSFW;base64,R0lGODlhEAAQAOMHAFT+ACh5AEncAFT+AFX/Acz/su7/5v///////////////////////////////////yH5BAEKAAcALAAAAAAQABAAAARZ8MhJ6xwDWIBv+AM1fEEIBIVRlNKYrtpIECuGzuwpCLg974EYiXUYkUItjGbC6VQ4omXFiKROA6qSy0A8nAo9GS3YCswIWnOvLAi0be23Z1QtdSUaqXcviQAAOw=='
      when 'xat-'
        @unreadDead = 'data:unreadDead;base64,iVBORw0KGgoAAAANSUhEUgAAABAAAAAQCAYAAAAf8/9hAAAA2ElEQVQ4y61TQQrCMBDMQ8WDIEV6LbT2A4og2Hq0veo7fIAH04dY9N4xmyYlpGmI2MCQTWYy3Wy2DAD7B2wWAzWgcTgVeZKlZRxHNYFi2jM18oBh0IcKtC6ixf22WT4IFLs0owxswXu9egm0Ls6bwfCFfNsJYJKfqoEkd3vgUgFVLWObtzNgVKyruC+ljSzr5OEnBzjvjcQecaQhbZgBb4CmGQw+PoMkTUtdbd8VSEPakcGxPOcsoIgUKy0LecY29BmdBrqRfjIwZ93KLs5loHvBnL3cLH/jF+C/+z5dgUysAAAAAElFTkSuQmCC'
        @unreadSFW  = 'data:unreadSFW;base64,iVBORw0KGgoAAAANSUhEUgAAABAAAAAQCAYAAAAf8/9hAAAA30lEQVQ4y2P4//8/AyWYgSoGQMF/GJ7Y11VVUVoyKTM9ey4Ig9ggMWQ1YA1IBvzXm34YjkH8mPyJB+Nqlp8FYRAbmxoMF6ArSNrw6T0Qf8Amh9cFMEWVR/7/A+L/uORxhgEIt5/+/3/2lf//5wAxiI0uj+4CBlBgxVUvOwtydgXQZpDmi2/+/7/0GmIQSAwkB1IDUkuUAZeABlx+g2zAZ9wGlAOjChba+LwAUgNSi2HA5Am9VciBhSsQQWyoWgZiovEDsdGI1QBYQiLJAGQalpSxyWEzAJYWkGm8clTJjQCZ1hkoVG0CygAAAABJRU5ErkJggg=='
        @unreadNSFW = 'data:unreadNSFW;base64,iVBORw0KGgoAAAANSUhEUgAAABAAAAAQCAYAAAAf8/9hAAAA4ElEQVQ4y2P4//8/AyWYgSoGQMF/GJ7YNbGqrKRiUnp21lwQBrFBYshqwBqQDPifdsYYjkH8mInxB+OWx58FYRAbmxoMF6ArKPmU9B6IP2CTw+sCmKKe/5X/gPg/LnmcYQDCs/63/1/9fzYQzwGz0eXRXcAACqy4ZfFnQc7u+V/xD6T55v+LQHwJbBBIDCQHUgNSS5QBt4Cab/2/jDDgMx4DykrKJ8FCG58XQGpAajEMmNw7uQo5sHAFIogNVctATDR+IDYasRoAS0gkGYBMw5IyNjlsBsDSAjKNV44quREAx58Mr9vt5wQAAAAASUVORK5CYII='
      when 'Mayhem'
        @unreadDead = 'data:unreadDead;base64,iVBORw0KGgoAAAANSUhEUgAAABAAAAAQCAYAAAAf8/9hAAABIUlEQVQ4jZ2ScWuDMBDFgw4pIkU0WsoQkWAYIkXZH4N9/+/V3dmfXSrKYIFHwt17j8vdGWNMIkgFuaDgzgQnwRs4EQs5KdolUQtagRN0givEDBTEOjgtGs0Zq8F7cKqqusVxrMQLaDUWcjBSrXkn8gs51tpJSWLk9b3HUa0aNIL5gPBR1/V4kJvR7lTwl8GmAm1Gf9+c3S+89qBHa8502AsmSrtBaEBPbIbj0ah2madlNAPEccdgJDfAtWifBjqWKShRBT6KoiH8QlEUn/qt0CCjnNdmPUwmFWzj9Oe6LpKuZXcwqq88z78Pch3aZU3dPwwc2sWlfZKCW5tWluV8kGvXClLm6dYN4/aUqfCbnEOzNDGhGZbNargvxCzvMGfRJD8UaDVvgkzo6QAAAABJRU5ErkJggg=='
        @unreadSFW  = 'data:unreadSFW;base64,iVBORw0KGgoAAAANSUhEUgAAABAAAAAQCAYAAAAf8/9hAAABCElEQVQ4jZ2S4crCMAxF+0OGDJEPKYrIGKOsiJSx/fJRfSAfTJNyKqXfiuDg0C25N2RJjTGmEVrhTzhw7oStsIEtsVzT4o2Jo9ALThiEM8IdHIgNaHo8mjNWg6/ske8bohPo+63QOLzmooHp8fyAICBSQkVz0QKdsFQEV6WSW/D+7+BbgbIDHcb4Kp61XyjyI16zZ8JemGltQtDBSGxB4/GoN+7TpkkjDCsFArm0IYv3U0BbnYtf8BCy+JytsE0X6VyuKhPPK/GAJ14kvZZDZVV3pZIb8MZr6n4o4PDGKn0S5SdDmyq5PnXQsk+Xbhinp03FFzmHJw6xYRiWm9VxnohZ3vOcxdO8ARmXRvbWdtzQAAAAAElFTkSuQmCC'
        @unreadNSFW = 'data:unreadNSFW;base64,iVBORw0KGgoAAAANSUhEUgAAABAAAAAQCAYAAAAf8/9hAAABCklEQVQ4jZ2S0WrDMAxF/TBCCKWMYhZKCSGYmFJMSNjD/mhf239qJXNcjBdTWODgRLpXKJKNMaYROuFTOHEehFb4gJZYrunwxsSXMApOmIQzwgOciE1oRjyaM1aDj+yR7xuiHvT9VmgcXnPRwO/9+wWCgEgJFc1FCwzCVhFclUpuw/u3g3cFyg50GPOjePZ+ocjPeM2RCXthpbUFwQAzsQ2Nx6PeuE+bJo0w7BQI5NKGLN5XAW11LX7BQ8jia7bCLl2kc7mqTLzuxAOeeJH0Wk6VVf0oldyEN15T948CDm+sMiZRfjK0pZIbUwcd+3TphnF62lR8kXN44hAbhmG5WQNnT8zynucsnuYJhFpBfkMzqD4AAAAASUVORK5CYII='
      when 'Original'
        @unreadDead = 'data:unreadDead;base64,R0lGODlhEAAQAKECAAAAAP8AAP///////yH5BAEKAAMALAAAAAAQABAAAAI/nI95wsqygIRxDgGCBhTrwF3Zxowg5H1cSopS6FrGQ82PU1951ckRmYKJVCXizLRC9kAnT0aIiR6lCFT1cigAADs='
        @unreadSFW  = 'data:unreadSFW;base64,R0lGODlhEAAQAKECAAAAAC6Xw////////yH5BAEKAAMALAAAAAAQABAAAAI/nI95wsqygIRxDgGCBhTrwF3Zxowg5H1cSopS6FrGQ82PU1951ckRmYKJVCXizLRC9kAnT0aIiR6lCFT1cigAADs='
        @unreadNSFW = 'data:unreadNSFW;base64,R0lGODlhEAAQAKECAAAAAGbMM////////yH5BAEKAAMALAAAAAAQABAAAAI/nI95wsqygIRxDgGCBhTrwF3Zxowg5H1cSopS6FrGQ82PU1951ckRmYKJVCXizLRC9kAnT0aIiR6lCFT1cigAADs='
      when 'None'
        @unreadDead = @dead
        @unreadSFW  = 'http://static.4chan.org/image/favicon-ws.ico'
        @unreadNSFW = 'http://static.4chan.org/image/favicon.ico'
    @unread = if @SFW then @unreadSFW else @unreadNSFW

  empty: 'data:image/gif;base64,R0lGODlhEAAQAJEAAAAAAP///9vb2////yH5BAEAAAMALAAAAAAQABAAAAIvnI+pq+D9DBAUoFkPFnbs7lFZKIJOJJ3MyraoB14jFpOcVMpzrnF3OKlZYsMWowAAOw=='
  dead: 'data:image/gif;base64,R0lGODlhEAAQAKECAAAAAP8AAP///////yH5BAEKAAIALAAAAAAQABAAAAIvlI+pq+D9DAgUoFkPDlbs7lFZKIJOJJ3MyraoB14jFpOcVMpzrnF3OKlZYsMWowAAOw=='

  update: ->
    l = unread.replies.length

    favicon = $ 'link[rel="shortcut icon"]', d.head
    favicon.href =
      if g.dead
        if l
          @unreadDead
        else
          @dead
      else
        if l
          @unread
        else
          @default

    #`favicon.href = href` doesn't work on Firefox
    #`favicon.href = href` isn't enough on Opera
    #Opera won't always update the favicon if the href do not change
    if engine isnt 'webkit'
      clone = favicon.cloneNode true
      favicon.href = null
      $.replace favicon, clone

redirect =
  init: ->
    url =
      if location.hostname is 'images.4chan.org'
        redirect.image g.BOARD, location.pathname.split('/')[3]
      else if /^\d+$/.test g.THREAD_ID
        redirect.thread()
    location.href = url if url
  image: (board, filename) -> #board must be given, the image can originate from a cross-quote
    switch board
      when 'a', 'jp', 'm', 'tg', 'tv', 'u'
        "http://archive.foolz.us/#{board}/full_image/#{filename}"
  thread: ->
    switch g.BOARD
      when 'a', 'jp', 'm', 'tg', 'tv', 'u'
        "http://archive.foolz.us/#{g.BOARD}/thread/#{g.THREAD_ID}/"
      when 'lit'
        "http://fuuka.warosu.org/#{g.BOARD}/thread/#{g.THREAD_ID}"
      when 'diy', 'g', 'sci'
        "http://archive.installgentoo.net/#{g.BOARD}/thread/#{g.THREAD_ID}"
      when '3', 'adv', 'an', 'ck', 'co', 'fa', 'fit', 'int', 'k', 'mu', 'n', 'o', 'p', 'po', 'pol', 'r9k', 'soc', 'sp', 'toy', 'trv', 'v', 'vp', 'x'
        "http://archive.no-ip.org/#{g.BOARD}/thread/#{g.THREAD_ID}"
      else
        "http://boards.4chan.org/#{g.BOARD}"

imgHover =
  init: ->
    g.callbacks.push (root) ->
      return unless thumb = $ 'img[md5]', root
      $.on thumb, 'mouseover', imgHover.mouseover
      $.on thumb, 'mousemove', ui.hover
      $.on thumb, 'mouseout',  ui.hoverend
  mouseover: ->
    ui.el = $.el 'img'
      id: 'ihover'
      src: @parentNode.href
    $.add d.body, ui.el

imgGif =
  init: ->
    g.callbacks.push (root) ->
      return if root.hidden or !thumb = $ 'img[md5]', root
      src = thumb.parentNode.href
      if /gif$/.test src
        thumb.src = src

imgExpand =
  init: ->
    g.callbacks.push imgExpand.node
    imgExpand.dialog()

  node: (root) ->
    return unless thumb = $ 'img[md5]', root
    a = thumb.parentNode
    $.on a, 'click', imgExpand.cb.toggle
    if imgExpand.on and !root.hidden and root.className isnt 'inline'
      imgExpand.expand a.firstChild
  cb:
    toggle: (e) ->
      return if e.shiftKey or e.altKey or e.ctrlKey or e.metaKey or e.button isnt 0
      e.preventDefault()
      imgExpand.toggle @
    all: ->
      imgExpand.on = @checked
      if imgExpand.on #expand
        for thumb in $$ '.op > a > img[md5]:last-child, table:not([hidden]) img[md5]:last-child'
          imgExpand.expand thumb
      else #contract
        for thumb in $$ 'img[md5][hidden]'
          imgExpand.contract thumb
    typeChange: ->
      switch @value
        when 'full'
          klass = ''
        when 'fit width'
          klass = 'fitwidth'
        when 'fit height'
          klass = 'fitheight'
        when 'fit screen'
          klass = 'fitwidth fitheight'
      $('body > form').className = klass
      if /\bfitheight\b/.test klass
        $.on window, 'resize', imgExpand.resize
        unless imgExpand.style
          imgExpand.style = $.addStyle ''
        imgExpand.resize()
      else if imgExpand.style
        $.off window, 'resize', imgExpand.resize

  toggle: (a) ->
    thumb = a.firstChild
    if thumb.hidden
      imgExpand.contract thumb
    else
      imgExpand.expand thumb

  contract: (thumb) ->
    thumb.hidden = false
    $.rm thumb.nextSibling

  expand: (thumb, url) ->
    a = thumb.parentNode
    img = $.el 'img',
      src: if url then url else a.href
    if engine is 'gecko' and a.parentNode.className isnt 'op'
      filesize = $.x('preceding-sibling::span[@class="filesize"]', a).textContent
      max = filesize.match /(\d+)x/
      img.style.maxWidth = "#{max[1]}px"
    $.on img, 'error', imgExpand.error if conf['404 Redirect']
    thumb.hidden = true
    $.add a, img

  error: ->
    thumb = @previousSibling
    imgExpand.contract thumb
    src = @src.split '/'
    if url = redirect.image src[3], src[5]
      imgExpand.expand thumb, url
    #navigator.online is not x-browser/os yet
    else if engine is 'webkit'
      req = $.ajax @src, (->
        setTimeout imgExpand.retry, 10000, thumb if @status isnt 404
      ), type: 'head', event: 'onreadystatechange'
    #Firefox returns a status code of 0 because of the same origin policy
    #Oprah doesn't send any request
    else unless g.dead
      setTimeout imgExpand.retry, 10000, thumb
  retry: (thumb) ->
    imgExpand.expand thumb unless thumb.hidden

  dialog: ->
    controls = $.el 'div',
      id: 'imgControls'
      innerHTML:
        "<select id=imageType name=imageType><option value=full>Full</option><option value='fit width'>Fit Width</option><option value='fit height'>Fit Height</option value='fit screen'><option value='fit screen'>Fit Screen</option></select><label>Expand Images<input type=checkbox id=imageExpand></label>"
    imageType = $.get 'imageType', 'full'
    select = $ 'select', controls
    select.value = imageType
    imgExpand.cb.typeChange.call select
    $.on select, 'change', $.cb.value
    $.on select, 'change', imgExpand.cb.typeChange
    $.on $('input', controls), 'click', imgExpand.cb.all

    form = $ 'body > form'
    $.prepend form, controls

  resize: ->
    imgExpand.style.innerHTML = ".fitheight img[md5] + img {max-height:#{d.body.clientHeight}px;}"

Main =
  init: ->
    pathname = location.pathname[1..].split('/')
    [g.BOARD, temp] = pathname
    if temp is 'res'
      g.REPLY = true
      g.THREAD_ID = pathname[2]
    else
      g.PAGENUM = parseInt(temp) or 0

    if location.hostname is 'sys.4chan.org'
      $.ready qr.sys
      return
    if location.hostname is 'images.4chan.org'
      $.ready -> redirect.init() if d.title is '4chan - 404'
      return

    $.ready options.init

    $.on window, 'message', Main.message

    now = Date.now()
    if conf['Check for Updates'] and $.get('lastUpdate',  0) < now - 6*HOUR
      $.ready -> $.add d.head, $.el 'script', src: 'https://raw.github.com/mayhemydg/4chan-x/master/latest.js'
      $.set 'lastUpdate', now

    g.hiddenReplies = $.get "hiddenReplies/#{g.BOARD}/", {}
    if $.get('lastChecked', 0) < now - 1*DAY
      $.set 'lastChecked', now

      cutoff = now - 7*DAY
      hiddenThreads = $.get "hiddenThreads/#{g.BOARD}/", {}

      for id, timestamp of hiddenThreads
        if timestamp < cutoff
          delete hiddenThreads[id]

      for id, timestamp of g.hiddenReplies
        if timestamp < cutoff
          delete g.hiddenReplies[id]

      $.set "hiddenThreads/#{g.BOARD}/", hiddenThreads
      $.set "hiddenReplies/#{g.BOARD}/", g.hiddenReplies


    #major features
    if conf['Filter']
      filter.init()

    if conf['Reply Hiding']
      replyHiding.init()

    if conf['Filter'] or conf['Reply Hiding']
      strikethroughQuotes.init()

    if conf['Anonymize']
      anonymize.init()

    if conf['Time Formatting']
      Time.init()

    if conf['Sauce']
      sauce.init()

    if conf['Image Auto-Gif']
      imgGif.init()

    if conf['Image Hover']
      imgHover.init()

    if conf['Reveal Spoilers']
      revealSpoilers.init()

    if conf['Report Button']
      reportButton.init()

    if conf['Quote Inline']
      quoteInline.init()

    if conf['Quote Preview']
      quotePreview.init()

    if conf['Quote Backlinks']
      quoteBacklink.init()

    if conf['Indicate OP quote']
      quoteOP.init()

    if conf['Indicate Cross-thread Quotes']
      quoteDR.init()


    $.ready Main.ready

  ready: ->
    if conf['404 Redirect'] and d.title is '4chan - 404'
      redirect.init()
      return
    if not $.id 'navtopr'
      return
    $.addClass d.body, engine
    $.addStyle Main.css
    threading.init()
    Favicon.init()

    #major features
    if conf['Quick Reply']
      qr.init()

    if conf['Image Expansion']
      imgExpand.init()

<<<<<<< HEAD
=======
    if conf['Quick Reply'] and canPost
      qr.init()

>>>>>>> 8313c051
    if conf['Thread Watcher']
      watcher.init()

    if conf['Keybinds']
      keybinds.init()

    if g.REPLY
      if conf['Thread Updater']
        updater.init()

      if conf['Thread Stats']
        threadStats.init()

      if conf['Reply Navigation']
        nav.init()

      if conf['Post in Title']
        titlePost.init()

      if conf['Unread Count']
        unread.init()

    else #not reply
      if conf['Thread Hiding']
        threadHiding.init()

      if conf['Thread Expansion']
        expandThread.init()

      if conf['Comment Expansion']
        expandComment.init()

      if conf['Index Navigation']
        nav.init()


    nodes = $$ '.op, a + table'
    for callback in g.callbacks
      try
        for node in nodes
          callback node
      catch err
        alert err
    $.on $('form[name=delform]'), 'DOMNodeInserted', Main.node

  message: (e) ->
    {version} = e.data
    if version and version isnt VERSION and confirm 'An updated version of 4chan X is available, would you like to install it now?'
      window.location = "https://raw.github.com/mayhemydg/4chan-x/#{version}/4chan_x.user.js"

  node: (e) ->
    {target} = e
    return unless target.nodeName is 'TABLE'
    for callback in g.callbacks
      try
        callback target
      catch err
        #nothing

  css: '
      /* dialog styling */
      .dialog {
        border: 1px solid rgba(0,0,0,.25);
      }
      .move {
        cursor: move;
      }
      label, .favicon {
        cursor: pointer;
      }
      a[href="javascript:;"] {
        text-decoration: none;
      }

      .thread.stub > :not(.block),
      #content > [name=tab]:not(:checked) + div,
      #updater:not(:hover) > :not(.move),
      #qp > input, #qp .inline, .forwarded {
        display: none;
      }

      .new {
        background: lime;
      }
      .error {
        color: red;
      }
      #error {
        cursor: default;
      }
      #error[href] {
        cursor: pointer;
      }
      td.replyhider {
        vertical-align: top;
      }

      .filesize + br + a {
        float: left;
        pointer-events: none;
      }
      img[md5], img[md5] + img {
        pointer-events: all;
      }
      .fitwidth img[md5] + img {
        max-width: 100%;
      }
      .gecko  > .fitwidth img[md5] + img,
      .presto > .fitwidth img[md5] + img {
        width: 100%;
      }

      #qr, #qp, #updater, #stats, #ihover, #overlay, #navlinks {
        position: fixed;
      }

      #ihover {
        max-height: 100%;
        max-width: 75%;
      }

      #navlinks {
        font-size: 16px;
        top: 25px;
        right: 5px;
      }

      #overlay {
        top: 0;
        right: 0;
        left: 0;
        bottom: 0;
        text-align: center;
        background: rgba(0,0,0,.5);
        z-index: 1;
      }
      #overlay::after {
        content: "";
        display: inline-block;
        height: 100%;
        vertical-align: middle;
      }
      #options {
        display: inline-block;
        padding: 5px;
        text-align: left;
        vertical-align: middle;
        width: 500px;
      }
      #credits {
        float: right;
      }
      #options ul {
        list-style: none;
        padding: 0;
      }
      #options label {
        text-decoration: underline;
      }
      #content > div {
        height: 450px;
        overflow: auto;
      }
      #content textarea {
        margin: 0;
        min-height: 100px;
        resize: vertical;
        width: 100%;
      }
      #flavors {
        height: 100%;
      }

      #updater {
        text-align: right;
      }
      #updater input[type=text] {
        width: 50px;
      }
      #updater:not(:hover) {
        border: none;
        background: transparent;
      }

      #stats {
        border: none;
      }

      #watcher {
        position: absolute;
      }
      #watcher > div {
        overflow: hidden;
        padding-right: 5px;
        padding-left: 5px;
        text-overflow: ellipsis;
        max-width: 200px;
        white-space: nowrap;
      }
      #watcher > div.move {
        text-decoration: underline;
        padding-top: 5px;
      }
      #watcher > div:last-child {
        padding-bottom: 5px;
      }

      #qp {
        padding-bottom: 5px;
      }
      .qphl {
        outline: 2px solid rgba(216, 94, 49, .7);
      }
      .inlined {
        opacity: .5;
      }
      .inline td.reply {
        background-color: rgba(255, 255, 255, 0.15);
        border: 1px solid rgba(128, 128, 128, 0.5);
      }
      .filetitle, .replytitle, .postername, .commentpostername, .postertrip {
        background: none;
      }
      .filtered {
        text-decoration: line-through;
      }
    '

Main.init()<|MERGE_RESOLUTION|>--- conflicted
+++ resolved
@@ -2421,12 +2421,6 @@
     if conf['Image Expansion']
       imgExpand.init()
 
-<<<<<<< HEAD
-=======
-    if conf['Quick Reply'] and canPost
-      qr.init()
-
->>>>>>> 8313c051
     if conf['Thread Watcher']
       watcher.init()
 
