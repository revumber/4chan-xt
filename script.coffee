# TODO
# option to skip post form directly to contents on first page,
# like what happens when using thread nav to go to next page
# (floating) qr no-quote button?
# updater cache hacks

# XXX chrome can't into `{log} = console`
if console?
  log = (arg) ->
    console.log arg

# TODO reset defaults
config =
  main:
    checkbox:
      '404 Redirect':      [true,  'Redirect dead threads']
      'Anonymize':         [false, 'Make everybody anonymous']
      'Auto Watch':        [true,  'Automatically watch threads that you start (Firefox only)']
      'Comment Expansion': [true,  'Expand too long comments']
      'Image Auto-Gif':    [false, 'Animate gif thumbnails']
      'Image Expansion':   [true,  'Expand images']
      'Image Hover':       [false, 'Show full image on mouseover']
      'Image Preloading':  [false, 'Preload Images']
      'Keybinds':          [true, 'Binds actions to keys']
      'Localize Time':     [true,  'Show times based on your timezone']
      'Persistent QR':     [false, 'Quick reply won\'t disappear after posting. Only in replies.']
      'Post in Title':     [true,  'Show the op\'s post in the tab title']
      'Quick Reply':       [true,  'Reply without leaving the page']
      'Quick Report':      [true,  'Add quick report buttons']
      'Reply Hiding':      [true,  'Hide single replies']
      'Sauce':             [true,  'Add sauce to images']
      'Show Stubs':        [true,  'Of hidden threads / replies']
      'Thread Expansion':  [true,  'View all replies']
      'Thread Hiding':     [true,  'Hide entire threads']
      'Thread Navigation': [true,  'Navigate to previous / next thread']
      'Thread Updater':    [true,  'Update threads']
      'Thread Watcher':    [true,  'Bookmark threads']
      'Unread Count':      [true,  'Show unread post count in tab title']
  updater:
    checkbox:
      'Verbose':     [true,  'Show countdown timer, new post count']
      'Auto Update': [false, 'Automatically fetch new posts']
    'Interval': 30

# create 'global' options, no namespacing
_config = {}
((parent, obj) ->
  if obj.length #array
    _config[parent] = obj[0]
  else if typeof obj is 'object'
    for key, val of obj
      arguments.callee key, val
  else #constant
    _config[parent] = obj
) null, config

#x-browser
if typeof GM_deleteValue is 'undefined'
  window.GM_setValue = (name, value) ->
    value = (typeof value)[0] + value
    localStorage.setItem name, value
  window.GM_getValue = (name, defaultValue) ->
    unless value = localStorage.getItem name
      return defaultValue
    type = value[0]
    value = value[1..]
    switch type
      when 'b'
        value == 'true'
      when 'n'
        Number value
      else
        value
  window.GM_openInTab = (url) ->
    window.open url, "_blank"

ui =
  dialog: (id, position, html) ->
    el = document.createElement 'div'
    el.className = 'reply dialog'
    el.innerHTML = html
    el.id = id
    if typeof position is 'object'
      {left, top} = position
    else
      switch position
        when 'topleft'
          left = '0px'
          top  = '0px'
        when 'topright'
          left = null
          top  = '0px'
        when 'bottomleft'
          left = '0px'
          top  = null
        when 'bottomright'
          left = null
          top  = null
        when 'center'
          left = '50%'
          top  = '25%'
    left = localStorage["#{id}Left"] ? left
    top  = localStorage["#{id}Top"]  ? top
    if left then el.style.left = left else el.style.right  = '0px'
    if top  then el.style.top  = top  else el.style.bottom = '0px'
    el.querySelector('div.move').addEventListener 'mousedown', ui.move, true
    el.querySelector('div.move a[name=close]')?.addEventListener 'click',
      (-> el.parentNode.removeChild(el)), true
    el
  move: (e) ->
    ui.el = el = e.target.parentNode
    #distance from pointer to el edge is constant; calculate it here.
    # XXX opera reports el.offsetLeft / el.offsetTop as 0
    rect = el.getBoundingClientRect()
    ui.dx = e.clientX - rect.left
    ui.dy = e.clientY - rect.top
    #factor out el from document dimensions
    ui.width  = document.body.clientWidth  - el.offsetWidth
    ui.height = document.body.clientHeight - el.offsetHeight
    document.addEventListener 'mousemove', ui.moveMove, true
    document.addEventListener 'mouseup',   ui.moveEnd, true
  moveMove: (e) ->
    {el} = ui
    left = e.clientX - ui.dx
    if left < 20 then left = '0px'
    else if ui.width - left < 20 then left = ''
    right = if left then '' else '0px'
    el.style.left  = left
    el.style.right = right
    top = e.clientY - ui.dy
    if top < 20 then top = '0px'
    else if ui.height - top < 20 then top = ''
    bottom = if top then '' else '0px'
    el.style.top  = top
    el.style.bottom = bottom
  moveEnd: ->
    document.removeEventListener 'mousemove', ui.moveMove, true
    document.removeEventListener 'mouseup',   ui.moveEnd, true
    {el} = ui #{id} = {el} = ui doesn't work
    {id} = el
    localStorage["#{id}Left"] = el.style.left
    localStorage["#{id}Top"]  = el.style.top

#convenience
d = document
g = null #globals

#utility
$ = (selector, root=d.body) ->
  root.querySelector selector

$.extend = (object, properties) ->
  for key, val of properties
    object[key] = val
  object

$.extend $,
  get: (url, cb) ->
    r = new XMLHttpRequest()
    r.onload = cb
    r.open 'get', url, true
    r.send()
    r
  cb:
    checked: ->
      $.getValue @name, @checked
    value: ->
      $.setValue @name, @value
  deleteValue: (name) ->
    name = NAMESPACE + name
    delete localStorage[name]
  getValue: (name, defaultValue) ->
    name = NAMESPACE + name
    if value = localStorage[name]
      JSON.parse value
    else
      defaultValue
  setValue: (name, value) ->
    name = NAMESPACE + name
    localStorage[name] = JSON.stringify value
  addStyle: (css) ->
    style = document.createElement 'style'
    style.type = 'text/css'
    style.textContent = css
    $.append d.head, style
  config: (name) ->
    $.getValue name, _config[name]
  zeroPad: (n) ->
    if n < 10 then '0' + n else n
  x: (path, root=d.body) ->
    d.evaluate(path, root, null, XPathResult.ANY_UNORDERED_NODE_TYPE, null).
      singleNodeValue
  tn: (s) ->
    d.createTextNode s
  replace: (root, el) ->
    root.parentNode.replaceChild el, root
  hide: (el) ->
    el.style.display = 'none'
  show: (el) ->
    el.style.display = ''
  addClass: (el, className) ->
    el.className += ' ' + className
  removeClass: (el, className) ->
    el.className = el.className.replace ' ' + className, ''
  remove: (el) ->
    el.parentNode.removeChild el
  append: (parent, children...) ->
    for child in children
      parent.appendChild child
  prepend: (parent, child) ->
    parent.insertBefore child, parent.firstChild
  after: (root, el) ->
    root.parentNode.insertBefore el, root.nextSibling
  before: (root, el) ->
    root.parentNode.insertBefore el, root
  el: (tag, properties) ->
    el = d.createElement tag
    $.extend el, properties if properties
    el
  bind: (el, eventType, handler) ->
    el.addEventListener eventType, handler, true
  unbind: (el, eventType, handler) ->
    el.removeEventListener eventType, handler, true
  isDST: ->
    # XXX this should check for DST in NY
    ###
       http://en.wikipedia.org/wiki/Daylight_saving_time_in_the_United_States
       Since 2007, daylight saving time starts on the second Sunday of March
       and ends on the first Sunday of November, with all time changes taking
       place at 2:00 AM (0200) local time.
    ###

    date = new Date()
    month = date.getMonth()

    #this is the easy part
    if month < 2 or 10 < month
      return false
    if 2 < month < 10
      return true

    # (sunday's date) = (today's date) - (number of days past sunday)
    # date is not zero-indexed
    sunday = date.getDate() - date.getDay()

    if month is 2
      #before second sunday
      if sunday < 8
        return false

      #during second sunday
      if sunday < 15 and date.getDay() is 0
        if date.getHour() < 1
          return false
        return true

      #after second sunday
      return true

    if month is 10
      # before first sunday
      if sunday < 1
        return true

      # during first sunday
      if sunday < 8 and date.getDay() is 0
        if date.getHour() < 1
          return true
        return false

      #after first sunday
      return false

$$ = (selector, root=d.body) ->
  result = root.querySelectorAll selector
  node for node in result

#funks
expandComment =
  init: ->
    for a in $$ 'span.abbr a'
      $.bind a, 'click', expandComment.cb.expand

  cb:
    expand: (e) ->
      e.preventDefault()
      a = e.target
      a.textContent = 'Loading...'
      href = a.getAttribute 'href'
      [_, threadID, replyID] = href.match /(\d+)#(\d+)/
      g.cache[threadID] = $.get href, (->
        expandComment.load this, a, threadID, replyID)
  load: (xhr, a, threadID, replyID) ->
    body = $.el 'body',
      innerHTML: xhr.responseText

    if threadID is replyID
      bq = $ 'blockqoute', body
    else
      #css selectors don't like ids starting with numbers,
      # getElementById only works for root document.
      for reply in $$ 'td[id]', body
        if reply.id == replyID
          bq = $ 'blockquote', reply
          break
    $.replace a.parentNode.parentNode, bq

expandThread =
  init: ->
    for span in $$ 'span.omittedposts'
      a = $.el 'a',
        textContent: "+ #{span.textContent}"
        className: 'omittedposts'
      $.bind a, 'click', expandThread.cb.toggle
      $.replace span, a

  cb:
    toggle: (e) ->
      thread = e.target.parentNode
      expandThread.toggle thread

    load: (xhr, thread, a) ->
      if xhr.status is 404
        a.textContent.replace 'X Loading...', '404'
        $.unbind a, 'click', expandThread.cb.toggle
      else
        html = xhr.responseText
        id = thread.firstChild.id
        g.cache[id] = html
        expandThread.expand html, thread, a

  toggle: (thread) ->
    id = thread.firstChild.id
    a = $ 'a.omittedposts', thread

    switch a.textContent[0]
      when '+'
        a.textContent = a.textContent.replace '+', 'X Loading...'
        if html = g.cache[id]
          expandThread.expand html, thread, a
        else
          g.requests[id] =
            $.get "res/#{id}", (-> expandThread.cb.load this, thread, a)

      when 'X'
        a.textContent = a.textContent.replace 'X Loading...', '+'
        g.requests[id].abort()

      when '-'
        a.textContent = a.textContent.replace '-', '+'
        #goddamit moot
        num = if g.BOARD is 'b' then 3 else 5
        table = $.x "following::br[@clear][1]/preceding::table[#{num}]", a
        while (prev = table.previousSibling) and (prev.nodeName is 'TABLE')
          $.remove prev

  expand: (html, thread, a) ->
    a.textContent = a.textContent.replace 'X Loading...', '-'

    # eat everything, then replace with fresh full posts
    while (next = a.nextSibling) and not next.clear #br[clear]
      $.remove next
    br = next

    body = $.el 'body',
      innerHTML: html

    tables = $$ 'form[name=delform] table', body
    tables.pop()
    for table in tables
      $.before br, table

replyHiding =
  init: ->
    g.callbacks.push replyHiding.cb.node

  cb:
    hide: (e) ->
      reply = e.target.parentNode.nextSibling
      replyHiding.hide reply

    node: (root) ->
      tds = $$('td.doubledash', root)
      for td in tds
        a = $.el 'a',
          textContent: '[ - ]'
        $.bind a, 'click', replyHiding.cb.hide
        $.replace td.firstChild, a

        reply = td.nextSibling
        id = reply.id
        if id of g.hiddenReply
          replyHiding.hide reply

    show: (e) ->
      div = e.target.parentNode
      table = div.nextSibling
      replyHiding.show table

      $.remove div

  hide: (reply) ->
    table = reply.parentNode.parentNode.parentNode
    $.hide table

    if $.config 'Show Stubs'
      name = $('span.commentpostername', reply).textContent
      trip = $('span.postertrip', reply)?.textContent or ''
      a = $.el 'a',
        textContent: "[ + ] #{name} #{trip}"
      $.bind a, 'click', replyHiding.cb.show

      div = $.el 'div'
      $.append div, a
      $.before table, div

    id = reply.id
    g.hiddenReply[id] = Date.now()
    $.setValue "hiddenReply/#{g.BOARD}/", g.hiddenReply

  show: (table) ->
    $.show table

    id = $('td[id]', table).id
    delete g.hiddenReply[id]
    $.setValue "hiddenReply/#{g.BOARD}/", g.hiddenReply

keybinds =
  init: ->
    $.bind d, 'keydown',  keybinds.cb.keydown
    $.bind d, 'keypress', keybinds.cb.keypress

  cb:
    keydown: (e) ->
      if d.activeElement.nodeName in ['TEXTAREA', 'INPUT']
        keybinds.mode = keybinds.insert
      else
        keybinds.mode = keybinds.normal

      kc = e.keyCode
      if 65 <= kc <= 90 #A-Z
        key = String.fromCharCode kc
        if !e.shiftKey
          key = key.toLowerCase()
        if e.ctrlKey then key = '^' + key
      else
        if kc is 27
          key = '<Esc>'
      keybinds.key = key

    keypress: (e) ->
      keybinds.mode e

  insert: (e) ->
    switch keybinds.key
      when '<Esc>'
        e.preventDefault()
        $.remove $ '#qr'
      when '^s'
        ta = d.activeElement
        return unless ta.nodeName is 'TEXTAREA'

        e.preventDefault()

        value    = ta.value
        selStart = ta.selectionStart
        selEnd   = ta.selectionEnd

        valStart = value[0...selStart] + '[spoiler]'
        valMid   = value[selStart...selEnd]
        valEnd   = '[/spoiler]' + value[selEnd..]

        ta.value = valStart + valMid + valEnd
        range = valStart.length + valMid.length
        ta.setSelectionRange range, range

  normal: (e) ->
    thread = nav.getThread()
    switch keybinds.key
      when 'I'
        keybinds.qr thread
      when 'J'
        keybinds.hl.next thread
      when 'K'
        keybinds.hl.prev thread
      when 'M'
        keybinds.img thread, true
      when 'O'
        keybinds.open thread
      when 'i'
        keybinds.qr thread, true
      when 'm'
        keybinds.img thread
      when 'n'
        nav.next()
      when 'o'
        keybinds.open thread, true
      when 'p'
        nav.prev()
      when 'u'
        updater.update()
      when 'w'
        watcher.toggle thread
      when 'x'
        threadHiding.toggle thread

  img: (thread, all) ->
    if all
      $("#imageExpand").click()
    else
      unless image = $ 'td.replyhl span.filesize ~ a[target]', thread
        image = $ 'span.filesize ~ a[target]', thread
      imageToggle image

  qr: (thread, quote) ->
    unless qrLink = $ 'td.replyhl span[id] a:not(:first-child)', thread
      qrLink = $ "span[id^=nothread] a:not(:first-child)", thread

    if quote
      # qrLink.click() doesn't work, so use this hack
      e =
        preventDefault: ->
        target: qrLink
      qr.cb.quote e
    else
      unless $ '#qr'
        qr.dialog qrLink
      $('#qr textarea').focus()

  open: (thread, tab) ->
    id = thread.firstChild.id
    url = "http://boards.4chan.org/#{g.BOARD}/res/#{id}"
    if tab
      GM_openInTab url
    else
      location.href = url

  hl:
    next: (thread) ->
      if td = $ 'td.replyhl', thread
        td.className = 'reply'
        rect = td.getBoundingClientRect()
        if rect.top > 0 and rect.bottom < d.body.clientHeight #you're fully visible
          next = $.x 'following::td[@class="reply"]', td
          rect = next.getBoundingClientRect()
          if rect.top > 0 and rect.bottom < d.body.clientHeight #and so is the next
            next.className = 'replyhl'
          return

      replies = $$ 'td.reply', thread
      for reply in replies
        top = reply.getBoundingClientRect().top
        if top > 0
          reply.className = 'replyhl'
          return

    prev: (thread) ->
      if td = $ 'td.replyhl', thread
        td.className = 'reply'
        rect = td.getBoundingClientRect()
        if rect.top > 0 and rect.bottom < d.body.clientHeight #you're fully visible
          prev = $.x 'preceding::td[@class="reply"][1]', td
          rect = prev.getBoundingClientRect()
          if rect.top > 0 and rect.bottom < d.body.clientHeight #and so is the prev
            prev.className = 'replyhl'
          return

      replies = $$ 'td.reply', thread
      replies.reverse()
      height = d.body.clientHeight
      for reply in replies
        bot = reply.getBoundingClientRect().bottom
        if bot < height
          reply.className = 'replyhl'
          return

nav =
  #TODO page nav
  #FIXME /b/
  # ◀ ▶
  init: ->
    span = $.el 'span',
      id: 'navlinks'
    prev = $.el 'a',
      textContent: '▲'
    next = $.el 'a',
      textContent: '▼'

    $.bind prev, 'click', nav.prev
    $.bind next, 'click', nav.next

    $.append span, prev, $.tn(' '), next
    $.append d.body, span

    nav.threads = $$ 'div.thread'

  prev: ->
    nav.scroll -1

  next: ->
    nav.scroll +1

  threads: []

  getThread: (full) ->
    for thread, i in nav.threads
      rect = thread.getBoundingClientRect()
      {bottom} = rect
      if bottom > 0 #we have not scrolled past
        if full
          return [thread, i, rect]
        return thread
    return null

  scroll: (delta) ->
    [thread, i, rect] = nav.getThread true
    {top} = rect

    #unless we're not at the beginning of the current thread
    # (and thus wanting to move to beginning)
    # or we're above the first thread and don't want to skip it
    unless (delta is -1 and Math.ceil(top) < 0) or (delta is +1 and top > 1)
      i += delta

    if i is -1
      window.scrollTo 0, 0
      return
    if i is 10
      window.location = "#{g.PAGENUM + 1}#p0"
      return

    {top} = nav.threads[i].getBoundingClientRect()
    window.scrollBy 0, top

options =
  init: ->
    home = $ '#navtopr a'
    a = $.el 'a',
      textContent: '4chan X'
    $.bind a, 'click', options.toggle
    $.replace home, a
    home = $ '#navbotr a'
    a = $.el 'a',
      textContent: '4chan X'
    $.bind a, 'click', options.toggle
    $.replace home, a

  toggle: ->
    if dialog = $ '#options'
      $.remove dialog
    else
      options.dialog()

  dialog: ->
    html  = "<div class=move>Options <a name=close>X</a></div>"
    conf = config.main.checkbox
    for name of conf
      title = conf[name][1]
      checked = if $.config name then "checked" else ""
      html += "<div><label title=\"#{title}\">#{name}<input name=\"#{name}\" #{checked} type=checkbox></label></div>"
    html += "<div><a name=flavors>Flavors</a></div>"
    html += "<div><textarea style=\"display: none;\" name=flavors>#{GM_getValue 'flavors', g.flavors}</textarea></div>"

    hiddenThread = $.getValue "hiddenThread/#{g.BOARD}/", {}
    hiddenNum = Object.keys(g.hiddenReply).length + Object.keys(hiddenThread).length
    html += "<div><input type=\"button\" value=\"hidden: #{hiddenNum}\"></div>"

    html += "<hr>"
    html += "<div><a href=\"http://chat.now.im/x/aeos\">support throd</a></div>"
    html += '<div><a href="https://www.paypal.com/cgi-bin/webscr?cmd=_donations&business=2DBVZBUAM4DHC&lc=US&item_name=Aeosynth&currency_code=USD&bn=PP%2dDonationsBF%3abtn_donate_LG%2egif%3aNonHosted"><img alt="Donate" src="https://www.paypal.com/en_US/i/btn/btn_donate_LG.gif"/></a></div>'

    dialog = ui.dialog 'options', top: '25%', left: '50%', html
    for input in $$ 'input[type=checkbox]', dialog
      $.bind input, 'click', $.cb.checked
    $.bind $('input[type=button]', dialog), 'click', options.cb.clearHidden
    $.bind $('a[name=flavors]', dialog), 'click', options.flavors
    $.bind $('textarea', dialog), 'change', $.cb.value
    $.append d.body, dialog

  flavors: ->
    ta = $ '#options textarea'
    if ta.style.display then $.show ta else $.hide ta

  cb:
    clearHidden: (e) ->
      #'hidden' might be misleading; it's the number of IDs we're *looking* for,
      # not the number of posts actually hidden on the page.
      $.deleteValue "hiddenReply/#{g.BOARD}/"
      $.deleteValue "hiddenThread/#{g.BOARD}/"
      @value = "hidden: 0"
      g.hiddenReplies = {}

qr =
  ###
  lol chrome - http://code.google.com/p/chromium/issues/detail?id=20773
  we can't access other frames, so no error checking until I make a workaround
  ###
  init: ->
    g.callbacks.push qr.cb.node
    iframe = $.el 'iframe',
      name: 'iframe'
    $.append d.body, iframe
    $.bind iframe, 'load', qr.cb.load
    $.bind window, 'message', qr.cb.messageTop

    #hack - nuke id so it doesn't grab focus when reloading
    $('#recaptcha_response_field').id = ''

  autohide:
    set: ->
      $('#qr input[title=autohide]:not(:checked)')?.click()
    unset: ->
      $('#qr input[title=autohide]:checked')?.click()

  cb:
    autohide: (e) ->
      dialog = $ '#qr'
      if @checked
        $.addClass dialog, 'auto'
      else
        $.removeClass dialog, 'auto'

    load: (e) ->
      recaptcha.reload()
      try
        e.target.contentWindow.postMessage '', '*'
      catch err
        # fucking chrome
        dialog = $ '#qr'
        if g.REPLY and $.config 'Persistent QR'
          qr.refresh dialog
        else
          $.remove dialog

    messageIframe: (e) ->
      message = $('table font b')?.firstChild.textContent or ''
      e.source.postMessage message, '*'
      window.location = 'about:blank'

    messageTop: (e) ->
      {data} = e
      dialog = $ '#qr'
<<<<<<< HEAD
      if data is 'Post successful!'
        if dialog
          if $.config 'Persistent QR'
            qr.refresh dialog
          else
            $.remove dialog
        g.seconds = if g.sage then 60 else 30
        qr.cooldownStart()
      else
=======
      if data # error message
>>>>>>> ab2c2043
        error = $.el 'span',
          className: 'error'
          textContent: data
        $.append dialog, error
        qr.autohide.unset()
      else
        if dialog
          if $.config 'Persistent QR'
            qr.refresh dialog
          else
            $.remove dialog

      recaptcha.reload()

    node: (root) ->
      quotes = $$ 'a.quotejs:not(:first-child)', root
      for quote in quotes
        $.bind quote, 'click', qr.cb.quote

    submit: (e) ->
      isQR = e.target.parentNode.id == 'qr'

      if isQR
        if span = @nextSibling
          $.remove span

      if g.seconds = GM_getValue 'seconds'
        e.preventDefault()
        qr.cooldownStart()
        alert 'Stop posting so often!'

        if isQR
          span = $.el 'span',
            className: 'error'
            textContent: 'Stop posting so often!'
          $.append @parentNode, span

        return

      recaptcha = $('input[name=recaptcha_response_field]', this)
      if recaptcha.value
        g.sage = $('#qr input[name=email]').value == 'sage'
        if isQR
          qr.autohide.set()
      else
        e.preventDefault()
        alert 'You forgot to type in the verification.'
        recaptcha.focus()

        if isQR
          span = $.el 'span',
            className: 'error'
            textContent: 'You forgot to type in the verification.'
          $.append @parentNode, span

    quote: (e) ->
      e.preventDefault()
      {target} = e
      if dialog = $ '#qr'
        qr.autohide.unset()
      else
        dialog = qr.dialog target

      id = target.textContent
      text = ">>#{id}\n"

      selection = window.getSelection()
      if s = selection.toString()
        selectionID = $.x('preceding::input[@type="checkbox"][1]', selection.anchorNode)?.name
        if selectionID == id
          text += ">#{s}\n"

      ta = $ 'textarea', dialog
      ta.focus()
      ta.value += text

  refresh: (dialog) ->
    $('textarea', dialog).value = ''
    $('input[name=recaptcha_response_field]', dialog).value = ''
    # XXX file.value = '' doesn't work in opera
    f = $('input[type=file]', dialog).parentNode
    f.innerHTML = f.innerHTML
<<<<<<< HEAD
=======
    submit = $ 'input[type=submit]', qr
    submit.value = if g.sage then 60 else 30
    submit.disabled = true
    window.setTimeout qr.cooldown, 1000
    auto = submit.previousSibling.lastChild
    if auto.checked
      #unhide the qr so you know it's ready for the next item
      $('input[title=autohide]:checked', qr)?.click()
>>>>>>> ab2c2043

  cooldown: ->
    submits = $$ '#qr input[type=submit], form[name=post] input[type=submit]'
    for submit in submits
      if g.seconds == 0
        submit.disabled = false
        submit.value = 'Submit'
      else
        submit.value = g.seconds = g.seconds - 1
        GM_setValue 'seconds', g.seconds

    if g.seconds != 0
      window.setTimeout qr.cooldown, 1000

  cooldownStart: ->
    GM_setValue 'seconds', g.seconds
    submits = $$ '#qr input[type=submit], form[name=post] input[type=submit]'
    for submit in submits
      submit.value = g.seconds
      submit.disabled = true
    window.setTimeout qr.cooldown, 1000

  dialog: (link) ->
    html = "<div class=move>Quick Reply <input type=checkbox title=autohide> <a name=close title=close>X</a></div>"
    dialog = ui.dialog 'qr', top: '0px', left: '0px', html
    el = $ 'input[title=autohide]', dialog
    $.bind el, 'click', qr.cb.autohide

    clone = $('form[name=post]').cloneNode(true)
    for script in $$ 'script', clone
      $.remove script
    clone.target = 'iframe'
    $.bind clone, 'submit', qr.cb.submit
    $.bind $('input[name=recaptcha_response_field]', clone), 'keydown', recaptcha.listener

    if not g.REPLY
      #figure out which thread we're replying to
      xpath = 'preceding::span[@class="postername"][1]/preceding::input[1]'
      resto = $.el 'input',
        type: 'hidden'
        name: 'resto'
        value: $.x(xpath, link).name

      # place resto before table to let userstyles know we're responding to a thread
      $.before clone.lastChild, resto

    $.append dialog, clone
    $.append d.body, dialog
    dialog.style.width = dialog.offsetWidth # lock

    dialog

  persist: ->
    $.append d.body, qr.dialog()
    qr.autohide.set()

  sys: ->
    $.bind window, 'message', qr.cb.messageIframe
    if recaptcha = $ '#recaptcha_response_field'
      # post reporting
      $.bind recaptcha, 'keydown', recaptcha.listener
    if $.config 'Auto Watch'
      html = $('b').innerHTML
      [_, thread, id] = html.match(/<!-- thread:(\d+),no:(\d+) -->/)
      if thread is '0'
        [_, board] = $('meta', d).content.match(/4chan.org\/(\w+)\//)
        g.watched[board] or= []
        g.watched[board].push {
          id: id,
          text: GM_getValue 'autoText'
        }
        GM_setValue 'watched', JSON.stringify g.watched

threadHiding =
  init: ->
    node = $ 'form[name=delform] > *'
    threadHiding.thread node

    hiddenThreads = $.getValue "hiddenThread/#{g.BOARD}/", {}
    for thread in $$ 'div.thread'
      op = thread.firstChild
      a = $.el 'a',
        textContent: '[ - ]'
      $.bind a, 'click', threadHiding.cb.hide
      $.prepend op, a

      if op.id of hiddenThreads
        threadHiding.hideHide thread

  cb:
    hide: (e) ->
      thread = e.target.parentNode.parentNode
      threadHiding.hide thread
    show: (e) ->
      thread = e.target.parentNode.parentNode
      threadHiding.show thread

  toggle: (thread) ->
    if thread.className.indexOf('stub') != -1 or thread.style.display is 'none'
      threadHiding.show thread
    else
      threadHiding.hide thread

  hide: (thread) ->
    threadHiding.hideHide thread

    id = thread.firstChild.id

    hiddenThreads = $.getValue "hiddenThread/#{g.BOARD}/", {}
    hiddenThreads[id] = Date.now()
    $.setValue "hiddenThread/#{g.BOARD}/", hiddenThreads

  hideHide: (thread) ->
    if $.config 'Show Stubs'
      if span = $ '.omittedposts', thread
        num = Number span.textContent.match(/\d+/)[0]
      else
        num = 0
      num += $$('table', thread).length
      text = if num is 1 then "1 reply" else "#{num} replies"
      name = $('span.postername', thread).textContent
      trip = $('span.postername + span.postertrip', thread)?.textContent || ''

      a = $.el 'a',
        textContent: "[ + ] #{name}#{trip} (#{text})"
      $.bind a, 'click', threadHiding.cb.show

      div = $.el 'div',
        className: 'block'

      $.append div, a
      $.append thread, div
      $.addClass thread, 'stub'
    else
      $.hide thread
      $.hide thread.nextSibling

  show: (thread) ->
    $.remove $ 'div.block', thread
    $.removeClass thread, 'stub'
    $.show thread
    $.show thread.nextSibling

    id = thread.firstChild.id

    hiddenThreads = $.getValue "hiddenThread/#{g.BOARD}/", {}
    delete hiddenThreads[id]
    $.setValue "hiddenThread/#{g.BOARD}/", hiddenThreads

  thread: (node) ->
    op = $.el 'div',
      className: 'op'
    $.before node, op
    while node.nodeName isnt 'BLOCKQUOTE'
      $.append op, node
      node = op.nextSibling
    $.append op, node #add the blockquote
    op.id = $('input[name]', op).name

    node = op

    div = $.el 'div',
      className: 'thread'
    $.before node, div

    while node.nodeName isnt 'HR'
      $.append div, node
      node = div.nextSibling

    node = node.nextElementSibling #skip text node
    unless node.nodeName is 'CENTER'
      threadHiding.thread node

updater =
  init: ->
    html  = "<div class=move><span id=count></span> <span id=timer></span></div>"
    conf = config.updater.checkbox
    for name of conf
      title = conf[name][1]
      checked = if $.config name then "checked" else ""
      html += "<div><label title=\"#{title}\">#{name}<input name=\"#{name}\" #{checked} type=checkbox></label></div>"

    name = 'Auto Update This'
    title = 'Controls whether *this* thread auotmatically updates or not'
    checked = if $.config 'Auto Update' then 'checked' else ''
    html += "<div><label title=\"#{title}\">#{name}<input name=\"#{name}\" #{checked} type=checkbox></label></div>"

    html += "<div><label>Interval (s)<input name=Interval value=#{$.config 'Interval'} type=text></label></div>"
    html += "<div><input value=\"Update Now\" type=button></div>"

    dialog = ui.dialog 'updater', bottom: '0px', right: '0px', html

    for input in $$ 'input[type=checkbox]', dialog
      $.bind input, 'click', $.cb.checked
    $.bind $('input[type=text]', dialog), 'change', $.cb.value

    verbose = $ 'input[name=\"Verbose\"]',          dialog
    autoUpT = $ 'input[name=\"Auto Update This\"]', dialog
    interva = $ 'input[name=\"Interval\"]', dialog
    updNow  = $ 'input[type=button]', dialog
    $.bind verbose, 'click', updater.cb.verbose
    $.bind autoUpT, 'click', updater.cb.autoUpdate
    $.bind updNow,  'click', updater.update

    $.append d.body, dialog

    updater.cb.verbose.call    verbose
    updater.cb.autoUpdate.call autoUpT

  cb:
    verbose: (e) ->
      if @checked
        $.show $ '#count'
        $('#timer').textContent = if t = updater.timer then t else 'Thread Updater'
      else
        $.hide $ '#count'
        $('#timer').textContent = 'Thread Updater'
    autoUpdate: (e) ->
      timer = $ '#timer'
      if @checked
        timer.textContent = '-' + $.config 'Interval'
        updater.intervalID = window.setInterval updater.timeout, 1000
      else
        timer.textContent = 'Thread Updater'
        window.clearInterval updater.intervalID
    update: (e) ->
      count = $ '#count'
      timer = $ '#timer'

      if @status is 404
        count.textContent = 404
        count.className = 'error'
        timer.textContent = ''
        clearInterval updater.intervalID
        for input in $$ 'input[type=submit]'
          input.disabled = true
          input.value = 404
        s = d.title.match(/.+- /)[0]
        s += '404'
        # TODO
        #updateFavicon()
        return

      br = $ 'br[clear]'
      id = Number $('td[id]', br.previousElementSibling)?.id or 0

      arr = []
      body = $.el 'body',
        innerHTML: @responseText
      replies = $$ 'td[id]', body
      while (reply = replies.pop()) and (reply.id > id)
        arr.push reply.parentNode.parentNode.parentNode #table

      if $.config 'Verbose'
        timer.textContent = '-' + $.config 'Interval'
        count.textContent = '+' + arr.length
        if arr.length is 0
          count.className = ''
        else
          count.className = 'new'

      #XXX add replies in correct order so /b/acklinks resolve
      while reply = arr.pop()
        $.before br, reply

  timeout: ->
    timer = $ '#timer'
    n = Number timer.textContent
    n += 1
    timer.textContent = n

    if n == 10
      updater.r.abort()
      count = $ '#count'
      counte.textContent = 'retry'
      count.className = ''
      n = 0

    if n == 0
      updater.update()

  update: ->
    updater.request?.abort()
    url = location.href #+ '?' + Date.now() # fool the cache
    cb = updater.cb.update
    updater.request = $.get url, cb

watcher =
  init: ->
    html = '<div class=move>Thread Watcher</div>'
    dialog = ui.dialog 'watcher', top: '50px', left: '0px', html
    $.append d.body, dialog

    #populate watcher
    watched = $.getValue 'watched', {}
    for board of watched
      for id, props of watched[board]
        watcher.addLink props, dialog

    #add watch buttons
    watchedBoard = watched[g.BOARD] or {}
    inputs = $$ 'form > input[value=delete], div.thread > input[value=delete]'
    for input in inputs
      id = input.name
      if id of watchedBoard
        src = g.favDefault
      else
        src = g.favEmpty
      favicon = $.el 'img',
        src: src
        className: 'favicon'
      $.bind favicon, 'click', watcher.cb.toggle
      $.before input, favicon

  addLink: (props, dialog) ->
    dialog or= $ '#watcher'
    div = $.el 'div'
    x = $.el 'a',
      textContent: 'X'
    $.bind x, 'click', watcher.cb.x
    link = $.el 'a', props

    $.append div, x, $.tn(' '), link
    $.append dialog, div

  cb:
    toggle: (e) ->
      watcher.toggle e.target.parentNode
    x: (e) ->
      [board, _, id] = e.target.nextElementSibling
        .getAttribute('href').substring(1).split('/')
      watcher.unwatch board, id

  toggle: (thread) ->
    favicon = $ 'img.favicon', thread
    id = favicon.nextSibling.name
    if favicon.src == g.favEmpty
      watcher.watch id, favicon, thread
    else # favicon.src == g.favDefault
      watcher.unwatch g.BOARD, id

  unwatch: (board, id) ->
    href = "/#{board}/res/#{id}"
    div = $("#watcher a[href=\"#{href}\"]").parentNode
    $.remove div

    if input = $ "input[name=\"#{id}\"]"
      favicon = input.previousSibling
      favicon.src = g.favEmpty

    watched = $.getValue 'watched', {}
    delete watched[board][id]
    $.setValue 'watched', watched

  watch: (id, favicon, thread) ->
    favicon.src = g.favDefault
    tc = $('span.filetitle', thread).textContent or $('blockquote', thread).textContent
    props =
      textContent: "/#{g.BOARD}/ - #{tc[...25]}"
      href: "/#{g.BOARD}/res/#{id}"

    watched = $.getValue 'watched', {}
    watched[g.BOARD] or= {}
    watched[g.BOARD][id] = props
    $.setValue 'watched', watched

    watcher.addLink props

anonymize =
  init: ->
    g.callbacks.push anonymize.cb.node
  cb:
    node: (root) ->
      names = $$ 'span.postername, span.commentpostername', root
      for name in names
        name.innerHTML = 'Anonymous'
      for trip in $$ 'span.postertrip', root
        if trip.parentNode.nodeName is 'A'
          $.remove trip.parentNode
        else
          $.remove trip

sauce =
  init: ->
    g.callbacks.push sauce.cb.node
  cb:
    node: (root) ->
      prefixes = $.getValue('flavors', g.flavors).split '\n'
      names = (prefix.match(/(\w+)\./)[1] for prefix in prefixes)
      for span in $$ 'span.filesize', root
        suffix = $('a', span).href
        for prefix, i in prefixes
          link = $.el 'a',
            textContent: names[i]
            href: prefix + suffix
          $.append span, $.tn(' '), link

localize =
  init: ->
    g.callbacks.push (root) ->
      for span in $$ 'span[id^=no]', root
        s = span.previousSibling
        [_, month, day, year, hour, min_sec] =
          s.textContent.match /(\d+)\/(\d+)\/(\d+)\(\w+\)(\d+):(\S+)/
        year = "20#{year}"
        month -= 1 #months start at 0
        hour = g.chanOffset + Number hour
        date = new Date year, month, day, hour
        year = date.getFullYear() - 2000
        month = $.zeroPad date.getMonth() + 1
        day   = $.zeroPad date.getDate()
        hour  = $.zeroPad date.getHours()
        dotw = [
          'Sun'
          'Mon'
          'Tue'
          'Wed'
          'Thu'
          'Fri'
          'Sat'
        ][date.getDay()]
        s.textContent = " #{month}/#{day}/#{year}(#{dotw})#{hour}:#{min_sec} "

titlePost =
  init: ->
    tc = $('span.filetitle').textContent or $('blockquote').textContent
    d.title = "/#{g.BOARD}/ - #{tc}"

quickReport =
  init: ->
    g.callbacks.push quickReport.cb.node
  cb:
    node: (root) ->
      arr = $$ 'span[id^=no]', root
      for el in arr
        a = $.el 'a',
          textContent: '[ ! ]'
        $.bind a, 'click', quickReport.cb.report
        $.after el, a
        $.after el, $.tn(' ')
    report: (e) ->
      {target} = e
      quickReport.report target
  report: (target) ->
    input = $.x('preceding-sibling::input[1]', target)
    input.click()
    $('input[value="Report"]').click()
    input.click()

unread =
  init: ->
    unread.replies = []
    d.title = '(0) ' + d.title
    $.bind window, 'scroll', unread.cb.scroll
    g.callbacks.push unread.cb.node

  cb:
    node: (root) ->
      unread.replies = unread.replies.concat $$ 'td[id]', root
      unread.updateTitle()
      unread.updateFavicon()

    scroll: (e) ->
      return if unread.replies.length is 0

      height = d.body.clientHeight
      for reply, i in unread.replies
        {bottom} = reply.getBoundingClientRect()
        if bottom > height #post is not completely read
          break
      return if i is 0

      unread.replies = unread.replies[i..]
      unread.updateTitle()
      if unread.replies.length is 0
        unread.updateFavicon()

  updateTitle: ->
    d.title = d.title.replace /\d+/, unread.replies.length

  updateFavicon: ->
    l = unread.replies.length
    if g.dead
      if l > 0
        href = g.favDeadHalo
      else
        href = g.favDead
    else
      if l > 0
        href = g.favHalo
      else
        href = g.favDefault
    favicon = $ 'link[rel="shortcut icon"]', d.head
    clone = favicon.cloneNode true
    clone.href = href
    $.replace favicon, clone

redirect = ->
  switch g.BOARD
    when 'a', 'g', 'lit', 'sci', 'tv'
      url = "http://green-oval.net/cgi-board.pl/#{g.BOARD}/thread/#{g.THREAD_ID}"
    when 'jp', 'm', 'tg'
      url = "http://archive.easymodo.net/cgi-board.pl/#{g.BOARD}/thread/#{g.THREAD_ID}"
    when '3', 'adv', 'an', 'c', 'ck', 'co', 'fa', 'fit', 'int', 'k', 'mu', 'n', 'o', 'p', 'po', 'soc', 'sp', 'toy', 'trv', 'v', 'vp', 'x'
      url = "http://archive.no-ip.org/#{g.BOARD}/thread/#{g.THREAD_ID}"
    else
      url = "http://boards.4chan.org/#{g.BOARD}"
  location.href = url

recaptcha =
  listener: (e) ->
    if e.keyCode is 8 and @value is ''
      recaptcha.reload()
  reload: ->
    window.location = 'javascript:Recaptcha.reload()'

nodeInserted = (e) ->
  {target} = e
  if target.nodeName is 'TABLE'
    for callback in g.callbacks
      callback target
  else if target.id is 'recaptcha_challenge_field' and dialog = $ '#qr'
    $('#recaptcha_image img', dialog).src = "http://www.google.com/recaptcha/api/image?c=" + target.value
    $('#recaptcha_challenge_field', dialog).value = target.value

imageHover =
  init: ->
    img = $.el 'img', id: 'iHover'
    $.hide img
    d.body.appendChild img
    g.callbacks.push imageHover.cb.node
  offset:
    x: 45
    y: -120
  cb:
    node: (root) ->
      thumbs = $$ 'img[md5]', root
      for thumb in thumbs
        $.bind thumb, 'mouseover', imageHover.cb.mouseover
    mouseover: (e) ->
      {target, clientX, clientY} = e
      img = $ '#iHover'
      img.src = target.parentNode.href
      $.show img
      imageHover.winHeight = d.body.clientHeight
      imageHover.winWidth  = d.body.clientWidth
      $.bind target, 'mousemove', imageHover.cb.mousemove
      $.bind target, 'mouseout',  imageHover.cb.mouseout
    mousemove: (e) ->
      {clientX, clientY} = e
      img = $ '#iHover'
      imgHeight = img.offsetHeight

      top = clientY + imageHover.offset.y
      bot = top + imgHeight
      img.style.top =
        if imageHover.winHeight < imgHeight or top < 0
          '0px'
        else if bot > imageHover.winHeight
          imageHover.winHeight - imgHeight + 'px'
        else
          top + 'px'
      img.style.left = clientX + imageHover.offset.x
    mouseout: (e) ->
      {target} = e
      img = $ '#iHover'
      $.hide img
      img.src = null
      $.unbind target, 'mousemove', imageHover.cb.mousemove
      $.unbind target, 'mouseout',  imageHover.cb.mouseout

imgPreloading =
  init: ->
    g.callbacks.push (root) ->
      thumbs = $$ 'img[md5]', root
      for thumb in thumbs
        parent = thumb.parentNode
        el = $.el 'img', src: parent.href

imgGif =
  init: ->
    g.callbacks.push (root) ->
      thumbs = $$ 'img[md5]', root
      for thumb in thumbs
        src = thumb.parentNode.href
        if /gif$/.test src
          thumb.src = src

imgExpansion =
  init: ->
    g.callbacks.push imgExpansion.cb.node

    expand = $.el 'div',
      innerHTML:
        "<select id=imageType name=imageType><option>full</option><option>fit width</option><option>fit screen</option></select>
        <label>Expand Images<input type=checkbox id=imageExpand></label>"
    imageType = $.getValue 'imageType', 'full'
    for option in $$ 'option', expand
      if option.textContent is imageType
        option.selected = true
        break
    $.bind $('select', expand), 'change', $.cb.value
    $.bind $('select', expand), 'change', imageTypeChange
    $.bind $('input',  expand), 'click',  imageExpandClick

    delform = $ 'form[name=delform]'
    $.prepend delform, expand

  cb:
    node: (root) ->
      thumbs = $$ 'img[md5]', root
      for thumb in thumbs
        $.bind thumb.parentNode, 'click', imageClick
        if g.expand then imageToggle thumb.parentNode

# TODO rewrite these **************************************************************************

imageClick = (e) ->
  return if e.shiftKey or e.altKey or e.ctrlKey
  e.preventDefault()
  imageToggle this

imageToggle = (image) ->
  # 'image' is actually the <a> container
  thumb = image.firstChild
  cw = d.body.clientWidth
  ch = d.body.clientHeight
  imageType = $("#imageType").value
  if thumb.className is 'hide'
    imageThumb thumb
  else
    imageExpand thumb, cw, ch, imageType

imageTypeChange = ->
  images = $$ 'img[md5] + img'
  cw = d.body.clientWidth
  ch = d.body.clientHeight
  imageType = @value
  for image in images
    imageResize cw, ch, imageType, image

imageExpandClick = ->
  thumbs = $$ 'img[md5]'
  g.expand = @checked
  cw = d.body.clientWidth
  ch = d.body.clientHeight
  imageType = $("#imageType").value
  if @checked #expand
    for thumb in thumbs
      if thumb.className isnt 'hide'
        #hide the thumb and show image
        imageExpand thumb, cw, ch, imageType
  else #contract
    for thumb in thumbs
      if thumb.className is 'hide'
        #unhide thumb and remove image
        imageThumb thumb

imageExpand = (thumb, cw, ch, imageType) ->
  thumb.className = 'hide'
  link = thumb.parentNode
  image = $.el 'img',
    src: link.href
  link.appendChild image

  imageResize cw, ch, imageType, image

imageResize = (cw, ch, imageType, image) ->
  [_, iw, ih] =
    $.x("preceding::span[@class][1]/text()[2]", image)
    .textContent.match(/(\d+)x(\d+)/)
  iw = Number iw
  ih = Number ih

  switch imageType
    when 'full'
      image.removeAttribute 'style'
      return
    when 'fit width'
      if iw > cw
        image.style.width = '100%'
        image.style.margin = '0px'
      break
    when 'fit screen'
      ratio = Math.min cw/iw, ch/ih
      if ratio < 1
        image.style.width = Math.floor ratio * iw
        image.style.margin = '0px'

imageThumb = (thumb) ->
  thumb.className = ''
  $.remove thumb.nextSibling

autoWatch = (e) ->
  form = e.target
  tc = $('input[name=sub]', form).value or $('textarea', form).value
  GM_setValue('autoText', "/#{g.BOARD}/ - #{tc[...25]}")

# /TODO ***************************************************************

#main
NAMESPACE = 'AEOS.4chan_x.'
g =
  cache: {}
  requests: {}
  callbacks: []
  expand: false
  favDead: 'data:image/png;base64,iVBORw0KGgoAAAANSUhEUgAAABAAAAAQAgMAAABinRfyAAAACVBMVEUAAAAAAAD/AAA9+90tAAAAAXRSTlMAQObYZgAAADtJREFUCB0FwUERxEAIALDszMG730PNSkBEBSECoU0AEPe0mly5NWprRUcDQAdn68qtkVsj3/84z++CD5u7CsnoBJoaAAAAAElFTkSuQmCC'
  favDeadHalo: 'data:image/png;base64,iVBORw0KGgoAAAANSUhEUgAAABAAAAAQCAYAAAAf8/9hAAAAWUlEQVR4XrWSAQoAIAgD/f+njSApsTqjGoTQ5oGWPJMOOs60CzsWwIwz1I4PUIYh+WYEMGQ6I/txw91kP4oA9BdwhKp1My4xQq6e8Q9ANgDJjOErewFiNesV2uGSfGv1/HYAAAAASUVORK5CYII='
  favDefault: $('link[rel="shortcut icon"]', d)?.href or '' #no favicon in `post successful` page
  favEmpty: 'data:image/gif;base64,R0lGODlhEAAQAJEAAAAAAP///9vb2////yH5BAEAAAMALAAAAAAQABAAAAIvnI+pq+D9DBAUoFkPFnbs7lFZKIJOJJ3MyraoB14jFpOcVMpzrnF3OKlZYsMWowAAOw=='
  flavors: [
    'http://regex.info/exif.cgi?url='
    'http://iqdb.org/?url='
    'http://tineye.com/search?url='
  ].join '\n'
g.favHalo = if /ws/.test g.favDefault then 'data:image/png;base64,iVBORw0KGgoAAAANSUhEUgAAABAAAAAQCAYAAAAf8/9hAAAAZklEQVR4XrWRQQoAIQwD+6L97j7Ih9WTQQxhDqJQCk4Mranuvqod6LgwawSqSuUmWSPw/UNlJlnDAmA2ARjABLYj8ZyCzJHHqOg+GdAKZmKPIQUzuYrxicHqEgHzP9g7M0+hj45sAnRWxtPj3zSPAAAAAElFTkSuQmCC' else 'data:image/png;base64,iVBORw0KGgoAAAANSUhEUgAAABAAAAAQAgMAAABinRfyAAAADFBMVEUAAABmzDP///8AAABet0i+AAAAAXRSTlMAQObYZgAAAExJREFUeF4tyrENgDAMAMFXKuQswQLBG3mOlBnFS1gwDfIYLpEivvjq2MlqjmYvYg5jWEzCwtDSQlwcXKCVLrpFbvLvvSf9uZJ2HusDtJAY7Tkn1oYAAAAASUVORK5CYII='
pathname = location.pathname.substring(1).split('/')
[g.BOARD, temp] = pathname
if temp is 'res'
  g.REPLY = temp
  g.THREAD_ID = pathname[2]
else
  g.PAGENUM = parseInt(temp) || 0
g.hiddenReply = $.getValue "hiddenReply/#{g.BOARD}/", {}
tzOffset = (new Date()).getTimezoneOffset() / 60
# GMT -8 is given as +480; would GMT +8 be -480 ?
g.chanOffset = 5 - tzOffset# 4chan = EST = GMT -5
if $.isDST() then g.chanOffset -= 1

###
lastChecked = Number GM_getValue('lastChecked', '0')
now = Date.now()
DAY = 1000 * 60 * 60 * 24
if lastChecked < now - 1*DAY
  cutoff = now - 7*DAY
  while g.hiddenThreads.length
    if g.hiddenThreads[0].timestamp > cutoff
      break
    g.hiddenThreads.shift()

  while g.hiddenReplies.length
    if g.hiddenReplies[0].timestamp > cutoff
      break
    g.hiddenReplies.shift()

  GM_setValue("hiddenThreads/#{g.BOARD}/", JSON.stringify(g.hiddenThreads))
  GM_setValue("hiddenReplies/#{g.BOARD}/", JSON.stringify(g.hiddenReplies))
  GM_setValue('lastChecked', now.toString())
###

$.addStyle '
  /* dialog styling */
  div.dialog {
    border: 1px solid;
  }
  div.dialog > div.move {
    cursor: move;
  }
  label, a {
    cursor: pointer;
  }

  #iHover {
    position: fixed;
  }
  #options textarea {
    height: 100px;
    width: 500px;
  }
  #updater {
    position: fixed;
    text-align: right;
  }
  #updater input[type=text] {
    width: 50px;
  }
  #updater:not(:hover) {
    border: none;
    background: transparent;
  }
  #updater:not(:hover) > div:not(.move) {
    display: none;
  }
  #watcher {
    position: absolute;
  }
  #watcher > div.move {
    text-decoration: underline;
    padding: 5px 5px 0 5px;
  }
  #watcher > div:last-child {
    padding: 0 5px 5px 5px;
  }
  span.error {
    color: red;
  }
  #qr.auto:not(:hover) form {
    display: none;
  }
  #qr span.error {
    position: absolute;
    bottom: 0;
    left: 0;
  }
  #qr {
    position: fixed;
  }
  #qr > div {
    text-align: right;
  }
  #qr > form > div, /* ad */
  #qr td.rules {
    display: none;
  }
  #options {
    position: fixed;
    padding: 5px;
    text-align: right;
  }
  form[name=delform] a img {
    border: 0px;
    float: left;
    margin: 0px 20px;
  }
  iframe {
    display: none;
  }
  #navlinks {
    position: fixed;
    top: 25px;
    right: 5px;
  }
  #navlinks > a {
    font-size: 16px;
  }
  div.thread.stub > *:not(.block) {
    display: none;
  }
  .hide {
    display: none;
  }
  .new {
    background: lime;
  }
  .favicon {
    cursor: pointer;
  }
'

if location.hostname is 'sys.4chan.org'
  qr.sys()
  return
if navtopr = $ '#navtopr'
  options.init()
else if $.config('404 Redirect') and d.title is '4chan - 404'
  redirect()
else
  return

#hack to tab from comment straight to recaptcha
for el in $$ '#recaptcha_table a'
  el.tabIndex = 1
recaptcha = $ '#recaptcha_response_field'
$.bind recaptcha, 'keydown', recaptcha.listener

$.bind $('form[name=post]'), 'submit', qr.cb.submit

#major features
if $.config 'Image Expansion'
  imgExpansion.init()

if $.config 'Image Auto-Gif'
  imgGif.init()

if $.config 'Localize Time'
  localize.init()

if $.config 'Sauce'
  sauce.init()

if $.config 'Anonymize'
  anonymize.init()

if $.config 'Image Hover'
  imageHover.init()

if $.config 'Reply Hiding'
  replyHiding.init()

if $.config 'Quick Reply'
  qr.init()

if $.config 'Quick Report'
  quickReport.init()

if $.config 'Thread Watcher'
  watcher.init()

if $.config 'Keybinds'
  keybinds.init()

if g.REPLY
  if $.config 'Thread Updater'
    updater.init()

  if $.config 'Image Preloading'
    imgPreloading.init()

  if $.config('Quick Reply') and $.config 'Persistent QR'
    qr.persist()

  if $.config 'Post in Title'
    titlePost.init()

  if $.config 'Unread Count'
    unread.init()

else #not reply
  if $.config 'Thread Hiding'
    threadHiding.init()

  if $.config 'Thread Navigation'
    nav.init()

  if $.config 'Auto Watch'
    $.bind $('form[name=post]'), 'submit', autoWatch

  if $.config 'Thread Expansion'
    expandThread.init()

  if $.config 'Comment Expansion'
    expandComment.init()

callback() for callback in g.callbacks
$.bind d.body, 'DOMNodeInserted', nodeInserted<|MERGE_RESOLUTION|>--- conflicted
+++ resolved
@@ -740,19 +740,7 @@
     messageTop: (e) ->
       {data} = e
       dialog = $ '#qr'
-<<<<<<< HEAD
-      if data is 'Post successful!'
-        if dialog
-          if $.config 'Persistent QR'
-            qr.refresh dialog
-          else
-            $.remove dialog
-        g.seconds = if g.sage then 60 else 30
-        qr.cooldownStart()
-      else
-=======
       if data # error message
->>>>>>> ab2c2043
         error = $.el 'span',
           className: 'error'
           textContent: data
@@ -835,17 +823,6 @@
     # XXX file.value = '' doesn't work in opera
     f = $('input[type=file]', dialog).parentNode
     f.innerHTML = f.innerHTML
-<<<<<<< HEAD
-=======
-    submit = $ 'input[type=submit]', qr
-    submit.value = if g.sage then 60 else 30
-    submit.disabled = true
-    window.setTimeout qr.cooldown, 1000
-    auto = submit.previousSibling.lastChild
-    if auto.checked
-      #unhide the qr so you know it's ready for the next item
-      $('input[title=autohide]:checked', qr)?.click()
->>>>>>> ab2c2043
 
   cooldown: ->
     submits = $$ '#qr input[type=submit], form[name=post] input[type=submit]'
