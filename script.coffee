--- conflicted
+++ resolved
@@ -1346,17 +1346,10 @@
         arr.push reply.parentNode.parentNode.parentNode #table
       length = arr.length
 
-<<<<<<< HEAD
       updater.timer.textContent = '-' + conf['Interval']
       if conf['Verbose']
         updater.count.textContent = '+' + arr.length
         if arr.length is 0
-=======
-      updater.timer.textContent = '-' + updater.interval
-      if updater.verbose
-        updater.count.textContent = '+' + length
-        if length is 0
->>>>>>> 7b0666ad
           updater.count.className = ''
         else
           updater.count.className = 'new'
@@ -1364,11 +1357,7 @@
       #XXX add replies in correct order so backlinks resolve
       while reply = arr.pop()
         $.before br, reply
-<<<<<<< HEAD
-      if conf['IRC Updating']
-=======
-      if updater.ircUpd && length
->>>>>>> 7b0666ad
+      if conf['IRC Updating'] && length
         scrollTo 0, d.body.scrollHeight
 
   timeout: ->
