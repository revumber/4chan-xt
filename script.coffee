Config =
  main:
    Enhancing:
      'Disable 4chan\'s extension':   [true,  'Avoid conflicts between 4chan X and 4chan\'s inline extension.']
      '404 Redirect':                 [true,  'Redirect dead threads and images.']
      'Keybinds':                     [true,  'Bind actions to keyboard shortcuts.']
      'Time Formatting':              [true,  'Localize and format timestamps arbitrarily.']
      'File Info Formatting':         [true,  'Reformat the file information.']
      'Comment Expansion':            [true,  'Can expand too long comments.']
      'Thread Expansion':             [true,  'Can expand threads to view all replies.']
      'Index Navigation':             [false, 'Navigate to previous / next thread.']
      'Reply Navigation':             [false, 'Navigate to top / bottom of thread.']
      'Check for Updates':            [true,  'Check for updated versions of 4chan X.']
    Filtering:
      'Anonymize':                    [false, 'Turn everyone Anonymous.']
      'Filter':                       [true,  'Self-moderation placebo.']
      'Recursive Filtering':          [true,  'Filter replies of filtered posts, recursively.']
      'Reply Hiding':                 [true,  'Hide single replies.']
      'Thread Hiding':                [true,  'Hide entire threads.']
      'Stubs':                        [true,  'Make stubs of hidden threads / replies.']
    Imaging:
      'Auto-GIF':                     [false, 'Animate GIF thumbnails.']
      'Image Expansion':              [true,  'Expand images.']
      'Expand From Position':         [true,  'Expand all images only from current position to thread end.']
      'Image Hover':                  [false, 'Show full image on mouseover.']
      'Sauce':                        [true,  'Add sauce links to images.']
      'Reveal Spoilers':              [false, 'Reveal spoiler thumbnails.']
    Menu:
      'Menu':                         [true,  'Add a drop-down menu in posts.']
      'Report Link':                  [true,  'Add a report link to the menu.']
      'Delete Link':                  [true,  'Add post and image deletion links to the menu.']
      'Download Link':                [true,  'Add a download with original filename link to the menu. Chrome-only currently.']
      'Archive Link':                 [true,  'Add an archive link to the menu.']
    Monitoring:
      'Thread Updater':               [true,  'Fetch and insert new replies. Has more options in its own dialog.']
      'Unread Count':                 [true,  'Show the unread posts count in the tab title.']
      'Unread Favicon':               [true,  'Show a different favicon when there are unread posts.']
      'Post in Title':                [true,  'Show the thread\'s subject in the tab title.']
      'Thread Stats':                 [true,  'Display reply and image count.']
      'Thread Watcher':               [true,  'Bookmark threads.']
      'Auto Watch':                   [true,  'Automatically watch threads that you start.']
      'Auto Watch Reply':             [false, 'Automatically watch threads that you reply to.']
    Posting:
      'Quick Reply':                  [true,  'WMD.']
      'Persistent QR':                [false, 'The Quick reply won\'t disappear after posting.']
      'Auto Hide QR':                 [false, 'Automatically hide the quick reply when posting.']
      'Open Reply in New Tab':        [false, 'Open replies posted from the board pages in a new tab.']
      'Remember Subject':             [false, 'Remember the subject field, instead of resetting after posting.']
      'Remember Spoiler':             [false, 'Remember the spoiler state, instead of resetting after posting.']
      'Hide Original Post Form':      [true,  'Replace the normal post form with a shortcut to open the QR.']
    Quoting:
      'Quote Backlinks':              [true,  'Add quote backlinks.']
      'OP Backlinks':                 [false, 'Add backlinks to the OP.']
      'Quote Inline':                 [true,  'Inline quoted post on click.']
      'Forward Hiding':               [true,  'Hide original posts of inlined backlinks.']
      'Quote Preview':                [true,  'Show quoted post on hover.']
      'Quote Highlighting':           [true,  'Highlight the previewed post.']
      'Resurrect Quotes':             [true,  'Linkify dead quotes to archives.']
      'Indicate OP Quotes':           [true,  'Add \'(OP)\' to OP quotes.']
      'Indicate Cross-thread Quotes': [true,  'Add \'(Cross-thread)\' to cross-threads quotes.']
  filter:
    name: [
      '# Filter any namefags:'
      '#/^(?!Anonymous$)/'
    ].join '\n'
    uniqueid: [
      '# Filter a specific ID:'
      '#/Txhvk1Tl/'
    ].join '\n'
    tripcode: [
      '# Filter any tripfags'
      '#/^!/'
    ].join '\n'
    capcode: [
      '# Set a custom class for mods:'
      '#/Mod$/;highlight:mod;op:yes'
      '# Set a custom class for moot:'
      '#/Admin$/;highlight:moot;op:yes'
    ].join '\n'
    email: [
      '# Filter any e-mails that are not `sage` on /a/ and /jp/:'
      '#/^(?!sage$)/;boards:a,jp'
    ].join '\n'
    subject: [
      '# Filter Generals on /v/:'
      '#/general/i;boards:v;op:only'
    ].join '\n'
    comment: [
      '# Filter Stallman copypasta on /g/:'
      '#/what you\'re refer+ing to as linux/i;boards:g'
    ].join '\n'
    flag: [
      ''
    ].join '\n'
    filename: [
      ''
    ].join '\n'
    dimensions: [
      '# Highlight potential wallpapers:'
      '#/1920x1080/;op:yes;highlight;top:no;boards:w,wg'
    ].join '\n'
    filesize: [
      ''
    ].join '\n'
    md5: [
      ''
    ].join '\n'
  sauces: [
    'http://iqdb.org/?url=%turl'
    'http://www.google.com/searchbyimage?image_url=%turl'
    '#http://tineye.com/search?url=%turl'
    '#http://saucenao.com/search.php?db=999&url=%turl'
    '#http://3d.iqdb.org/?url=%turl'
    '#http://regex.info/exif.cgi?imgurl=%url'
    '# uploaders:'
    '#http://imgur.com/upload?url=%url;text:Upload to imgur'
    '#http://omploader.org/upload?url1=%url;text:Upload to omploader'
    '# "View Same" in archives:'
    '#//archive.foolz.us/_/search/image/%md5/;text:View same on foolz'
    '#//archive.foolz.us/%board/search/image/%md5/;text:View same on foolz /%board/'
    '#//archive.installgentoo.net/%board/image/%md5;text:View same on installgentoo /%board/'
  ].join '\n'
  time: '%m/%d/%y(%a)%H:%M:%S'
  backlink: '>>%id'
  fileInfo: '%l (%p%s, %r)'
  favicon: 'ferongr'
  hotkeys:
    # QR & Options
    'open QR':            ['q',      'Open QR with post number inserted.']
    'open empty QR':      ['Q',      'Open QR without post number inserted.']
    'open options':       ['alt+o',  'Open Options.']
    'close':              ['Esc',    'Close Options or QR.']
    'spoiler tags':       ['ctrl+s', 'Insert spoiler tags.']
    'code tags':          ['alt+c',  'Insert code tags.']
    'submit QR':          ['alt+s',  'Submit post.']
    # Thread related
    'watch':              ['w',      'Watch thread.']
    'update':             ['u',      'Update the thread now.']
    'read thread':        ['r',      'Mark thread as read.']
    # Images
    'expand image':       ['E',      'Expand selected image.']
    'expand images':      ['e',      'Expand all images.']
    # Board Navigation
    'front page':         ['0',      'Jump to page 0.']
    'next page':          ['Right',  'Jump to the next page.']
    'previous page':      ['Left',   'Jump to the previous page.']
    # Thread Navigation
    'next thread':        ['Down',   'See next thread.']
    'previous thread':    ['Up',     'See previous thread.']
    'expand thread':      ['ctrl+e', 'Expand thread.']
    'open thread':        ['o',      'Open thread in current tab.']
    'open thread tab':    ['O',      'Open thread in new tab.']
    # Reply Navigation
    'next reply':         ['j',      'Select next reply.']
    'previous reply':     ['k',      'Select previous reply.']
    'hide':               ['x',      'Hide thread.']
  updater:
    checkbox:
      'Auto Scroll': [false, 'Scroll updated posts into view. Only enabled at bottom of page.']
      'Scroll BG':   [false, 'Auto-scroll background tabs.']
      'Auto Update': [true,  'Automatically fetch new posts.']
    'Interval': 30
  imageFit: 'fit width'

# Opera doesn't support the @match metadata key,
# return 4chan X here if we're not on 4chan.
return unless /^(boards|images|sys)\.4chan\.org$/.test location.hostname

Conf = {}
d = document
g =
  VERSION:   '3.0.0'
  NAMESPACE: '4chan_X.'
  boards:  {}
  threads: {}
  posts:   {}

UI = (->
  dialog = (id, position, html) ->
    el = d.createElement 'div'
    el.className = 'reply dialog'
    el.innerHTML = html
    el.id        = id
    el.style.cssText = localStorage.getItem("#{g.NAMESPACE}#{id}.position") or position
    move = el.querySelector '.move'
    move.addEventListener 'touchstart', dragstart, false
    move.addEventListener 'mousedown',  dragstart, false
    el

  dragstart = (e) ->
    # prevent text selection
    e.preventDefault()
    el = @parentNode
    if isTouching = e.type is 'touchstart'
      e = e.changedTouches[e.changedTouches.length - 1]
    # distance from pointer to el edge is constant; calculate it here.
    rect = el.getBoundingClientRect()
    screenHeight = d.documentElement.clientHeight
    screenWidth  = d.documentElement.clientWidth
    o = {
      id:     el.id
      style:  el.style
      dx:     e.clientX - rect.left
      dy:     e.clientY - rect.top
      height: screenHeight - rect.height
      width:  screenWidth  - rect.width
      screenHeight: screenHeight
      screenWidth:  screenWidth
      isTouching:   isTouching
    }
    if isTouching
      o.identifier = e.identifier
      o.move = touchmove.bind o
      o.up   = touchend.bind  o
      d.addEventListener 'touchmove',   o.move, false
      d.addEventListener 'touchend',    o.up,   false
      d.addEventListener 'touchcancel', o.up,   false
    else # mousedown
      o.move = drag.bind    o
      o.up   = dragend.bind o
      d.addEventListener 'mousemove', o.move, false
      d.addEventListener 'mouseup',   o.up,   false
  touchmove = (e) ->
    for touch in e.changedTouches
      if touch.identifier is @identifier
        drag.call @, touch
        return
  drag = (e) ->
    left = e.clientX - @dx
    top  = e.clientY - @dy
    if left < 10 then left = 0
    else if @width - left < 10 then left = null
    if top < 10 then top = 0
    else if @height - top < 10 then top = null
    if left is null
      @style.left  = null
      @style.right = '0%'
    else
      @style.left  = left / @screenWidth * 100 + '%'
      @style.right = null
    if top is null
      @style.top    = null
      @style.bottom = '0%'
    else
      @style.top    = top / @screenHeight * 100 + '%'
      @style.bottom = null
  touchend = (e) ->
    for touch in e.changedTouches
      if touch.identifier is @identifier
        dragend.call @
        return
  dragend = ->
    if @isTouching
      d.removeEventListener 'touchmove',   @move, false
      d.removeEventListener 'touchend',    @up,   false
      d.removeEventListener 'touchcancel', @up,   false
    else # mouseup
      d.removeEventListener 'mousemove', @move, false
      d.removeEventListener 'mouseup',   @up,   false
    localStorage.setItem "#{g.NAMESPACE}#{@id}.position", @style.cssText

  hoverstart = (root, el, events, cb) ->
    o = {
      root:   root
      el:     el
      style:  el.style
      cb:     cb
      events: events.split ' '
      clientHeight: d.documentElement.clientHeight
      clientWidth:  d.documentElement.clientWidth
    }
    o.hover    = hover.bind    o
    o.hoverend = hoverend.bind o
    for event in o.events
      root.addEventListener event,     o.hoverend, false
    root.addEventListener 'mousemove', o.hover,    false
  hover = (e) ->
    height = @el.offsetHeight
    top = e.clientY - height / 2
    @style.top =
      if @clientHeight <= height or top <= 0
        '0px'
      else if top + height >= @clientHeight
        @clientHeight - height + 'px'
      else
        top + 'px'

    {clientX} = e
    if clientX <= @clientWidth - 400
      @style.left  = clientX + 45 + 'px'
      @style.right = null
    else
      @style.left  = null
      @style.right = @clientWidth - clientX + 45 + 'px'
  hoverend = ->
    @el.parentNode.removeChild @el
    for event in @events
      @root.removeEventListener event,     @hoverend, false
    @root.removeEventListener 'mousemove', @hover,    false
    @cb.call @ if @cb

  return {
    dialog: dialog
    hover:  hoverstart
  }
)()

###
loosely follows the jquery api:
http://api.jquery.com/
not chainable
###
$ = (selector, root=d.body) ->
  root.querySelector selector
$$ = (selector, root=d.body) ->
  Array::slice.call root.querySelectorAll selector

$.extend = (object, properties) ->
  for key, val of properties
    object[key] = val
  return

$.extend $,
  SECOND: 1000
  MINUTE: 1000 * 60
  HOUR  : 1000 * 60 * 60
  DAY   : 1000 * 60 * 60 * 24
  log: console.log.bind console
  engine: /WebKit|Presto|Gecko/.exec(navigator.userAgent)[0].toLowerCase()
  id: (id) ->
    d.getElementById id
  ready: (fc) ->
    if /interactive|complete/.test d.readyState
      $.queueTask fc
      return
    cb = ->
      $.off d, 'DOMContentLoaded', cb
      fc()
    $.on d, 'DOMContentLoaded', cb
  sync: (key, cb) ->
    $.on window, 'storage', (e) ->
      if e.key is "#{g.NAMESPACE}#{key}"
        cb JSON.parse e.newValue
  formData: (form) ->
    if form instanceof HTMLFormElement
      return new FormData form
    fd = new FormData()
    for key, val of form
      fd.append key, val if val
    fd
  ajax: (url, callbacks, opts={}) ->
    {type, headers, upCallbacks, form} = opts
    r = new XMLHttpRequest()
    type or= form and 'post' or 'get'
    r.open type, url, true
    for key, val of headers
      r.setRequestHeader key, val
    $.extend r, callbacks
    $.extend r.upload, upCallbacks
    r.withCredentials = true if type is 'post'
    r.send form
    r
  cache: (->
    reqs = {}
    (url, cb) ->
      if req = reqs[url]
        if req.readyState is 4
          cb.call req
        else
          req.callbacks.push cb
        return
      req = $.ajax url,
        onload:  ->
          cb.call @ for cb in @callbacks
          delete @callbacks
        onabort: -> delete reqs[url]
        onerror: -> delete reqs[url]
      req.callbacks = [cb]
      reqs[url] = req
  )()
  cb:
    checked: ->
      $.set @name, @checked
      Conf[@name] = @checked
    value: ->
      $.set @name, @value.trim()
      Conf[@name] = @value
  addStyle: (css) ->
    style = $.el 'style',
      textContent: css
    # That's terrible.
    # XXX tmp fix for scriptish:
    # https://github.com/scriptish/scriptish/issues/16
    f = ->
      # XXX Only Chrome has no d.head on document-start.
      if root = d.head or d.documentElement
        $.add root, style
      else
        setTimeout f, 20
    f()
    style
  x: (path, root=d.body) ->
    # XPathResult.ANY_UNORDERED_NODE_TYPE === 8
    d.evaluate(path, root, null, 8, null).singleNodeValue
  addClass: (el, className) ->
    el.classList.add className
  rmClass: (el, className) ->
    el.classList.remove className
  hasClass: (el, className) ->
    el.classList.contains className
  rm: (el) ->
    el.parentNode.removeChild el
  tn: (s) ->
    d.createTextNode s
  nodes: (nodes) ->
    # In (at least) Chrome, elements created inside different
    # scripts/window contexts inherit from unequal prototypes.
    # window_context1.Node !== window_context2.Node
    unless nodes instanceof Array
      return nodes
    frag = d.createDocumentFragment()
    for node in nodes
      frag.appendChild node
    frag
  add: (parent, el) ->
    parent.appendChild $.nodes el
  prepend: (parent, el) ->
    parent.insertBefore $.nodes(el), parent.firstChild
  after: (root, el) ->
    root.parentNode.insertBefore $.nodes(el), root.nextSibling
  before: (root, el) ->
    root.parentNode.insertBefore $.nodes(el), root
  replace: (root, el) ->
    root.parentNode.replaceChild $.nodes(el), root
  el: (tag, properties) ->
    el = d.createElement tag
    $.extend el, properties if properties
    el
  on: (el, events, handler) ->
    for event in events.split ' '
      el.addEventListener event, handler, false
    return
  off: (el, events, handler) ->
    for event in events.split ' '
      el.removeEventListener event, handler, false
    return
  open: (url) ->
    (GM_openInTab or window.open) url, '_blank'
  queueTask: (->
    # inspired by https://www.w3.org/Bugs/Public/show_bug.cgi?id=15007
    taskQueue = []
    execTask = ->
      task = taskQueue.shift()
      func = task[0]
      args = Array::slice.call task, 1
      func.apply func, args
    if window.MessageChannel
      taskChannel = new MessageChannel()
      taskChannel.port1.onmessage = execTask
      ->
        taskQueue.push arguments
        taskChannel.port2.postMessage null
    else # XXX Firefox
      ->
        taskQueue.push arguments
        setTimeout execTask, 0
  )()
  globalEval: (code) ->
    script = $.el 'script',
      textContent: code
    $.add d.head, script
    $.rm script
  # http://mths.be/unsafewindow
  unsafeWindow:
    if window.opera # Opera
      window
    else if unsafeWindow isnt window # Firefox
      unsafeWindow
    else # Chrome
      (->
        p = d.createElement 'p'
        p.setAttribute 'onclick', 'return window'
        p.onclick()
      )()
  bytesToString: (size) ->
    unit = 0 # Bytes
    while size >= 1024
      size /= 1024
      unit++
    # Remove trailing 0s.
    size =
      if unit > 1
        # Keep the size as a float if the size is greater than 2^20 B.
        # Round to hundredth.
        Math.round(size * 100) / 100
      else
        # Round to an integer otherwise.
        Math.round size
    "#{size} #{['B', 'KB', 'MB', 'GB'][unit]}"

$.extend $,
  if GM_deleteValue?
    delete: (name) ->
      GM_deleteValue g.NAMESPACE + name
    get: (name, defaultValue) ->
      if value = GM_getValue g.NAMESPACE + name
        JSON.parse value
      else
        defaultValue
    set: (name, value) ->
      name  = g.NAMESPACE + name
      value = JSON.stringify value
      # for `storage` events
      localStorage.setItem name, value
      GM_setValue name, value
  else if window.opera
    delete: (name)->
      delete opera.scriptStorage[g.NAMESPACE + name]
    get: (name, defaultValue) ->
      if value = opera.scriptStorage[g.NAMESPACE + name]
        JSON.parse value
      else
        defaultValue
    set: (name, value) ->
      name  = g.NAMESPACE + name
      value = JSON.stringify value
      # for `storage` events
      localStorage.setItem name, value
      opera.scriptStorage[name] = value
  else
    delete: (name) ->
      localStorage.removeItem g.NAMESPACE + name
    get: (name, defaultValue) ->
      if value = localStorage.getItem g.NAMESPACE + name
        JSON.parse value
      else
        defaultValue
    set: (name, value) ->
      localStorage.setItem g.NAMESPACE + name, JSON.stringify value


class Board
  toString: -> @ID

  constructor: (@ID) ->
    @threads = {}
    @posts   = {}

    g.boards[@] = @

class Thread
  callbacks: []
  toString: -> @ID

  constructor: (ID, @board) ->
    @ID = +ID
    @posts = {}

    # XXX Can't check when parsing single posts
    #     move to Post constructor? unless @isReply
    # postInfo  = $ '.postInfo', root.firstElementChild
    # @isClosed = !!$ 'img[title=Closed]', postInfo
    # @isSticky = !!$ 'img[title=Sticky]', postInfo

    g.threads["#{board}.#{@}"] = board.threads[@] = @

class Post
  callbacks: []
  toString: -> @ID

  constructor: (root, @thread, @board, that={}) ->
    @ID = +root.id[2..]

    post = $ '.post',     root
    info = $ '.postInfo', post
    @nodes =
      root: root
      post: post
      info: info
      comment: $ '.postMessage', post
      quotelinks: []
      backlinks: info.getElementsByClassName 'backlink'

    @info = {}
    if subject        = $ '.subject',     info
      @nodes.subject  = subject
      @info.subject   = subject.textContent
    if name           = $ '.name',        info
      @nodes.name     = name
      @info.name      = name.textContent
    if email          = $ '.useremail',   info
      @nodes.email    = email
      @info.email     = decodeURIComponent email.href[7..]
    if tripcode       = $ '.postertrip',  info
      @nodes.tripcode = tripcode
      @info.tripcode  = tripcode.textContent
    if uniqueID       = $ '.posteruid',   info
      @nodes.uniqueID = uniqueID
      @info.uniqueID  = uniqueID.textContent
    if capcode        = $ '.capcode',     info
      @nodes.capcode  = capcode
      @info.capcode   = capcode.textContent
    if flag           = $ '.countryFlag', info
      @nodes.flag     = flag
      @info.flag      = flag.title
    if date           = $ '.dateTime',    info
      @nodes.date     = date
      @info.date      = new Date date.dataset.utc * 1000

    # Get the comment's text.
    # <br> -> \n
    # Remove:
    #   'Comment too long'...
    #   Admin/Mod/Dev replies. (/q/)
    #   EXIF data. (/p/)
    #   Rolls. (/tg/)
    #   Preceding and following new lines.
    #   Trailing spaces.
    bq = @nodes.comment.cloneNode true
    for node in $$ '.abbr, .capcodeReplies, .exif, b', bq
      $.rm node
    text = []
    # XPathResult.ORDERED_NODE_SNAPSHOT_TYPE === 7
    nodes = d.evaluate './/br|.//text()', bq, null, 7, null
    for i in [0...nodes.snapshotLength]
      text.push if data = nodes.snapshotItem(i).data then data else '\n'
    @info.comment = text.join('').replace /^\n+|\n+$| +(?=\n|$)/g, ''

    quotes = {}
    for quotelink in $$ '.quotelink', @nodes.comment
      # Don't add board links. (>>>/b/)
      # Don't add text-board quotelinks. (>>>/img/1234)
      # Don't count capcode replies as quotes. (Admin/Mod/Dev Replies: ...)
      # Only add quotes that link to posts on an imageboard.
      if quotelink.hash
        @nodes.quotelinks.push quotelink
        continue if quotelink.parentNode.parentNode.className is 'capcodeReplies'
        quotes["#{quotelink.pathname.split('/')[1]}.#{quotelink.hash[2..]}"] = true
    @quotes = Object.keys quotes

    if (file = $ '.file', post) and thumb = $ 'img[data-md5]', file
      # Supports JPG/PNG/GIF/PDF.
      # Flash files are not supported.
      alt    = thumb.alt
      anchor = thumb.parentNode
      @file  =
        info:  $ '.fileInfo', file
        text:  $ '.fileText', file
        thumb: thumb
        URL:   anchor.href
        MD5:   thumb.dataset.md5
        isSpoiler: $.hasClass anchor, 'imgspoiler'
      size = +alt.match(/\d+(\.\d+)?/)[0]
      unit = ['B', 'KB', 'MB', 'GB'].indexOf alt.match(/\w+$/)[0]
      while unit--
        size *= 1024
      @file.size = size
      @file.thumbURL =
        if that.isArchived
          thumb.src
        else
          "#{location.protocol}//thumbs.4chan.org/#{board}/thumb/#{@file.URL.match(/(\d+)\./)[1]}s.jpg"
      # replace %22 with quotes, see:
      # crbug.com/81193
      # webk.it/62107
      # https://www.w3.org/Bugs/Public/show_bug.cgi?id=16909
      # http://www.whatwg.org/specs/web-apps/current-work/#multipart-form-data
      @file.name = $('span[title]', @file.info).title.replace /%22/g, '"'
      if @file.isImage = /(jpg|png|gif)$/i.test @file.name
        @file.dimensions = @file.text.textContent.match(/\d+x\d+/)[0]

    @isReply = $.hasClass post, 'reply'
    @clones  = []
    g.posts["#{board}.#{@}"] = thread.posts[@] = board.posts[@] = @
    @kill() if that.isArchived

  kill: (img) ->
    if @file and !@file.isDead
      @file.isDead = true
    return if img
    @isDead = true
    $.addClass @nodes.root, 'dead'
    # XXX style dead posts.

    # Get quote/backlinks to this post,
    # and paint them (Dead).
    # First:
    #   In every posts,
    #   if it did quote this post,
    #   get all their backlinks.
    # Second:
    #   If we have quote backlinks,
    #   in all posts this post quoted,
    #   and their clones,
    #   get all of their backlinks.
    # Third:
    #   In all collected links,
    #   apply (Dead) if relevant.
    quotelinks = []
    num = "#{@board}.#{@}"
    for ID, post of g.posts
      if -1 < post.quotes.indexOf num
        for post in [post].concat post.clones
          quotelinks.push.apply quotelinks, post.nodes.quotelinks
    if Conf['Quote Backlinks']
      for quote in @quotes
        post = g.posts[quote]
        for post in [post].concat post.clones
          quotelinks.push.apply quotelinks, Array::slice.call post.nodes.backlinks
    for quotelink in quotelinks
      continue if $.hasClass quotelink, 'deadlink'
      {board, postID} = Get.postDataFromLink quotelink
      if board is @board.ID postID is @ID
        $.add quotelink, $.tn '\u00A0(Dead)'
        $.addClass quotelinks, 'deadlink'
    return
  addClone: (context) ->
    new Clone @, context
  rmClone: (index) ->
    @clones.splice index, 1
    for i in [index...@clones.length]
      @clones[i].nodes.root.setAttribute 'data-clone', i
    return

class Clone extends Post
  constructor: (@origin, @context) ->
    for key in ['ID', 'board', 'thread', 'info', 'quotes', 'isReply']
      # Copy or point to the origin's key value.
      @[key] = origin[key]

    {nodes} = origin
    root = nodes.root.cloneNode true
    post = $ '.post',     root
    info = $ '.postInfo', post
    @nodes =
      root: root
      post: post
      info: info
      comment: $ '.postMessage', post
      quotelinks: []
      backlinks: info.getElementsByClassName 'backlink'

    # Remove inlined posts inside of this post.
    for inline  in $$ '.inline',  post
      $.rm inline
    for inlined in $$ '.inlined', post
      $.rmClass inlined, 'inlined'

    # root.hidden = false # post hiding
    $.rmClass root, 'forwarded' # quote inlining
    # $.rmClass post, 'highlight' # keybind navigation

    if nodes.subject
      @nodes.subject  = $ '.subject',     info
    if nodes.name
      @nodes.name     = $ '.name',        info
    if nodes.email
      @nodes.email    = $ '.useremail',   info
    if nodes.tripcode
      @nodes.tripcode = $ '.postertrip',  info
    if nodes.uniqueID
      @nodes.uniqueID = $ '.posteruid',   info
    if nodes.capcode
      @nodes.capcode  = $ '.capcode',     info
    if nodes.flag
      @nodes.flag     = $ '.countryFlag', info
    if nodes.date
      @nodes.date     = $ '.dateTime',    info

    for quotelink in $$ '.quotelink', @nodes.comment
      # See comments in Post's constructor.
      if quotelink.hash or $.hasClass quotelink, 'deadlink'
        @nodes.quotelinks.push quotelink

    if origin.file
      # Copy values, point to relevant elements.
      # See comments in Post's constructor.
      @file = {}
      for key, val of origin.file
        @file[key] = val
      file = $ '.file', post
      @file.info  = $ '.fileInfo',     file
      @file.text  = $ '.fileText',     file
      @file.thumb = $ 'img[data-md5]', file

    @isDead  = true if origin.isDead
    @isClone = true
    index = origin.clones.push(@) - 1
    root.setAttribute 'data-clone', index


Main =
  init: ->
    # flatten Config into Conf
    # and get saved or default values
    flatten = (parent, obj) ->
      if obj instanceof Array
        Conf[parent] = obj[0]
      else if typeof obj is 'object'
        for key, val of obj
          flatten key, val
      else # string or number
        Conf[parent] = obj
      return
    flatten null, Config
    for key, val of Conf
      Conf[key] = $.get key, val

<<<<<<< HEAD
    pathname = location.pathname.split '/'
    g.BOARD  = new Board pathname[1]
    if g.REPLY = pathname[2] is 'res'
      g.THREAD = +pathname[3]
=======
  keyCode: (e) ->
    key = switch kc = e.keyCode
      when 8
        ''
      when 13
        'Enter'
      when 27
        'Esc'
      when 37
        'Left'
      when 38
        'Up'
      when 39
        'Right'
      when 40
        'Down'
      when 48, 49, 50, 51, 52, 53, 54, 55, 56, 57, 65, 66, 67, 68, 69, 70, 71, 72, 73, 74, 75, 76, 77, 78, 79, 80, 81, 82, 83, 84, 85, 86, 87, 88, 89, 90 #0-9, A-Z
        c = String.fromCharCode kc
        if e.shiftKey then c else c.toLowerCase()
      else
        null
    if key
      if e.altKey  then key = 'alt+'  + key
      if e.ctrlKey then key = 'ctrl+' + key
      if e.metaKey then key = 'meta+' + key
    key

  tags: (tag, ta) ->
    value    = ta.value
    selStart = ta.selectionStart
    selEnd   = ta.selectionEnd

    ta.value =
      value[...selStart] +
      "[#{tag}]" + value[selStart...selEnd] + "[/#{tag}]" +
      value[selEnd..]

    range = "[#{tag}]".length + selEnd
    # Move the caret to the end of the selection.
    ta.setSelectionRange range, range

    # Fire the 'input' event
    $.event ta, new Event 'input'

  img: (thread, all) ->
    if all
      $.id('imageExpand').click()
    else
      thumb = $ 'img[data-md5]', $('.post.highlight', thread) or thread
      ImageExpand.toggle thumb.parentNode
>>>>>>> ad4bc27f

    switch location.hostname
      when 'boards.4chan.org'
        Main.initHeader()
        Main.initFeatures()
      when 'sys.4chan.org'
        return
      when 'images.4chan.org'
        $.ready ->
          if Conf['404 Redirect'] and d.title is '4chan - 404 Not Found'
            path = location.pathname.split '/'
            url  = Redirect.image path[1], path[3]
            location.href = url if url
        return

  initHeader: ->
    $.addStyle Main.css
    Main.header = $.el 'div',
      className: 'reply'
      innerHTML: '<div class=extra></div>'
    $.ready Main.initHeaderReady
  initHeaderReady: ->
    header = Main.header
    $.prepend d.body, header

    if nav = $.id 'boardNavDesktop'
      header.id = nav.id
      $.prepend header, nav
      nav.id = nav.className = null
      nav.lastElementChild.hidden = true
      settings = $.el 'span',
        id: 'settings'
        innerHTML: '[<a href=javascript:;>Settings</a>]'
      $.on settings.firstElementChild, 'click', Main.settings
      $.add nav, settings
      $("a[href$='/#{g.BOARD}/']", nav)?.className = 'current'

<<<<<<< HEAD
    $.addClass d.body, $.engine
    $.addClass d.body, 'fourchan_x'
=======
  next: ->
    if g.REPLY
      window.scrollTo 0, d.body.scrollHeight
    else
      Nav.scroll +1

  getThread: (full) ->
    Nav.threads = $$ '.thread:not([hidden])'
    for thread, i in Nav.threads
      rect = thread.getBoundingClientRect()
      {bottom} = rect
      if bottom > 0 #we have not scrolled past
        if full
          return [thread, i, rect]
        return thread
    return $ '.board'

  scroll: (delta) ->
    [thread, i, rect] = Nav.getThread true
    {top} = rect

    #unless we're not at the beginning of the current thread
    # (and thus wanting to move to beginning)
    # or we're above the first thread and don't want to skip it
    unless (delta is -1 and Math.ceil(top) < 0) or (delta is +1 and top > 1)
      i += delta

    {top} = Nav.threads[i]?.getBoundingClientRect()
    window.scrollBy 0, top

QR =
  init: ->
    return unless $.id 'postForm'
    Main.callbacks.push @node
    setTimeout @asyncInit

  asyncInit: ->
    if Conf['Hide Original Post Form']
      link = $.el 'h1', innerHTML: "<a href=javascript:;>#{if g.REPLY then 'Reply to Thread' else 'Start a Thread'}</a>"
      $.on link.firstChild, 'click', ->
        QR.open()
        $('select',   QR.el).value = 'new' unless g.REPLY
        $('textarea', QR.el).focus()
      $.before $.id('postForm'), link

    if Conf['Persistent QR']
      QR.dialog()
      QR.hide() if Conf['Auto Hide QR']
    $.on d, 'dragover',          QR.dragOver
    $.on d, 'drop',              QR.dropFile
    $.on d, 'dragstart dragend', QR.drag

  node: (post) ->
    $.on $('a[title="Quote this post"]', post.el), 'click', QR.quote

  open: ->
    if QR.el
      QR.el.hidden = false
      QR.unhide()
    else
      QR.dialog()
  close: ->
    QR.el.hidden = true
    QR.abort()
    d.activeElement.blur()
    $.rmClass QR.el, 'dump'
    for i in QR.replies
      QR.replies[0].rm()
    QR.cooldown.auto = false
    QR.status()
    QR.resetFileInput()
    if not Conf['Remember Spoiler'] and (spoiler = $.id 'spoiler').checked
      spoiler.click()
    QR.cleanError()
  hide: ->
    d.activeElement.blur()
    $.addClass QR.el, 'autohide'
    $.id('autohide').checked = true
  unhide: ->
    $.rmClass QR.el, 'autohide'
    $.id('autohide').checked = false
  toggleHide: ->
    @checked and QR.hide() or QR.unhide()

  error: (err) ->
    el = $ '.warning', QR.el
    if typeof err is 'string'
      el.textContent = err
    else
      el.innerHTML = null
      $.add el, err
    QR.open()
    if QR.captchaIsEnabled and /captcha|verification/i.test el.textContent
      # Focus the captcha input on captcha error.
      $('[autocomplete]', QR.el).focus()
    alert el.textContent if d.hidden or d.oHidden or d.mozHidden or d.webkitHidden
  cleanError: ->
    $('.warning', QR.el).textContent = null

  status: (data={}) ->
    return unless QR.el
    if g.dead
      value    = 404
      disabled = true
      QR.cooldown.auto = false
    value = QR.cooldown.seconds or data.progress or value
    {input} = QR.status
    input.value =
      if QR.cooldown.auto and Conf['Cooldown']
        if value then "Auto #{value}" else 'Auto'
      else
        value or 'Submit'
    input.disabled = disabled or false

  cooldown:
    init: ->
      return unless Conf['Cooldown']
      QR.cooldown.start $.get "/#{g.BOARD}/cooldown", 0
      $.sync "/#{g.BOARD}/cooldown", QR.cooldown.start
    start: (timeout) ->
      seconds = Math.floor (timeout - Date.now()) / 1000
      QR.cooldown.count seconds
    set: (seconds) ->
      return unless Conf['Cooldown']
      QR.cooldown.count seconds
      $.set "/#{g.BOARD}/cooldown", Date.now() + seconds*$.SECOND
    count: (seconds) ->
      return unless 0 <= seconds <= 60
      setTimeout QR.cooldown.count, 1000, seconds-1
      QR.cooldown.seconds = seconds
      if seconds is 0
        $.delete "/#{g.BOARD}/cooldown"
        QR.submit() if QR.cooldown.auto
      QR.status()

  quote: (e) ->
    e?.preventDefault()
    QR.open()
    unless g.REPLY
      $('select', QR.el).value = $.x('ancestor::div[parent::div[@class="board"]]', @).id[1..]
    # Make sure we get the correct number, even with XXX censors
    id   = @previousSibling.hash[2..]
    text = ">>#{id}\n"

    sel = window.getSelection()
    if (s = sel.toString().trim()) and id is $.x('ancestor-or-self::blockquote', sel.anchorNode)?.id.match(/\d+$/)[0]
      # XXX Opera needs d.getSelection() to retain linebreaks from the selected text
      s = d.getSelection().trim() if $.engine is 'presto'
      s = s.replace /\n/g, '\n>'
      text += ">#{s}\n"

    ta = $ 'textarea', QR.el
    caretPos = ta.selectionStart
    # Replace selection for text.
    ta.value = ta.value[...caretPos] + text + ta.value[ta.selectionEnd..]
    ta.focus()
    # Move the caret to the end of the new quote.
    range = caretPos + text.length
    # XXX Opera counts newlines as double
    range += text.match(/\n/g).length if $.engine is 'presto'
    ta.setSelectionRange range, range

    # Fire the 'input' event
    $.event ta, new Event 'input'

  characterCount: ->
    counter = QR.charaCounter
    count   = @textLength
    counter.textContent = count
    counter.hidden      = count < 1000
    (if count > 1500 then $.addClass else $.rmClass) counter, 'warning'

  drag: (e) ->
    # Let it drag anything from the page.
    toggle = if e.type is 'dragstart' then $.off else $.on
    toggle d, 'dragover', QR.dragOver
    toggle d, 'drop',     QR.dropFile
  dragOver: (e) ->
    e.preventDefault()
    e.dataTransfer.dropEffect = 'copy' # cursor feedback
  dropFile: (e) ->
    # Let it only handle files from the desktop.
    return unless e.dataTransfer.files.length
    e.preventDefault()
    QR.open()
    QR.fileInput.call e.dataTransfer
    $.addClass QR.el, 'dump'
  fileInput: ->
    QR.cleanError()
    # Set or change current reply's file.
    if @files.length is 1
      file = @files[0]
      if file.size > @max
        QR.error 'File too large.'
        QR.resetFileInput()
      else if -1 is QR.mimeTypes.indexOf file.type
        QR.error 'Unsupported file type.'
        QR.resetFileInput()
      else
        QR.selected.setFile file
      return
    # Create new replies with these files.
    for file in @files
      if file.size > @max
        QR.error "File #{file.name} is too large."
        break
      else if -1 is QR.mimeTypes.indexOf file.type
        QR.error "#{file.name}: Unsupported file type."
        break
      unless QR.replies[QR.replies.length - 1].file
        # set last reply's file
        QR.replies[QR.replies.length - 1].setFile file
      else
        new QR.reply().setFile file
    $.addClass QR.el, 'dump'
    QR.resetFileInput() # reset input
  resetFileInput: ->
    input = $ '[type=file]', QR.el
    input.value = null
    return unless $.engine is 'presto'
    # XXX Opera needs extra care to reset its file input's value
    clone = $.el 'input',
      type: 'file'
      accept:   input.accept
      max:      input.max
      multiple: input.multiple
      size:     input.size
      title:    input.title
    $.on clone, 'change', QR.fileInput
    $.on clone, 'click',  (e) -> if e.shiftKey then QR.selected.rmFile() or e.preventDefault()
    $.replace input, clone

  replies: []
  reply: class
    constructor: ->
      # set values, or null, to avoid 'undefined' values in inputs
      prev     = QR.replies[QR.replies.length-1]
      persona  = $.get 'QR.persona', {}
      @name    = if prev then prev.name else persona.name or null
      @email   = if prev and !/^sage$/.test prev.email then prev.email   else persona.email or null
      @sub     = if prev and Conf['Remember Subject']  then prev.sub     else if Conf['Remember Subject'] then persona.sub else null
      @spoiler = if prev and Conf['Remember Spoiler']  then prev.spoiler else false
      @com = null

      @el = $.el 'a',
        className: 'thumbnail'
        draggable: true
        href: 'javascript:;'
        innerHTML: '<a class=remove>×</a><label hidden><input type=checkbox> Spoiler</label><span></span>'
      $('input', @el).checked = @spoiler
      $.on @el,               'click',      => @select()
      $.on $('.remove', @el), 'click',  (e) =>
        e.stopPropagation()
        @rm()
      $.on $('label',   @el), 'click',  (e) => e.stopPropagation()
      $.on $('input',   @el), 'change', (e) =>
        @spoiler = e.target.checked
        $.id('spoiler').checked = @spoiler if @el.id is 'selected'
      $.before $('#addReply', QR.el), @el

      $.on @el, 'dragstart', @dragStart
      $.on @el, 'dragenter', @dragEnter
      $.on @el, 'dragleave', @dragLeave
      $.on @el, 'dragover',  @dragOver
      $.on @el, 'dragend',   @dragEnd
      $.on @el, 'drop',      @drop

      QR.replies.push @
    setFile: (@file) ->
      @el.title = "#{file.name} (#{$.bytesToString file.size})"
      $('label', @el).hidden = false if QR.spoiler
      unless /^image/.test file.type
        @el.style.backgroundImage = null
        return
      url = window.URL or window.webkitURL
      # XXX Opera does not support window.URL.revokeObjectURL
      url.revokeObjectURL? @url

      # Create a redimensioned thumbnail.
      fileUrl = url.createObjectURL file
      img     = $.el 'img'

      $.on img, 'load', =>
        # Generate thumbnails only if they're really big.
        # Resized pictures through canvases look like ass,
        # so we generate thumbnails `s` times bigger then expected
        # to avoid crappy resized quality.
        s = 90*3
        if img.height < s or img.width < s
          @url = fileUrl
          @el.style.backgroundImage = "url(#{@url})"
          return
        if img.height <= img.width
          img.width  = s / img.height * img.width
          img.height = s
        else
          img.height = s / img.width  * img.height
          img.width  = s
        c = $.el 'canvas'
        c.height = img.height
        c.width  = img.width
        c.getContext('2d').drawImage img, 0, 0, img.width, img.height
        # Support for toBlob fucking when?
        data = atob c.toDataURL().split(',')[1]

        # DataUrl to Binary code from Aeosynth's 4chan X repo
        l = data.length
        ui8a = new Uint8Array l
        for i in  [0...l]
          ui8a[i] = data.charCodeAt i

        @url = url.createObjectURL new Blob [ui8a], type: 'image/png'
        @el.style.backgroundImage = "url(#{@url})"
        url.revokeObjectURL? fileUrl

      img.src = fileUrl
    rmFile: ->
      QR.resetFileInput()
      delete @file
      @el.title = null
      @el.style.backgroundImage = null
      $('label', @el).hidden = true if QR.spoiler
      (window.URL or window.webkitURL).revokeObjectURL? @url
    select: ->
      QR.selected?.el.id = null
      QR.selected = @
      @el.id = 'selected'
      # Scroll the list to center the focused reply.
      rectEl   = @el.getBoundingClientRect()
      rectList = @el.parentNode.getBoundingClientRect()
      @el.parentNode.scrollLeft += rectEl.left + rectEl.width/2 - rectList.left - rectList.width/2
      # Load this reply's values.
      for data in ['name', 'email', 'sub', 'com']
        $("[name=#{data}]", QR.el).value = @[data]
      QR.characterCount.call $ 'textarea', QR.el
      $('#spoiler', QR.el).checked = @spoiler
    dragStart: ->
      $.addClass @, 'drag'
    dragEnter: ->
      $.addClass @, 'over'
    dragLeave: ->
      $.rmClass @, 'over'
    dragOver: (e) ->
      e.preventDefault()
      e.dataTransfer.dropEffect = 'move'
    drop: ->
      el    = $ '.drag', @parentNode
      index = (el) -> Array::slice.call(el.parentNode.children).indexOf el
      oldIndex = index el
      newIndex = index @
      if oldIndex < newIndex
        $.after  @, el
      else
        $.before @, el
      reply = QR.replies.splice(oldIndex, 1)[0]
      QR.replies.splice newIndex, 0, reply
    dragEnd: ->
      $.rmClass @, 'drag'
      if el = $ '.over', @parentNode
        $.rmClass el, 'over'
    rm: ->
      QR.resetFileInput()
      $.rm @el
      index = QR.replies.indexOf @
      if QR.replies.length is 1
        new QR.reply().select()
      else if @el.id is 'selected'
        (QR.replies[index-1] or QR.replies[index+1]).select()
      QR.replies.splice index, 1
      (window.URL or window.webkitURL).revokeObjectURL? @url
      delete @

  captcha:
    init: ->
      return if -1 isnt d.cookie.indexOf 'pass_enabled='
      return unless QR.captchaIsEnabled = !!$.id 'captchaFormPart'
      if $.id 'recaptcha_challenge_field_holder'
        @ready()
      else
        @onready = => @ready()
        $.on $.id('recaptcha_widget_div'), 'DOMNodeInserted', @onready
    ready: ->
      if @challenge = $.id 'recaptcha_challenge_field_holder'
        $.off $.id('recaptcha_widget_div'), 'DOMNodeInserted', @onready
        delete @onready
      else
        return
      $.addClass QR.el, 'captcha'
      $.after $('.textarea', QR.el), $.el 'div',
        className: 'captchaimg'
        title: 'Reload'
        innerHTML: '<img>'
      $.after $('.captchaimg', QR.el), $.el 'div',
        className: 'captchainput'
        innerHTML: '<input title=Verification class=field autocomplete=off size=1>'
      @img   = $ '.captchaimg > img', QR.el
      @input = $ '.captchainput > input', QR.el
      $.on @img.parentNode, 'click',              @reload
      $.on @input,          'keydown',            @keydown
      $.on @challenge,      'DOMNodeInserted', => @load()
      $.sync 'captchas', (arr) => @count arr.length
      @count $.get('captchas', []).length
      # start with an uncached captcha
      @reload()
    save: ->
      return unless response = @input.value
      captchas = $.get 'captchas', []
      # Remove old captchas.
      while (captcha = captchas[0]) and captcha.time < Date.now()
        captchas.shift()
      captchas.push
        challenge: @challenge.firstChild.value
        response:  response
        time:      @timeout
      $.set 'captchas', captchas
      @count captchas.length
      @reload()
    load: ->
      # Timeout is available at RecaptchaState.timeout in seconds.
      # We use 5-1 minutes to give upload some time.
      @timeout  = Date.now() + 4*$.MINUTE
      challenge = @challenge.firstChild.value
      @img.alt  = challenge
      @img.src  = "//www.google.com/recaptcha/api/image?c=#{challenge}"
      @input.value = null
    count: (count) ->
      @input.placeholder = switch count
        when 0
          'Verification (Shift + Enter to cache)'
        when 1
          'Verification (1 cached captcha)'
        else
          "Verification (#{count} cached captchas)"
      @input.alt = count # For XTRM RICE.
    reload: (focus) ->
      # the "t" argument prevents the input from being focused
      window.location = 'javascript:Recaptcha.reload("t")'
      # Focus if we meant to.
      QR.captcha.input.focus() if focus
    keydown: (e) ->
      c = QR.captcha
      if e.keyCode is 8 and not c.input.value
        c.reload()
      else if e.keyCode is 13 and e.shiftKey
        c.save()
      else
        return
      e.preventDefault()

  dialog: ->
    QR.el = UI.dialog 'qr', 'top:0;right:0;', '
<div class=move>
  Quick Reply <input type=checkbox id=autohide title=Auto-hide>
  <span> <a class=close title=Close>×</a></span>
</div>
<form>
  <div><input id=dump type=button title="Dump list" value=+ class=field><input name=name title=Name placeholder=Name class=field size=1><input name=email title=E-mail placeholder=E-mail class=field size=1><input name=sub title=Subject placeholder=Subject class=field size=1></div>
  <div id=replies><div><a id=addReply href=javascript:; title="Add a reply">+</a></div></div>
  <div class=textarea><textarea name=com title=Comment placeholder=Comment class=field></textarea><span id=charCount></span></div>
  <div><input type=file title="Shift+Click to remove the selected file." multiple size=16><input type=submit></div>
  <label id=spoilerLabel><input type=checkbox id=spoiler> Spoiler Image</label>
  <div class=warning></div>
</form>'

    if Conf['Remember QR size'] and $.engine is 'gecko'
      $.on ta = $('textarea', QR.el), 'mouseup', ->
        $.set 'QR.size', @style.cssText
      ta.style.cssText = $.get 'QR.size', ''

    # Allow only this board's supported files.
    mimeTypes = $('ul.rules').firstElementChild.textContent.trim().match(/: (.+)/)[1].toLowerCase().replace /\w+/g, (type) ->
      switch type
        when 'jpg'
          'image/jpeg'
        when 'pdf'
          'application/pdf'
        when 'swf'
          'application/x-shockwave-flash'
        else
          "image/#{type}"
    QR.mimeTypes = mimeTypes.split ', '
    # Add empty mimeType to avoid errors with URLs selected in Window's file dialog.
    QR.mimeTypes.push ''
    fileInput        = $ 'input[type=file]', QR.el
    fileInput.max    = $('input[name=MAX_FILE_SIZE]').value
    fileInput.accept = mimeTypes if $.engine isnt 'presto' # Opera's accept attribute is fucked up

    QR.spoiler     = !!$ 'input[name=spoiler]'
    spoiler        = $ '#spoilerLabel', QR.el
    spoiler.hidden = !QR.spoiler

    QR.charaCounter = $ '#charCount', QR.el
    ta              = $ 'textarea',    QR.el

    unless g.REPLY
      # Make a list with visible threads and an option to create a new one.
      threads = '<option value=new>New thread</option>'
      for thread in $$ '.thread'
        id = thread.id[1..]
        threads += "<option value=#{id}>Thread #{id}</option>"
      $.prepend $('.move > span', QR.el), $.el 'select'
        innerHTML: threads
        title: 'Create a new thread / Reply to a thread'
      $.on $('select',  QR.el), 'mousedown', (e) -> e.stopPropagation()
    $.on $('#autohide', QR.el), 'change',    QR.toggleHide
    $.on $('.close',    QR.el), 'click',     QR.close
    $.on $('#dump',     QR.el), 'click',     -> QR.el.classList.toggle 'dump'
    $.on $('#addReply', QR.el), 'click',     -> new QR.reply().select()
    $.on $('form',      QR.el), 'submit',    QR.submit
    $.on ta,                    'input',     -> QR.selected.el.lastChild.textContent = @value
    $.on ta,                    'input',     QR.characterCount
    $.on fileInput,             'change',    QR.fileInput
    $.on fileInput,             'click',     (e) -> if e.shiftKey then QR.selected.rmFile() or e.preventDefault()
    $.on spoiler.firstChild,    'change',    -> $('input', QR.selected.el).click()
    $.on $('.warning',  QR.el), 'click',     QR.cleanError

    new QR.reply().select()
    # save selected reply's data
    for name in ['name', 'email', 'sub', 'com']
      # The input event replaces keyup, change and paste events.
      $.on $("[name=#{name}]", QR.el), 'input', ->
        QR.selected[@name] = @value
        # Disable auto-posting if you're typing in the first reply
        # during the last 5 seconds of the cooldown.
        if QR.cooldown.auto and QR.selected is QR.replies[0] and 0 < QR.cooldown.seconds < 6
          QR.cooldown.auto = false

    QR.status.input = $ 'input[type=submit]', QR.el
    QR.status()
    QR.cooldown.init()
    QR.captcha.init()
    $.add d.body, QR.el

    # Create a custom event when the QR dialog is first initialized.
    # Use it to extend the QR's functionalities, or for XTRM RICE.
    $.event QR.el, new CustomEvent 'QRDialogCreation',
      bubbles: true

  submit: (e) ->
    e?.preventDefault()
    if QR.cooldown.seconds
      QR.cooldown.auto = !QR.cooldown.auto
      QR.status()
      return
    QR.abort()
>>>>>>> ad4bc27f

    # disable the mobile layout
    $('link[href*=mobile]', d.head)?.disabled = true
    $.id('boardNavDesktopFoot')?.hidden = true

  initFeatures: ->
    if Conf['Disable 4chan\'s extension']
      localStorage.setItem '4chan-settings', '{"disableAll":true}'

    if Conf['Resurrect Quotes']
      try
        Quotify.init()
      catch err
        # XXX handle error
        $.log err, 'Resurrect Quotes'

    if Conf['Quote Inline']
      try
        QuoteInline.init()
      catch err
        # XXX handle error
        $.log err, 'Quote Inline'

    if Conf['Quote Preview']
      try
        QuotePreview.init()
      catch err
        # XXX handle error
        $.log err, 'Quote Preview'

    if Conf['Quote Backlinks']
      try
        QuoteBacklink.init()
      catch err
        # XXX handle error
        $.log err, 'Quote Backlinks'

    if Conf['Indicate OP Quotes']
      try
        QuoteOP.init()
      catch err
        # XXX handle error
        $.log err, 'Indicate OP Quotes'

    if Conf['Indicate Cross-thread Quotes']
      try
        QuoteCT.init()
      catch err
        # XXX handle error
        $.log err, 'Indicate Cross-thread Quotes'

    if Conf['Time Formatting']
      try
        Time.init()
      catch err
        # XXX handle error
        $.log err, 'Time Formatting'

    if Conf['File Info Formatting']
      try
        FileInfo.init()
      catch err
        # XXX handle error
        $.log err, 'File Info Formatting'

    if Conf['Sauce']
      try
        Sauce.init()
      catch err
        # XXX handle error
        $.log err, 'Sauce'

    if Conf['Reveal Spoilers']
      try
        RevealSpoilers.init()
      catch err
        # XXX handle error
        $.log err, 'Reveal Spoilers'

    if Conf['Auto-GIF']
      try
        AutoGIF.init()
      catch err
        # XXX handle error
        $.log err, 'Auto-GIF'

    if Conf['Image Hover']
      try
        ImageHover.init()
      catch err
        # XXX handle error
        $.log err, 'Image Hover'

    if Conf['Thread Updater']
      try
        ThreadUpdater.init()
      catch err
        # XXX handle error
        $.log err, 'Thread Updater'

    $.ready Main.initFeaturesReady
  initFeaturesReady: ->
    if d.title is '4chan - 404 Not Found'
      if Conf['404 Redirect'] and g.REPLY
        location.href = Redirect.thread g.BOARD, g.THREAD, location.hash
      return

    return unless $.id 'navtopright'

    threads = []
    posts   = []

    for boardChild in $('.board').children
      continue unless $.hasClass boardChild, 'thread'
      thread = new Thread boardChild.id[1..], g.BOARD
      threads.push thread
      for threadChild in boardChild.children
        continue unless $.hasClass threadChild, 'postContainer'
        try
          posts.push new Post threadChild, thread, g.BOARD
        catch err
          # Skip posts that we failed to parse.
          # XXX handle error
          # Post parser crashed for post No.#{threadChild.id[2..]}
          $.log threadChild, err

    Main.callbackNodes Thread, threads, true
    Main.callbackNodes Post,   posts,   true

  callbackNodes: (klass, nodes, notify) ->
    # get the nodes' length only once
    len = nodes.length
    for callback in klass::callbacks
      try
        for i in [0...len]
          callback.cb.call nodes[i]
      catch err
        # XXX handle error if notify
        $.log callback.name, 'crashed. error:', err.message, nodes[i], err
    return

  settings: ->
    alert 'Here be settings'
  css: """
/* general */
.dialog.reply {
  display: block;
  border: 1px solid rgba(0, 0, 0, .25);
  padding: 0;
}
.move {
  cursor: move;
}
label {
  cursor: pointer;
}
a[href="javascript:;"] {
  text-decoration: none;
}
.warning {
  color: red;
}

/* 4chan style fixes */
.opContainer, .op {
  display: block !important;
}
.post {
  overflow: visible !important;
}

/* fixed, z-index */
#qp, #ihover,
#updater, #stats,
#boardNavDesktop.reply,
#qr, #watcher {
  position: fixed;
}
#qp, #ihover {
  z-index: 100;
}
#updater, #stats {
  z-index: 90;
}
#boardNavDesktop.reply:hover {
  z-index: 80;
}
#qr {
  z-index: 50;
}
#watcher {
  z-index: 30;
}
#boardNavDesktop.reply {
  z-index: 10;
}


<<<<<<< HEAD
/* header */
body.fourchan_x {
  margin-top: 2.5em;
}
#boardNavDesktop.reply {
  border-width: 0 0 1px;
  padding: 4px;
  top: 0;
  right: 0;
  left: 0;
  transition: opacity .1s ease-in-out;
  -o-transition: opacity .1s ease-in-out;
  -moz-transition: opacity .1s ease-in-out;
  -webkit-transition: opacity .1s ease-in-out;
}
#boardNavDesktop.reply:not(:hover) {
  opacity: .4;
  transition: opacity 1.5s .5s ease-in-out;
  -o-transition: opacity 1.5s .5s ease-in-out;
  -moz-transition: opacity 1.5s .5s ease-in-out;
  -webkit-transition: opacity 1.5s .5s ease-in-out;
}
#boardNavDesktop.reply a {
  margin: -1px;
}
#settings {
  float: right;
}
=======
  createSauceLink: (link) ->
    link = link.replace /(\$\d)/g, (parameter) ->
      switch parameter
        when '$1'
          "' + (isArchived ? img.firstChild.src : 'http://thumbs.4chan.org' + img.pathname.replace(/src(\\/\\d+).+$/, 'thumb$1s.jpg')) + '"
        when '$2'
          "' + img.href + '"
        when '$3'
          "' + encodeURIComponent(img.firstChild.dataset.md5) + '"
        when '$4'
          g.BOARD
        else
          parameter
    domain = if m = link.match(/;text:(.+)$/) then m[1] else link.match(/(\w+)\.\w+\//)[1]
    href = link.replace /;text:.+$/, ''
    href = Function 'img', 'isArchived', "return '#{href}'"
    el = $.el 'a',
      target: '_blank'
      textContent: domain
    (img, isArchived) ->
      a = el.cloneNode true
      a.href = href img, isArchived
      a

  node: (post) ->
    {img} = post
    return if post.isInlined and not post.isCrosspost or not img
    img   = img.parentNode
    nodes = []
    for link in Sauce.links
      # \u00A0 is nbsp
      nodes.push $.tn('\u00A0'), link img, post.isArchived
    $.add post.fileInfo, nodes

RevealSpoilers =
  init: ->
    Main.callbacks.push @node
  node: (post) ->
    {img} = post
    if not (img and /^Spoiler/.test img.alt) or post.isInlined and not post.isCrosspost or post.isArchived
      return
    img.removeAttribute 'style'
    # revealed spoilers do not have height/width set, this fixes auto-gifs dimensions.
    s = img.style
    s.maxHeight = s.maxWidth = if /\bop\b/.test post.class then '250px' else '125px'
    img.src = "//thumbs.4chan.org#{img.parentNode.pathname.replace /src(\/\d+).+$/, 'thumb$1s.jpg'}"

Time =
  init: ->
    Time.foo()
    Main.callbacks.push @node
  node: (post) ->
    return if post.isInlined and not post.isCrosspost
    node             = $ '.postInfo > .dateTime', post.el
    Time.date        = new Date node.dataset.utc * 1000
    node.textContent = Time.funk Time
  foo: ->
    code = Conf['time'].replace /%([A-Za-z])/g, (s, c) ->
      if c of Time.formatters
        "' + Time.formatters.#{c}() + '"
      else
        s
    Time.funk = Function 'Time', "return '#{code}'"
  day: [
    'Sunday'
    'Monday'
    'Tuesday'
    'Wednesday'
    'Thursday'
    'Friday'
    'Saturday'
  ]
  month: [
    'January'
    'February'
    'March'
    'April'
    'May'
    'June'
    'July'
    'August'
    'September'
    'October'
    'November'
    'December'
  ]
  zeroPad: (n) -> if n < 10 then '0' + n else n
  formatters:
    a: -> Time.day[Time.date.getDay()][...3]
    A: -> Time.day[Time.date.getDay()]
    b: -> Time.month[Time.date.getMonth()][...3]
    B: -> Time.month[Time.date.getMonth()]
    d: -> Time.zeroPad Time.date.getDate()
    e: -> Time.date.getDate()
    H: -> Time.zeroPad Time.date.getHours()
    I: -> Time.zeroPad Time.date.getHours() % 12 or 12
    k: -> Time.date.getHours()
    l: -> Time.date.getHours() % 12 or 12
    m: -> Time.zeroPad Time.date.getMonth() + 1
    M: -> Time.zeroPad Time.date.getMinutes()
    p: -> if Time.date.getHours() < 12 then 'AM' else 'PM'
    P: -> if Time.date.getHours() < 12 then 'am' else 'pm'
    S: -> Time.zeroPad Time.date.getSeconds()
    y: -> Time.date.getFullYear() - 2000

FileInfo =
  init: ->
    return if g.BOARD is 'f'
    @setFormats()
    Main.callbacks.push @node
  node: (post) ->
    return if post.isInlined and not post.isCrosspost or not post.fileInfo
    node = post.fileInfo.firstElementChild
    alt  = post.img.alt
    filename = $('span', node)?.title or node.title
    FileInfo.data =
      link:       post.img.parentNode.href
      spoiler:    /^Spoiler/.test alt
      size:       alt.match(/\d+\.?\d*/)[0]
      unit:       alt.match(/\w+$/)[0]
      resolution: node.textContent.match(/\d+x\d+|PDF/)[0]
      fullname:   filename
      shortname:  Build.shortFilename filename, post.ID is post.threadID
    # XXX GM/Scriptish
    node.setAttribute 'data-filename', filename
    node.innerHTML = FileInfo.funk FileInfo
  setFormats: ->
    code = Conf['fileInfo'].replace /%([BKlLMnNprs])/g, (s, c) ->
      if c of FileInfo.formatters
        "' + f.formatters.#{c}() + '"
      else
        s
    @funk = Function 'f', "return '#{code}'"
  convertUnit: (unitT) ->
    size  = @data.size
    unitF = @data.unit
    if unitF isnt unitT
      units = ['B', 'KB', 'MB']
      i     = units.indexOf(unitF) - units.indexOf unitT
      unitT = 'Bytes' if unitT is 'B'
      if i > 0
        size *= 1024 while i-- > 0
      else if i < 0
        size /= 1024 while i++ < 0
      if size < 1 and size.toString().length > size.toFixed(2).length
        size = size.toFixed 2
    "#{size} #{unitT}"
  formatters:
    l: -> "<a href=#{FileInfo.data.link} target=_blank>#{@n()}</a>"
    L: -> "<a href=#{FileInfo.data.link} target=_blank>#{@N()}</a>"
    n: ->
      if FileInfo.data.fullname is FileInfo.data.shortname
        FileInfo.data.fullname
      else
        "<span class=fntrunc>#{FileInfo.data.shortname}</span><span class=fnfull>#{FileInfo.data.fullname}</span>"
    N: -> FileInfo.data.fullname
    p: -> if FileInfo.data.spoiler then 'Spoiler, ' else ''
    s: -> "#{FileInfo.data.size} #{FileInfo.data.unit}"
    B: -> FileInfo.convertUnit 'B'
    K: -> FileInfo.convertUnit 'KB'
    M: -> FileInfo.convertUnit 'MB'
    r: -> FileInfo.data.resolution

Get =
  post: (board, threadID, postID, root, cb) ->
    if board is g.BOARD and post = $.id "pc#{postID}"
      $.add root, Get.cleanPost post.cloneNode true
      return

    root.textContent = "Loading post No.#{postID}..."
    if threadID
      $.cache "//api.4chan.org/#{board}/res/#{threadID}.json", ->
        Get.parsePost @, board, threadID, postID, root, cb
    else if url = Redirect.post board, postID
      $.cache url, ->
        Get.parseArchivedPost @, board, postID, root, cb
  parsePost: (req, board, threadID, postID, root, cb) ->
    {status} = req
    if status isnt 200
      # The thread can die by the time we check a quote.
      if url = Redirect.post board, postID
        $.cache url, ->
          Get.parseArchivedPost @, board, postID, root, cb
      else
        $.addClass root, 'warning'
        root.textContent =
          if status is 404
            "Thread No.#{threadID} 404'd."
          else
            "Error #{req.status}: #{req.statusText}."
      return

    posts = JSON.parse(req.response).posts
    if spoilerRange = posts[0].custom_spoiler
      Build.spoilerRange[board] = spoilerRange
    postID = +postID
    for post in posts
      break if post.no is postID # we found it!
      if post.no > postID
        # The post can be deleted by the time we check a quote.
        if url = Redirect.post board, postID
          $.cache url, ->
            Get.parseArchivedPost @, board, postID, root, cb
        else
          $.addClass root, 'warning'
          root.textContent = "Post No.#{postID} was not found."
        return

    $.replace root.firstChild, Get.cleanPost Build.postFromObject post, board
    cb() if cb
  parseArchivedPost: (req, board, postID, root, cb) ->
    data = JSON.parse req.response
    if data.error
      $.addClass root, 'warning'
      root.textContent = data.error
      return

    # convert comment to html
    bq = $.el 'blockquote', textContent: data.comment # set this first to convert text to HTML entities
    # https://github.com/eksopl/fuuka/blob/master/Board/Yotsuba.pm#L413-452
    # https://github.com/eksopl/asagi/blob/master/src/main/java/net/easymodo/asagi/Yotsuba.java#L109-138
    bq.innerHTML = bq.innerHTML.replace ///
      \n
      | \[/?b\]
      | \[/?spoiler\]
      | \[/?code\]
      | \[/?moot\]
      | \[/?banned\]
      ///g, (text) ->
        switch text
          when '\n'
            '<br>'
          when '[b]'
            '<b>'
          when '[/b]'
            '</b>'
          when '[spoiler]'
            '<span class=spoiler>'
          when '[/spoiler]'
            '</span>'
          when '[code]'
            '<pre class=prettyprint>'
          when '[/code]'
            '</pre>'
          when '[moot]'
            '<div style="padding:5px;margin-left:.5em;border-color:#faa;border:2px dashed rgba(255,0,0,.1);border-radius:2px">'
          when '[/moot]'
            '</div>'
          when '[banned]'
            '<b style="color: red;">'
          when '[/banned]'
            '</b>'
    # greentext
    comment = bq.innerHTML.replace /(^|>)(&gt;[^<$]+)(<|$)/g, '$1<span class=quote>$2</span>$3'

    o =
      # id
      postID:   postID
      threadID: data.thread_num
      board:    board
      # info
      name:     data.name_processed
      capcode:  switch data.capcode
        when 'M' then 'mod'
        when 'A' then 'admin'
        when 'D' then 'developer'
      tripcode: data.trip
      uniqueID: data.poster_hash
      email:    if data.email then encodeURIComponent data.email else ''
      subject:  data.title_processed
      flagCode: data.poster_country
      flagName: data.poster_country_name_processed
      date:     data.fourchan_date
      dateUTC:  data.timestamp
      comment:  comment
      # file
    if data.media?.media_filename
      o.file =
        name:      data.media.media_filename_processed
        timestamp: data.media.media_orig
        url:       data.media.media_link or data.media.remote_media_link
        height:    data.media.media_h
        width:     data.media.media_w
        MD5:       data.media.media_hash
        size:      data.media.media_size
        turl:      data.media.thumb_link or "//thumbs.4chan.org/#{board}/thumb/#{data.media.preview_orig}"
        theight:   data.media.preview_h
        twidth:    data.media.preview_w
        isSpoiler: data.media.spoiler is '1'

    $.replace root.firstChild, Get.cleanPost Build.post o, true
    cb() if cb
  cleanPost: (root) ->
    post = $ '.post', root
    for child in Array::slice.call root.childNodes
      $.rm child unless child is post

    # Remove inlined posts inside of this post.
    for inline  in $$ '.inline',  post
      $.rm inline
    for inlined in $$ '.inlined', post
      $.rmClass inlined, 'inlined'

    # Don't mess with other features
    now = Date.now()
    els = $$ '[id]', root
    els.push root
    for el in els
      el.id = "#{now}_#{el.id}"

    $.rmClass root, 'forwarded'
    $.rmClass root, 'qphl' # op
    $.rmClass post, 'highlight'
    $.rmClass post, 'qphl' # reply
    root.hidden = post.hidden = false

    root
  title: (thread) ->
    op = $ '.op', thread
    el = $ '.postInfo .subject', op
    unless el.textContent
      el = $ 'blockquote', op
      unless el.textContent
        el = $ '.nameBlock', op
    span = $.el 'span', innerHTML: el.innerHTML.replace /<br>/g, ' '
    "/#{g.BOARD}/ - #{span.textContent.trim()}"

Build =
  spoilerRange: {}
  shortFilename: (filename, isOP) ->
    # FILENAME SHORTENING SCIENCE:
    # OPs have a +10 characters threshold.
    # The file extension is not taken into account.
    threshold = if isOP then 40 else 30
    if filename.length - 4 > threshold
      "#{filename[...threshold - 5]}(...).#{filename[-3..]}"
    else
      filename
  postFromObject: (data, board) ->
    o =
      # id
      postID:   data.no
      threadID: data.resto or data.no
      board:    board
      # info
      name:     data.name
      capcode:  data.capcode
      tripcode: data.trip
      uniqueID: data.id
      email:    if data.email then encodeURIComponent data.email.replace /&quot;/g, '"' else ''
      subject:  data.sub
      flagCode: data.country
      flagName: data.country_name
      date:     data.now
      dateUTC:  data.time
      comment:  data.com
      # thread status
      isSticky: !!data.sticky
      isClosed: !!data.closed
      # file
    if data.ext or data.filedeleted
      o.file =
        name:      data.filename + data.ext
        timestamp: "#{data.tim}#{data.ext}"
        url:       "//images.4chan.org/#{board}/src/#{data.tim}#{data.ext}"
        height:    data.h
        width:     data.w
        MD5:       data.md5
        size:      data.fsize
        turl:      "//thumbs.4chan.org/#{board}/thumb/#{data.tim}s.jpg"
        theight:   data.tn_h
        twidth:    data.tn_w
        isSpoiler: !!data.spoiler
        isDeleted: !!data.filedeleted
    Build.post o
  post: (o, isArchived) ->
    ###
    This function contains code from 4chan-JS (https://github.com/4chan/4chan-JS).
    @license: https://github.com/4chan/4chan-JS/blob/master/LICENSE
    ###
    {
      postID, threadID, board
      name, capcode, tripcode, uniqueID, email, subject, flagCode, flagName, date, dateUTC
      isSticky, isClosed
      comment
      file
    } = o
    isOP = postID is threadID

    staticPath = '//static.4chan.org'

    if email
      emailStart = '<a href="mailto:' + email + '" class="useremail">'
      emailEnd   = '</a>'
    else
      emailStart = ''
      emailEnd   = ''

    subject =
      if subject
        "<span class=subject>#{subject}</span>"
      else
        ''

    userID =
      if !capcode and uniqueID
        " <span class='posteruid id_#{uniqueID}'>(ID: " +
          "<span class=hand title='Highlight posts by this ID'>#{uniqueID}</span>)</span> "
      else
        ''

    switch capcode
      when 'admin', 'admin_highlight'
        capcodeClass = " capcodeAdmin"
        capcodeStart = " <strong class='capcode hand id_admin'" +
          "title='Highlight posts by the Administrator'>## Admin</strong>"
        capcode      = " <img src='#{staticPath}/image/adminicon.gif' " +
          "alt='This user is the 4chan Administrator.' " +
          "title='This user is the 4chan Administrator.' class=identityIcon>"
      when 'mod'
        capcodeClass = " capcodeMod"
        capcodeStart = " <strong class='capcode hand id_mod' " +
          "title='Highlight posts by Moderators'>## Mod</strong>"
        capcode      = " <img src='#{staticPath}/image/modicon.gif' " +
          "alt='This user is a 4chan Moderator.' " +
          "title='This user is a 4chan Moderator.' class=identityIcon>"
      when 'developer'
        capcodeClass = " capcodeDeveloper"
        capcodeStart = " <strong class='capcode hand id_developer' " +
          "title='Highlight posts by Developers'>## Developer</strong>"
        capcode      = " <img src='#{staticPath}/image/developericon.gif' " +
          "alt='This user is a 4chan Developer.' " +
          "title='This user is a 4chan Developer.' class=identityIcon>"
      else
        capcodeClass = ''
        capcodeStart = ''
        capcode      = ''

    flag =
      if flagCode
       " <img src='#{staticPath}/image/country/#{if board is 'pol' then 'troll/' else ''}" +
        flagCode.toLowerCase() + ".gif' alt=#{flagCode} title='#{flagName}' class=countryFlag>"
      else
        ''

    if file?.isDeleted
      fileHTML =
        if isOP
          "<div class=file id=f#{postID}><div class=fileInfo></div><span class=fileThumb>" +
              "<img src='#{staticPath}/image/filedeleted.gif' alt='File deleted.'>" +
          "</span></div>"
        else
          "<div id=f#{postID} class=file><span class=fileThumb>" +
            "<img src='#{staticPath}/image/filedeleted-res.gif' alt='File deleted.'>" +
          "</span></div>"
    else if file
      ext = file.name[-3..]
      if !file.twidth and !file.theight and ext is 'gif' # wtf ?
        file.twidth  = file.width
        file.theight = file.height

      fileSize = $.bytesToString file.size

      fileThumb = file.turl
      if file.isSpoiler
        fileSize = "Spoiler Image, #{fileSize}"
        unless isArchived
          fileThumb = '//static.4chan.org/image/spoiler'
          if spoilerRange = Build.spoilerRange[board]
            # Randomize the spoiler image.
            fileThumb += "-#{board}" + Math.floor 1 + spoilerRange * Math.random()
          fileThumb += '.png'
          file.twidth = file.theight = 100

      imgSrc = "<a class='fileThumb#{if file.isSpoiler then ' imgspoiler' else ''}' href='#{file.url}' target=_blank>" +
        "<img src='#{fileThumb}' alt='#{fileSize}' data-md5=#{file.MD5} style='width:#{file.twidth}px;height:#{file.theight}px'></a>"

      # Ha Ha filenames.
      # html -> text, translate WebKit's %22s into "s
      a = $.el 'a', innerHTML: file.name
      filename = a.textContent.replace /%22/g, '"'

      # shorten filename, get html
      a.textContent = Build.shortFilename filename
      shortFilename = a.innerHTML

      # get html
      a.textContent = filename
      filename      = a.innerHTML.replace /'/g, '&apos;'

      fileDims = if ext is 'pdf' then 'PDF' else "#{file.width}x#{file.height}"
      fileInfo = "<span class=fileText id=fT#{postID}#{if file.isSpoiler then " title='#{filename}'" else ''}>File: <a href='#{file.url}' target=_blank>#{file.timestamp}</a>" +
        "-(#{fileSize}, #{fileDims}#{
          if file.isSpoiler
            ''
          else
            ", <span title='#{filename}'>#{shortFilename}</span>"
        }" + ")</span>"

      fileHTML = "<div id=f#{postID} class=file><div class=fileInfo>#{fileInfo}</div>#{imgSrc}</div>"
    else
      fileHTML = ''

    tripcode =
      if tripcode
        " <span class=postertrip>#{tripcode}</span>"
      else
        ''

    sticky =
      if isSticky
        ' <img src=//static.4chan.org/image/sticky.gif alt=Sticky title=Sticky style="height:16px;width:16px">'
      else
        ''
    closed =
      if isClosed
        ' <img src=//static.4chan.org/image/closed.gif alt=Closed title=Closed style="height:16px;width:16px">'
      else
        ''

    container = $.el 'div',
      id: "pc#{postID}"
      className: "postContainer #{if isOP then 'op' else 'reply'}Container"
      innerHTML: \
      (if isOP then '' else "<div class=sideArrows id=sa#{postID}>&gt;&gt;</div>") +
      "<div id=p#{postID} class='post #{if isOP then 'op' else 'reply'}#{
        if capcode is 'admin_highlight'
          ' highlightPost'
        else
          ''
        }'>" +

        "<div class='postInfoM mobile' id=pim#{postID}>" +
          "<span class='nameBlock#{capcodeClass}'>" +
              "<span class=name>#{name or ''}</span>" + tripcode +
            capcodeStart + capcode + userID + flag + sticky + closed +
            "<br>#{subject}" +
          "</span><span class='dateTime postNum' data-utc=#{dateUTC}>#{date}" +
          '<br><em>' +
            "<a href=#{"/#{board}/res/#{threadID}#p#{postID}"}>No.</a>" +
            "<a href='#{
              if g.REPLY and g.THREAD_ID is threadID
                "javascript:quote(#{postID})"
              else
                "/#{board}/res/#{threadID}#q#{postID}"
              }'>#{postID}</a>" +
          '</em></span>' +
        '</div>' +

        (if isOP then fileHTML else '') +

        "<div class='postInfo desktop' id=pi#{postID}>" +
          "<input type=checkbox name=#{postID} value=delete> " +
          "#{subject} " +
          "<span class='nameBlock#{capcodeClass}'>" +
            emailStart +
              "<span class=name>#{name or ''}</span>" + tripcode +
            capcodeStart + emailEnd + capcode + userID + flag + sticky + closed +
          ' </span> ' +
          "<span class=dateTime data-utc=#{dateUTC}>#{date}</span> " +
          "<span class='postNum desktop'>" +
            "<a href=#{"/#{board}/res/#{threadID}#p#{postID}"} title='Highlight this post'>No.</a>" +
            "<a href='#{
              if g.REPLY and +g.THREAD_ID is threadID
                "javascript:quote(#{postID})"
              else
                "/#{board}/res/#{threadID}#q#{postID}"
              }' title='Quote this post'>#{postID}</a>" +
          '</span>' +
        '</div>' +

        (if isOP then '' else fileHTML) +

        "<blockquote class=postMessage id=m#{postID}>#{comment or ''}</blockquote> " +

      '</div>'

    for quote in $$ '.quotelink', container
      href = quote.getAttribute 'href'
      continue if href[0] is '/' # Cross-board quote, or board link
      quote.href = "/#{board}/res/#{href}" # Fix pathnames

    container
TitlePost =
  init: ->
    d.title = Get.title()

QuoteBacklink =
  init: ->
    format = Conf['backlink'].replace /%id/g, "' + id + '"
    @funk  = Function 'id', "return '#{format}'"
    Main.callbacks.push @node
  node: (post) ->
    return if post.isInlined
    quotes = {}
    for quote in post.quotes
      # Stop at 'Admin/Mod/Dev Replies:' on /q/
      break if quote.parentNode.getAttribute('style') is 'font-size: smaller;'
      # Don't process >>>/b/.
      if qid = quote.hash[2..]
        # Duplicate quotes get overwritten.
        quotes[qid] = true
    a = $.el 'a',
      href: "/#{g.BOARD}/res/#{post.threadID}#p#{post.ID}"
      className: if post.el.hidden then 'filtered backlink' else 'backlink'
      textContent: QuoteBacklink.funk post.ID
    for qid of quotes
      # Don't backlink the OP.
      continue if !(el = $.id "pi#{qid}") or !Conf['OP Backlinks'] and /\bop\b/.test el.parentNode.className
      link = a.cloneNode true
      if Conf['Quote Preview']
        $.on link, 'mouseover', QuotePreview.mouseover
      if Conf['Quote Inline']
        $.on link, 'click', QuoteInline.toggle
      unless container = $.id "blc#{qid}"
        container = $.el 'span',
          className: 'container'
          id: "blc#{qid}"
        $.add el, container
      $.add container, [$.tn(' '), link]
    return

QuoteInline =
  init: ->
    Main.callbacks.push @node
  node: (post) ->
    for quote in post.quotes
      continue unless quote.hash or /\bdeadlink\b/.test quote.className
      $.on quote, 'click', QuoteInline.toggle
    for quote in post.backlinks
      $.on quote, 'click', QuoteInline.toggle
    return
  toggle: (e) ->
    return if e.shiftKey or e.altKey or e.ctrlKey or e.metaKey or e.button isnt 0
    e.preventDefault()
    id = @dataset.id or @hash[2..]
    if /\binlined\b/.test @className
      QuoteInline.rm @, id
    else
      return if $.x "ancestor::div[contains(@id,'p#{id}')]", @
      QuoteInline.add @, id
    @classList.toggle 'inlined'

  add: (q, id) ->
    if q.host is 'boards.4chan.org'
      path     = q.pathname.split '/'
      board    = path[1]
      threadID = path[3]
      postID   = id
    else
      board    = q.dataset.board
      threadID = 0
      postID   = q.dataset.id

    el = if board is g.BOARD then $.id "p#{postID}" else false
    inline = $.el 'div',
      id: "i#{postID}"
      className: if el then 'inline' else 'inline crosspost'

    root =
      if isBacklink = /\bbacklink\b/.test q.className
        q.parentNode
      else
        $.x 'ancestor-or-self::*[parent::blockquote][1]', q
    $.after root, inline
    Get.post board, threadID, postID, inline

    return unless el

    # Will only unhide if there's no inlined backlinks of it anymore.
    if isBacklink and Conf['Forward Hiding']
      $.addClass el.parentNode, 'forwarded'
      ++el.dataset.forwarded or el.dataset.forwarded = 1

    # Decrease the unread count if this post is in the array of unread reply.
    if (i = Unread.replies.indexOf el) isnt -1
      Unread.replies.splice i, 1
      Unread.update true

  rm: (q, id) ->
    # select the corresponding inlined quote or loading quote
    div = $.x "following::div[@id='i#{id}']", q
    $.rm div
    return unless Conf['Forward Hiding']
    for inlined in $$ '.backlink.inlined', div
      div = $.id inlined.hash[1..]
      $.rmClass div.parentNode, 'forwarded' unless --div.dataset.forwarded
    if /\bbacklink\b/.test q.className
      div = $.id "p#{id}"
      $.rmClass div.parentNode, 'forwarded' unless --div.dataset.forwarded

QuotePreview =
  init: ->
    Main.callbacks.push @node
  node: (post) ->
    for quote in post.quotes
      $.on quote, 'mouseover', QuotePreview.mouseover if quote.hash or /\bdeadlink\b/.test quote.className
    for quote in post.backlinks
      $.on quote, 'mouseover', QuotePreview.mouseover
    return
  mouseover: (e) ->
    return if /\binlined\b/.test @className

    # Make sure to remove the previous qp
    # in case it got stuck. Opera-only bug?
    if qp = $.id 'qp'
      if qp is UI.el
        delete UI.el
      $.rm qp

    # Don't stop other elements from dragging
    return if UI.el

    if @host is 'boards.4chan.org'
      path     = @pathname.split '/'
      board    = path[1]
      threadID = path[3]
      postID   = @hash[2..]
    else
      board    = @dataset.board
      threadID = 0
      postID   = @dataset.id

    qp = UI.el = $.el 'div',
      id: 'qp'
      className: 'reply dialog'
    UI.hover e
    $.add d.body, qp
    el = $.id "p#{postID}" if board is g.BOARD
    Get.post board, threadID, postID, qp, ->
      bq = $ 'blockquote', qp
      Main.prettify bq
      post =
        el: qp
        blockquote: bq
        isArchived: /\barchivedPost\b/.test qp.className
      if img = $ 'img[data-md5]', qp
        post.fileInfo = img.parentNode.previousElementSibling
        post.img      = img
      if Conf['Reveal Spoilers']
        RevealSpoilers.node post
      if Conf['Image Auto-Gif']
        AutoGif.node        post
      if Conf['Time Formatting']
        Time.node           post
      if Conf['File Info Formatting']
        FileInfo.node       post
      if Conf['Resurrect Quotes']
        Quotify.node        post

    $.on @, 'mousemove',      UI.hover
    $.on @, 'mouseout click', QuotePreview.mouseout

    return unless el
    if Conf['Quote Highlighting']
      if /\bop\b/.test el.className
        $.addClass el.parentNode, 'qphl'
      else
        $.addClass el, 'qphl'
    quoterID = $.x('ancestor::*[@id][1]', @).id.match(/\d+$/)[0]
    for quote in $$ '.quotelink, .backlink', qp
      if quote.hash[2..] is quoterID
        $.addClass quote, 'forwardlink'
    return
  mouseout: (e) ->
    UI.hoverend()
    if el = $.id @hash[1..]
      $.rmClass el,            'qphl' # reply
      $.rmClass el.parentNode, 'qphl' # op
    $.off @, 'mousemove',      UI.hover
    $.off @, 'mouseout click', QuotePreview.mouseout

QuoteOP =
  init: ->
    Main.callbacks.push @node
  node: (post) ->
    return if post.isInlined and not post.isCrosspost
    for quote in post.quotes
      if quote.hash[2..] is post.threadID
        # \u00A0 is nbsp
        $.add quote, $.tn '\u00A0(OP)'
    return

QuoteCT =
  init: ->
    Main.callbacks.push @node
  node: (post) ->
    return if post.isInlined and not post.isCrosspost
    for quote in post.quotes
      unless quote.hash
        # Make sure this isn't a link to the board we're on.
        continue
      path = quote.pathname.split '/'
      # If quote leads to a different thread id and is located on the same board.
      if path[1] is g.BOARD and path[3] isnt post.threadID
        # \u00A0 is nbsp
        $.add quote, $.tn '\u00A0(Cross-thread)'
    return

Quotify =
  init: ->
    Main.callbacks.push @node
  node: (post) ->
    return if post.isInlined and not post.isCrosspost

    # XPathResult.UNORDERED_NODE_SNAPSHOT_TYPE is 6
    # Get all the text nodes that are not inside an anchor.
    snapshot = d.evaluate './/text()[not(parent::a)]', post.blockquote, null, 6, null

    for i in [0...snapshot.snapshotLength]
      node = snapshot.snapshotItem i
      data = node.data

      unless quotes = data.match />>(>\/[a-z\d]+\/)?\d+/g
        # Only accept nodes with potentially valid links
        continue

      nodes = []

      for quote in quotes
        index   = data.indexOf quote
        if text = data[...index]
          # Potential text before this valid quote.
          nodes.push $.tn text

        id = quote.match(/\d+$/)[0]
        board =
          if m = quote.match /^>>>\/([a-z\d]+)/
            m[1]
          else
            # Get the post's board, whether it's inlined or not.
            $('a[title="Highlight this post"]', post.el).pathname.split('/')[1]

        nodes.push a = $.el 'a',
          # \u00A0 is nbsp
          textContent: "#{quote}\u00A0(Dead)"

        if board is g.BOARD and $.id "p#{id}"
          a.href      = "#p#{id}"
          a.className = 'quotelink'
        else
          a.href      = Redirect.thread board, 0, id
          a.className = 'deadlink'
          a.target    = '_blank'
          if Redirect.post board, id
            $.addClass a, 'quotelink'
            # XXX WTF Scriptish/Greasemonkey?
            # Setting dataset attributes that way doesn't affect the HTML,
            # but are, I suspect, kept as object key/value pairs and GC'd later.
            # a.dataset.board = board
            # a.dataset.id    = id
            a.setAttribute 'data-board', board
            a.setAttribute 'data-id',    id

        data = data[index + quote.length..]

      if data
        # Potential text after the last valid quote.
        nodes.push $.tn data
>>>>>>> ad4bc27f

/* thread updater */
#updater {
  text-align: right;
}
#updater:not(:hover) {
  background: none;
  border: none;
}
#updater input[type=number] {
  width: 4em;
}
#updater:not(:hover) > div:not(.move) {
  display: none;
}
.new {
  color: limegreen;
}

/* quote */
.quotelink.deadlink {
  text-decoration: underline !important;
}
.deadlink:not(.quotelink) {
  text-decoration: none !important;
}
.inlined {
  opacity: .5;
}
#qp input, .forwarded {
  display: none;
}
.quotelink.forwardlink,
.backlink.forwardlink {
  text-decoration: none;
  border-bottom: 1px dashed;
}
.inline {
  border: 1px solid rgba(128, 128, 128, .5);
  display: table;
  margin: 2px 0;
}
.inline .post {
  border: 0 !important;
  display: table !important;
  margin: 0 !important;
  padding: 1px 2px !important;
}
#qp {
  padding: 2px 2px 5px;
}
#qp .post {
  border: none;
  margin: 0;
  padding: 0;
}
#qp img {
  max-height: 300px;
  max-width: 500px;
}
.qphl {
  outline: 2px solid rgba(216, 94, 49, .7);
}

/* file */
.fileText:hover .fntrunc,
.fileText:not(:hover) .fnfull {
  display: none;
}
#ihover {
  box-sizing: border-box;
  -moz-box-sizing: border-box;
  max-height: 100%;
  max-width: 75%;
  padding-bottom: 16px;
}
"""



Redirect =
  image: (board, filename) ->
    # Do not use g.BOARD, the image url can originate from a cross-quote.
    switch board
      when 'a', 'co', 'jp', 'm', 'q', 'sp', 'tg', 'tv', 'v', 'vg', 'wsg'
        "//archive.foolz.us/#{board}/full_image/#{filename}"
      when 'u'
        "//nsfw.foolz.us/#{board}/full_image/#{filename}"
      when 'ck', 'lit'
        "//fuuka.warosu.org/#{board}/full_image/#{filename}"
      # when 'diy', 'sci'
      #   "//archive.installgentoo.net/#{board}/full_image/#{filename}"
      when 'cgl', 'g', 'mu', 'soc', 'w'
        "//archive.rebeccablacktech.com/#{board}/full_image/#{filename}"
      when 'an', 'fit', 'k', 'mlp', 'r9k', 'toy', 'x'
        "http://archive.heinessen.com/#{board}/full_image/#{filename}"
      # when 'e'
      #   "https://www.cliché.net/4chan/cgi-board.pl/#{board}/full_image/#{filename}"
  post: (board, postID) ->
    switch board
      when 'a', 'co', 'jp', 'm', 'q', 'sp', 'tg', 'tv', 'v', 'vg', 'wsg', 'dev', 'foolz'
        "//archive.foolz.us/_/api/chan/post/?board=#{board}&num=#{postID}"
      when 'u', 'kuku'
        "//nsfw.foolz.us/_/api/chan/post/?board=#{board}&num=#{postID}"
    # for fuuka-based archives:
    # https://github.com/eksopl/fuuka/issues/27
  thread: (board, threadID, postID) ->
    # keep the number only, if the location.hash was sent f.e.
    postID = postID.match(/\d+/)[0] if postID
    path   =
      if threadID
        "#{board}/thread/#{threadID}"
      else
        "#{board}/post/#{postID}"
    switch "#{board}"
      when 'a', 'co', 'jp', 'm', 'q', 'sp', 'tg', 'tv', 'v', 'vg', 'wsg', 'dev', 'foolz'
        url = "//archive.foolz.us/#{path}/"
        if threadID and postID
          url += "##{postID}"
      when 'u', 'kuku'
        url = "//nsfw.foolz.us/#{path}/"
        if threadID and postID
          url += "##{postID}"
      when 'ck', 'lit'
        url = "//fuuka.warosu.org/#{path}"
        if threadID and postID
          url += "#p#{postID}"
      when 'diy', 'g', 'sci'
        url = "//archive.installgentoo.net/#{path}"
        if threadID and postID
          url += "#p#{postID}"
      when 'cgl', 'mu', 'soc', 'w'
        url = "//archive.rebeccablacktech.com/#{path}"
        if threadID and postID
          url += "#p#{postID}"
      when 'an', 'fit', 'k', 'mlp', 'r9k', 'toy', 'x'
        url = "http://archive.heinessen.com/#{path}"
        if threadID and postID
          url += "#p#{postID}"
      when 'e'
        url = "https://www.cliché.net/4chan/cgi-board.pl/#{path}"
        if threadID and postID
          url += "#p#{postID}"
      else
        if threadID
          url = "//boards.4chan.org/#{board}/"
    url or ''

Build =
  spoilerRange: {}
  shortFilename: (filename, isReply) ->
    # FILENAME SHORTENING SCIENCE:
    # OPs have a +10 characters threshold.
    # The file extension is not taken into account.
    threshold = if isReply then 30 else 40
    if filename.length - 4 > threshold
      "#{filename[...threshold - 5]}(...).#{filename[-3..]}"
    else
      filename
  postFromObject: (data, board) ->
    o =
      # id
      postID:   data.no
      threadID: data.resto or data.no
      board:    board
      # info
      name:     data.name
      capcode:  data.capcode
      tripcode: data.trip
      uniqueID: data.id
      email:    if data.email then encodeURIComponent data.email.replace /&quot;/g, '"' else ''
      subject:  data.sub
      flagCode: data.country
      flagName: data.country_name
      date:     data.now
      dateUTC:  data.time
      comment:  data.com
      # thread status
      isSticky: !!data.sticky
      isClosed: !!data.closed
      # file
    if data.ext or data.filedeleted
      o.file =
        name:      data.filename + data.ext
        timestamp: "#{data.tim}#{data.ext}"
        url:       "//images.4chan.org/#{board}/src/#{data.tim}#{data.ext}"
        height:    data.h
        width:     data.w
        MD5:       data.md5
        size:      data.fsize
        turl:      "//thumbs.4chan.org/#{board}/thumb/#{data.tim}s.jpg"
        theight:   data.tn_h
        twidth:    data.tn_w
        isSpoiler: !!data.spoiler
        isDeleted: !!data.filedeleted
    Build.post o
  post: (o, isArchived) ->
    ###
    This function contains code from 4chan-JS (https://github.com/4chan/4chan-JS).
    @license: https://github.com/4chan/4chan-JS/blob/master/LICENSE
    ###
    {
      postID, threadID, board
      name, capcode, tripcode, uniqueID, email, subject, flagCode, flagName, date, dateUTC
      isSticky, isClosed
      comment
      file
    } = o
    isOP = postID is threadID

    staticPath = '//static.4chan.org'

    if email
      emailStart = '<a href="mailto:' + email + '" class="useremail">'
      emailEnd   = '</a>'
    else
      emailStart = ''
      emailEnd   = ''

    subject =
      if subject
        "<span class=subject>#{subject}</span>"
      else
        ''

    userID =
      if !capcode and uniqueID
        " <span class='posteruid id_#{uniqueID}'>(ID: " +
          "<span class=hand title='Highlight posts by this ID'>#{uniqueID}</span>)</span> "
      else
        ''

    switch capcode
      when 'admin', 'admin_highlight'
        capcodeClass = " capcodeAdmin"
        capcodeStart = " <strong class='capcode hand id_admin'" +
          "title='Highlight posts by the Administrator'>## Admin</strong>"
        capcode      = " <img src='#{staticPath}/image/adminicon.gif' " +
          "alt='This user is the 4chan Administrator.' " +
          "title='This user is the 4chan Administrator.' class=identityIcon>"
      when 'mod'
        capcodeClass = " capcodeMod"
        capcodeStart = " <strong class='capcode hand id_mod' " +
          "title='Highlight posts by Moderators'>## Mod</strong>"
        capcode      = " <img src='#{staticPath}/image/modicon.gif' " +
          "alt='This user is a 4chan Moderator.' " +
          "title='This user is a 4chan Moderator.' class=identityIcon>"
      when 'developer'
        capcodeClass = " capcodeDeveloper"
        capcodeStart = " <strong class='capcode hand id_developer' " +
          "title='Highlight posts by Developers'>## Developer</strong>"
        capcode      = " <img src='#{staticPath}/image/developericon.gif' " +
          "alt='This user is a 4chan Developer.' " +
          "title='This user is a 4chan Developer.' class=identityIcon>"
      else
        capcodeClass = ''
        capcodeStart = ''
        capcode      = ''

    flag =
      if flagCode
       " <img src='#{staticPath}/image/country/#{if board is 'pol' then 'troll/' else ''}" +
        flagCode.toLowerCase() + ".gif' alt=#{flagCode} title='#{flagName}' class=countryFlag>"
      else
        ''

    if file?.isDeleted
      fileHTML =
        if isOP
          "<div class=file id=f#{postID}><div class=fileInfo></div><span class=fileThumb>" +
              "<img src='#{staticPath}/image/filedeleted.gif' alt='File deleted.'>" +
          "</span></div>"
        else
          "<div id=f#{postID} class=file><span class=fileThumb>" +
            "<img src='#{staticPath}/image/filedeleted-res.gif' alt='File deleted.'>" +
          "</span></div>"
    else if file
      ext = file.name[-3..]
      if !file.twidth and !file.theight and ext is 'gif' # wtf ?
        file.twidth  = file.width
        file.theight = file.height

      fileSize = $.bytesToString file.size

      fileThumb = file.turl
      if file.isSpoiler
        fileSize = "Spoiler Image, #{fileSize}"
        unless isArchived
          fileThumb = '//static.4chan.org/image/spoiler'
          if spoilerRange = Build.spoilerRange[board]
            # Randomize the spoiler image.
            fileThumb += "-#{board}" + Math.floor 1 + spoilerRange * Math.random()
          fileThumb += '.png'
          file.twidth = file.theight = 100

      imgSrc = "<a class='fileThumb#{if file.isSpoiler then ' imgspoiler' else ''}' href='#{file.url}' target=_blank>" +
        "<img src='#{fileThumb}' alt='#{fileSize}' data-md5=#{file.MD5} style='width:#{file.twidth}px;height:#{file.theight}px'></a>"

      # Ha Ha filenames.
      # html -> text, translate WebKit's %22s into "s
      a = $.el 'a', innerHTML: file.name
      filename = a.textContent.replace /%22/g, '"'

      # shorten filename, get html
      a.textContent = Build.shortFilename filename
      shortFilename = a.innerHTML

      # get html
      a.textContent = filename
      filename      = a.innerHTML.replace /'/g, '&apos;'

      fileDims = if ext is 'pdf' then 'PDF' else "#{file.width}x#{file.height}"
      fileInfo = "<span class=fileText id=fT#{postID}#{if file.isSpoiler then " title='#{filename}'" else ''}>File: <a href='#{file.url}' target=_blank>#{file.timestamp}</a>" +
        "-(#{fileSize}, #{fileDims}#{
          if file.isSpoiler
            ''
          else
            ", <span title='#{filename}'>#{shortFilename}</span>"
        }" + ")</span>"

<<<<<<< HEAD
      fileHTML = "<div id=f#{postID} class=file><div class=fileInfo>#{fileInfo}</div>#{imgSrc}</div>"
    else
      fileHTML = ''

    tripcode =
      if tripcode
        " <span class=postertrip>#{tripcode}</span>"
      else
        ''
=======
    if Conf['Disable 4chan\'s extension']
      settings = JSON.parse(localStorage.getItem '4chan-settings') or {}
      settings.disableAll = true
      localStorage.setItem '4chan-settings', JSON.stringify settings
>>>>>>> ad4bc27f

    sticky =
      if isSticky
        ' <img src=//static.4chan.org/image/sticky.gif alt=Sticky title=Sticky style="height:16px;width:16px">'
      else
        ''
    closed =
      if isClosed
        ' <img src=//static.4chan.org/image/closed.gif alt=Closed title=Closed style="height:16px;width:16px">'
      else
        ''

    container = $.el 'div',
      id: "pc#{postID}"
      className: "postContainer #{if isOP then 'op' else 'reply'}Container"
      innerHTML: \
      (if isOP then '' else "<div class=sideArrows id=sa#{postID}>&gt;&gt;</div>") +
      "<div id=p#{postID} class='post #{if isOP then 'op' else 'reply'}#{
        if capcode is 'admin_highlight'
          ' highlightPost'
        else
          ''
        }'>" +

        "<div class='postInfoM mobile' id=pim#{postID}>" +
          "<span class='nameBlock#{capcodeClass}'>" +
              "<span class=name>#{name or ''}</span>" + tripcode +
            capcodeStart + capcode + userID + flag + sticky + closed +
            "<br>#{subject}" +
          "</span><span class='dateTime postNum' data-utc=#{dateUTC}>#{date}" +
          '<br><em>' +
            "<a href=#{"/#{board}/res/#{threadID}#p#{postID}"}>No.</a>" +
            "<a href='#{
              if g.REPLY and g.THREAD_ID is threadID
                "javascript:quote(#{postID})"
              else
                "/#{board}/res/#{threadID}#q#{postID}"
              }'>#{postID}</a>" +
          '</em></span>' +
        '</div>' +

        (if isOP then fileHTML else '') +

        "<div class='postInfo desktop' id=pi#{postID}>" +
          "<input type=checkbox name=#{postID} value=delete> " +
          "#{subject} " +
          "<span class='nameBlock#{capcodeClass}'>" +
            emailStart +
              "<span class=name>#{name or ''}</span>" + tripcode +
            capcodeStart + emailEnd + capcode + userID + flag + sticky + closed +
          ' </span> ' +
          "<span class=dateTime data-utc=#{dateUTC}>#{date}</span> " +
          "<span class='postNum desktop'>" +
            "<a href=#{"/#{board}/res/#{threadID}#p#{postID}"} title='Highlight this post'>No.</a>" +
            "<a href='#{
              if g.REPLY and g.THREAD_ID is threadID
                "javascript:quote(#{postID})"
              else
                "/#{board}/res/#{threadID}#q#{postID}"
              }' title='Quote this post'>#{postID}</a>" +
          '</span>' +
        '</div>' +

        (if isOP then '' else fileHTML) +

        "<blockquote class=postMessage id=m#{postID}>#{comment or ''}</blockquote> " +

      '</div>'

    for quote in $$ '.quotelink', container
      href = quote.getAttribute 'href'
      continue if href[0] is '/' # Cross-board quote, or board link
      quote.href = "/#{board}/res/#{href}" # Fix pathnames

    container

Get =
  postFromRoot: (root) ->
    link   = $ 'a[title="Highlight this post"]', root
    board  = link.pathname.split('/')[1]
    postID = link.hash[2..]
    index  = root.dataset.clone
    post   = g.posts["#{board}.#{postID}"]
    if index then post.clones[index] else post
  postDataFromLink: (link) ->
    if link.host is 'boards.4chan.org'
      path     = link.pathname.split '/'
      board    = path[1]
      threadID = +path[3]
      postID   = +link.hash[2..]
    else # resurrected quote
      board    = link.dataset.board
      threadID = +link.dataset.threadid or ''
      postID   = +link.dataset.postid
    return {
      board:    board
      threadID: threadID
      postID:   postID
    }
  postClone: (board, threadID, postID, root, context) ->
    if post = g.posts["#{board}.#{postID}"]
      Get.insert post, root, context
      return

    root.textContent = "Loading post No.#{postID}..."
    if threadID
      $.cache "//api.4chan.org/#{board}/res/#{threadID}.json", ->
        Get.fetchedPost @, board, threadID, postID, root, context
    else if url = Redirect.post board, postID
      $.cache url, ->
        Get.archivedPost @, board, postID, root, context
  insert: (post, root, context) ->
    # Stop here if the container has been removed while loading.
    return unless root.parentNode
    clone = post.addClone context
    Main.callbackNodes Post, [clone]

    # Get rid of the side arrows.
    {nodes} = clone
    nodes.root.innerHTML = null
    $.add nodes.root, nodes.post

    root.innerHTML = null
    $.add root, nodes.root
  fetchedPost: (req, board, threadID, postID, root, context) ->
    # In case of multiple callbacks for the same request,
    # don't parse the same original post more than once.
    if post = g.posts["#{board}.#{postID}"]
      Get.insert post, root, context
      return
    {status} = req
    if status isnt 200
      # The thread can die by the time we check a quote.
      if url = Redirect.post board, postID
        $.cache url, ->
          Get.archivedPost @, board, postID, root, context
      else
        $.addClass root, 'warning'
        root.textContent =
          if status is 404
            "Thread No.#{threadID} 404'd."
          else
            "Error #{req.status}: #{req.statusText}."
      return

    posts = JSON.parse(req.response).posts
    if spoilerRange = posts[0].custom_spoiler
      Build.spoilerRange[board] = spoilerRange
    postID = +postID
    for post in posts
      break if post.no is postID # we found it!
      if post.no > postID
        # The post can be deleted by the time we check a quote.
        if url = Redirect.post board, postID
          $.cache url, ->
            Get.archivedPost @, board, postID, root, context
        else
          $.addClass root, 'warning'
          root.textContent = "Post No.#{postID} was not found."
        return

    board = g.boards[board] or
      new Board board
    thread = g.threads["#{board}.#{threadID}"] or
      new Thread threadID, board
    post = new Post Build.postFromObject(post, board), thread, board
    Main.callbackNodes Post, [post]
    Get.insert post, root, context
  archivedPost: (req, board, postID, root, context) ->
    # In case of multiple callbacks for the same request,
    # don't parse the same original post more than once.
    if post = g.posts["#{board}.#{postID}"]
      Get.insert post, root, context
      return
    data = JSON.parse req.response
    if data.error
      $.addClass root, 'warning'
      root.textContent = data.error
      return

    # convert comment to html
    bq = $.el 'blockquote', textContent: data.comment # set this first to convert text to HTML entities
    # https://github.com/eksopl/fuuka/blob/master/Board/Yotsuba.pm#L413-452
    # https://github.com/eksopl/asagi/blob/master/src/main/java/net/easymodo/asagi/Yotsuba.java#L109-138
    bq.innerHTML = bq.innerHTML.replace ///
      \n
      | \[/?b\]
      | \[/?spoiler\]
      | \[/?code\]
      | \[/?moot\]
      | \[/?banned\]
      ///g, (text) ->
        switch text
          when '\n'
            '<br>'
          when '[b]'
            '<b>'
          when '[/b]'
            '</b>'
          when '[spoiler]'
            '<span class=spoiler>'
          when '[/spoiler]'
            '</span>'
          when '[code]'
            '<pre class=prettyprint>'
          when '[/code]'
            '</pre>'
          when '[moot]'
            '<div style="padding:5px;margin-left:.5em;border-color:#faa;border:2px dashed rgba(255,0,0,.1);border-radius:2px">'
          when '[/moot]'
            '</div>'
          when '[banned]'
            '<b style="color: red;">'
          when '[/banned]'
            '</b>'
    # greentext
    comment = bq.innerHTML.replace /(^|>)(&gt;[^<$]+)(<|$)/g, '$1<span class=quote>$2</span>$3'

    threadID = data.thread_num
    o =
      # id
      postID:   "#{postID}"
      threadID: "#{threadID}"
      board:    board
      # info
      name:     data.name_processed
      capcode:  switch data.capcode
        when 'M' then 'mod'
        when 'A' then 'admin'
        when 'D' then 'developer'
      tripcode: data.trip
      uniqueID: data.poster_hash
      email:    if data.email then encodeURIComponent data.email else ''
      subject:  data.title_processed
      flagCode: data.poster_country
      flagName: data.poster_country_name_processed
      date:     data.fourchan_date
      dateUTC:  data.timestamp
      comment:  comment
      # file
    if data.media?.media_filename
      o.file =
        name:      data.media.media_filename_processed
        timestamp: data.media.media_orig
        url:       data.media.media_link or data.media.remote_media_link
        height:    data.media.media_h
        width:     data.media.media_w
        MD5:       data.media.media_hash
        size:      data.media.media_size
        turl:      data.media.thumb_link or "//thumbs.4chan.org/#{board}/thumb/#{data.media.preview_orig}"
        theight:   data.media.preview_h
        twidth:    data.media.preview_w
        isSpoiler: data.media.spoiler is '1'

    board = g.boards[board] or
      new Board board
    thread = g.threads["#{board}.#{threadID}"] or
      new Thread threadID, board
    post = new Post Build.post(o, true), thread, board,
      isArchived: true
    Main.callbackNodes Post, [post]
    Get.insert post, root, context

Quotify =
  init: ->
    Post::callbacks.push
      name: 'Resurrect Quotes'
      cb:   @node
  node: ->
    return if @isClone

    # XPathResult.UNORDERED_NODE_SNAPSHOT_TYPE === 6
    # Get all the text nodes that are not inside an anchor.
    snapshot = d.evaluate './/text()[not(parent::a)]', @nodes.comment, null, 6, null

    for i in [0...snapshot.snapshotLength]
      node = snapshot.snapshotItem i
      data = node.data

      # Only accept nodes with potentially valid links
      continue unless quotes = data.match />>(>\/[a-z\d]+\/)?\d+/g

      nodes = []

      for quote in quotes
        index   = data.indexOf quote
        if text = data[...index]
          # Potential text before this valid quote.
          nodes.push $.tn text

        ID = quote.match(/\d+$/)[0]
        board =
          if m = quote.match /^>>>\/([a-z\d]+)/
            m[1]
          else
            @board.ID

        quoteID = "#{board}.#{ID}"

        # \u00A0 is nbsp
        if post = g.posts[quoteID]
          if post.isDead
            a = $.el 'a',
              href:        Redirect.thread board, 0, ID
              className:   'quotelink deadlink'
              textContent: "#{quote}\u00A0(Dead)"
              target:      '_blank'
            a.setAttribute 'data-board',    board
            a.setAttribute 'data-threadid', post.thread.ID
            a.setAttribute 'data-postid',   ID
          else
            # Don't (Dead) when quotifying in an archived post,
            # and we know the post still exists.
            a = $.el 'a',
              href:        "/#{board}/#{post.thread}/res/#p#{ID}"
              className:   'quotelink'
              textContent: quote
        else
          a = $.el 'a',
            href:        Redirect.thread board, 0, ID
            className:   'deadlink'
            target:      '_blank'
            textContent: "#{quote}\u00A0(Dead)"
          if Redirect.post board, ID
            $.addClass a, 'quotelink'
            a.setAttribute 'data-board',  board
            a.setAttribute 'data-postid', ID

        if @quotes.indexOf(quoteID) is -1
          @quotes.push quoteID
        if $.hasClass a, 'quotelink'
          @nodes.quotelinks.push a
        nodes.push a
        data = data[index + quote.length..]

      if data
        # Potential text after the last valid quote.
        nodes.push $.tn data

      $.replace node, nodes
    return

QuoteInline =
  init: ->
    Post::callbacks.push
      name: 'Quote Inline'
      cb:   @node
  node: ->
    for link in @nodes.quotelinks
      $.on link, 'click', QuoteInline.toggle
    for link in @nodes.backlinks
      $.on link, 'click', QuoteInline.toggle
    return
  toggle: (e) ->
    return if e.shiftKey or e.altKey or e.ctrlKey or e.metaKey or e.button isnt 0
    e.preventDefault()
    {board, threadID, postID} = Get.postDataFromLink @
    if $.hasClass @, 'inlined'
      QuoteInline.rm @, board, threadID, postID
    else
      return if $.x "ancestor::div[@id='p#{postID}']", @
      QuoteInline.add @, board, threadID, postID
    @classList.toggle 'inlined'

  add: (quotelink, board, threadID, postID) ->
    inline = $.el 'div',
      id: "i#{postID}"
      className: 'inline'

    root =
      if isBacklink = $.hasClass quotelink, 'backlink'
        quotelink.parentNode.parentNode
      else
        $.x 'ancestor-or-self::*[parent::blockquote][1]', quotelink
    context = Get.postFromRoot $.x 'ancestor::div[parent::div[@class="thread"]][1]', quotelink
    $.after root, inline
    Get.postClone board, threadID, postID, inline, context

    return unless board is g.BOARD.ID and $.x "ancestor::div[@id='t#{threadID}']", quotelink
    post = g.posts["#{board}.#{postID}"]

    # Hide forward post if it's a backlink of a post in this thread.
    # Will only unhide if there's no inlined backlinks of it anymore.
    if isBacklink and Conf['Forward Hiding']
      $.addClass post.nodes.root, 'forwarded'
      post.forwarded++ or post.forwarded = 1

    # Decrease the unread count if this post is in the array of unread reply.
    # XXX
    # if (i = Unread.replies.indexOf el) isnt -1
    #   Unread.replies.splice i, 1
    #   Unread.update true

  rm: (quotelink, board, threadID, postID) ->
    # Select the corresponding inlined quote, and remove it.
    root =
      if $.hasClass quotelink, 'backlink'
        quotelink.parentNode.parentNode
      else
        $.x 'ancestor-or-self::*[parent::blockquote][1]', quotelink
    root = $.x "following-sibling::div[@id='i#{postID}'][1]", root
    $.rm root

    # Stop if it only contains text.
    return unless el = root.firstElementChild

    # Dereference clone.
    post = g.posts["#{board}.#{postID}"]
    post.rmClone el.dataset.clone

    inThreadID = +$.x('ancestor::div[@class="thread"]', quotelink).id[1..]

    # Decrease forward count and unhide.
    if Conf['Forward Hiding'] and
      board is g.BOARD.ID and
      threadID is inThreadID and
      $.hasClass quotelink, 'backlink'
        unless --post.forwarded
          delete post.forwarded
          $.rmClass post.nodes.root, 'forwarded'

    # Repeat.
    inlines = $$ '.inlined', el
    for inline in inlines
      {board, threadID, postID} = Get.postDataFromLink inline
      root =
        if $.hasClass inline, 'backlink'
          inline.parentNode.parentNode
        else
          $.x 'ancestor-or-self::*[parent::blockquote][1]', inline
      root = $.x "following-sibling::div[@id='i#{postID}'][1]", root
      continue unless el = root.firstElementChild
      post = g.posts["#{board}.#{postID}"]
      post.rmClone el.dataset.clone

      if Conf['Forward Hiding'] and
        board is g.BOARD.ID and
        threadID is inThreadID and
        $.hasClass inline, 'backlink'
          unless --post.forwarded
            delete post.forwarded
            $.rmClass post.nodes.root, 'forwarded'
    return

QuotePreview =
  init: ->
    Post::callbacks.push
      name: 'Quote Preview'
      cb:   @node
  node: ->
    for link in @nodes.quotelinks
      $.on link, 'mouseover', QuotePreview.mouseover
    for link in @nodes.backlinks
      $.on link, 'mouseover', QuotePreview.mouseover
    return
  mouseover: (e) ->
    return if $.hasClass @, 'inlined'

    {board, threadID, postID} = Get.postDataFromLink @

    qp = $.el 'div',
      id: 'qp'
      className: 'reply dialog'
    context = Get.postFromRoot $.x 'ancestor::div[parent::div[@class="thread"]][1]', @
    $.add d.body, qp
    Get.postClone board, threadID, postID, qp, context

    UI.hover @, qp, 'mouseout click', QuotePreview.mouseout

    return unless origin = g.posts["#{board}.#{postID}"]

    if Conf['Quote Highlighting']
      posts = [origin].concat origin.clones
      # Remove the clone that's in the qp from the array.
      posts.pop()
      for post in posts
        $.addClass post.nodes.post, 'qphl'

    quoterID = $.x('ancestor::*[@id][1]', @).id.match(/\d+$/)[0]
    clone = Get.postFromRoot qp.firstChild
    for quote in clone.nodes.quotelinks
      if quote.hash[2..] is quoterID
        $.addClass quote, 'forwardlink'
    for quote in clone.nodes.backlinks
      if quote.hash[2..] is quoterID
        $.addClass quote, 'forwardlink'
    return
  mouseout: ->
    root = @el.firstElementChild

    # Stop if it only contains text.
    return unless root

    clone = Get.postFromRoot root
    post  = clone.origin
    post.rmClone root.dataset.clone

    return unless Conf['Quote Highlighting']
    for post in [post].concat post.clones
      $.rmClass post.nodes.post, 'qphl'
    return

QuoteBacklink =
  # Backlinks appending need to work for:
  #  - previous, same, and following posts.
  #  - existing and yet-to-exist posts.
  #  - newly fetched posts.
  #  - in copies.
  # XXX what about order for fetched posts?
  #
  # First callback creates backlinks and add them to relevant containers.
  # Second callback adds relevant containers into posts.
  # This is is so that fetched posts can get their backlinks,
  # and that as much backlinks are appended in the background as possible.
  init: ->
    format = Conf['backlink'].replace /%id/g, "' + id + '"
    @funk  = Function 'id', "return '#{format}'"
    @containers = {}
    Post::callbacks.push
      name: 'Quote Backlinking Part 1'
      cb:   @firstNode
    Post::callbacks.push
      name: 'Quote Backlinking Part 2'
      cb:   @secondNode
  firstNode: ->
    return if @isClone or !@quotes.length
    a = $.el 'a',
      href: "/#{@board}/res/#{@thread}#p#{@}"
      # XXX className: if post.el.hidden then 'filtered backlink' else 'backlink'
      className: 'backlink'
      textContent: QuoteBacklink.funk @ID
    for quote in @quotes
      containers = [QuoteBacklink.getContainer quote]
      if post = g.posts[quote]
        for clone in post.clones
          containers.push clone.nodes.backlinkContainer
      for container in containers
        link = a.cloneNode true
        if Conf['Quote Preview']
          $.on link, 'mouseover', QuotePreview.mouseover
        if Conf['Quote Inline']
          $.on link, 'click', QuoteInline.toggle
        $.add container, [$.tn(' '), link]
    return
  secondNode: ->
    if @isClone and @origin.nodes.backlinkContainer
      @nodes.backlinkContainer = $ '.container', @nodes.info
      return
    # Don't backlink the OP.
    return unless Conf['OP Backlinks'] or @isReply
    container = QuoteBacklink.getContainer "#{@board}.#{@}"
    @nodes.backlinkContainer = container
    $.add @nodes.info, container
  getContainer: (id) ->
    @containers[id] or=
      $.el 'span', className: 'container'

QuoteOP =
  init: ->
    # \u00A0 is nbsp
    @text = '\u00A0(OP)'
    Post::callbacks.push
      name: 'Indicate OP Quotes'
      cb:   @node
  node: ->
    # Stop there if it's a clone of a post in the same thread.
    return if @isClone and @thread is @context.thread
    # Stop there if there's no quotes in that post.
    return unless (quotes = @quotes).length
    quotelinks = @nodes.quotelinks

    # rm (OP) from cross-thread quotes.
    if @isClone and -1 < quotes.indexOf "#{@board}.#{@thread}"
      for quote in quotelinks
        quote.textContent = quote.textContent.replace QuoteOP.text, ''

    {board, thread} = if @isClone then @context else @
    op = "#{board}.#{thread}"
    # add (OP) to quotes quoting this context's OP.
    return unless -1 < quotes.indexOf op
    for quote in quotelinks
      {board, postID} = Get.postDataFromLink quote
      if "#{board}.#{postID}" is op
        $.add quote, $.tn QuoteOP.text
    return

QuoteCT =
  init: ->
    # \u00A0 is nbsp
    @text = '\u00A0(Cross-thread)'
    Post::callbacks.push
      name: 'Indicate Cross-thread Quotes'
      cb:   @node
  node: ->
    # Stop there if it's a clone of a post in the same thread.
    return if @isClone and @thread is @context.thread
    # Stop there if there's no quotes in that post.
    return unless (quotes = @quotes).length
    quotelinks = @nodes.quotelinks

    {board, thread} = if @isClone then @context else @
    for quote in quotelinks
      data = Get.postDataFromLink quote
      continue if data.threadID is '' # deadlink
      if @isClone
        quote.textContent = quote.textContent.replace QuoteCT.text, ''
      if data.board is board.ID and data.threadID isnt thread.ID
        $.add quote, $.tn QuoteCT.text
    return

Time =
  init: ->
    @funk = @createFunc Conf['time']
    Post::callbacks.push
      name: 'Time Formatting'
      cb:   @node
  node: ->
    return if @isClone
    @nodes.date.textContent = Time.funk Time, @info.date
  createFunc: (format) ->
    code = format.replace /%([A-Za-z])/g, (s, c) ->
      if c of Time.formatters
        "' + Time.formatters.#{c}.call(date) + '"
      else
        s
    Function 'Time', 'date', "return '#{code}'"
  day: [
    'Sunday'
    'Monday'
    'Tuesday'
    'Wednesday'
    'Thursday'
    'Friday'
    'Saturday'
  ]
  month: [
    'January'
    'February'
    'March'
    'April'
    'May'
    'June'
    'July'
    'August'
    'September'
    'October'
    'November'
    'December'
  ]
  zeroPad: (n) -> if n < 10 then "0#{n}" else n
  formatters:
    a: -> Time.day[@getDay()][...3]
    A: -> Time.day[@getDay()]
    b: -> Time.month[@getMonth()][...3]
    B: -> Time.month[@getMonth()]
    d: -> Time.zeroPad @getDate()
    e: -> @getDate()
    H: -> Time.zeroPad @getHours()
    I: -> Time.zeroPad @getHours() % 12 or 12
    k: -> @getHours()
    l: -> @getHours() % 12 or 12
    m: -> Time.zeroPad @getMonth() + 1
    M: -> Time.zeroPad @getMinutes()
    p: -> if @getHours() < 12 then 'AM' else 'PM'
    P: -> if @getHours() < 12 then 'am' else 'pm'
    S: -> Time.zeroPad @getSeconds()
    y: -> @getFullYear() - 2000

FileInfo =
  init: ->
    @funk = @createFunc Conf['fileInfo']
    Post::callbacks.push
      name: 'File Info Formatting'
      cb:   @node
  node: ->
    return if !@file or @isClone
    @file.text.innerHTML = FileInfo.funk FileInfo, @
  createFunc: (format) ->
    code = format.replace /%([BKlLMnNprs])/g, (s, c) ->
      if c of FileInfo.formatters
        "' + FileInfo.formatters.#{c}.call(post) + '"
      else
        s
    Function 'FileInfo', 'post', "return '#{code}'"
  convertUnit: (size, unit) ->
    if unit is 'B'
      return "#{size.toFixed()} Bytes"
    i = 1 + ['KB', 'MB'].indexOf unit
    size /= 1024 while i--
    size =
      if unit is 'MB'
        Math.round(size * 100) / 100
      else
        size.toFixed()
    "#{size} #{unit}"
  escape: (name) ->
    name.replace /<|>/g, (c) ->
      c is '<' and '&lt;' or '&gt;'
  formatters:
    l: -> "<a href=#{@file.URL} target=_blank>#{FileInfo.formatters.n.call @}</a>"
    L: -> "<a href=#{@file.URL} target=_blank>#{FileInfo.formatters.N.call @}</a>"
    n: ->
      fullname  = @file.name
      shortname = Build.shortFilename @file.name, @isReply
      if fullname is shortname
        FileInfo.escape fullname
      else
        "<span class=fntrunc>#{FileInfo.escape shortname}</span><span class=fnfull>#{FileInfo.escape fullname}</span>"
    N: -> FileInfo.escape @file.name
    p: -> if @file.isSpoiler then 'Spoiler, ' else ''
    s: -> $.bytesToString @file.size
    B: -> FileInfo.convertUnit @file.size, 'B'
    K: -> FileInfo.convertUnit @file.size, 'KB'
    M: -> FileInfo.convertUnit @file.size, 'MB'
    r: -> if @file.isImage then @file.dimensions else 'PDF'

Sauce =
  init: ->
    links = []
    for link in Conf['sauces'].split '\n'
      continue if link[0] is '#'
      # XXX .trim() is there to fix Opera reading two different line breaks.
      links.push @createSauceLink link.trim()
    return unless links.length
    @links = links
    @link  = $.el 'a', target: '_blank'
    Post::callbacks.push
      name: 'Sauce'
      cb:   @node
  createSauceLink: (link) ->
    link = link.replace /%(t?url|md5|board)/g, (parameter) ->
      switch parameter
        when '%turl'
          "' + post.file.thumbURL + '"
        when '%url'
          "' + post.file.URL + '"
        when '%md5'
          "' + encodeURIComponent(post.file.MD5) + '"
        when '%board'
          "' + post.board + '"
        else
          parameter
    text = if m = link.match(/;text:(.+)$/) then m[1] else link.match(/(\w+)\.\w+\//)[1]
    link = link.replace /;text:.+$/, ''
    Function 'post', 'a', """
      a.href = '#{link}';
      a.textContent = '#{text}';
      return a;
    """
  node: ->
    return if @isClone or !@file
    nodes = []
<<<<<<< HEAD
    for link in Sauce.links
      # \u00A0 is nbsp
      nodes.push $.tn('\u00A0'), link @, Sauce.link.cloneNode true
    $.add @file.info, nodes
=======
    for mutation in mutations
      for addedNode in mutation.addedNodes
        if /\bpostContainer\b/.test addedNode.className
          nodes.push Main.preParse addedNode
    Main.node nodes if nodes.length
  listener: (e) ->
    {target} = e
    if /\bpostContainer\b/.test target.className
      Main.node [Main.preParse target]

  prettify: (bq) ->
    return unless Main.hasCodeTags
    code = ->
      for pre in document.getElementById('_id_').getElementsByClassName 'prettyprint'
        pre.innerHTML = prettyPrintOne pre.innerHTML.replace /\s/g, '&nbsp;'
      return
    $.globalEval "(#{code})()".replace '_id_', bq.id

  namespace: '4chan_x.'
  version: '2.35.3'
  callbacks: []
  css: '
/* dialog styling */
.dialog.reply {
  display: block;
  border: 1px solid rgba(0,0,0,.25);
  padding: 0;
}
.move {
  cursor: move;
}
label, .favicon {
  cursor: pointer;
}
a[href="javascript:;"] {
  text-decoration: none;
}
.warning {
  color: red;
}

.hide_thread_button:not(.hidden_thread) {
  float: left;
}

.thread > .hidden_thread ~ *,
[hidden],
#content > [name=tab]:not(:checked) + div,
#updater:not(:hover) > :not(.move),
.autohide:not(:hover) > form,
#qp input, .forwarded {
  display: none !important;
}

.menu_button {
  display: inline-block;
}
.menu_button > span {
  border-top:   .5em solid;
  border-right: .3em solid transparent;
  border-left:  .3em solid transparent;
  display: inline-block;
  margin: 2px;
  vertical-align: middle;
}
#menu {
  position: absolute;
  outline: none;
}
.entry {
  border-bottom: 1px solid rgba(0, 0, 0, .25);
  cursor: pointer;
  display: block;
  outline: none;
  padding: 3px 7px;
  position: relative;
  text-decoration: none;
  white-space: nowrap;
}
.entry:last-child {
  border: none;
}
.focused.entry {
  background: rgba(255, 255, 255, .33);
}
.entry.hasSubMenu {
  padding-right: 1.5em;
}
.hasSubMenu::after {
  content: "";
  border-left:   .5em solid;
  border-top:    .3em solid transparent;
  border-bottom: .3em solid transparent;
  display: inline-block;
  margin: .3em;
  position: absolute;
  right: 3px;
}
.hasSubMenu:not(.focused) > .subMenu {
  display: none;
}
.subMenu {
  position: absolute;
  left: 100%;
  top: 0;
  margin-top: -1px;
}

h1 {
  text-align: center;
}
#qr > .move {
  min-width: 300px;
  overflow: hidden;
  box-sizing: border-box;
  -moz-box-sizing: border-box;
  padding: 0 2px;
}
#qr > .move > span {
  float: right;
}
#autohide, .close, #qr select, #dump, .remove, .captchaimg, #qr div.warning {
  cursor: pointer;
}
#qr select,
#qr > form {
  margin: 0;
}
#dump {
  background: -webkit-linear-gradient(#EEE, #CCC);
  background: -moz-linear-gradient(#EEE, #CCC);
  background: -o-linear-gradient(#EEE, #CCC);
  background: linear-gradient(#EEE, #CCC);
  width: 10%;
}
.gecko #dump {
  padding: 1px 0 2px;
}
#dump:hover, #dump:focus {
  background: -webkit-linear-gradient(#FFF, #DDD);
  background: -moz-linear-gradient(#FFF, #DDD);
  background: -o-linear-gradient(#FFF, #DDD);
  background: linear-gradient(#FFF, #DDD);
}
#dump:active, .dump #dump:not(:hover):not(:focus) {
  background: -webkit-linear-gradient(#CCC, #DDD);
  background: -moz-linear-gradient(#CCC, #DDD);
  background: -o-linear-gradient(#CCC, #DDD);
  background: linear-gradient(#CCC, #DDD);
}
#qr:not(.dump) #replies, .dump > form > label {
  display: none;
}
#replies {
  display: block;
  height: 100px;
  position: relative;
  -webkit-user-select: none;
  -moz-user-select: none;
  -o-user-select: none;
  user-select: none;
}
#replies > div {
  counter-reset: thumbnails;
  top: 0; right: 0; bottom: 0; left: 0;
  margin: 0; padding: 0;
  overflow: hidden;
  position: absolute;
  white-space: pre;
}
#replies > div:hover {
  bottom: -10px;
  overflow-x: auto;
  z-index: 1;
}
.thumbnail {
  background-color: rgba(0,0,0,.2) !important;
  background-position: 50% 20% !important;
  background-size: cover !important;
  border: 1px solid #666;
  box-sizing: border-box;
  -moz-box-sizing: border-box;
  cursor: move;
  display: inline-block;
  height: 90px; width: 90px;
  margin: 5px; padding: 2px;
  opacity: .5;
  outline: none;
  overflow: hidden;
  position: relative;
  text-shadow: 0 1px 1px #000;
  -webkit-transition: opacity .25s ease-in-out;
  -moz-transition: opacity .25s ease-in-out;
  -o-transition: opacity .25s ease-in-out;
  transition: opacity .25s ease-in-out;
  vertical-align: top;
}
.thumbnail:hover, .thumbnail:focus {
  opacity: .9;
}
.thumbnail#selected {
  opacity: 1;
}
.thumbnail::before {
  counter-increment: thumbnails;
  content: counter(thumbnails);
  color: #FFF;
  font-weight: 700;
  padding: 3px;
  position: absolute;
  top: 0;
  right: 0;
  text-shadow: 0 0 3px #000, 0 0 8px #000;
}
.thumbnail.drag {
  box-shadow: 0 0 10px rgba(0,0,0,.5);
}
.thumbnail.over {
  border-color: #FFF;
}
.thumbnail > span {
  color: #FFF;
}
.remove {
  background: none;
  color: #E00;
  font-weight: 700;
  padding: 3px;
}
.remove:hover::after {
  content: " Remove";
}
.thumbnail > label {
  background: rgba(0,0,0,.5);
  color: #FFF;
  right: 0; bottom: 0; left: 0;
  position: absolute;
  text-align: center;
}
.thumbnail > label > input {
  margin: 0;
}
#addReply {
  color: #333;
  font-size: 3.5em;
  line-height: 100px;
}
#addReply:hover, #addReply:focus {
  color: #000;
}
.field {
  border: 1px solid #CCC;
  box-sizing: border-box;
  -moz-box-sizing: border-box;
  color: #333;
  font: 13px sans-serif;
  margin: 0;
  padding: 2px 4px 3px;
  -webkit-transition: color .25s, border .25s;
  -moz-transition: color .25s, border .25s;
  -o-transition: color .25s, border .25s;
  transition: color .25s, border .25s;
}
.field:-moz-placeholder,
.field:hover:-moz-placeholder {
  color: #AAA;
}
.field:hover, .field:focus {
  border-color: #999;
  color: #000;
  outline: none;
}
#qr > form > div:first-child > .field:not(#dump) {
  width: 30%;
}
#qr textarea.field {
  display: -webkit-box;
  min-height: 160px;
  min-width: 100%;
}
#qr.captcha textarea.field {
  min-height: 120px;
}
.textarea {
  position: relative;
}
#charCount {
  color: #000;
  background: hsla(0, 0%, 100%, .5);
  font-size: 8pt;
  margin: 1px;
  position: absolute;
  bottom: 0;
  right: 0;
  pointer-events: none;
}
#charCount.warning {
  color: red;
}
.captchainput > .field {
  min-width: 100%;
}
.captchaimg {
  background: #FFF;
  outline: 1px solid #CCC;
  outline-offset: -1px;
  text-align: center;
}
.captchaimg > img {
  display: block;
  height: 57px;
  width: 300px;
}
#qr [type=file] {
  margin: 1px 0;
  width: 70%;
}
#qr [type=submit] {
  margin: 1px 0;
  padding: 1px; /* not Gecko */
  width: 30%;
}
.gecko #qr [type=submit] {
  padding: 0 1px; /* Gecko does not respect box-sizing: border-box */
}
>>>>>>> ad4bc27f

RevealSpoilers =
  init: ->
    Post::callbacks.push
      name: 'Reveal Spoilers'
      cb:   @node
  node: ->
    return if @isClone or !@file?.isSpoiler
    {thumb} = @file
    thumb.removeAttribute 'style'
    thumb.src = @file.thumbURL

AutoGIF =
  init: ->
    return if g.BOARD.ID in ['gif', 'wsg']
    Post::callbacks.push
      name: 'Auto-GIF'
      cb:   @node
  node: ->
    # XXX return if @hidden?
    return if @isClone or !@file?.isImage
    {thumb, URL} = @file
    return unless /gif$/.test(URL) and !/spoiler/.test thumb.src
    if @file.isSpoiler
      # Revealed spoilers do not have height/width set, this fixes auto-gifs dimensions.
      {style} = thumb
      style.maxHeight = style.maxWidth = if @isReply then '125px' else '250px'
    gif = $.el 'img'
    $.on gif, 'load', ->
      # Replace the thumbnail once the GIF has finished loading.
      thumb.src = URL
    gif.src = URL

ImageHover =
  init: ->
    return if g.BOARD.ID in ['gif', 'wsg']
    Post::callbacks.push
      name: 'Auto-GIF'
      cb:   @node
  node: ->
    return unless @file?.isImage
    $.on @file.thumb, 'mouseover', ImageHover.mouseover
  mouseover: ->
    el = $.el 'img'
      id: 'ihover'
      src: @parentNode.href
    $.add d.body, el
    $.on el, 'load', => ImageHover.load @, el
    $.on el, 'error', ImageHover.error
    UI.hover @, el, 'mouseout'
  load: (root, el) ->
    return unless el.parentNode
    # 'Fake' mousemove event by giving required values.
    {style} = el
    e = new Event 'mousemove'
    e.clientX = - 45 + parseInt style.left
    e.clientY =  120 + parseInt style.top
    root.dispatchEvent e
  error: ->
    return unless @parentNode
    src = @src.split '/'
    unless src[2] is 'images.4chan.org' and url = Redirect.image src[3], src[5]
      return if g.DEAD
      url = "//images.4chan.org/#{src[3]}/src/#{src[5]}"
    return if $.engine isnt 'webkit' and url.split('/')[2] is 'images.4chan.org'
    timeoutID = setTimeout (=> @src = url), 3000
    # Only Chrome let userscripts do cross domain requests.
    # Don't check for 404'd status in the archivers.
    return if $.engine isnt 'webkit' or url.split('/')[2] isnt 'images.4chan.org'
    $.ajax url, onreadystatechange: (-> clearTimeout timeoutID if @status is 404),
      type: 'head'

ThreadUpdater =
  init: ->
    return unless g.REPLY
    Thread::callbacks.push
      name: 'Thread Updater'
      cb:   @node
  node: ->
    new ThreadUpdater.Updater @

  Updater: class
    constructor: (@thread) ->
      html = '<div class=move><span id=status></span> <span id=timer></span></div>'
      for name, val of Config.updater.checkbox
        title   = val[1]
        checked = if Conf[name] then 'checked' else ''
        html    += "<div><label title='#{title}'>#{name}<input name='#{name}' type=checkbox #{checked}></label></div>"

      checked = if Conf['Auto Update'] then 'checked' else ''
      html += """
        <div><label title='Controls whether *this* thread automatically updates or not'>Auto Update This<input name='Auto Update This' type=checkbox #{checked}></label></div>
        <div><label>Interval (s)<input type=number name=Interval class=field min=5 value=#{Conf['Interval']}></label></div>
        <div><input value='Update Now' type=button name='Update Now'></div>
        """

      dialog = UI.dialog 'updater', 'bottom: 0; right: 0;', html

      @timer  = $ '#timer',  dialog
      @status = $ '#status', dialog

      @unsuccessfulFetchCount = 0
      @lastModified = '0'
      @threadRoot = thread.posts[thread].nodes.root.parentNode
      @lastPost = +@threadRoot.lastElementChild.id[2..]

      for input in $$ 'input', dialog
        if input.type is 'checkbox'
          $.on input, 'click', @cb.checkbox.bind @
          input.dispatchEvent new Event 'click'
        switch input.name
          when 'Scroll BG'
            $.on input, 'click', @cb.scrollBG.bind @
            @cb.scrollBG.call @
          when 'Auto Update This'
            $.on input, 'click', @cb.autoUpdate.bind @
          when 'Interval'
            $.on input, 'change', @cb.interval.bind @
            input.dispatchEvent new Event 'change'
          when 'Update Now'
            $.on input, 'click', @update.bind @

      $.on window, 'online offline', @cb.online.bind @
      $.on d, 'QRPostSuccessful', @cb.post.bind @
      $.on d, 'visibilitychange ovisibilitychange mozvisibilitychange webkitvisibilitychange', @cb.visibility.bind @

      @cb.online.call @
      $.add d.body, dialog

    cb:
      online: ->
        if @online = navigator.onLine
          @unsuccessfulFetchCount = 0
          @set 'timer', @getInterval()
          @set 'status', null
          @status.className = null
        else
          @status.className = 'warning'
          @set 'status', 'Offline'
          @set 'timer',  null
        @cb.autoUpdate.call @
      post: (e) ->
        return unless @['Auto Update This'] and +e.detail.threadID is @thread.ID
        @unsuccessfulFetchCount = 0
        setTimeout @update.bind(@), 1000 if @seconds > 2
      visibility: ->
        state = d.visibilityState or d.oVisibilityState or d.mozVisibilityState or d.webkitVisibilityState
        return if state isnt 'visible'
        # Reset the counter when we focus this tab.
        @unsuccessfulFetchCount = 0
        if @seconds > @interval
          @set 'timer', @getInterval()
      checkbox: (e) ->
        input = e.target
        {checked, name} = input
        @[name] = checked
        $.cb.checked.call input
      scrollBG: ->
        @scrollBG =
          if @['Scroll BG']
            -> true
          else
            -> !(d.hidden or d.oHidden or d.mozHidden or d.webkitHidden)
      autoUpdate: ->
        if @['Auto Update This'] and @online
          @timeoutID = setTimeout @timeout.bind(@), 1000
        else
          clearTimeout @timeoutID
      interval: (e) ->
        input = e.target
        val = Math.max 5, parseInt input.value, 10
        @interval = input.value = val
        $.cb.value.call input
      load: ->
        switch @req.status
          when 404
            @set 'timer', null
            @set 'status', '404'
            @status.className = 'warning'
            clearTimeout @timeoutID
            @thread.isDead = true
            # if Conf['Unread Count']
            #   Unread.title = Unread.title.match(/^.+-/)[0] + ' 404'
            # else
            #   d.title = d.title.match(/^.+-/)[0] + ' 404'
            # Unread.update true
            # QR.abort()
          # XXX 304 -> 0 in Opera
          when 0, 304
            ###
            Status Code 304: Not modified
            By sending the `If-Modified-Since` header we get a proper status code, and no response.
            This saves bandwidth for both the user and the servers and avoid unnecessary computation.
            ###
            @unsuccessfulFetchCount++
            @set 'timer', @getInterval()
            @set 'status', null
            @status.className = null
          when 200
            @lastModified = @req.getResponseHeader 'Last-Modified'
            @parse JSON.parse(@req.response).posts
            @set 'timer', @getInterval()
          else
            @unsuccessfulFetchCount++
            @set 'timer',  @getInterval()
            @set 'status', "#{@req.statusText} (#{@req.status})"
            @status.className = 'warning'
        delete @req

    getInterval: ->
      i = @interval
      j = Math.min @unsuccessfulFetchCount, 10
      unless d.hidden or d.oHidden or d.mozHidden or d.webkitHidden
        # Lower the max refresh rate limit on visible tabs.
        j = Math.min j, 7
      @seconds = Math.max i, [0, 5, 10, 15, 20, 30, 60, 90, 120, 240, 300][j]

    set: (name, text) ->
      el = @[name]
      if node = el.firstChild
        # Prevent the creation of a new DOM Node
        # by setting the text node's data.
        node.data = text
      else
        el.textContent = text

    timeout: ->
      @timeoutID = setTimeout @timeout.bind(@), 1000
      unless n = --@seconds
        @update()
      else if n <= -60
        @set 'status', 'Retrying'
        @status.className = null
        @update()
      else if n > 0
        @set 'timer', n

    update: ->
      return unless @online
      @seconds = 0
      @set 'timer', '...'
      if @req
        # abort() triggers onloadend, we don't want that.
        @req.onloadend = null
        @req.abort()
      url = "//api.4chan.org/#{@thread.board}/res/#{@thread}.json"
      @req = $.ajax url, onloadend: @cb.load.bind @,
        headers: 'If-Modified-Since': @lastModified

    parse: (postObjects) ->
      Build.spoilerRange[@thread.board] = postObjects[0].custom_spoiler

      nodes = [] # post container elements
      posts = [] # post objects
      index = [] # existing posts
      image = [] # existing images
      count = 0  # new posts count
      # Build the index, create posts.
      for postObject in postObjects
        num = postObject.no
        index.push num
        image.push num if postObject.ext
        continue if num <= @lastPost
        # Insert new posts, not older ones.
        count++
        node = Build.postFromObject postObject, @thread.board.ID
        nodes.push node
        posts.push new Post node, @thread, @thread.board

      # Check for deleted posts and deleted images.
      for i, post of @thread.posts
        continue if post.isDead
        {ID} = post
        if -1 is index.indexOf ID
          post.kill()
        else if post.file and !post.file.isDead and -1 is image.indexOf ID
          post.kill true

      if count
        @set 'status', "+#{count}"
        @status.className = 'new'
        @unsuccessfulFetchCount = 0
      else
        @set 'status', null
        @status.className = null
        @unsuccessfulFetchCount++
        return

      @lastPost = posts[count - 1].ID
      Main.callbackNodes Post, posts

      scroll = @['Auto Scroll'] and @scrollBG() and
        @threadRoot.getBoundingClientRect().bottom - d.documentElement.clientHeight < 25
      $.add @threadRoot, nodes
      if scroll
        nodes[0].scrollIntoView()


<<<<<<< HEAD
=======
#qp {
  padding: 2px 2px 5px;
}
#qp .post {
  border: none;
  margin: 0;
  padding: 0;
}
#qp img {
  max-height: 300px;
  max-width: 500px;
}
.qphl {
  box-shadow: 0 0 0 2px rgba(216, 94, 49, .7);
}
.quotelink.deadlink {
  text-decoration: underline !important;
}
.deadlink:not(.quotelink) {
  text-decoration: none !important;
}
.inlined {
  opacity: .5;
}
.inline {
  background-color: rgba(255, 255, 255, 0.15);
  border: 1px solid rgba(128, 128, 128, 0.5);
  display: table;
  margin: 2px;
  padding: 2px;
}
.inline .post {
  background: none;
  border: none;
  margin: 0;
  padding: 0;
}
div.opContainer {
  display: block !important;
}
.opContainer.filter_highlight {
  box-shadow: inset 5px 0 rgba(255, 0, 0, .5);
}
.opContainer.filter_highlight.qphl {
  box-shadow: inset 5px 0 rgba(255, 0, 0, .5),
              0 0 0 2px rgba(216, 94, 49, .7);
}
.filter_highlight > .reply {
  box-shadow: -5px 0 rgba(255, 0, 0, .5);
}
.filter_highlight > .reply.qphl {
  box-shadow: -5px 0 rgba(255, 0, 0, .5),
              0 0 0 2px rgba(216, 94, 49, .7)
}
.filtered {
  text-decoration: underline line-through;
}
.quotelink.forwardlink,
.backlink.forwardlink {
  text-decoration: none;
  border-bottom: 1px dashed;
}
'
>>>>>>> ad4bc27f

Main.init()<|MERGE_RESOLUTION|>--- conflicted
+++ resolved
@@ -357,7 +357,7 @@
       r.setRequestHeader key, val
     $.extend r, callbacks
     $.extend r.upload, upCallbacks
-    r.withCredentials = true if type is 'post'
+    r.withCredentials = type is 'post'
     r.send form
     r
   cache: (->
@@ -806,63 +806,10 @@
     for key, val of Conf
       Conf[key] = $.get key, val
 
-<<<<<<< HEAD
     pathname = location.pathname.split '/'
     g.BOARD  = new Board pathname[1]
     if g.REPLY = pathname[2] is 'res'
       g.THREAD = +pathname[3]
-=======
-  keyCode: (e) ->
-    key = switch kc = e.keyCode
-      when 8
-        ''
-      when 13
-        'Enter'
-      when 27
-        'Esc'
-      when 37
-        'Left'
-      when 38
-        'Up'
-      when 39
-        'Right'
-      when 40
-        'Down'
-      when 48, 49, 50, 51, 52, 53, 54, 55, 56, 57, 65, 66, 67, 68, 69, 70, 71, 72, 73, 74, 75, 76, 77, 78, 79, 80, 81, 82, 83, 84, 85, 86, 87, 88, 89, 90 #0-9, A-Z
-        c = String.fromCharCode kc
-        if e.shiftKey then c else c.toLowerCase()
-      else
-        null
-    if key
-      if e.altKey  then key = 'alt+'  + key
-      if e.ctrlKey then key = 'ctrl+' + key
-      if e.metaKey then key = 'meta+' + key
-    key
-
-  tags: (tag, ta) ->
-    value    = ta.value
-    selStart = ta.selectionStart
-    selEnd   = ta.selectionEnd
-
-    ta.value =
-      value[...selStart] +
-      "[#{tag}]" + value[selStart...selEnd] + "[/#{tag}]" +
-      value[selEnd..]
-
-    range = "[#{tag}]".length + selEnd
-    # Move the caret to the end of the selection.
-    ta.setSelectionRange range, range
-
-    # Fire the 'input' event
-    $.event ta, new Event 'input'
-
-  img: (thread, all) ->
-    if all
-      $.id('imageExpand').click()
-    else
-      thumb = $ 'img[data-md5]', $('.post.highlight', thread) or thread
-      ImageExpand.toggle thumb.parentNode
->>>>>>> ad4bc27f
 
     switch location.hostname
       when 'boards.4chan.org'
@@ -900,556 +847,8 @@
       $.add nav, settings
       $("a[href$='/#{g.BOARD}/']", nav)?.className = 'current'
 
-<<<<<<< HEAD
     $.addClass d.body, $.engine
     $.addClass d.body, 'fourchan_x'
-=======
-  next: ->
-    if g.REPLY
-      window.scrollTo 0, d.body.scrollHeight
-    else
-      Nav.scroll +1
-
-  getThread: (full) ->
-    Nav.threads = $$ '.thread:not([hidden])'
-    for thread, i in Nav.threads
-      rect = thread.getBoundingClientRect()
-      {bottom} = rect
-      if bottom > 0 #we have not scrolled past
-        if full
-          return [thread, i, rect]
-        return thread
-    return $ '.board'
-
-  scroll: (delta) ->
-    [thread, i, rect] = Nav.getThread true
-    {top} = rect
-
-    #unless we're not at the beginning of the current thread
-    # (and thus wanting to move to beginning)
-    # or we're above the first thread and don't want to skip it
-    unless (delta is -1 and Math.ceil(top) < 0) or (delta is +1 and top > 1)
-      i += delta
-
-    {top} = Nav.threads[i]?.getBoundingClientRect()
-    window.scrollBy 0, top
-
-QR =
-  init: ->
-    return unless $.id 'postForm'
-    Main.callbacks.push @node
-    setTimeout @asyncInit
-
-  asyncInit: ->
-    if Conf['Hide Original Post Form']
-      link = $.el 'h1', innerHTML: "<a href=javascript:;>#{if g.REPLY then 'Reply to Thread' else 'Start a Thread'}</a>"
-      $.on link.firstChild, 'click', ->
-        QR.open()
-        $('select',   QR.el).value = 'new' unless g.REPLY
-        $('textarea', QR.el).focus()
-      $.before $.id('postForm'), link
-
-    if Conf['Persistent QR']
-      QR.dialog()
-      QR.hide() if Conf['Auto Hide QR']
-    $.on d, 'dragover',          QR.dragOver
-    $.on d, 'drop',              QR.dropFile
-    $.on d, 'dragstart dragend', QR.drag
-
-  node: (post) ->
-    $.on $('a[title="Quote this post"]', post.el), 'click', QR.quote
-
-  open: ->
-    if QR.el
-      QR.el.hidden = false
-      QR.unhide()
-    else
-      QR.dialog()
-  close: ->
-    QR.el.hidden = true
-    QR.abort()
-    d.activeElement.blur()
-    $.rmClass QR.el, 'dump'
-    for i in QR.replies
-      QR.replies[0].rm()
-    QR.cooldown.auto = false
-    QR.status()
-    QR.resetFileInput()
-    if not Conf['Remember Spoiler'] and (spoiler = $.id 'spoiler').checked
-      spoiler.click()
-    QR.cleanError()
-  hide: ->
-    d.activeElement.blur()
-    $.addClass QR.el, 'autohide'
-    $.id('autohide').checked = true
-  unhide: ->
-    $.rmClass QR.el, 'autohide'
-    $.id('autohide').checked = false
-  toggleHide: ->
-    @checked and QR.hide() or QR.unhide()
-
-  error: (err) ->
-    el = $ '.warning', QR.el
-    if typeof err is 'string'
-      el.textContent = err
-    else
-      el.innerHTML = null
-      $.add el, err
-    QR.open()
-    if QR.captchaIsEnabled and /captcha|verification/i.test el.textContent
-      # Focus the captcha input on captcha error.
-      $('[autocomplete]', QR.el).focus()
-    alert el.textContent if d.hidden or d.oHidden or d.mozHidden or d.webkitHidden
-  cleanError: ->
-    $('.warning', QR.el).textContent = null
-
-  status: (data={}) ->
-    return unless QR.el
-    if g.dead
-      value    = 404
-      disabled = true
-      QR.cooldown.auto = false
-    value = QR.cooldown.seconds or data.progress or value
-    {input} = QR.status
-    input.value =
-      if QR.cooldown.auto and Conf['Cooldown']
-        if value then "Auto #{value}" else 'Auto'
-      else
-        value or 'Submit'
-    input.disabled = disabled or false
-
-  cooldown:
-    init: ->
-      return unless Conf['Cooldown']
-      QR.cooldown.start $.get "/#{g.BOARD}/cooldown", 0
-      $.sync "/#{g.BOARD}/cooldown", QR.cooldown.start
-    start: (timeout) ->
-      seconds = Math.floor (timeout - Date.now()) / 1000
-      QR.cooldown.count seconds
-    set: (seconds) ->
-      return unless Conf['Cooldown']
-      QR.cooldown.count seconds
-      $.set "/#{g.BOARD}/cooldown", Date.now() + seconds*$.SECOND
-    count: (seconds) ->
-      return unless 0 <= seconds <= 60
-      setTimeout QR.cooldown.count, 1000, seconds-1
-      QR.cooldown.seconds = seconds
-      if seconds is 0
-        $.delete "/#{g.BOARD}/cooldown"
-        QR.submit() if QR.cooldown.auto
-      QR.status()
-
-  quote: (e) ->
-    e?.preventDefault()
-    QR.open()
-    unless g.REPLY
-      $('select', QR.el).value = $.x('ancestor::div[parent::div[@class="board"]]', @).id[1..]
-    # Make sure we get the correct number, even with XXX censors
-    id   = @previousSibling.hash[2..]
-    text = ">>#{id}\n"
-
-    sel = window.getSelection()
-    if (s = sel.toString().trim()) and id is $.x('ancestor-or-self::blockquote', sel.anchorNode)?.id.match(/\d+$/)[0]
-      # XXX Opera needs d.getSelection() to retain linebreaks from the selected text
-      s = d.getSelection().trim() if $.engine is 'presto'
-      s = s.replace /\n/g, '\n>'
-      text += ">#{s}\n"
-
-    ta = $ 'textarea', QR.el
-    caretPos = ta.selectionStart
-    # Replace selection for text.
-    ta.value = ta.value[...caretPos] + text + ta.value[ta.selectionEnd..]
-    ta.focus()
-    # Move the caret to the end of the new quote.
-    range = caretPos + text.length
-    # XXX Opera counts newlines as double
-    range += text.match(/\n/g).length if $.engine is 'presto'
-    ta.setSelectionRange range, range
-
-    # Fire the 'input' event
-    $.event ta, new Event 'input'
-
-  characterCount: ->
-    counter = QR.charaCounter
-    count   = @textLength
-    counter.textContent = count
-    counter.hidden      = count < 1000
-    (if count > 1500 then $.addClass else $.rmClass) counter, 'warning'
-
-  drag: (e) ->
-    # Let it drag anything from the page.
-    toggle = if e.type is 'dragstart' then $.off else $.on
-    toggle d, 'dragover', QR.dragOver
-    toggle d, 'drop',     QR.dropFile
-  dragOver: (e) ->
-    e.preventDefault()
-    e.dataTransfer.dropEffect = 'copy' # cursor feedback
-  dropFile: (e) ->
-    # Let it only handle files from the desktop.
-    return unless e.dataTransfer.files.length
-    e.preventDefault()
-    QR.open()
-    QR.fileInput.call e.dataTransfer
-    $.addClass QR.el, 'dump'
-  fileInput: ->
-    QR.cleanError()
-    # Set or change current reply's file.
-    if @files.length is 1
-      file = @files[0]
-      if file.size > @max
-        QR.error 'File too large.'
-        QR.resetFileInput()
-      else if -1 is QR.mimeTypes.indexOf file.type
-        QR.error 'Unsupported file type.'
-        QR.resetFileInput()
-      else
-        QR.selected.setFile file
-      return
-    # Create new replies with these files.
-    for file in @files
-      if file.size > @max
-        QR.error "File #{file.name} is too large."
-        break
-      else if -1 is QR.mimeTypes.indexOf file.type
-        QR.error "#{file.name}: Unsupported file type."
-        break
-      unless QR.replies[QR.replies.length - 1].file
-        # set last reply's file
-        QR.replies[QR.replies.length - 1].setFile file
-      else
-        new QR.reply().setFile file
-    $.addClass QR.el, 'dump'
-    QR.resetFileInput() # reset input
-  resetFileInput: ->
-    input = $ '[type=file]', QR.el
-    input.value = null
-    return unless $.engine is 'presto'
-    # XXX Opera needs extra care to reset its file input's value
-    clone = $.el 'input',
-      type: 'file'
-      accept:   input.accept
-      max:      input.max
-      multiple: input.multiple
-      size:     input.size
-      title:    input.title
-    $.on clone, 'change', QR.fileInput
-    $.on clone, 'click',  (e) -> if e.shiftKey then QR.selected.rmFile() or e.preventDefault()
-    $.replace input, clone
-
-  replies: []
-  reply: class
-    constructor: ->
-      # set values, or null, to avoid 'undefined' values in inputs
-      prev     = QR.replies[QR.replies.length-1]
-      persona  = $.get 'QR.persona', {}
-      @name    = if prev then prev.name else persona.name or null
-      @email   = if prev and !/^sage$/.test prev.email then prev.email   else persona.email or null
-      @sub     = if prev and Conf['Remember Subject']  then prev.sub     else if Conf['Remember Subject'] then persona.sub else null
-      @spoiler = if prev and Conf['Remember Spoiler']  then prev.spoiler else false
-      @com = null
-
-      @el = $.el 'a',
-        className: 'thumbnail'
-        draggable: true
-        href: 'javascript:;'
-        innerHTML: '<a class=remove>×</a><label hidden><input type=checkbox> Spoiler</label><span></span>'
-      $('input', @el).checked = @spoiler
-      $.on @el,               'click',      => @select()
-      $.on $('.remove', @el), 'click',  (e) =>
-        e.stopPropagation()
-        @rm()
-      $.on $('label',   @el), 'click',  (e) => e.stopPropagation()
-      $.on $('input',   @el), 'change', (e) =>
-        @spoiler = e.target.checked
-        $.id('spoiler').checked = @spoiler if @el.id is 'selected'
-      $.before $('#addReply', QR.el), @el
-
-      $.on @el, 'dragstart', @dragStart
-      $.on @el, 'dragenter', @dragEnter
-      $.on @el, 'dragleave', @dragLeave
-      $.on @el, 'dragover',  @dragOver
-      $.on @el, 'dragend',   @dragEnd
-      $.on @el, 'drop',      @drop
-
-      QR.replies.push @
-    setFile: (@file) ->
-      @el.title = "#{file.name} (#{$.bytesToString file.size})"
-      $('label', @el).hidden = false if QR.spoiler
-      unless /^image/.test file.type
-        @el.style.backgroundImage = null
-        return
-      url = window.URL or window.webkitURL
-      # XXX Opera does not support window.URL.revokeObjectURL
-      url.revokeObjectURL? @url
-
-      # Create a redimensioned thumbnail.
-      fileUrl = url.createObjectURL file
-      img     = $.el 'img'
-
-      $.on img, 'load', =>
-        # Generate thumbnails only if they're really big.
-        # Resized pictures through canvases look like ass,
-        # so we generate thumbnails `s` times bigger then expected
-        # to avoid crappy resized quality.
-        s = 90*3
-        if img.height < s or img.width < s
-          @url = fileUrl
-          @el.style.backgroundImage = "url(#{@url})"
-          return
-        if img.height <= img.width
-          img.width  = s / img.height * img.width
-          img.height = s
-        else
-          img.height = s / img.width  * img.height
-          img.width  = s
-        c = $.el 'canvas'
-        c.height = img.height
-        c.width  = img.width
-        c.getContext('2d').drawImage img, 0, 0, img.width, img.height
-        # Support for toBlob fucking when?
-        data = atob c.toDataURL().split(',')[1]
-
-        # DataUrl to Binary code from Aeosynth's 4chan X repo
-        l = data.length
-        ui8a = new Uint8Array l
-        for i in  [0...l]
-          ui8a[i] = data.charCodeAt i
-
-        @url = url.createObjectURL new Blob [ui8a], type: 'image/png'
-        @el.style.backgroundImage = "url(#{@url})"
-        url.revokeObjectURL? fileUrl
-
-      img.src = fileUrl
-    rmFile: ->
-      QR.resetFileInput()
-      delete @file
-      @el.title = null
-      @el.style.backgroundImage = null
-      $('label', @el).hidden = true if QR.spoiler
-      (window.URL or window.webkitURL).revokeObjectURL? @url
-    select: ->
-      QR.selected?.el.id = null
-      QR.selected = @
-      @el.id = 'selected'
-      # Scroll the list to center the focused reply.
-      rectEl   = @el.getBoundingClientRect()
-      rectList = @el.parentNode.getBoundingClientRect()
-      @el.parentNode.scrollLeft += rectEl.left + rectEl.width/2 - rectList.left - rectList.width/2
-      # Load this reply's values.
-      for data in ['name', 'email', 'sub', 'com']
-        $("[name=#{data}]", QR.el).value = @[data]
-      QR.characterCount.call $ 'textarea', QR.el
-      $('#spoiler', QR.el).checked = @spoiler
-    dragStart: ->
-      $.addClass @, 'drag'
-    dragEnter: ->
-      $.addClass @, 'over'
-    dragLeave: ->
-      $.rmClass @, 'over'
-    dragOver: (e) ->
-      e.preventDefault()
-      e.dataTransfer.dropEffect = 'move'
-    drop: ->
-      el    = $ '.drag', @parentNode
-      index = (el) -> Array::slice.call(el.parentNode.children).indexOf el
-      oldIndex = index el
-      newIndex = index @
-      if oldIndex < newIndex
-        $.after  @, el
-      else
-        $.before @, el
-      reply = QR.replies.splice(oldIndex, 1)[0]
-      QR.replies.splice newIndex, 0, reply
-    dragEnd: ->
-      $.rmClass @, 'drag'
-      if el = $ '.over', @parentNode
-        $.rmClass el, 'over'
-    rm: ->
-      QR.resetFileInput()
-      $.rm @el
-      index = QR.replies.indexOf @
-      if QR.replies.length is 1
-        new QR.reply().select()
-      else if @el.id is 'selected'
-        (QR.replies[index-1] or QR.replies[index+1]).select()
-      QR.replies.splice index, 1
-      (window.URL or window.webkitURL).revokeObjectURL? @url
-      delete @
-
-  captcha:
-    init: ->
-      return if -1 isnt d.cookie.indexOf 'pass_enabled='
-      return unless QR.captchaIsEnabled = !!$.id 'captchaFormPart'
-      if $.id 'recaptcha_challenge_field_holder'
-        @ready()
-      else
-        @onready = => @ready()
-        $.on $.id('recaptcha_widget_div'), 'DOMNodeInserted', @onready
-    ready: ->
-      if @challenge = $.id 'recaptcha_challenge_field_holder'
-        $.off $.id('recaptcha_widget_div'), 'DOMNodeInserted', @onready
-        delete @onready
-      else
-        return
-      $.addClass QR.el, 'captcha'
-      $.after $('.textarea', QR.el), $.el 'div',
-        className: 'captchaimg'
-        title: 'Reload'
-        innerHTML: '<img>'
-      $.after $('.captchaimg', QR.el), $.el 'div',
-        className: 'captchainput'
-        innerHTML: '<input title=Verification class=field autocomplete=off size=1>'
-      @img   = $ '.captchaimg > img', QR.el
-      @input = $ '.captchainput > input', QR.el
-      $.on @img.parentNode, 'click',              @reload
-      $.on @input,          'keydown',            @keydown
-      $.on @challenge,      'DOMNodeInserted', => @load()
-      $.sync 'captchas', (arr) => @count arr.length
-      @count $.get('captchas', []).length
-      # start with an uncached captcha
-      @reload()
-    save: ->
-      return unless response = @input.value
-      captchas = $.get 'captchas', []
-      # Remove old captchas.
-      while (captcha = captchas[0]) and captcha.time < Date.now()
-        captchas.shift()
-      captchas.push
-        challenge: @challenge.firstChild.value
-        response:  response
-        time:      @timeout
-      $.set 'captchas', captchas
-      @count captchas.length
-      @reload()
-    load: ->
-      # Timeout is available at RecaptchaState.timeout in seconds.
-      # We use 5-1 minutes to give upload some time.
-      @timeout  = Date.now() + 4*$.MINUTE
-      challenge = @challenge.firstChild.value
-      @img.alt  = challenge
-      @img.src  = "//www.google.com/recaptcha/api/image?c=#{challenge}"
-      @input.value = null
-    count: (count) ->
-      @input.placeholder = switch count
-        when 0
-          'Verification (Shift + Enter to cache)'
-        when 1
-          'Verification (1 cached captcha)'
-        else
-          "Verification (#{count} cached captchas)"
-      @input.alt = count # For XTRM RICE.
-    reload: (focus) ->
-      # the "t" argument prevents the input from being focused
-      window.location = 'javascript:Recaptcha.reload("t")'
-      # Focus if we meant to.
-      QR.captcha.input.focus() if focus
-    keydown: (e) ->
-      c = QR.captcha
-      if e.keyCode is 8 and not c.input.value
-        c.reload()
-      else if e.keyCode is 13 and e.shiftKey
-        c.save()
-      else
-        return
-      e.preventDefault()
-
-  dialog: ->
-    QR.el = UI.dialog 'qr', 'top:0;right:0;', '
-<div class=move>
-  Quick Reply <input type=checkbox id=autohide title=Auto-hide>
-  <span> <a class=close title=Close>×</a></span>
-</div>
-<form>
-  <div><input id=dump type=button title="Dump list" value=+ class=field><input name=name title=Name placeholder=Name class=field size=1><input name=email title=E-mail placeholder=E-mail class=field size=1><input name=sub title=Subject placeholder=Subject class=field size=1></div>
-  <div id=replies><div><a id=addReply href=javascript:; title="Add a reply">+</a></div></div>
-  <div class=textarea><textarea name=com title=Comment placeholder=Comment class=field></textarea><span id=charCount></span></div>
-  <div><input type=file title="Shift+Click to remove the selected file." multiple size=16><input type=submit></div>
-  <label id=spoilerLabel><input type=checkbox id=spoiler> Spoiler Image</label>
-  <div class=warning></div>
-</form>'
-
-    if Conf['Remember QR size'] and $.engine is 'gecko'
-      $.on ta = $('textarea', QR.el), 'mouseup', ->
-        $.set 'QR.size', @style.cssText
-      ta.style.cssText = $.get 'QR.size', ''
-
-    # Allow only this board's supported files.
-    mimeTypes = $('ul.rules').firstElementChild.textContent.trim().match(/: (.+)/)[1].toLowerCase().replace /\w+/g, (type) ->
-      switch type
-        when 'jpg'
-          'image/jpeg'
-        when 'pdf'
-          'application/pdf'
-        when 'swf'
-          'application/x-shockwave-flash'
-        else
-          "image/#{type}"
-    QR.mimeTypes = mimeTypes.split ', '
-    # Add empty mimeType to avoid errors with URLs selected in Window's file dialog.
-    QR.mimeTypes.push ''
-    fileInput        = $ 'input[type=file]', QR.el
-    fileInput.max    = $('input[name=MAX_FILE_SIZE]').value
-    fileInput.accept = mimeTypes if $.engine isnt 'presto' # Opera's accept attribute is fucked up
-
-    QR.spoiler     = !!$ 'input[name=spoiler]'
-    spoiler        = $ '#spoilerLabel', QR.el
-    spoiler.hidden = !QR.spoiler
-
-    QR.charaCounter = $ '#charCount', QR.el
-    ta              = $ 'textarea',    QR.el
-
-    unless g.REPLY
-      # Make a list with visible threads and an option to create a new one.
-      threads = '<option value=new>New thread</option>'
-      for thread in $$ '.thread'
-        id = thread.id[1..]
-        threads += "<option value=#{id}>Thread #{id}</option>"
-      $.prepend $('.move > span', QR.el), $.el 'select'
-        innerHTML: threads
-        title: 'Create a new thread / Reply to a thread'
-      $.on $('select',  QR.el), 'mousedown', (e) -> e.stopPropagation()
-    $.on $('#autohide', QR.el), 'change',    QR.toggleHide
-    $.on $('.close',    QR.el), 'click',     QR.close
-    $.on $('#dump',     QR.el), 'click',     -> QR.el.classList.toggle 'dump'
-    $.on $('#addReply', QR.el), 'click',     -> new QR.reply().select()
-    $.on $('form',      QR.el), 'submit',    QR.submit
-    $.on ta,                    'input',     -> QR.selected.el.lastChild.textContent = @value
-    $.on ta,                    'input',     QR.characterCount
-    $.on fileInput,             'change',    QR.fileInput
-    $.on fileInput,             'click',     (e) -> if e.shiftKey then QR.selected.rmFile() or e.preventDefault()
-    $.on spoiler.firstChild,    'change',    -> $('input', QR.selected.el).click()
-    $.on $('.warning',  QR.el), 'click',     QR.cleanError
-
-    new QR.reply().select()
-    # save selected reply's data
-    for name in ['name', 'email', 'sub', 'com']
-      # The input event replaces keyup, change and paste events.
-      $.on $("[name=#{name}]", QR.el), 'input', ->
-        QR.selected[@name] = @value
-        # Disable auto-posting if you're typing in the first reply
-        # during the last 5 seconds of the cooldown.
-        if QR.cooldown.auto and QR.selected is QR.replies[0] and 0 < QR.cooldown.seconds < 6
-          QR.cooldown.auto = false
-
-    QR.status.input = $ 'input[type=submit]', QR.el
-    QR.status()
-    QR.cooldown.init()
-    QR.captcha.init()
-    $.add d.body, QR.el
-
-    # Create a custom event when the QR dialog is first initialized.
-    # Use it to extend the QR's functionalities, or for XTRM RICE.
-    $.event QR.el, new CustomEvent 'QRDialogCreation',
-      bubbles: true
-
-  submit: (e) ->
-    e?.preventDefault()
-    if QR.cooldown.seconds
-      QR.cooldown.auto = !QR.cooldown.auto
-      QR.status()
-      return
-    QR.abort()
->>>>>>> ad4bc27f
 
     # disable the mobile layout
     $('link[href*=mobile]', d.head)?.disabled = true
@@ -1457,7 +856,9 @@
 
   initFeatures: ->
     if Conf['Disable 4chan\'s extension']
-      localStorage.setItem '4chan-settings', '{"disableAll":true}'
+      settings = JSON.parse(localStorage.getItem '4chan-settings') or {}
+      settings.disableAll = true
+      localStorage.setItem '4chan-settings', JSON.stringify settings
 
     if Conf['Resurrect Quotes']
       try
@@ -1648,7 +1049,6 @@
 }
 
 
-<<<<<<< HEAD
 /* header */
 body.fourchan_x {
   margin-top: 2.5em;
@@ -1677,867 +1077,6 @@
 #settings {
   float: right;
 }
-=======
-  createSauceLink: (link) ->
-    link = link.replace /(\$\d)/g, (parameter) ->
-      switch parameter
-        when '$1'
-          "' + (isArchived ? img.firstChild.src : 'http://thumbs.4chan.org' + img.pathname.replace(/src(\\/\\d+).+$/, 'thumb$1s.jpg')) + '"
-        when '$2'
-          "' + img.href + '"
-        when '$3'
-          "' + encodeURIComponent(img.firstChild.dataset.md5) + '"
-        when '$4'
-          g.BOARD
-        else
-          parameter
-    domain = if m = link.match(/;text:(.+)$/) then m[1] else link.match(/(\w+)\.\w+\//)[1]
-    href = link.replace /;text:.+$/, ''
-    href = Function 'img', 'isArchived', "return '#{href}'"
-    el = $.el 'a',
-      target: '_blank'
-      textContent: domain
-    (img, isArchived) ->
-      a = el.cloneNode true
-      a.href = href img, isArchived
-      a
-
-  node: (post) ->
-    {img} = post
-    return if post.isInlined and not post.isCrosspost or not img
-    img   = img.parentNode
-    nodes = []
-    for link in Sauce.links
-      # \u00A0 is nbsp
-      nodes.push $.tn('\u00A0'), link img, post.isArchived
-    $.add post.fileInfo, nodes
-
-RevealSpoilers =
-  init: ->
-    Main.callbacks.push @node
-  node: (post) ->
-    {img} = post
-    if not (img and /^Spoiler/.test img.alt) or post.isInlined and not post.isCrosspost or post.isArchived
-      return
-    img.removeAttribute 'style'
-    # revealed spoilers do not have height/width set, this fixes auto-gifs dimensions.
-    s = img.style
-    s.maxHeight = s.maxWidth = if /\bop\b/.test post.class then '250px' else '125px'
-    img.src = "//thumbs.4chan.org#{img.parentNode.pathname.replace /src(\/\d+).+$/, 'thumb$1s.jpg'}"
-
-Time =
-  init: ->
-    Time.foo()
-    Main.callbacks.push @node
-  node: (post) ->
-    return if post.isInlined and not post.isCrosspost
-    node             = $ '.postInfo > .dateTime', post.el
-    Time.date        = new Date node.dataset.utc * 1000
-    node.textContent = Time.funk Time
-  foo: ->
-    code = Conf['time'].replace /%([A-Za-z])/g, (s, c) ->
-      if c of Time.formatters
-        "' + Time.formatters.#{c}() + '"
-      else
-        s
-    Time.funk = Function 'Time', "return '#{code}'"
-  day: [
-    'Sunday'
-    'Monday'
-    'Tuesday'
-    'Wednesday'
-    'Thursday'
-    'Friday'
-    'Saturday'
-  ]
-  month: [
-    'January'
-    'February'
-    'March'
-    'April'
-    'May'
-    'June'
-    'July'
-    'August'
-    'September'
-    'October'
-    'November'
-    'December'
-  ]
-  zeroPad: (n) -> if n < 10 then '0' + n else n
-  formatters:
-    a: -> Time.day[Time.date.getDay()][...3]
-    A: -> Time.day[Time.date.getDay()]
-    b: -> Time.month[Time.date.getMonth()][...3]
-    B: -> Time.month[Time.date.getMonth()]
-    d: -> Time.zeroPad Time.date.getDate()
-    e: -> Time.date.getDate()
-    H: -> Time.zeroPad Time.date.getHours()
-    I: -> Time.zeroPad Time.date.getHours() % 12 or 12
-    k: -> Time.date.getHours()
-    l: -> Time.date.getHours() % 12 or 12
-    m: -> Time.zeroPad Time.date.getMonth() + 1
-    M: -> Time.zeroPad Time.date.getMinutes()
-    p: -> if Time.date.getHours() < 12 then 'AM' else 'PM'
-    P: -> if Time.date.getHours() < 12 then 'am' else 'pm'
-    S: -> Time.zeroPad Time.date.getSeconds()
-    y: -> Time.date.getFullYear() - 2000
-
-FileInfo =
-  init: ->
-    return if g.BOARD is 'f'
-    @setFormats()
-    Main.callbacks.push @node
-  node: (post) ->
-    return if post.isInlined and not post.isCrosspost or not post.fileInfo
-    node = post.fileInfo.firstElementChild
-    alt  = post.img.alt
-    filename = $('span', node)?.title or node.title
-    FileInfo.data =
-      link:       post.img.parentNode.href
-      spoiler:    /^Spoiler/.test alt
-      size:       alt.match(/\d+\.?\d*/)[0]
-      unit:       alt.match(/\w+$/)[0]
-      resolution: node.textContent.match(/\d+x\d+|PDF/)[0]
-      fullname:   filename
-      shortname:  Build.shortFilename filename, post.ID is post.threadID
-    # XXX GM/Scriptish
-    node.setAttribute 'data-filename', filename
-    node.innerHTML = FileInfo.funk FileInfo
-  setFormats: ->
-    code = Conf['fileInfo'].replace /%([BKlLMnNprs])/g, (s, c) ->
-      if c of FileInfo.formatters
-        "' + f.formatters.#{c}() + '"
-      else
-        s
-    @funk = Function 'f', "return '#{code}'"
-  convertUnit: (unitT) ->
-    size  = @data.size
-    unitF = @data.unit
-    if unitF isnt unitT
-      units = ['B', 'KB', 'MB']
-      i     = units.indexOf(unitF) - units.indexOf unitT
-      unitT = 'Bytes' if unitT is 'B'
-      if i > 0
-        size *= 1024 while i-- > 0
-      else if i < 0
-        size /= 1024 while i++ < 0
-      if size < 1 and size.toString().length > size.toFixed(2).length
-        size = size.toFixed 2
-    "#{size} #{unitT}"
-  formatters:
-    l: -> "<a href=#{FileInfo.data.link} target=_blank>#{@n()}</a>"
-    L: -> "<a href=#{FileInfo.data.link} target=_blank>#{@N()}</a>"
-    n: ->
-      if FileInfo.data.fullname is FileInfo.data.shortname
-        FileInfo.data.fullname
-      else
-        "<span class=fntrunc>#{FileInfo.data.shortname}</span><span class=fnfull>#{FileInfo.data.fullname}</span>"
-    N: -> FileInfo.data.fullname
-    p: -> if FileInfo.data.spoiler then 'Spoiler, ' else ''
-    s: -> "#{FileInfo.data.size} #{FileInfo.data.unit}"
-    B: -> FileInfo.convertUnit 'B'
-    K: -> FileInfo.convertUnit 'KB'
-    M: -> FileInfo.convertUnit 'MB'
-    r: -> FileInfo.data.resolution
-
-Get =
-  post: (board, threadID, postID, root, cb) ->
-    if board is g.BOARD and post = $.id "pc#{postID}"
-      $.add root, Get.cleanPost post.cloneNode true
-      return
-
-    root.textContent = "Loading post No.#{postID}..."
-    if threadID
-      $.cache "//api.4chan.org/#{board}/res/#{threadID}.json", ->
-        Get.parsePost @, board, threadID, postID, root, cb
-    else if url = Redirect.post board, postID
-      $.cache url, ->
-        Get.parseArchivedPost @, board, postID, root, cb
-  parsePost: (req, board, threadID, postID, root, cb) ->
-    {status} = req
-    if status isnt 200
-      # The thread can die by the time we check a quote.
-      if url = Redirect.post board, postID
-        $.cache url, ->
-          Get.parseArchivedPost @, board, postID, root, cb
-      else
-        $.addClass root, 'warning'
-        root.textContent =
-          if status is 404
-            "Thread No.#{threadID} 404'd."
-          else
-            "Error #{req.status}: #{req.statusText}."
-      return
-
-    posts = JSON.parse(req.response).posts
-    if spoilerRange = posts[0].custom_spoiler
-      Build.spoilerRange[board] = spoilerRange
-    postID = +postID
-    for post in posts
-      break if post.no is postID # we found it!
-      if post.no > postID
-        # The post can be deleted by the time we check a quote.
-        if url = Redirect.post board, postID
-          $.cache url, ->
-            Get.parseArchivedPost @, board, postID, root, cb
-        else
-          $.addClass root, 'warning'
-          root.textContent = "Post No.#{postID} was not found."
-        return
-
-    $.replace root.firstChild, Get.cleanPost Build.postFromObject post, board
-    cb() if cb
-  parseArchivedPost: (req, board, postID, root, cb) ->
-    data = JSON.parse req.response
-    if data.error
-      $.addClass root, 'warning'
-      root.textContent = data.error
-      return
-
-    # convert comment to html
-    bq = $.el 'blockquote', textContent: data.comment # set this first to convert text to HTML entities
-    # https://github.com/eksopl/fuuka/blob/master/Board/Yotsuba.pm#L413-452
-    # https://github.com/eksopl/asagi/blob/master/src/main/java/net/easymodo/asagi/Yotsuba.java#L109-138
-    bq.innerHTML = bq.innerHTML.replace ///
-      \n
-      | \[/?b\]
-      | \[/?spoiler\]
-      | \[/?code\]
-      | \[/?moot\]
-      | \[/?banned\]
-      ///g, (text) ->
-        switch text
-          when '\n'
-            '<br>'
-          when '[b]'
-            '<b>'
-          when '[/b]'
-            '</b>'
-          when '[spoiler]'
-            '<span class=spoiler>'
-          when '[/spoiler]'
-            '</span>'
-          when '[code]'
-            '<pre class=prettyprint>'
-          when '[/code]'
-            '</pre>'
-          when '[moot]'
-            '<div style="padding:5px;margin-left:.5em;border-color:#faa;border:2px dashed rgba(255,0,0,.1);border-radius:2px">'
-          when '[/moot]'
-            '</div>'
-          when '[banned]'
-            '<b style="color: red;">'
-          when '[/banned]'
-            '</b>'
-    # greentext
-    comment = bq.innerHTML.replace /(^|>)(&gt;[^<$]+)(<|$)/g, '$1<span class=quote>$2</span>$3'
-
-    o =
-      # id
-      postID:   postID
-      threadID: data.thread_num
-      board:    board
-      # info
-      name:     data.name_processed
-      capcode:  switch data.capcode
-        when 'M' then 'mod'
-        when 'A' then 'admin'
-        when 'D' then 'developer'
-      tripcode: data.trip
-      uniqueID: data.poster_hash
-      email:    if data.email then encodeURIComponent data.email else ''
-      subject:  data.title_processed
-      flagCode: data.poster_country
-      flagName: data.poster_country_name_processed
-      date:     data.fourchan_date
-      dateUTC:  data.timestamp
-      comment:  comment
-      # file
-    if data.media?.media_filename
-      o.file =
-        name:      data.media.media_filename_processed
-        timestamp: data.media.media_orig
-        url:       data.media.media_link or data.media.remote_media_link
-        height:    data.media.media_h
-        width:     data.media.media_w
-        MD5:       data.media.media_hash
-        size:      data.media.media_size
-        turl:      data.media.thumb_link or "//thumbs.4chan.org/#{board}/thumb/#{data.media.preview_orig}"
-        theight:   data.media.preview_h
-        twidth:    data.media.preview_w
-        isSpoiler: data.media.spoiler is '1'
-
-    $.replace root.firstChild, Get.cleanPost Build.post o, true
-    cb() if cb
-  cleanPost: (root) ->
-    post = $ '.post', root
-    for child in Array::slice.call root.childNodes
-      $.rm child unless child is post
-
-    # Remove inlined posts inside of this post.
-    for inline  in $$ '.inline',  post
-      $.rm inline
-    for inlined in $$ '.inlined', post
-      $.rmClass inlined, 'inlined'
-
-    # Don't mess with other features
-    now = Date.now()
-    els = $$ '[id]', root
-    els.push root
-    for el in els
-      el.id = "#{now}_#{el.id}"
-
-    $.rmClass root, 'forwarded'
-    $.rmClass root, 'qphl' # op
-    $.rmClass post, 'highlight'
-    $.rmClass post, 'qphl' # reply
-    root.hidden = post.hidden = false
-
-    root
-  title: (thread) ->
-    op = $ '.op', thread
-    el = $ '.postInfo .subject', op
-    unless el.textContent
-      el = $ 'blockquote', op
-      unless el.textContent
-        el = $ '.nameBlock', op
-    span = $.el 'span', innerHTML: el.innerHTML.replace /<br>/g, ' '
-    "/#{g.BOARD}/ - #{span.textContent.trim()}"
-
-Build =
-  spoilerRange: {}
-  shortFilename: (filename, isOP) ->
-    # FILENAME SHORTENING SCIENCE:
-    # OPs have a +10 characters threshold.
-    # The file extension is not taken into account.
-    threshold = if isOP then 40 else 30
-    if filename.length - 4 > threshold
-      "#{filename[...threshold - 5]}(...).#{filename[-3..]}"
-    else
-      filename
-  postFromObject: (data, board) ->
-    o =
-      # id
-      postID:   data.no
-      threadID: data.resto or data.no
-      board:    board
-      # info
-      name:     data.name
-      capcode:  data.capcode
-      tripcode: data.trip
-      uniqueID: data.id
-      email:    if data.email then encodeURIComponent data.email.replace /&quot;/g, '"' else ''
-      subject:  data.sub
-      flagCode: data.country
-      flagName: data.country_name
-      date:     data.now
-      dateUTC:  data.time
-      comment:  data.com
-      # thread status
-      isSticky: !!data.sticky
-      isClosed: !!data.closed
-      # file
-    if data.ext or data.filedeleted
-      o.file =
-        name:      data.filename + data.ext
-        timestamp: "#{data.tim}#{data.ext}"
-        url:       "//images.4chan.org/#{board}/src/#{data.tim}#{data.ext}"
-        height:    data.h
-        width:     data.w
-        MD5:       data.md5
-        size:      data.fsize
-        turl:      "//thumbs.4chan.org/#{board}/thumb/#{data.tim}s.jpg"
-        theight:   data.tn_h
-        twidth:    data.tn_w
-        isSpoiler: !!data.spoiler
-        isDeleted: !!data.filedeleted
-    Build.post o
-  post: (o, isArchived) ->
-    ###
-    This function contains code from 4chan-JS (https://github.com/4chan/4chan-JS).
-    @license: https://github.com/4chan/4chan-JS/blob/master/LICENSE
-    ###
-    {
-      postID, threadID, board
-      name, capcode, tripcode, uniqueID, email, subject, flagCode, flagName, date, dateUTC
-      isSticky, isClosed
-      comment
-      file
-    } = o
-    isOP = postID is threadID
-
-    staticPath = '//static.4chan.org'
-
-    if email
-      emailStart = '<a href="mailto:' + email + '" class="useremail">'
-      emailEnd   = '</a>'
-    else
-      emailStart = ''
-      emailEnd   = ''
-
-    subject =
-      if subject
-        "<span class=subject>#{subject}</span>"
-      else
-        ''
-
-    userID =
-      if !capcode and uniqueID
-        " <span class='posteruid id_#{uniqueID}'>(ID: " +
-          "<span class=hand title='Highlight posts by this ID'>#{uniqueID}</span>)</span> "
-      else
-        ''
-
-    switch capcode
-      when 'admin', 'admin_highlight'
-        capcodeClass = " capcodeAdmin"
-        capcodeStart = " <strong class='capcode hand id_admin'" +
-          "title='Highlight posts by the Administrator'>## Admin</strong>"
-        capcode      = " <img src='#{staticPath}/image/adminicon.gif' " +
-          "alt='This user is the 4chan Administrator.' " +
-          "title='This user is the 4chan Administrator.' class=identityIcon>"
-      when 'mod'
-        capcodeClass = " capcodeMod"
-        capcodeStart = " <strong class='capcode hand id_mod' " +
-          "title='Highlight posts by Moderators'>## Mod</strong>"
-        capcode      = " <img src='#{staticPath}/image/modicon.gif' " +
-          "alt='This user is a 4chan Moderator.' " +
-          "title='This user is a 4chan Moderator.' class=identityIcon>"
-      when 'developer'
-        capcodeClass = " capcodeDeveloper"
-        capcodeStart = " <strong class='capcode hand id_developer' " +
-          "title='Highlight posts by Developers'>## Developer</strong>"
-        capcode      = " <img src='#{staticPath}/image/developericon.gif' " +
-          "alt='This user is a 4chan Developer.' " +
-          "title='This user is a 4chan Developer.' class=identityIcon>"
-      else
-        capcodeClass = ''
-        capcodeStart = ''
-        capcode      = ''
-
-    flag =
-      if flagCode
-       " <img src='#{staticPath}/image/country/#{if board is 'pol' then 'troll/' else ''}" +
-        flagCode.toLowerCase() + ".gif' alt=#{flagCode} title='#{flagName}' class=countryFlag>"
-      else
-        ''
-
-    if file?.isDeleted
-      fileHTML =
-        if isOP
-          "<div class=file id=f#{postID}><div class=fileInfo></div><span class=fileThumb>" +
-              "<img src='#{staticPath}/image/filedeleted.gif' alt='File deleted.'>" +
-          "</span></div>"
-        else
-          "<div id=f#{postID} class=file><span class=fileThumb>" +
-            "<img src='#{staticPath}/image/filedeleted-res.gif' alt='File deleted.'>" +
-          "</span></div>"
-    else if file
-      ext = file.name[-3..]
-      if !file.twidth and !file.theight and ext is 'gif' # wtf ?
-        file.twidth  = file.width
-        file.theight = file.height
-
-      fileSize = $.bytesToString file.size
-
-      fileThumb = file.turl
-      if file.isSpoiler
-        fileSize = "Spoiler Image, #{fileSize}"
-        unless isArchived
-          fileThumb = '//static.4chan.org/image/spoiler'
-          if spoilerRange = Build.spoilerRange[board]
-            # Randomize the spoiler image.
-            fileThumb += "-#{board}" + Math.floor 1 + spoilerRange * Math.random()
-          fileThumb += '.png'
-          file.twidth = file.theight = 100
-
-      imgSrc = "<a class='fileThumb#{if file.isSpoiler then ' imgspoiler' else ''}' href='#{file.url}' target=_blank>" +
-        "<img src='#{fileThumb}' alt='#{fileSize}' data-md5=#{file.MD5} style='width:#{file.twidth}px;height:#{file.theight}px'></a>"
-
-      # Ha Ha filenames.
-      # html -> text, translate WebKit's %22s into "s
-      a = $.el 'a', innerHTML: file.name
-      filename = a.textContent.replace /%22/g, '"'
-
-      # shorten filename, get html
-      a.textContent = Build.shortFilename filename
-      shortFilename = a.innerHTML
-
-      # get html
-      a.textContent = filename
-      filename      = a.innerHTML.replace /'/g, '&apos;'
-
-      fileDims = if ext is 'pdf' then 'PDF' else "#{file.width}x#{file.height}"
-      fileInfo = "<span class=fileText id=fT#{postID}#{if file.isSpoiler then " title='#{filename}'" else ''}>File: <a href='#{file.url}' target=_blank>#{file.timestamp}</a>" +
-        "-(#{fileSize}, #{fileDims}#{
-          if file.isSpoiler
-            ''
-          else
-            ", <span title='#{filename}'>#{shortFilename}</span>"
-        }" + ")</span>"
-
-      fileHTML = "<div id=f#{postID} class=file><div class=fileInfo>#{fileInfo}</div>#{imgSrc}</div>"
-    else
-      fileHTML = ''
-
-    tripcode =
-      if tripcode
-        " <span class=postertrip>#{tripcode}</span>"
-      else
-        ''
-
-    sticky =
-      if isSticky
-        ' <img src=//static.4chan.org/image/sticky.gif alt=Sticky title=Sticky style="height:16px;width:16px">'
-      else
-        ''
-    closed =
-      if isClosed
-        ' <img src=//static.4chan.org/image/closed.gif alt=Closed title=Closed style="height:16px;width:16px">'
-      else
-        ''
-
-    container = $.el 'div',
-      id: "pc#{postID}"
-      className: "postContainer #{if isOP then 'op' else 'reply'}Container"
-      innerHTML: \
-      (if isOP then '' else "<div class=sideArrows id=sa#{postID}>&gt;&gt;</div>") +
-      "<div id=p#{postID} class='post #{if isOP then 'op' else 'reply'}#{
-        if capcode is 'admin_highlight'
-          ' highlightPost'
-        else
-          ''
-        }'>" +
-
-        "<div class='postInfoM mobile' id=pim#{postID}>" +
-          "<span class='nameBlock#{capcodeClass}'>" +
-              "<span class=name>#{name or ''}</span>" + tripcode +
-            capcodeStart + capcode + userID + flag + sticky + closed +
-            "<br>#{subject}" +
-          "</span><span class='dateTime postNum' data-utc=#{dateUTC}>#{date}" +
-          '<br><em>' +
-            "<a href=#{"/#{board}/res/#{threadID}#p#{postID}"}>No.</a>" +
-            "<a href='#{
-              if g.REPLY and g.THREAD_ID is threadID
-                "javascript:quote(#{postID})"
-              else
-                "/#{board}/res/#{threadID}#q#{postID}"
-              }'>#{postID}</a>" +
-          '</em></span>' +
-        '</div>' +
-
-        (if isOP then fileHTML else '') +
-
-        "<div class='postInfo desktop' id=pi#{postID}>" +
-          "<input type=checkbox name=#{postID} value=delete> " +
-          "#{subject} " +
-          "<span class='nameBlock#{capcodeClass}'>" +
-            emailStart +
-              "<span class=name>#{name or ''}</span>" + tripcode +
-            capcodeStart + emailEnd + capcode + userID + flag + sticky + closed +
-          ' </span> ' +
-          "<span class=dateTime data-utc=#{dateUTC}>#{date}</span> " +
-          "<span class='postNum desktop'>" +
-            "<a href=#{"/#{board}/res/#{threadID}#p#{postID}"} title='Highlight this post'>No.</a>" +
-            "<a href='#{
-              if g.REPLY and +g.THREAD_ID is threadID
-                "javascript:quote(#{postID})"
-              else
-                "/#{board}/res/#{threadID}#q#{postID}"
-              }' title='Quote this post'>#{postID}</a>" +
-          '</span>' +
-        '</div>' +
-
-        (if isOP then '' else fileHTML) +
-
-        "<blockquote class=postMessage id=m#{postID}>#{comment or ''}</blockquote> " +
-
-      '</div>'
-
-    for quote in $$ '.quotelink', container
-      href = quote.getAttribute 'href'
-      continue if href[0] is '/' # Cross-board quote, or board link
-      quote.href = "/#{board}/res/#{href}" # Fix pathnames
-
-    container
-TitlePost =
-  init: ->
-    d.title = Get.title()
-
-QuoteBacklink =
-  init: ->
-    format = Conf['backlink'].replace /%id/g, "' + id + '"
-    @funk  = Function 'id', "return '#{format}'"
-    Main.callbacks.push @node
-  node: (post) ->
-    return if post.isInlined
-    quotes = {}
-    for quote in post.quotes
-      # Stop at 'Admin/Mod/Dev Replies:' on /q/
-      break if quote.parentNode.getAttribute('style') is 'font-size: smaller;'
-      # Don't process >>>/b/.
-      if qid = quote.hash[2..]
-        # Duplicate quotes get overwritten.
-        quotes[qid] = true
-    a = $.el 'a',
-      href: "/#{g.BOARD}/res/#{post.threadID}#p#{post.ID}"
-      className: if post.el.hidden then 'filtered backlink' else 'backlink'
-      textContent: QuoteBacklink.funk post.ID
-    for qid of quotes
-      # Don't backlink the OP.
-      continue if !(el = $.id "pi#{qid}") or !Conf['OP Backlinks'] and /\bop\b/.test el.parentNode.className
-      link = a.cloneNode true
-      if Conf['Quote Preview']
-        $.on link, 'mouseover', QuotePreview.mouseover
-      if Conf['Quote Inline']
-        $.on link, 'click', QuoteInline.toggle
-      unless container = $.id "blc#{qid}"
-        container = $.el 'span',
-          className: 'container'
-          id: "blc#{qid}"
-        $.add el, container
-      $.add container, [$.tn(' '), link]
-    return
-
-QuoteInline =
-  init: ->
-    Main.callbacks.push @node
-  node: (post) ->
-    for quote in post.quotes
-      continue unless quote.hash or /\bdeadlink\b/.test quote.className
-      $.on quote, 'click', QuoteInline.toggle
-    for quote in post.backlinks
-      $.on quote, 'click', QuoteInline.toggle
-    return
-  toggle: (e) ->
-    return if e.shiftKey or e.altKey or e.ctrlKey or e.metaKey or e.button isnt 0
-    e.preventDefault()
-    id = @dataset.id or @hash[2..]
-    if /\binlined\b/.test @className
-      QuoteInline.rm @, id
-    else
-      return if $.x "ancestor::div[contains(@id,'p#{id}')]", @
-      QuoteInline.add @, id
-    @classList.toggle 'inlined'
-
-  add: (q, id) ->
-    if q.host is 'boards.4chan.org'
-      path     = q.pathname.split '/'
-      board    = path[1]
-      threadID = path[3]
-      postID   = id
-    else
-      board    = q.dataset.board
-      threadID = 0
-      postID   = q.dataset.id
-
-    el = if board is g.BOARD then $.id "p#{postID}" else false
-    inline = $.el 'div',
-      id: "i#{postID}"
-      className: if el then 'inline' else 'inline crosspost'
-
-    root =
-      if isBacklink = /\bbacklink\b/.test q.className
-        q.parentNode
-      else
-        $.x 'ancestor-or-self::*[parent::blockquote][1]', q
-    $.after root, inline
-    Get.post board, threadID, postID, inline
-
-    return unless el
-
-    # Will only unhide if there's no inlined backlinks of it anymore.
-    if isBacklink and Conf['Forward Hiding']
-      $.addClass el.parentNode, 'forwarded'
-      ++el.dataset.forwarded or el.dataset.forwarded = 1
-
-    # Decrease the unread count if this post is in the array of unread reply.
-    if (i = Unread.replies.indexOf el) isnt -1
-      Unread.replies.splice i, 1
-      Unread.update true
-
-  rm: (q, id) ->
-    # select the corresponding inlined quote or loading quote
-    div = $.x "following::div[@id='i#{id}']", q
-    $.rm div
-    return unless Conf['Forward Hiding']
-    for inlined in $$ '.backlink.inlined', div
-      div = $.id inlined.hash[1..]
-      $.rmClass div.parentNode, 'forwarded' unless --div.dataset.forwarded
-    if /\bbacklink\b/.test q.className
-      div = $.id "p#{id}"
-      $.rmClass div.parentNode, 'forwarded' unless --div.dataset.forwarded
-
-QuotePreview =
-  init: ->
-    Main.callbacks.push @node
-  node: (post) ->
-    for quote in post.quotes
-      $.on quote, 'mouseover', QuotePreview.mouseover if quote.hash or /\bdeadlink\b/.test quote.className
-    for quote in post.backlinks
-      $.on quote, 'mouseover', QuotePreview.mouseover
-    return
-  mouseover: (e) ->
-    return if /\binlined\b/.test @className
-
-    # Make sure to remove the previous qp
-    # in case it got stuck. Opera-only bug?
-    if qp = $.id 'qp'
-      if qp is UI.el
-        delete UI.el
-      $.rm qp
-
-    # Don't stop other elements from dragging
-    return if UI.el
-
-    if @host is 'boards.4chan.org'
-      path     = @pathname.split '/'
-      board    = path[1]
-      threadID = path[3]
-      postID   = @hash[2..]
-    else
-      board    = @dataset.board
-      threadID = 0
-      postID   = @dataset.id
-
-    qp = UI.el = $.el 'div',
-      id: 'qp'
-      className: 'reply dialog'
-    UI.hover e
-    $.add d.body, qp
-    el = $.id "p#{postID}" if board is g.BOARD
-    Get.post board, threadID, postID, qp, ->
-      bq = $ 'blockquote', qp
-      Main.prettify bq
-      post =
-        el: qp
-        blockquote: bq
-        isArchived: /\barchivedPost\b/.test qp.className
-      if img = $ 'img[data-md5]', qp
-        post.fileInfo = img.parentNode.previousElementSibling
-        post.img      = img
-      if Conf['Reveal Spoilers']
-        RevealSpoilers.node post
-      if Conf['Image Auto-Gif']
-        AutoGif.node        post
-      if Conf['Time Formatting']
-        Time.node           post
-      if Conf['File Info Formatting']
-        FileInfo.node       post
-      if Conf['Resurrect Quotes']
-        Quotify.node        post
-
-    $.on @, 'mousemove',      UI.hover
-    $.on @, 'mouseout click', QuotePreview.mouseout
-
-    return unless el
-    if Conf['Quote Highlighting']
-      if /\bop\b/.test el.className
-        $.addClass el.parentNode, 'qphl'
-      else
-        $.addClass el, 'qphl'
-    quoterID = $.x('ancestor::*[@id][1]', @).id.match(/\d+$/)[0]
-    for quote in $$ '.quotelink, .backlink', qp
-      if quote.hash[2..] is quoterID
-        $.addClass quote, 'forwardlink'
-    return
-  mouseout: (e) ->
-    UI.hoverend()
-    if el = $.id @hash[1..]
-      $.rmClass el,            'qphl' # reply
-      $.rmClass el.parentNode, 'qphl' # op
-    $.off @, 'mousemove',      UI.hover
-    $.off @, 'mouseout click', QuotePreview.mouseout
-
-QuoteOP =
-  init: ->
-    Main.callbacks.push @node
-  node: (post) ->
-    return if post.isInlined and not post.isCrosspost
-    for quote in post.quotes
-      if quote.hash[2..] is post.threadID
-        # \u00A0 is nbsp
-        $.add quote, $.tn '\u00A0(OP)'
-    return
-
-QuoteCT =
-  init: ->
-    Main.callbacks.push @node
-  node: (post) ->
-    return if post.isInlined and not post.isCrosspost
-    for quote in post.quotes
-      unless quote.hash
-        # Make sure this isn't a link to the board we're on.
-        continue
-      path = quote.pathname.split '/'
-      # If quote leads to a different thread id and is located on the same board.
-      if path[1] is g.BOARD and path[3] isnt post.threadID
-        # \u00A0 is nbsp
-        $.add quote, $.tn '\u00A0(Cross-thread)'
-    return
-
-Quotify =
-  init: ->
-    Main.callbacks.push @node
-  node: (post) ->
-    return if post.isInlined and not post.isCrosspost
-
-    # XPathResult.UNORDERED_NODE_SNAPSHOT_TYPE is 6
-    # Get all the text nodes that are not inside an anchor.
-    snapshot = d.evaluate './/text()[not(parent::a)]', post.blockquote, null, 6, null
-
-    for i in [0...snapshot.snapshotLength]
-      node = snapshot.snapshotItem i
-      data = node.data
-
-      unless quotes = data.match />>(>\/[a-z\d]+\/)?\d+/g
-        # Only accept nodes with potentially valid links
-        continue
-
-      nodes = []
-
-      for quote in quotes
-        index   = data.indexOf quote
-        if text = data[...index]
-          # Potential text before this valid quote.
-          nodes.push $.tn text
-
-        id = quote.match(/\d+$/)[0]
-        board =
-          if m = quote.match /^>>>\/([a-z\d]+)/
-            m[1]
-          else
-            # Get the post's board, whether it's inlined or not.
-            $('a[title="Highlight this post"]', post.el).pathname.split('/')[1]
-
-        nodes.push a = $.el 'a',
-          # \u00A0 is nbsp
-          textContent: "#{quote}\u00A0(Dead)"
-
-        if board is g.BOARD and $.id "p#{id}"
-          a.href      = "#p#{id}"
-          a.className = 'quotelink'
-        else
-          a.href      = Redirect.thread board, 0, id
-          a.className = 'deadlink'
-          a.target    = '_blank'
-          if Redirect.post board, id
-            $.addClass a, 'quotelink'
-            # XXX WTF Scriptish/Greasemonkey?
-            # Setting dataset attributes that way doesn't affect the HTML,
-            # but are, I suspect, kept as object key/value pairs and GC'd later.
-            # a.dataset.board = board
-            # a.dataset.id    = id
-            a.setAttribute 'data-board', board
-            a.setAttribute 'data-id',    id
-
-        data = data[index + quote.length..]
-
-      if data
-        # Potential text after the last valid quote.
-        nodes.push $.tn data
->>>>>>> ad4bc27f
 
 /* thread updater */
 #updater {
@@ -2599,7 +1138,7 @@
   max-width: 500px;
 }
 .qphl {
-  outline: 2px solid rgba(216, 94, 49, .7);
+  box-shadow: 0 0 0 2px rgba(216, 94, 49, .7);
 }
 
 /* file */
@@ -2858,7 +1397,6 @@
             ", <span title='#{filename}'>#{shortFilename}</span>"
         }" + ")</span>"
 
-<<<<<<< HEAD
       fileHTML = "<div id=f#{postID} class=file><div class=fileInfo>#{fileInfo}</div>#{imgSrc}</div>"
     else
       fileHTML = ''
@@ -2868,12 +1406,6 @@
         " <span class=postertrip>#{tripcode}</span>"
       else
         ''
-=======
-    if Conf['Disable 4chan\'s extension']
-      settings = JSON.parse(localStorage.getItem '4chan-settings') or {}
-      settings.disableAll = true
-      localStorage.setItem '4chan-settings', JSON.stringify settings
->>>>>>> ad4bc27f
 
     sticky =
       if isSticky
@@ -2929,7 +1461,7 @@
           "<span class='postNum desktop'>" +
             "<a href=#{"/#{board}/res/#{threadID}#p#{postID}"} title='Highlight this post'>No.</a>" +
             "<a href='#{
-              if g.REPLY and g.THREAD_ID is threadID
+              if g.REPLY and +g.THREAD_ID is threadID
                 "javascript:quote(#{postID})"
               else
                 "/#{board}/res/#{threadID}#q#{postID}"
@@ -3626,338 +2158,10 @@
   node: ->
     return if @isClone or !@file
     nodes = []
-<<<<<<< HEAD
     for link in Sauce.links
       # \u00A0 is nbsp
       nodes.push $.tn('\u00A0'), link @, Sauce.link.cloneNode true
     $.add @file.info, nodes
-=======
-    for mutation in mutations
-      for addedNode in mutation.addedNodes
-        if /\bpostContainer\b/.test addedNode.className
-          nodes.push Main.preParse addedNode
-    Main.node nodes if nodes.length
-  listener: (e) ->
-    {target} = e
-    if /\bpostContainer\b/.test target.className
-      Main.node [Main.preParse target]
-
-  prettify: (bq) ->
-    return unless Main.hasCodeTags
-    code = ->
-      for pre in document.getElementById('_id_').getElementsByClassName 'prettyprint'
-        pre.innerHTML = prettyPrintOne pre.innerHTML.replace /\s/g, '&nbsp;'
-      return
-    $.globalEval "(#{code})()".replace '_id_', bq.id
-
-  namespace: '4chan_x.'
-  version: '2.35.3'
-  callbacks: []
-  css: '
-/* dialog styling */
-.dialog.reply {
-  display: block;
-  border: 1px solid rgba(0,0,0,.25);
-  padding: 0;
-}
-.move {
-  cursor: move;
-}
-label, .favicon {
-  cursor: pointer;
-}
-a[href="javascript:;"] {
-  text-decoration: none;
-}
-.warning {
-  color: red;
-}
-
-.hide_thread_button:not(.hidden_thread) {
-  float: left;
-}
-
-.thread > .hidden_thread ~ *,
-[hidden],
-#content > [name=tab]:not(:checked) + div,
-#updater:not(:hover) > :not(.move),
-.autohide:not(:hover) > form,
-#qp input, .forwarded {
-  display: none !important;
-}
-
-.menu_button {
-  display: inline-block;
-}
-.menu_button > span {
-  border-top:   .5em solid;
-  border-right: .3em solid transparent;
-  border-left:  .3em solid transparent;
-  display: inline-block;
-  margin: 2px;
-  vertical-align: middle;
-}
-#menu {
-  position: absolute;
-  outline: none;
-}
-.entry {
-  border-bottom: 1px solid rgba(0, 0, 0, .25);
-  cursor: pointer;
-  display: block;
-  outline: none;
-  padding: 3px 7px;
-  position: relative;
-  text-decoration: none;
-  white-space: nowrap;
-}
-.entry:last-child {
-  border: none;
-}
-.focused.entry {
-  background: rgba(255, 255, 255, .33);
-}
-.entry.hasSubMenu {
-  padding-right: 1.5em;
-}
-.hasSubMenu::after {
-  content: "";
-  border-left:   .5em solid;
-  border-top:    .3em solid transparent;
-  border-bottom: .3em solid transparent;
-  display: inline-block;
-  margin: .3em;
-  position: absolute;
-  right: 3px;
-}
-.hasSubMenu:not(.focused) > .subMenu {
-  display: none;
-}
-.subMenu {
-  position: absolute;
-  left: 100%;
-  top: 0;
-  margin-top: -1px;
-}
-
-h1 {
-  text-align: center;
-}
-#qr > .move {
-  min-width: 300px;
-  overflow: hidden;
-  box-sizing: border-box;
-  -moz-box-sizing: border-box;
-  padding: 0 2px;
-}
-#qr > .move > span {
-  float: right;
-}
-#autohide, .close, #qr select, #dump, .remove, .captchaimg, #qr div.warning {
-  cursor: pointer;
-}
-#qr select,
-#qr > form {
-  margin: 0;
-}
-#dump {
-  background: -webkit-linear-gradient(#EEE, #CCC);
-  background: -moz-linear-gradient(#EEE, #CCC);
-  background: -o-linear-gradient(#EEE, #CCC);
-  background: linear-gradient(#EEE, #CCC);
-  width: 10%;
-}
-.gecko #dump {
-  padding: 1px 0 2px;
-}
-#dump:hover, #dump:focus {
-  background: -webkit-linear-gradient(#FFF, #DDD);
-  background: -moz-linear-gradient(#FFF, #DDD);
-  background: -o-linear-gradient(#FFF, #DDD);
-  background: linear-gradient(#FFF, #DDD);
-}
-#dump:active, .dump #dump:not(:hover):not(:focus) {
-  background: -webkit-linear-gradient(#CCC, #DDD);
-  background: -moz-linear-gradient(#CCC, #DDD);
-  background: -o-linear-gradient(#CCC, #DDD);
-  background: linear-gradient(#CCC, #DDD);
-}
-#qr:not(.dump) #replies, .dump > form > label {
-  display: none;
-}
-#replies {
-  display: block;
-  height: 100px;
-  position: relative;
-  -webkit-user-select: none;
-  -moz-user-select: none;
-  -o-user-select: none;
-  user-select: none;
-}
-#replies > div {
-  counter-reset: thumbnails;
-  top: 0; right: 0; bottom: 0; left: 0;
-  margin: 0; padding: 0;
-  overflow: hidden;
-  position: absolute;
-  white-space: pre;
-}
-#replies > div:hover {
-  bottom: -10px;
-  overflow-x: auto;
-  z-index: 1;
-}
-.thumbnail {
-  background-color: rgba(0,0,0,.2) !important;
-  background-position: 50% 20% !important;
-  background-size: cover !important;
-  border: 1px solid #666;
-  box-sizing: border-box;
-  -moz-box-sizing: border-box;
-  cursor: move;
-  display: inline-block;
-  height: 90px; width: 90px;
-  margin: 5px; padding: 2px;
-  opacity: .5;
-  outline: none;
-  overflow: hidden;
-  position: relative;
-  text-shadow: 0 1px 1px #000;
-  -webkit-transition: opacity .25s ease-in-out;
-  -moz-transition: opacity .25s ease-in-out;
-  -o-transition: opacity .25s ease-in-out;
-  transition: opacity .25s ease-in-out;
-  vertical-align: top;
-}
-.thumbnail:hover, .thumbnail:focus {
-  opacity: .9;
-}
-.thumbnail#selected {
-  opacity: 1;
-}
-.thumbnail::before {
-  counter-increment: thumbnails;
-  content: counter(thumbnails);
-  color: #FFF;
-  font-weight: 700;
-  padding: 3px;
-  position: absolute;
-  top: 0;
-  right: 0;
-  text-shadow: 0 0 3px #000, 0 0 8px #000;
-}
-.thumbnail.drag {
-  box-shadow: 0 0 10px rgba(0,0,0,.5);
-}
-.thumbnail.over {
-  border-color: #FFF;
-}
-.thumbnail > span {
-  color: #FFF;
-}
-.remove {
-  background: none;
-  color: #E00;
-  font-weight: 700;
-  padding: 3px;
-}
-.remove:hover::after {
-  content: " Remove";
-}
-.thumbnail > label {
-  background: rgba(0,0,0,.5);
-  color: #FFF;
-  right: 0; bottom: 0; left: 0;
-  position: absolute;
-  text-align: center;
-}
-.thumbnail > label > input {
-  margin: 0;
-}
-#addReply {
-  color: #333;
-  font-size: 3.5em;
-  line-height: 100px;
-}
-#addReply:hover, #addReply:focus {
-  color: #000;
-}
-.field {
-  border: 1px solid #CCC;
-  box-sizing: border-box;
-  -moz-box-sizing: border-box;
-  color: #333;
-  font: 13px sans-serif;
-  margin: 0;
-  padding: 2px 4px 3px;
-  -webkit-transition: color .25s, border .25s;
-  -moz-transition: color .25s, border .25s;
-  -o-transition: color .25s, border .25s;
-  transition: color .25s, border .25s;
-}
-.field:-moz-placeholder,
-.field:hover:-moz-placeholder {
-  color: #AAA;
-}
-.field:hover, .field:focus {
-  border-color: #999;
-  color: #000;
-  outline: none;
-}
-#qr > form > div:first-child > .field:not(#dump) {
-  width: 30%;
-}
-#qr textarea.field {
-  display: -webkit-box;
-  min-height: 160px;
-  min-width: 100%;
-}
-#qr.captcha textarea.field {
-  min-height: 120px;
-}
-.textarea {
-  position: relative;
-}
-#charCount {
-  color: #000;
-  background: hsla(0, 0%, 100%, .5);
-  font-size: 8pt;
-  margin: 1px;
-  position: absolute;
-  bottom: 0;
-  right: 0;
-  pointer-events: none;
-}
-#charCount.warning {
-  color: red;
-}
-.captchainput > .field {
-  min-width: 100%;
-}
-.captchaimg {
-  background: #FFF;
-  outline: 1px solid #CCC;
-  outline-offset: -1px;
-  text-align: center;
-}
-.captchaimg > img {
-  display: block;
-  height: 57px;
-  width: 300px;
-}
-#qr [type=file] {
-  margin: 1px 0;
-  width: 70%;
-}
-#qr [type=submit] {
-  margin: 1px 0;
-  padding: 1px; /* not Gecko */
-  width: 30%;
-}
-.gecko #qr [type=submit] {
-  padding: 0 1px; /* Gecko does not respect box-sizing: border-box */
-}
->>>>>>> ad4bc27f
 
 RevealSpoilers =
   init: ->
@@ -4256,71 +2460,5 @@
         nodes[0].scrollIntoView()
 
 
-<<<<<<< HEAD
-=======
-#qp {
-  padding: 2px 2px 5px;
-}
-#qp .post {
-  border: none;
-  margin: 0;
-  padding: 0;
-}
-#qp img {
-  max-height: 300px;
-  max-width: 500px;
-}
-.qphl {
-  box-shadow: 0 0 0 2px rgba(216, 94, 49, .7);
-}
-.quotelink.deadlink {
-  text-decoration: underline !important;
-}
-.deadlink:not(.quotelink) {
-  text-decoration: none !important;
-}
-.inlined {
-  opacity: .5;
-}
-.inline {
-  background-color: rgba(255, 255, 255, 0.15);
-  border: 1px solid rgba(128, 128, 128, 0.5);
-  display: table;
-  margin: 2px;
-  padding: 2px;
-}
-.inline .post {
-  background: none;
-  border: none;
-  margin: 0;
-  padding: 0;
-}
-div.opContainer {
-  display: block !important;
-}
-.opContainer.filter_highlight {
-  box-shadow: inset 5px 0 rgba(255, 0, 0, .5);
-}
-.opContainer.filter_highlight.qphl {
-  box-shadow: inset 5px 0 rgba(255, 0, 0, .5),
-              0 0 0 2px rgba(216, 94, 49, .7);
-}
-.filter_highlight > .reply {
-  box-shadow: -5px 0 rgba(255, 0, 0, .5);
-}
-.filter_highlight > .reply.qphl {
-  box-shadow: -5px 0 rgba(255, 0, 0, .5),
-              0 0 0 2px rgba(216, 94, 49, .7)
-}
-.filtered {
-  text-decoration: underline line-through;
-}
-.quotelink.forwardlink,
-.backlink.forwardlink {
-  text-decoration: none;
-  border-bottom: 1px dashed;
-}
-'
->>>>>>> ad4bc27f
 
 Main.init()