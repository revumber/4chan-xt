Redirect =
  thread: {}
  post:   {}
  file:   {}

  init: ->
    for boardID, data of Conf['selectedArchives']
      for type, id of data
        for name, archive of Redirect.archives
          continue if name isnt id or type is 'post' and archive.software isnt 'foolfuuka'
          arr = if type is 'file'
            archive.files
          else
            archive.boards
          Redirect[type][boardID] = archive if arr.contains boardID
    for name, archive of Redirect.archives
      for boardID in archive.boards
        unless boardID of Redirect.thread
          Redirect.thread[boardID] = archive
        unless boardID of Redirect.post or archive.software isnt 'foolfuuka'
          Redirect.post[boardID] = archive
        unless boardID of Redirect.file or !archive.files.contains boardID
          Redirect.file[boardID] = archive

  archives:
    'Foolz':
      'domain': 'archive.foolz.us'
      'http':  false
      'https': true
      'software': 'foolfuuka'
      'boards': ['a', 'co', 'gd', 'jp', 'm', 'q', 'sp', 'tg', 'tv', 'vg', 'vp', 'vr', 'wsg']
      'files':  ['a', 'gd', 'jp', 'm', 'q', 'tg', 'vg', 'vp', 'vr', 'wsg']

    'NSFW Foolz':
      'domain': 'nsfw.foolz.us'
      'http':  false
      'https': true
      'software': 'foolfuuka'
      'boards': ['u']
      'files':  ['u']

    'The Dark Cave':
      'domain': 'archive.thedarkcave.org'
      'http':  true
      'https': true
      'software': 'foolfuuka'
      'boards': ['c', 'int', 'out', 'po']
      'files':  ['c', 'po']

    '4plebs':
      'domain': 'archive.4plebs.org'
      'http': true
      'software': 'foolfuuka'
      'boards': ['hr', 'tg', 'tv', 'x']
      'files':  ['hr', 'tg', 'tv', 'x']

    'Nyafuu':
      'domain': 'archive.nyafuu.org'
      'http':  true
      'https': true
      'software': 'foolfuuka'
      'boards': ['c', 'w', 'wg']
      'files':  ['c', 'w', 'wg']

    'Foolz a Shit':
      'domain': 'archive.foolzashit.com'
      'http':  true
      'https': true
      'software': 'foolfuuka'
      'boards': ['adv', 'asp', 'cm', 'i', 'lgbt', 'n', 'o', 'p', 's4s', 't', 'trv']
      'files':  ['adv', 'asp', 'cm', 'i', 'lgbt', 'n', 'o', 'p', 's4s', 't', 'trv']

    'Install Gentoo':
      'domain': 'archive.installgentoo.net'
<<<<<<< HEAD
      'http':  true
      'https': false
=======
      'http':  false
      'https': true
>>>>>>> b3db117d
      'software': 'fuuka'
      'boards': ['diy', 'g', 'sci']
      'files':  []

    'Rebecca Black Tech':
      'domain': 'rbt.asia'
      'http':  true
      'https': true
      'software': 'fuuka'
      'boards': ['cgl', 'g', 'mu', 'w']
      'files':  ['cgl', 'g', 'mu', 'w']

    'Heinessen':
      'domain': 'archive.heinessen.com'
      'http': true
      'software': 'fuuka'
      'boards': ['an', 'fit', 'k', 'mlp', 'r9k', 'toy']
      'files':  ['an', 'k', 'toy']

<<<<<<< HEAD
    'warosu':
      'domain': 'fuuka.warosu.org'
      'http':  true
      'https': true
      'software': 'fuuka'
      'boards': ['3', 'cgl', 'ck', 'fa', 'ic', 'jp', 'lit', 'q', 'tg', 'vr']
      'files':  ['3', 'cgl', 'ck', 'fa', 'ic', 'jp', 'lit', 'q', 'vr']
    
    'worldathleticproject':
      'domain': 'fuuka.worldathleticproject.org'
      'http':  true
      'https': true
      'software': 'foolfuuka'
      'boards': ['e', 'h', 'p', 's', 'u']
      'files':  ['e', 'h', 'p', 's', 'u']

=======
>>>>>>> b3db117d
  to: (dest, data) ->
    archive = (if dest is 'search' then Redirect.thread else Redirect[dest])[data.boardID]
    return '' unless archive
    Redirect[dest] archive, data

  protocol: (archive) ->
    protocol = location.protocol
    unless archive[protocol[0...-1]]
      protocol = if protocol is 'https:' then 'http:' else 'https:'
    "#{protocol}//"

  thread: (archive, {boardID, threadID, postID}) ->
    # Keep the post number only if the location.hash was sent f.e.
    path = if threadID
      "#{boardID}/thread/#{threadID}"
    else
      "#{boardID}/post/#{postID}"
    if archive.software is 'foolfuuka'
      path += '/'
    if threadID and postID
      path += if archive.software is 'foolfuuka'
        "##{postID}"
      else
        "#p#{postID}"
    "#{Redirect.protocol archive}#{archive.domain}/#{path}"

  post: (archive, {boardID, postID}) ->
    # For fuuka-based archives:
    # https://github.com/eksopl/fuuka/issues/27
    protocol = Redirect.protocol archive
    # XXX foolz had HSTS set for 120 days, which broke XHR+CORS+Redirection when on HTTP.
    # Remove necessary HTTPS procotol in September 2013.
    if ['Foolz', 'NSFW Foolz'].contains archive.name
      protocol = 'https://'
    "#{protocol}#{archive.domain}/_/api/chan/post/?board=#{boardID}&num=#{postID}"

  file: (archive, {boardID, filename}) ->
    "#{Redirect.protocol archive}#{archive.domain}/#{boardID}/full_image/#{filename}"

  search: (archive, {boardID, type, value}) ->
    type = if type is 'name'
      'username'
    else if type is 'MD5'
      'image'
    else
      type
    value = encodeURIComponent value
    path  = if archive.software is 'foolfuuka'
      "#{boardID}/search/#{type}/#{value}"
    else
      "#{boardID}/?task=search2&search_#{if type is 'image' then 'media_hash' else type}=#{value}"
    "#{Redirect.protocol archive}#{archive.domain}/#{path}"<|MERGE_RESOLUTION|>--- conflicted
+++ resolved
@@ -72,13 +72,8 @@
 
     'Install Gentoo':
       'domain': 'archive.installgentoo.net'
-<<<<<<< HEAD
-      'http':  true
-      'https': false
-=======
       'http':  false
       'https': true
->>>>>>> b3db117d
       'software': 'fuuka'
       'boards': ['diy', 'g', 'sci']
       'files':  []
@@ -98,7 +93,6 @@
       'boards': ['an', 'fit', 'k', 'mlp', 'r9k', 'toy']
       'files':  ['an', 'k', 'toy']
 
-<<<<<<< HEAD
     'warosu':
       'domain': 'fuuka.warosu.org'
       'http':  true
@@ -115,8 +109,6 @@
       'boards': ['e', 'h', 'p', 's', 'u']
       'files':  ['e', 'h', 'p', 's', 'u']
 
-=======
->>>>>>> b3db117d
   to: (dest, data) ->
     archive = (if dest is 'search' then Redirect.thread else Redirect[dest])[data.boardID]
     return '' unless archive
