Redirect =
  init: ->
    $.sync 'archs', @updateArchives

  updateArchives: ->
    $.get 'archivers', {}, ({archivers}) ->
      Conf['archivers'] = archivers

  image: (boardID, filename) ->
    # Do not use g.BOARD, the image url can originate from a cross-quote.
    switch boardID
      when 'a', 'gd', 'jp', 'm', 'q', 'tg', 'vp', 'vr', 'wsg'
        "//archive.foolz.us/#{boardID}/full_image/#{filename}"
      when 'u'
        "//nsfw.foolz.us/#{boardID}/full_image/#{filename}"
      when 'v', 'vg'
        "//archive.nihil-ad-rem.net/#{boardID}/full_image/#{filename}"
      when 'po'
        "//archive.thedarkcave.org/#{boardID}/full_image/#{filename}"
      when 'hr', 'tv'
        "http://archive.4plebs.org/#{boardID}/full_image/#{filename}"
      when 'c', 'w', 'wg'
        "//archive.nyafuu.org/#{boardID}/full_image/#{filename}"
      when 'vg'
        "http://archive.nihil-ad-rem.net/#{boardID}/full_image/#{filename}"
      when 'd'
        "//loveisover.me/#{boardID}/full_image/#{filename}"
      when 'ck', 'fa', 'lit', 's4s'
        "//fuuka.warosu.org/#{boardID}/full_image/#{filename}"
      when 'cgl', 'g', 'mu'
        "//rbt.asia/#{boardID}/full_image/#{filename}"
      when 'an', 'k', 'toy', 'x'
        "http://archive.heinessen.com/#{boardID}/full_image/#{filename}"
      when 'c'
        "//archive.nyafuu.org/#{boardID}/full_image/#{filename}"

  post: (boardID, postID) ->
<<<<<<< HEAD
    unless Redirect.post[boardID]?
      for name, archive of @archiver
        if archive.type is 'foolfuuka' and archive.boards.contains boardID
          Redirect.post[boardID] = archive.base
          break
      Redirect.post[boardID] or= false

    return if Redirect.post[boardID]
      "#{Redirect.post[boardID]}/_/api/chan/post/?board=#{boardID}&num=#{postID}"
    else
      null

  select: (board) ->
    for name, archive of @archiver
      continue unless archive.boards.contains board
      name

  to: (data) ->
    {boardID} = data

    unless (arch = Conf.archivers[boardID])?
      Conf.archivers[boardID] = arch = @select(boardID)[0]
      $.set 'archivers', Conf.archivers

    return (if arch and archive = @archiver[arch]
      Redirect.path archive.base, archive.type, data
    else if data.threadID
      "//boards.4chan.org/#{boardID}/"
    else
      null)

    unless archive.boards.contains g.BOARD.ID
      Conf['archivers'] = archive

  archiver:
    'Foolz':
      base:   'https://archive.foolz.us'
      boards: ['a', 'co', 'gd', 'jp', 'm', 'q', 'sp', 'tg', 'tv', 'vp', 'vr', 'wsg']
      type:   'foolfuuka'
    'NihilAdRem':
      base:   '//archive.nihil-ad-rem.net'
      boards: ['v', 'vg']
      type:   'foolfuuka'
    'NSFWFoolz':
      base:   'https://nsfw.foolz.us'
      boards: ['u']
      type:   'foolfuuka'
    'TheDarkCave':
      base:   'http://archive.thedarkcave.org'
      boards: ['c', 'int', 'out', 'po']
      type:   'foolfuuka'
    '4plebs':
      base:   'http://archive.4plebs.org'
      boards: ['hr', 'tg', 'tv', 'x']
      base:   'foolfuuka'
    'NyaFuu':
      base:   '//archive.nyafuu.org'
      boards: ['c', 'w', 'wg']
      type:   'foolfuuka'
    'Warosu':
      base:   '//fuuka.warosu.org'
      boards: ['cgl', 'ck', 'fa', 'jp', 'lit', 's4s', 'q', 'tg']
      type:   'fuuka'
    'InstallGentoo':
      base:   '//archive.installgentoo.net'
      boards: ['diy', 'g', 'sci']
      type:   'fuuka'
    'RebeccaBlackTech':
      base:   '//rbt.asia'
      boards: ['an', 'cgl', 'g', 'mu', 'w']
      type:   'fuuka_mail'
    'Heinessen':
      base:   'http://archive.heinessen.com'
      boards: ['an', 'fit', 'k', 'mlp', 'r9k', 'toy', 'x']
      type:   'fuuka'
    'Cliche':
      base:   '//www.cliché.net/4chan/cgi-board.pl'
      boards: ['e']
      type:   'fuuka'

=======
    # XXX foolz had HSTS set for 120 days, which broke XHR+CORS+Redirection when on HTTP.
    # Remove necessary HTTPS procotol in September 2013.
    switch boardID
      when 'a', 'co', 'gd', 'jp', 'm', 'q', 'sp', 'tg', 'tv', 'vp', 'vr', 'wsg'
        "https://archive.foolz.us/_/api/chan/post/?board=#{boardID}&num=#{postID}"
      when 'u'
        "https://nsfw.foolz.us/_/api/chan/post/?board=#{boardID}&num=#{postID}"
      when 'int', 'out', 'po'
        "//archive.thedarkcave.org/_/api/chan/post/?board=#{boardID}&num=#{postID}"
      when 'hr', 'x'
        "http://archive.4plebs.org/_/api/chan/post/?board=#{boardID}&num=#{postID}"
      when 'c', 'w', 'wg'
        "//archive.nyafuu.org/_/api/chan/post/?board=#{boardID}&num=#{postID}"
      when 'v', 'vg'
        "http://archive.nihil-ad-rem.net/_/api/chan/post/?board=#{boardID}&num=#{postID}"
      when 'd'
        "//loveisover.me/_/api/chan/post/?board=#{boardID}&num=#{postID}"
    # for fuuka-based archives:
    # https://github.com/eksopl/fuuka/issues/27
  to: (data) ->
    {boardID} = data
    switch boardID
      when 'a', 'co', 'gd', 'jp', 'm', 'q', 'sp', 'tg', 'tv', 'vp', 'vr', 'wsg'
        Redirect.path '//archive.foolz.us', 'foolfuuka', data
      when 'u'
        Redirect.path '//nsfw.foolz.us', 'foolfuuka', data
      when 'int', 'out', 'po'
        Redirect.path '//archive.thedarkcave.org', 'foolfuuka', data
      when 'hr'
        Redirect.path 'http://archive.4plebs.org', 'foolfuuka', data
      when 'c', 'w', 'wg'
        Redirect.path '//archive.nyafuu.org', 'foolfuuka', data
      when 'v', 'vg'
        Redirect.path 'http://archive.nihil-ad-rem.net', 'foolfuuka', data
      when 'd'
        Redirect.path '//loveisover.me', 'foolfuuka', data
      when 'ck', 'fa', 'lit', 's4s'
        Redirect.path '//fuuka.warosu.org', 'fuuka', data
      when 'diy', 'g', 'sci'
        Redirect.path '//archive.installgentoo.net', 'fuuka', data
      when 'cgl', 'mu'
        Redirect.path '//rbt.asia', 'fuuka', data
      when 'an', 'fit', 'k', 'mlp', 'r9k', 'toy', 'x'
        Redirect.path 'http://archive.heinessen.com', 'fuuka', data
      else
        if data.threadID then "//boards.4chan.org/#{boardID}/" else ''
>>>>>>> 22ea1033
  path: (base, archiver, data) ->
    if data.isSearch
      {boardID, type, value} = data
      type = if type is 'name'
        'username'
      else if type is 'MD5'
        'image'
      else
        type
      value = encodeURIComponent value
      return if archiver is 'foolfuuka'
        "#{base}/#{boardID}/search/#{type}/#{value}"
      else if type is 'image'
        "#{base}/#{boardID}/?task=search2&search_media_hash=#{value}"
      else
        "#{base}/#{boardID}/?task=search2&search_#{type}=#{value}"

    {boardID, threadID, postID} = data
    # keep the number only if the location.hash was sent f.e.
    path = if threadID
      "#{boardID}/thread/#{threadID}"
    else
      "#{boardID}/post/#{postID}"
    if archiver is 'foolfuuka'
      path += '/'
    if threadID and postID
      path += if archiver is 'foolfuuka'
        "##{postID}"
      else
        "#p#{postID}"
    "#{base}/#{path}"<|MERGE_RESOLUTION|>--- conflicted
+++ resolved
@@ -35,7 +35,6 @@
         "//archive.nyafuu.org/#{boardID}/full_image/#{filename}"
 
   post: (boardID, postID) ->
-<<<<<<< HEAD
     unless Redirect.post[boardID]?
       for name, archive of @archiver
         if archive.type is 'foolfuuka' and archive.boards.contains boardID
@@ -95,6 +94,10 @@
       base:   '//archive.nyafuu.org'
       boards: ['c', 'w', 'wg']
       type:   'foolfuuka'
+    'LoveIsOver':
+      base:   '//loveisover.me'
+      boards: ['d']
+      type:   'foolfuuka'
     'Warosu':
       base:   '//fuuka.warosu.org'
       boards: ['cgl', 'ck', 'fa', 'jp', 'lit', 's4s', 'q', 'tg']
@@ -116,54 +119,6 @@
       boards: ['e']
       type:   'fuuka'
 
-=======
-    # XXX foolz had HSTS set for 120 days, which broke XHR+CORS+Redirection when on HTTP.
-    # Remove necessary HTTPS procotol in September 2013.
-    switch boardID
-      when 'a', 'co', 'gd', 'jp', 'm', 'q', 'sp', 'tg', 'tv', 'vp', 'vr', 'wsg'
-        "https://archive.foolz.us/_/api/chan/post/?board=#{boardID}&num=#{postID}"
-      when 'u'
-        "https://nsfw.foolz.us/_/api/chan/post/?board=#{boardID}&num=#{postID}"
-      when 'int', 'out', 'po'
-        "//archive.thedarkcave.org/_/api/chan/post/?board=#{boardID}&num=#{postID}"
-      when 'hr', 'x'
-        "http://archive.4plebs.org/_/api/chan/post/?board=#{boardID}&num=#{postID}"
-      when 'c', 'w', 'wg'
-        "//archive.nyafuu.org/_/api/chan/post/?board=#{boardID}&num=#{postID}"
-      when 'v', 'vg'
-        "http://archive.nihil-ad-rem.net/_/api/chan/post/?board=#{boardID}&num=#{postID}"
-      when 'd'
-        "//loveisover.me/_/api/chan/post/?board=#{boardID}&num=#{postID}"
-    # for fuuka-based archives:
-    # https://github.com/eksopl/fuuka/issues/27
-  to: (data) ->
-    {boardID} = data
-    switch boardID
-      when 'a', 'co', 'gd', 'jp', 'm', 'q', 'sp', 'tg', 'tv', 'vp', 'vr', 'wsg'
-        Redirect.path '//archive.foolz.us', 'foolfuuka', data
-      when 'u'
-        Redirect.path '//nsfw.foolz.us', 'foolfuuka', data
-      when 'int', 'out', 'po'
-        Redirect.path '//archive.thedarkcave.org', 'foolfuuka', data
-      when 'hr'
-        Redirect.path 'http://archive.4plebs.org', 'foolfuuka', data
-      when 'c', 'w', 'wg'
-        Redirect.path '//archive.nyafuu.org', 'foolfuuka', data
-      when 'v', 'vg'
-        Redirect.path 'http://archive.nihil-ad-rem.net', 'foolfuuka', data
-      when 'd'
-        Redirect.path '//loveisover.me', 'foolfuuka', data
-      when 'ck', 'fa', 'lit', 's4s'
-        Redirect.path '//fuuka.warosu.org', 'fuuka', data
-      when 'diy', 'g', 'sci'
-        Redirect.path '//archive.installgentoo.net', 'fuuka', data
-      when 'cgl', 'mu'
-        Redirect.path '//rbt.asia', 'fuuka', data
-      when 'an', 'fit', 'k', 'mlp', 'r9k', 'toy', 'x'
-        Redirect.path 'http://archive.heinessen.com', 'fuuka', data
-      else
-        if data.threadID then "//boards.4chan.org/#{boardID}/" else ''
->>>>>>> 22ea1033
   path: (base, archiver, data) ->
     if data.isSearch
       {boardID, type, value} = data
