--- conflicted
+++ resolved
@@ -2,8 +2,8 @@
   init: ->
     o =
       thread: {}
-      post: {}
-      file: {}
+      post:   {}
+      file:   {}
 
     archives = {}
     for {name, boards, files, data} in Redirect.archives
@@ -11,13 +11,8 @@
       {software} = data
       for boardID in boards
         o.thread[boardID] = data unless boardID of o.thread
-<<<<<<< HEAD
-        o.post[boardID] = data unless boardID of o.post or software isnt 'foolfuuka'
-        o.file[boardID] = data unless boardID of o.file or boardID not in files
-=======
         o.post[boardID]   = data unless boardID of o.post   or software isnt 'foolfuuka'
         o.file[boardID]   = data unless boardID of o.file   or boardID  not in files
->>>>>>> 87d36244
 
     for boardID, record of Conf['selectedArchives']
       for type, id of record when (archive = archives[id])
@@ -107,17 +102,10 @@
         domain: "archive.heinessen.com"
         http: true
         software: "fuuka"
-<<<<<<< HEAD
-
-    "warosu":
-      boards: ["3", "biz", "cgl", "ck", "fa", "ic", "jp", "lit", "tg", "vr"]
-      files:  ["3", "biz", "cgl", "ck", "fa", "ic", "jp", "lit", "tg", "vr"]
-=======
     ,
       name:   "warosu"
       boards: ["3", "cgl", "ck", "fa", "ic", "jp", "lit", "tg", "vr"]
       files:  ["3", "cgl", "ck", "fa", "ic", "jp", "lit", "tg", "vr"]
->>>>>>> 87d36244
       data:
         domain: "fuuka.warosu.org"
         https: true
@@ -139,12 +127,6 @@
         domain: "archive.mawa.re"
         http:  true
         software: "foolfuuka"
-<<<<<<< HEAD
-
-    "Foolz Beta":
-      boards: ["a", "biz", "co", "d", "gd", "jp", "m", "mlp", "s4s", "sp", "tg", "tv", "u", "v", "vg", "vp", "vr", "wsg"],
-      files:  ["a", "biz", "d", "gd", "jp", "m", "s4s", "tg", "u", "vg", "vp", "vr", "wsg"]
-=======
     ,
       name: "installgentoo.com"
       boards: ["g", "t"]
@@ -157,7 +139,6 @@
       name:   "Foolz Beta"
       boards: ["a", "co", "gd", "jp", "m", "s4s", "sp", "tg", "tv", "u", "v", "vg", "vp", "vr", "wsg"],
       files:  ["a", "gd", "jp", "m", "s4s", "tg", "u", "vg", "vp", "vr", "wsg"]
->>>>>>> 87d36244
       data:
         domain: "beta.foolz.us"
         http:  true
