--- conflicted
+++ resolved
@@ -22,16 +22,13 @@
         unless boardID of Redirect.file or !archive.files.contains boardID
           Redirect.file[boardID] = archive
 
-    Redirect.update()
-
-<<<<<<< HEAD
   archives:
     'Foolz':
       'domain': 'archive.foolz.us'
       'http':  false
       'https': true
       'software': 'foolfuuka'
-      'boards': ['a', 'co', 'gd', 'jp', 'm', 'q', 'sp', 'tg', 'tv', 'v', 'vg', 'vp', 'vr', 'wsg']
+      'boards': ['a', 'co', 'gd', 'jp', 'm', 'q', 'sp', 'tg', 'tv', 'vg', 'vp', 'vr', 'wsg']
       'files':  ['a', 'gd', 'jp', 'm', 'q', 'tg', 'vg', 'vp', 'vr', 'wsg']
 
     'NSFW Foolz':
@@ -65,14 +62,6 @@
       'boards': ['c', 'w', 'wg']
       'files':  ['c', 'w', 'wg']
 
-    'Love is Over':
-      'domain': 'loveisover.me'
-      'http':  true
-      'https': true
-      'software': 'foolfuuka'
-      'boards': ['d', 'h', 'v']
-      'files':  ['d', 'h', 'v']
-
     'Foolz a Shit':
       'domain': 'archive.foolzashit.com'
       'http':  true
@@ -84,7 +73,7 @@
     'Install Gentoo':
       'domain': 'archive.installgentoo.net'
       'http':  true
-      'https': true
+      'https': false
       'software': 'fuuka'
       'boards': ['diy', 'g', 'sci']
       'files':  []
@@ -111,21 +100,14 @@
       'software': 'fuuka'
       'boards': ['3', 'cgl', 'ck', 'fa', 'ic', 'jp', 'lit', 'q', 'tg', 'vr']
       'files':  ['3', 'cgl', 'ck', 'fa', 'ic', 'jp', 'lit', 'q', 'vr']
-=======
-  update: (cb) ->
-    $.get 'lastarchivecheck', 0, ({lastarchivecheck}) ->
-      now = Date.now()
-      # Update the list of archives every 4 days.
-      # The list is also updated when 4chan X gets updated.
-      return if lastarchivecheck > now - 4 * $.DAY
-      $.ajax '<%= meta.page %>json/archives.json', onload: ->
-        return unless @status is 200
-        Conf['archives'] = JSON.parse @response
-        $.set
-          lastarchivecheck: now
-          archives: Conf['archives']
-        cb? now
->>>>>>> 8a9df9d1
+    
+    'worldathleticproject':
+      'domain': 'fuuka.worldathleticproject.org'
+      'http':  true
+      'https': true
+      'software': 'foolfuuka'
+      'boards': ['e', 'h', 'p', 's', 'u']
+      'files':  ['e', 'h', 'p', 's', 'u']
 
   to: (dest, data) ->
     archive = (if dest is 'search' then Redirect.thread else Redirect[dest])[data.boardID]
