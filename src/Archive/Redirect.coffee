Redirect =

  init: ->
    o =
      thread: {}
      post:   {}
      file:   {}

    archives = {}
    for {name, boards, files, data} in Redirect.archives
      archives[name] = {boards, files, data}

    for boardID, record of Conf['selectedArchives']
      for type, id of record when (archive = archives[id])
        boards = if type is 'file' then archive.file else archive.boards
        continue unless boardID in boards
        o[type][boardID] = archive.data

    for {data, boards, files} in Redirect.archives
      {software} = data
      for boardID in boards
        o.thread[boardID] = data unless boardID of o.thread
        o.post[boardID]   = data unless boardID of o.post   or software isnt 'foolfuuka'
        o.file[boardID]   = data unless boardID of o.file   or boardID  not in files

    Redirect.data = o

  archives: [
      name:   "Foolz"
      boards: ["a", "co", "gd", "jp", "m", "sp", "tg", "tv", "v", "vg", "vp", "vr", "wsg"]
      files:  ["a", "gd", "jp", "m", "tg", "vg", "vp", "vr", "wsg"]
      data:
        domain: "archive.foolz.us"
        http:  false
        https: true
        software: "foolfuuka"
    ,
      name:   "NSFW Foolz"
      boards: ["u"]
      files:  ["u"]
      data:
        domain: "nsfw.foolz.us"
        http:  false
        https: true
        software: "foolfuuka"
    ,
      name:   "The Dark Cave"
      boards: ["c", "int", "out", "po"]
      files:  ["c", "po"]
      data:
        domain: "archive.thedarkcave.org"
        http:  true
        https: true
        software: "foolfuuka"
<<<<<<< HEAD
    ,
      name:   "4plebs"
      boards: ["hr", "pol", "s4s", "tg", "tv", "x"]
      files:  ["hr", "pol", "s4s", "tg", "tv", "x"]
=======

    "4plebs":
      boards: ["hr", "o", "pol", "s4s", "tg", "tv", "x"]
      files:  ["hr", "o", "pol", "s4s", "tg", "tv", "x"]
>>>>>>> de16671c
      data:
        domain: "archive.4plebs.org"
        http:  true
        https: true
        software: "foolfuuka"
    ,
      name:   "Nyafuu"
      boards: ["c", "w", "wg"]
      files:  ["c", "w", "wg"]
      data:
        domain: "archive.nyafuu.org"
        http:  true
        https: true
        software: "foolfuuka"
    ,
      name:   "Install Gentoo"
      boards: ["diy", "g", "sci"]
      files:  []
      data:
        domain: "archive.installgentoo.net"
        http:  false
        https: true
        software: "fuuka"
    ,
      name:   "Rebecca Black Tech"
      boards: ["cgl", "g", "mu", "w"]
      files:  ["cgl", "g", "mu", "w"]
      data:
        domain: "rbt.asia"
        http:  true
        https: true
        software: "fuuka"
    ,
      name:   "Heinessen"
      boards: ["an", "fit", "k", "mlp", "r9k", "toy"]
      files:  ["an", "fit", "k", "r9k", "toy"]
      data:
        domain: "archive.heinessen.com"
        http: true
        software: "fuuka"
    ,
      name:   "warosu"
      boards: ["3", "cgl", "ck", "fa", "ic", "jp", "lit", "tg", "vr"]
      files:  ["3", "cgl", "ck", "fa", "ic", "jp", "lit", "tg", "vr"]
      data:
        domain: "fuuka.warosu.org"
        http:  true
        https: true
        software: "fuuka"
    ,
      name:   "Foolz Beta"
      boards: ["a", "co", "d", "gd", "h", "jp", "m", "mlp", "sp", "tg", "tv", "u", "v", "vg", "vp", "vr", "wsg"],
      files:  ["a", "d", "gd", "h", "jp", "m", "tg", "u", "vg", "vp", "vr", "wsg"]
      data:
        domain: "beta.foolz.us"
        http:  true
        https: true
        withCredentials: true
        software: "foolfuuka"
  ]

  to: (dest, data) ->
    archive = (if dest is 'search' then Redirect.data.thread else Redirect.data[dest])[data.boardID]
    return '' unless archive
    Redirect[dest] archive, data

  protocol: (archive) ->
    protocol = location.protocol
    unless archive[protocol[0...-1]]
      protocol = if protocol is 'https:' then 'http:' else 'https:'
    "#{protocol}//"

  thread: (archive, {boardID, threadID, postID}) ->
    # Keep the post number only if the location.hash was sent f.e.
    path = if threadID
      "#{boardID}/thread/#{threadID}"
    else
      "#{boardID}/post/#{postID}"
    if archive.software is 'foolfuuka'
      path += '/'
    if threadID and postID
      path += if archive.software is 'foolfuuka'
        "##{postID}"
      else
        "#p#{postID}"
    "#{Redirect.protocol archive}#{archive.domain}/#{path}"

  post: (archive, {boardID, postID}) ->
    # For fuuka-based archives:
    # https://github.com/eksopl/fuuka/issues/27
    URL = new String "#{Redirect.protocol archive}#{archive.domain}/_/api/chan/post/?board=#{boardID}&num=#{postID}"
    URL.archive = archive
    URL

  file: (archive, {boardID, filename}) ->
    "#{Redirect.protocol archive}#{archive.domain}/#{boardID}/full_image/#{filename}"

  search: (archive, {boardID, type, value}) ->
    type = if type is 'name'
      'username'
    else if type is 'MD5'
      'image'
    else
      type
    value = encodeURIComponent value
    path  = if archive.software is 'foolfuuka'
      "#{boardID}/search/#{type}/#{value}"
    else
      "#{boardID}/?task=search2&search_#{if type is 'image' then 'media_hash' else type}=#{value}"
    "#{Redirect.protocol archive}#{archive.domain}/#{path}"<|MERGE_RESOLUTION|>--- conflicted
+++ resolved
@@ -52,17 +52,10 @@
         http:  true
         https: true
         software: "foolfuuka"
-<<<<<<< HEAD
     ,
       name:   "4plebs"
-      boards: ["hr", "pol", "s4s", "tg", "tv", "x"]
-      files:  ["hr", "pol", "s4s", "tg", "tv", "x"]
-=======
-
-    "4plebs":
       boards: ["hr", "o", "pol", "s4s", "tg", "tv", "x"]
       files:  ["hr", "o", "pol", "s4s", "tg", "tv", "x"]
->>>>>>> de16671c
       data:
         domain: "archive.4plebs.org"
         http:  true
