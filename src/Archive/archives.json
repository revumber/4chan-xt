--- conflicted
+++ resolved
@@ -89,8 +89,6 @@
   "boards": ["t"],
   "files": ["t"]
 }, {
-<<<<<<< HEAD
-=======
   "uid": 19,
   "name": "Deniable Plausibility",
   "domain": "boards.deniableplausibility.net",
@@ -100,16 +98,6 @@
   "boards": ["v", "vg"],
   "files": ["v", "vg"]
 }, {
-  "uid": 19,
-  "name": "Innovandalism Archive",
-  "domain": "boards.innovandalism.eu",
-  "http": true,
-  "https": false,
-  "software": "foolfuuka",
-  "boards": ["v"],
-  "files": []
-}, {
->>>>>>> f103fd03
   "uid": 13,
   "name": "Foolz Beta",
   "domain": "beta.foolz.us",
@@ -118,18 +106,5 @@
   "withCredentials": true,
   "software": "foolfuuka",
   "boards": ["a", "biz", "c", "co", "d", "diy", "gd", "int", "jp", "m", "out", "po", "s4s", "sci", "sp", "tg", "tv", "u", "vg", "vp", "vr", "wsg"],
-<<<<<<< HEAD
-  "files": ["a", "biz", "c", "co", "d", "diy", "gd", "jp", "m", "po", "s4s", "sci", "tg", "u", "vg", "vp", "vr", "wsg"]
-}, {
-  "uid": 19,
-  "name": "Deniable Plausibility",
-  "domain": "boards.deniableplausibility.net",
-  "http": true,
-  "https": false,
-  "software": "foolfuuka",
-  "boards": ["v", "vg"],
-  "files": ["v", "vg"]
-=======
   "files": ["a", "biz", "c", "co", "d", "diy", "gd","jp", "m", "po", "s4s", "sci", "tg", "u", "vg", "vp", "vr", "wsg"]
->>>>>>> f103fd03
 }]