[{
  "uid": 0,
  "name": "Foolz",
  "domain": "archive.foolz.us",
  "http": true,
  "https": true,
  "software": "foolfuuka",
  "boards": ["a", "biz", "co", "diy", "gd", "jp", "m", "sci", "sp", "tg", "tv", "vg", "vp", "vr", "wsg"],
  "files": ["a", "biz", "diy", "gd", "jp", "m", "sci", "tg", "vg", "vp", "vr", "wsg"]
}, {
  "uid": 1,
  "name": "NSFW Foolz",
  "domain": "nsfw.foolz.us",
  "http": true,
  "https": true,
  "software": "foolfuuka",
  "boards": ["u"],
  "files": ["u"]
}, {
  "uid": 2,
  "name": "The Dark Cave",
  "domain": "archive.thedarkcave.org",
  "http": true,
  "https": true,
  "software": "foolfuuka",
  "boards": ["c", "int", "out", "po"],
  "files": ["c", "po"]
}, {
  "uid": 3,
  "name": "4plebs Archive",
  "domain": "archive.4plebs.org",
  "http": true,
  "https": true,
  "software": "foolfuuka",
  "boards": ["adv", "hr", "o", "pol", "s4s", "tg", "trv", "tv", "x"],
  "files": ["adv", "hr", "o", "pol", "s4s", "tg", "trv", "tv", "x"]
}, {
  "uid": 18,
  "name": "4plebs Flash Archive",
  "domain": "flash.4plebs.org",
  "http": true,
  "https": true,
  "software": "foolfuuka",
  "boards": ["f"],
  "files": ["f"]
}, {
  "uid": 4,
  "name": "Nyafuu",
  "domain": "archive.nyafuu.org",
  "http": true,
  "https": true,
  "software": "foolfuuka",
  "boards": ["c", "e", "w", "wg"],
  "files": ["c", "e", "w", "wg"]
}, {
  "uid": 5,
  "name": "Love is Over",
  "domain": "archive.loveisover.me",
  "http": true,
  "https": true,
  "software": "foolfuuka",
  "boards": ["d", "i", "lgbt"],
  "files": ["d", "i", "lgbt"]
}, {
  "uid": 8,
  "name": "Rebecca Black Tech",
  "domain": "rbt.asia",
  "http": false,
  "https": true,
  "software": "fuuka",
  "boards": ["cgl", "g", "mu", "w"],
  "files": ["cgl", "g", "mu", "w"]
}, {
  "uid": 9,
  "name": "Heinessen",
  "domain": "archive.heinessen.com",
  "http": true,
  "https": false,
  "software": "fuuka",
  "boards": ["an", "fit", "k", "mlp", "r9k", "toy"],
  "files": ["an", "fit", "k", "mlp", "r9k", "toy"]
}, {
  "uid": 10,
  "name": "warosu",
  "domain": "fuuka.warosu.org",
  "http": false,
  "https": true,
  "software": "fuuka",
  "boards": ["3", "biz", "cgl", "ck", "diy", "fa", "g", "ic", "jp", "lit", "sci", "tg", "vr"],
  "files": ["3", "biz", "cgl", "ck", "diy", "fa", "ic", "jp", "lit", "sci", "tg", "vr"]
}, {
  "uid": 15,
  "name": "fgts",
  "domain": "fgts.eu",
  "http": true,
  "https": true,
  "software": "foolfuuka",
  "boards": ["asp", "cm", "h", "hc", "hm", "n", "p", "r", "s", "soc", "y"],
  "files": ["asp", "cm", "h", "hc", "hm", "n", "p", "r", "s", "soc", "y"]
}, {
  "uid": 16,
  "name": "maware",
  "domain": "archive.mawa.re",
  "http": true,
  "https": false,
  "software": "foolfuuka",
  "boards": ["t"],
  "files": ["t"]
}, {
  "uid": 17,
  "name": "installgentoo.com",
  "domain": "chan.installgentoo.com",
  "http": true,
  "https": false,
  "software": "foolfuuka",
  "boards": ["g", "t"],
  "files": ["g", "t"]
}, {
  "uid": 19,
  "name": "Innovandalism Archive",
  "domain": "boards.innovandalism.eu",
  "http": true,
  "https": false,
  "software": "foolfuuka",
  "boards": ["v"],
  "files": []
}, {
  "uid": 13,
  "name": "Foolz Beta",
  "domain": "beta.foolz.us",
  "http": true,
  "https": true,
  "withCredentials": true,
  "software": "foolfuuka",
<<<<<<< HEAD
  "boards": ["a", "biz", "co", "d", "diy", "gd", "jp", "m", "s4s", "sci", "sp", "tg", "tv", "u", "vg", "vp", "vr", "wsg"],
  "files": ["a", "biz", "d", "diy", "gd", "jp", "m", "s4s", "sci", "tg", "u", "vg", "vp", "vr", "wsg"]
=======
  "boards": ["a", "biz", "co", "d", "diy", "gd", "h", "i", "jp", "m", "mlp", "s4s", "sci", "sp", "tg", "tv", "u", "v", "vg", "vp", "vr", "wsg"],
  "files": []
>>>>>>> 8440050e
}]<|MERGE_RESOLUTION|>--- conflicted
+++ resolved
@@ -132,11 +132,6 @@
   "https": true,
   "withCredentials": true,
   "software": "foolfuuka",
-<<<<<<< HEAD
   "boards": ["a", "biz", "co", "d", "diy", "gd", "jp", "m", "s4s", "sci", "sp", "tg", "tv", "u", "vg", "vp", "vr", "wsg"],
   "files": ["a", "biz", "d", "diy", "gd", "jp", "m", "s4s", "sci", "tg", "u", "vg", "vp", "vr", "wsg"]
-=======
-  "boards": ["a", "biz", "co", "d", "diy", "gd", "h", "i", "jp", "m", "mlp", "s4s", "sci", "sp", "tg", "tv", "u", "v", "vg", "vp", "vr", "wsg"],
-  "files": []
->>>>>>> 8440050e
 }]