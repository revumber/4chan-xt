ThreadHiding =
  init: ->
    return if g.VIEW isnt 'index' or !Conf['Thread Hiding Buttons'] and !Conf['Thread Hiding Link']

    @db = new DataBoard 'hiddenThreads'
    @syncCatalog()
    $.on d, 'IndexBuild', @onIndexBuild
    Thread.callbacks.push
      name: 'Thread Hiding'
      cb:   @node

  node: ->
    if data = ThreadHiding.db.get {boardID: @board.ID, threadID: @ID}
      ThreadHiding.hide @, data.makeStub
    return unless Conf['Thread Hiding Buttons']
    $.prepend @OP.nodes.info, ThreadHiding.makeButton @, 'hide'

  onIndexBuild: ({detail: nodes}) ->
    for root, i in nodes by 2
      thread = Get.threadFromRoot root
      continue unless thread.isHidden
      unless thread.stub
        nodes[i + 1].hidden = true
      else unless root.contains thread.stub
        # When we come back to a page, the stub is already there.
        ThreadHiding.makeStub thread, root
    return

  syncCatalog: ->
    # Sync hidden threads from the catalog into the index.
    hiddenThreads = ThreadHiding.db.get
      boardID: g.BOARD.ID
      defaultValue: {}
    hiddenThreadsOnCatalog = JSON.parse(localStorage.getItem "4chan-hide-t-#{g.BOARD}") or {}

    # Add threads that were hidden in the catalog.
    for threadID of hiddenThreadsOnCatalog
      unless threadID of hiddenThreads
        hiddenThreads[threadID] = {}

    # Remove threads that were un-hidden in the catalog.
    for threadID of hiddenThreads
      unless threadID of hiddenThreadsOnCatalog
        delete hiddenThreads[threadID]

    if (ThreadHiding.db.data.lastChecked or 0) > Date.now() - $.MINUTE
      # Was cleaned just now.
      ThreadHiding.cleanCatalog hiddenThreadsOnCatalog

    ThreadHiding.db.set
      boardID: g.BOARD.ID
      val: hiddenThreads

  cleanCatalog: (hiddenThreadsOnCatalog) ->
    # We need to clean hidden threads on the catalog ourselves,
    # otherwise if we don't visit the catalog regularly
    # it will pollute the localStorage and our data.
    $.cache "//a.4cdn.org/#{g.BOARD}/threads.json", ->
      return unless @status is 200
      threads = {}
      for page in JSON.parse @response
        for thread in page.threads
          if thread.no of hiddenThreadsOnCatalog
            threads[thread.no] = hiddenThreadsOnCatalog[thread.no]
      if Object.keys(threads).length
        localStorage.setItem "4chan-hide-t-#{g.BOARD}", JSON.stringify threads
      else
        localStorage.removeItem "4chan-hide-t-#{g.BOARD}"

  menu:
    init: ->
      return if g.VIEW isnt 'index' or !Conf['Menu'] or !Conf['Thread Hiding Link']

      div = $.el 'div',
        className: 'hide-thread-link'
        textContent: 'Hide thread'

      apply = $.el 'a',
        textContent: 'Apply'
        href: 'javascript:;'
      $.on apply, 'click', ThreadHiding.menu.hide

      makeStub = $.el 'label',
        innerHTML: "<input type=checkbox #{if Conf['Stubs'] then 'checked' else ''}> Make stub"

      $.event 'AddMenuEntry',
        type: 'post'
        el: div
        order: 20
        open: ({thread, isReply}) ->
          if isReply or thread.isHidden
            return false
          ThreadHiding.menu.thread = thread
          true
        subEntries: [el: apply; el: makeStub]

      div = $.el 'a',
        className: 'show-thread-link'
        textContent: 'Show thread'
        href: 'javascript:;'
      $.on div, 'click', ThreadHiding.menu.show 

      $.event 'AddMenuEntry',
        type: 'post'
        el: div
        order: 20
        open: ({thread, isReply}) ->
          if isReply or !thread.isHidden
            return false
          ThreadHiding.menu.thread = thread
          true

      hideStubLink = $.el 'a',
        textContent: 'Hide stub'
        href: 'javascript:;'
      $.on hideStubLink, 'click', ThreadHiding.menu.hideStub

      $.event 'AddMenuEntry',
        type: 'post'
        el: hideStubLink
        order: 15
        open: ({thread, isReply}) ->
          if isReply or !thread.isHidden
            return false
          ThreadHiding.menu.thread = thread

    hide: ->
      makeStub = $('input', @parentNode).checked
      {thread} = ThreadHiding.menu
      ThreadHiding.hide thread, makeStub
      ThreadHiding.saveHiddenState thread, makeStub
      $.event 'CloseMenu'

    show: ->
      {thread} = ThreadHiding.menu
      ThreadHiding.show thread
      ThreadHiding.saveHiddenState thread
      $.event 'CloseMenu'

    hideStub: ->
      {thread} = ThreadHiding.menu
      ThreadHiding.hide thread, false
      $.event 'CloseMenu'
      return

  makeButton: (thread, type) ->
    a = $.el 'a',
      className: "#{type}-thread-button"
      innerHTML: "<span class=brackets-wrap>&nbsp;#{if type is 'hide' then '-' else '+'}&nbsp;</span>"
      href:      'javascript:;'
    a.dataset.fullID = thread.fullID
    $.on a, 'click', ThreadHiding.toggle
    a
  makeStub: (thread, root) ->
    numReplies  = $$('.thread > .replyContainer', root).length
    numReplies += +summary.textContent.match /\d+/ if summary = $ '.summary', root
    opInfo = if Conf['Anonymize']
      'Anonymous'
    else
      $('.nameBlock', thread.OP.nodes.info).textContent

    a = ThreadHiding.makeButton thread, 'show'
    $.add a, $.tn " #{opInfo} (#{if numReplies is 1 then '1 reply' else "#{numReplies} replies"})"
    thread.stub = $.el 'div',
      className: 'stub'
    if Conf['Menu']
      $.add thread.stub, [a, $.tn(' '), Menu.makeButton()]
    else
      $.add thread.stub, a
    $.prepend root, thread.stub

  saveHiddenState: (thread, makeStub) ->
    hiddenThreadsOnCatalog = JSON.parse(localStorage.getItem "4chan-hide-t-#{g.BOARD}") or {}
    if thread.isHidden
      ThreadHiding.db.set
        boardID:  thread.board.ID
        threadID: thread.ID
        val: {makeStub}
      hiddenThreadsOnCatalog[thread] = true
    else
      ThreadHiding.db.delete
        boardID:  thread.board.ID
        threadID: thread.ID
      delete hiddenThreadsOnCatalog[thread]
    localStorage.setItem "4chan-hide-t-#{g.BOARD}", JSON.stringify hiddenThreadsOnCatalog

  toggle: (thread) ->
    unless thread instanceof Thread
      thread = g.threads[@dataset.fullID]
    if thread.isHidden
      ThreadHiding.show thread
    else
      ThreadHiding.hide thread
    ThreadHiding.saveHiddenState thread

  hide: (thread, makeStub=Conf['Stubs']) ->
    return if thread.isHidden
    threadRoot = thread.OP.nodes.root.parentNode
    thread.isHidden = true

<<<<<<< HEAD
    unless makeStub
      threadRoot.hidden = threadRoot.nextElementSibling.hidden = true # <hr>
      return

    numReplies = (
      if span = $ '.summary', threadRoot
        +span.textContent.match /\d+/
      else
        0
      ) +
      $$('.opContainer ~ .replyContainer', threadRoot).length
    numReplies = if numReplies is 1 then '1 reply' else "#{numReplies or 'no'} replies"
    opInfo =
      if Conf['Anonymize']
        'Anonymous'
      else
        $('.nameBlock', OP.nodes.info).textContent
=======
    return threadRoot.hidden = threadRoot.nextElementSibling.hidden = true unless makeStub # <hr>
>>>>>>> 407fdf74

    ThreadHiding.makeStub thread, threadRoot

  show: (thread) ->
    if thread.stub
      $.rm thread.stub
      delete thread.stub
    threadRoot = thread.OP.nodes.root.parentNode
    threadRoot.nextElementSibling.hidden =
      threadRoot.hidden = thread.isHidden = false<|MERGE_RESOLUTION|>--- conflicted
+++ resolved
@@ -198,27 +198,7 @@
     threadRoot = thread.OP.nodes.root.parentNode
     thread.isHidden = true
 
-<<<<<<< HEAD
-    unless makeStub
-      threadRoot.hidden = threadRoot.nextElementSibling.hidden = true # <hr>
-      return
-
-    numReplies = (
-      if span = $ '.summary', threadRoot
-        +span.textContent.match /\d+/
-      else
-        0
-      ) +
-      $$('.opContainer ~ .replyContainer', threadRoot).length
-    numReplies = if numReplies is 1 then '1 reply' else "#{numReplies or 'no'} replies"
-    opInfo =
-      if Conf['Anonymize']
-        'Anonymous'
-      else
-        $('.nameBlock', OP.nodes.info).textContent
-=======
     return threadRoot.hidden = threadRoot.nextElementSibling.hidden = true unless makeStub # <hr>
->>>>>>> 407fdf74
 
     ThreadHiding.makeStub thread, threadRoot
 
