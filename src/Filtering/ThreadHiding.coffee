--- conflicted
+++ resolved
@@ -194,46 +194,13 @@
     ThreadHiding.saveHiddenState thread
 
   hide: (thread, makeStub=Conf['Stubs']) ->
-<<<<<<< HEAD
-    {OP} = thread
-    threadRoot = OP.nodes.root.parentNode
-=======
     return if thread.isHidden
     threadRoot = thread.OP.nodes.root.parentNode
->>>>>>> ce0c0c16
     thread.isHidden = true
 
-    unless makeStub
-      threadRoot.hidden = threadRoot.nextElementSibling.hidden = true # <hr>
-      return
-
-<<<<<<< HEAD
-    numReplies = (
-      if span = $ '.summary', threadRoot
-        +span.textContent.match /\d+/
-      else
-        0
-      ) +
-      $$('.opContainer ~ .replyContainer', threadRoot).length
-    numReplies = if numReplies is 1 then '1 reply' else "#{numReplies or 'No'} replies" 
-    opInfo =
-      if Conf['Anonymize']
-        'Anonymous'
-      else
-        $('.nameBlock', OP.nodes.info).textContent
-
-    a = ThreadHiding.makeButton thread, 'show'
-    $.add a, $.tn " #{opInfo} (#{numReplies})"
-    thread.stub = $.el 'div',
-      className: 'stub'
-    $.add thread.stub, if Conf['Menu']
-      [a, $.tn(' '), Menu.makeButton()] 
-    else
-      a
-    $.prepend threadRoot, thread.stub
-=======
+    return threadRoot.hidden = threadRoot.nextElementSibling.hidden = true unless makeStub # <hr>
+
     ThreadHiding.makeStub thread, threadRoot
->>>>>>> ce0c0c16
 
   show: (thread) ->
     if thread.stub
