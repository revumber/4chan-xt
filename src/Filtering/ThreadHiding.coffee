ThreadHiding =
  init: ->
    return if g.VIEW isnt 'index' or !Conf['Thread Hiding Buttons'] and !Conf['Thread Hiding Link']

    @db = new DataBoard 'hiddenThreads'
    @syncCatalog()
    Thread::callbacks.push
      name: 'Thread Hiding'
      cb:   @node

  node: ->
    if data = ThreadHiding.db.get {boardID: @board.ID, threadID: @ID}
      ThreadHiding.hide @, data.makeStub
    return unless Conf['Thread Hiding Buttons']
    $.prepend @OP.nodes.root, ThreadHiding.makeButton @, 'hide'

  syncCatalog: ->
    # Sync hidden threads from the catalog into the index.
    hiddenThreads = ThreadHiding.db.get
      boardID: g.BOARD.ID
      defaultValue: {}
    hiddenThreadsOnCatalog = JSON.parse(localStorage.getItem "4chan-hide-t-#{g.BOARD}") or {}

    # Add threads that were hidden in the catalog.
    for threadID of hiddenThreadsOnCatalog
      unless threadID of hiddenThreads
        hiddenThreads[threadID] = {}

    # Remove threads that were un-hidden in the catalog.
    for threadID of hiddenThreads
      unless threadID of hiddenThreadsOnCatalog
        delete hiddenThreads[threadID]

    if (ThreadHiding.db.data.lastChecked or 0) > Date.now() - $.MINUTE
      # Was cleaned just now.
      ThreadHiding.cleanCatalog hiddenThreadsOnCatalog

    ThreadHiding.db.set
      boardID: g.BOARD.ID
      val: hiddenThreads

  cleanCatalog: (hiddenThreadsOnCatalog) ->
    # We need to clean hidden threads on the catalog ourselves,
    # otherwise if we don't visit the catalog regularly
    # it will pollute the localStorage and our data.
    $.cache "//api.4chan.org/#{g.BOARD}/threads.json", ->
      return unless @status is 200
      threads = {}
      for page in JSON.parse @response
        for thread in page.threads
          if thread.no of hiddenThreadsOnCatalog
            threads[thread.no] = hiddenThreadsOnCatalog[thread.no]
      if Object.keys(threads).length
        localStorage.setItem "4chan-hide-t-#{g.BOARD}", JSON.stringify threads
      else
        localStorage.removeItem "4chan-hide-t-#{g.BOARD}"

  menu:
    init: ->
      return if g.VIEW isnt 'index' or !Conf['Menu'] or !Conf['Thread Hiding Link']

      div = $.el 'div',
        className: 'hide-thread-link'
        textContent: 'Hide thread'

      apply = $.el 'a',
        textContent: 'Apply'
        href: 'javascript:;'
      $.on apply, 'click', ThreadHiding.menu.hide

      makeStub = $.el 'label',
        innerHTML: "<input type=checkbox #{if Conf['Stubs'] then 'checked' else ''}> Make stub"

      $.event 'AddMenuEntry',
        type: 'post'
        el: div
        order: 20
        open: ({thread, isReply}) ->
          if isReply or thread.isHidden
            return false
          ThreadHiding.menu.thread = thread
          true
        subEntries: [el: apply; el: makeStub]

      div = $.el 'a',
        className: 'show-thread-link'
        textContent: 'Show thread'
        href: 'javascript:;'
      $.on div, 'click', ThreadHiding.menu.show 

      $.event 'AddMenuEntry',
         type: 'post'
        el: div
        order: 20
        open: ({thread, isReply}) ->
          if isReply or !thread.isHidden
            return false
          ThreadHiding.menu.thread = thread
          true

      hideStubLink = $.el 'a',
        textContent: 'Hide stub'
        href: 'javascript:;'
      $.on hideStubLink, 'click', ThreadHiding.menu.hideStub

      $.event 'AddMenuEntry',
        type: 'post'
        el: hideStubLink
        order: 15
        open: ({thread, isReply}) ->
          if isReply or !thread.isHidden
            return false
          ThreadHiding.menu.thread = thread

    hide: ->
      makeStub = $('input', @parentNode).checked
      {thread} = ThreadHiding.menu
      ThreadHiding.hide thread, makeStub
      ThreadHiding.saveHiddenState thread, makeStub
      $.event 'CloseMenu'

    show: ->
      {thread} = ThreadHiding.menu
      ThreadHiding.show thread
      ThreadHiding.saveHiddenState thread
      $.event 'CloseMenu'

    hideStub: ->
      {thread} = ThreadHiding.menu
      ThreadHiding.hide thread, false
      $.event 'CloseMenu'
      return

  makeButton: (thread, type) ->
    a = $.el 'a',
      className: "#{type}-thread-button"
      innerHTML: "<span class=fourchanx-link>&nbsp;#{if type is 'hide' then '-' else '+'}&nbsp;</span>"
      href:      'javascript:;'
    a.dataset.fullID = thread.fullID
    $.on a, 'click', ThreadHiding.toggle
    a

  saveHiddenState: (thread, makeStub) ->
    hiddenThreadsOnCatalog = JSON.parse(localStorage.getItem "4chan-hide-t-#{g.BOARD}") or {}
    if thread.isHidden
      ThreadHiding.db.set
        boardID:  thread.board.ID
        threadID: thread.ID
        val: {makeStub}
      hiddenThreadsOnCatalog[thread] = true
    else
      ThreadHiding.db.delete
        boardID:  thread.board.ID
        threadID: thread.ID
      delete hiddenThreadsOnCatalog[thread]
    localStorage.setItem "4chan-hide-t-#{g.BOARD}", JSON.stringify hiddenThreadsOnCatalog

  toggle: (thread) ->
    unless thread instanceof Thread
      thread = g.threads[@dataset.fullID]
    if thread.isHidden
      ThreadHiding.show thread
    else
      ThreadHiding.hide thread
    ThreadHiding.saveHiddenState thread

  hide: (thread, makeStub=Conf['Stubs']) ->
    {OP} = thread
    threadRoot = OP.nodes.root.parentNode
    thread.isHidden = true

    unless makeStub
      threadRoot.hidden = threadRoot.nextElementSibling.hidden = true # <hr>
      return

    numReplies = (
      if span = $ '.summary', threadRoot
        +span.textContent.match /\d+/
      else
        0
      ) +
      $$('.opContainer ~ .replyContainer', threadRoot).length
    numReplies = if numReplies is 1 then '1 reply' else "#{numReplies or 'No'} replies" 
    opInfo =
      if Conf['Anonymize']
        'Anonymous'
      else
        OP.info.name

    a = ThreadHiding.makeButton thread, 'show'
    $.add a, $.tn " #{opInfo} (#{numReplies})"
    thread.stub = $.el 'div',
      className: 'stub'
<<<<<<< HEAD
    $.add thread.stub, unless Conf['Menu']
      a
    else
      [a, $.tn(' '), button = Menu.makeButton OP] 
=======
    $.add thread.stub, a
    if Conf['Menu']
      $.add thread.stub, [$.tn(' '), Menu.makeButton()]
>>>>>>> e0a44bcb
    $.prepend threadRoot, thread.stub

  show: (thread) ->
    if thread.stub
      $.rm thread.stub
      delete thread.stub
    threadRoot = thread.OP.nodes.root.parentNode
    threadRoot.nextElementSibling.hidden =
      threadRoot.hidden = thread.isHidden = false<|MERGE_RESOLUTION|>--- conflicted
+++ resolved
@@ -191,16 +191,10 @@
     $.add a, $.tn " #{opInfo} (#{numReplies})"
     thread.stub = $.el 'div',
       className: 'stub'
-<<<<<<< HEAD
-    $.add thread.stub, unless Conf['Menu']
+    $.add thread.stub, if Conf['Menu']
+      [a, $.tn(' '), Menu.makeButton()] 
+    else
       a
-    else
-      [a, $.tn(' '), button = Menu.makeButton OP] 
-=======
-    $.add thread.stub, a
-    if Conf['Menu']
-      $.add thread.stub, [$.tn(' '), Menu.makeButton()]
->>>>>>> e0a44bcb
     $.prepend threadRoot, thread.stub
 
   show: (thread) ->
