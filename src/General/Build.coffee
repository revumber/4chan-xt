Build =
  staticPath: '//s.4cdn.org/image/'
  gifIcon: if window.devicePixelRatio >= 2 then '@2x.gif' else '.gif'
  spoilerRange: {}
  shortFilename: (filename, isReply) ->
    # FILENAME SHORTENING SCIENCE:
    # OPs have a +10 characters threshold.
    # The file extension is not taken into account.
    threshold = if isReply then 30 else 40
    ext = filename.match(/\.[^.]+$/)[0]
    if filename.length - ext.length > threshold
      "#{filename[...threshold - 5]}(...)#{ext}"
    else
      filename
  thumbRotate: do ->
    n = 0
    -> n = (n + 1) % 3
  postFromObject: (data, boardID) ->
    o =
      # id
      postID:   data.no
      threadID: data.resto or data.no
      boardID:  boardID
      # info
      name:     data.name
      capcode:  data.capcode
      tripcode: data.trip
      uniqueID: data.id
      email:    if data.email then encodeURI data.email.replace /&quot;/g, '"' else ''
      subject:  data.sub
      flagCode: data.country
      flagName: data.country_name
      date:     data.now
      dateUTC:  data.time
      comment:  data.com
      # thread status
      isSticky: !!data.sticky
      isClosed: !!data.closed
      # file
    if data.ext or data.filedeleted
      o.file =
        name:      data.filename + data.ext
        timestamp: "#{data.tim}#{data.ext}"
        url: if boardID is 'f'
          "//i.4cdn.org/#{boardID}/#{data.filename}#{data.ext}"
        else
          "//i.4cdn.org/#{boardID}/#{data.tim}#{data.ext}"
        height:    data.h
        width:     data.w
        MD5:       data.md5
        size:      data.fsize
        turl:      "//#{Build.thumbRotate()}.t.4cdn.org/#{boardID}/#{data.tim}s.jpg"
        theight:   data.tn_h
        twidth:    data.tn_w
        isSpoiler: !!data.spoiler
        isDeleted: !!data.filedeleted
    Build.post o
  post: (o, isArchived) ->
    ###
    This function contains code from 4chan-JS (https://github.com/4chan/4chan-JS).
    @license: https://github.com/4chan/4chan-JS/blob/master/LICENSE
    ###
    {
      postID, threadID, boardID
      name, capcode, tripcode, uniqueID, email, subject, flagCode, flagName, date, dateUTC
      isSticky, isClosed
      comment
      file
    } = o
    isOP = postID is threadID
    {staticPath, gifIcon} = Build

    tripcode = if tripcode
      " <span class=postertrip>#{tripcode}</span>"
    else
      ''

    if email
      emailStart = '<a href="mailto:' + email + '" class="useremail">'
      emailEnd   = '</a>'
    else
      emailStart = ''
      emailEnd   = ''

    switch capcode
      when 'admin', 'admin_highlight'
        capcodeClass = " capcodeAdmin"
        capcodeStart = " <strong class='capcode hand id_admin'" +
          "title='Highlight posts by the Administrator'>## Admin</strong>"
        capcodeIcon  = " <img src='#{staticPath}adminicon#{gifIcon}' " +
          "title='This user is the 4chan Administrator.' class=identityIcon>"
      when 'mod'
        capcodeClass = " capcodeMod"
        capcodeStart = " <strong class='capcode hand id_mod' " +
          "title='Highlight posts by Moderators'>## Mod</strong>"
        capcodeIcon  = " <img src='#{staticPath}modicon#{gifIcon}' " +
          "title='This user is a 4chan Moderator.' class=identityIcon>"
      when 'developer'
        capcodeClass = " capcodeDeveloper"
        capcodeStart = " <strong class='capcode hand id_developer' " +
          "title='Highlight posts by Developers'>## Developer</strong>"
        capcodeIcon  = " <img src='#{staticPath}developericon#{gifIcon}' " +
          "title='This user is a 4chan Developer.' class=identityIcon>"
      else
        capcodeClass = ''
        capcodeStart = ''
        capcodeIcon  = ''

    userID =
      if !capcode and uniqueID
        " <span class='posteruid id_#{uniqueID}'>(ID: " +
          "<span class=hand title='Highlight posts by this ID'>#{uniqueID}</span>)</span> "
      else
        ''

    flag = unless flagCode
      ''
    else if boardID is 'pol'
      " <img src='#{staticPath}country/troll/#{flagCode.toLowerCase()}.gif' title='#{flagName}' class=countryFlag>"
    else
      " <span title='#{flagName}' class='flag flag-#{flagCode.toLowerCase()}'></span>"

    if file?.isDeleted
      fileHTML = if isOP
        "<div class=file><span class=fileThumb>" +
          "<img src='#{staticPath}filedeleted#{gifIcon}' class=fileDeleted>" +
        "</span></div>"
      else
        "<div class=file><span class=fileThumb>" +
          "<img src='#{staticPath}filedeleted-res#{gifIcon}' class=fileDeletedRes>" +
        "</span></div>"
    else if file
      fileSize  = $.bytesToString file.size
      fileThumb = file.turl
      if file.isSpoiler
        fileSize = "Spoiler Image, #{fileSize}"
        unless isArchived
          fileThumb = "#{staticPath}spoiler"
          if spoilerRange = Build.spoilerRange[boardID]
            # Randomize the spoiler image.
            fileThumb += "-#{boardID}" + Math.floor 1 + spoilerRange * Math.random()
          fileThumb += '.png'
          file.twidth = file.theight = 100

      imgSrc = if boardID is 'f'
        ''
      else
        "<a class='fileThumb#{if file.isSpoiler then ' imgspoiler' else ''}' href='#{file.url}' target=_blank>" +
          "<img src='#{fileThumb}' alt='#{fileSize}' data-md5=#{file.MD5} style='height: #{file.theight}px; width: #{file.twidth}px;'>" +
        "</a>"

      # html -> text, translate WebKit's %22s into "s
      a = $.el 'a', innerHTML: file.name
      filename = a.textContent.replace /%22/g, '"'
      # shorten filename, get html
      a.textContent = Build.shortFilename filename
      shortFilename = a.innerHTML
      # get html
      a.textContent = filename
      filename      = a.innerHTML.replace /'/g, '&apos;'

      fileDims = if file.name[-3..] is 'pdf' then 'PDF' else "#{file.width}x#{file.height}"
      fileInfo = "<div class=fileText #{if file.isSpoiler then "title='#{filename}'" else ''}>File: " +
        "<a href='#{file.url}' #{if filename isnt shortFilename and !file.isSpoiler then " title='#{filename}'" else ''} target=_blank>#{if file.isSpoiler then 'Spoiler Image' else shortFilename}</a>" +
        " (#{fileSize}, #{fileDims})</div>"

      fileHTML = "<div class=file>#{fileInfo}#{imgSrc}</div>"
    else
      fileHTML = ''

    sticky = if isSticky
      " <img src=#{staticPath}sticky#{gifIcon} title=Sticky class=stickyIcon>"
    else
      ''
    closed = if isClosed
      " <img src=#{staticPath}closed#{gifIcon} title=Closed class=closedIcon>"
    else
      ''

<<<<<<< HEAD
    if isOP and g.VIEW is 'index'
      pageNum   = Index.liveThreadData.keys.indexOf("#{postID}") // Index.threadsNumPerPage
      pageIcon  = " <span class=page-num title='This thread is on page #{pageNum} in the original index.'>Page #{pageNum}</span>"
      replyLink = " &nbsp; <span>[<a href='/#{boardID}/thread/#{threadID}' class=replylink>Reply</a>]</span>"
=======
    if isOP and g.VIEW is 'index' and Conf['JSON Navigation']
      pageNum   = Math.floor Index.liveThreadIDs.indexOf(postID) / Index.threadsNumPerPage + 1
      pageIcon  = " <span class=page-num title='This thread is on page #{pageNum} in the original index.'>[#{pageNum}]</span>"
>>>>>>> f6a5fce2
    else
      pageIcon = ''

    if isOP and g.VIEW is 'index'
      replyLink = " &nbsp; <span>[<a href='/#{boardID}/thread/#{threadID}' class=replylink>Reply</a>]</span>"
    else
      replyLink = ''

    container = $.el 'div',
      id: "pc#{postID}"
      className: "postContainer #{if isOP then 'op' else 'reply'}Container"
      innerHTML: \
      (if isOP then '' else "<div class=sideArrows>&gt;&gt;</div>") +
      "<div id=p#{postID} class='post #{if isOP then 'op' else 'reply'}#{
        if capcode is 'admin_highlight'
          ' highlightPost'
        else
          ''
        }'>" +

        (if isOP then fileHTML else '') +

        "<div class=postInfo>" +
          "<input type=checkbox name=#{postID} value=delete> " +
          "<span class=subject>#{subject or ''}</span> " +
          "<span class='nameBlock#{capcodeClass}'>" +
            emailStart +
              "<span class=name>#{name or ''}</span>" + tripcode +
            capcodeStart + emailEnd + capcodeIcon + userID + flag +
          ' </span> ' +
          "<span class=dateTime data-utc=#{dateUTC}>#{date}</span> " +
          "<span class='postNum'>" +
            "<a href=#{"/#{boardID}/thread/#{threadID}#p#{postID}"} title='Highlight this post'>No.</a>" +
            "<a href='#{
              if g.VIEW is 'thread' and g.THREADID is threadID
                "javascript:quote(#{postID})"
              else
                "/#{boardID}/thread/#{threadID}#q#{postID}"
              }' title='Quote this post'>#{postID}</a>" +
            pageIcon + sticky + closed + replyLink +
          '</span>' +
        '</div>' +

        (if isOP then '' else fileHTML) +

        "<blockquote class=postMessage>#{comment or ''}</blockquote> " +

      '</div>'

    # Fix pathnames
    for quote in $$ '.quotelink', container
      href = quote.getAttribute 'href'
      continue if href[0] is '/' # Cross-board quote, or board link
<<<<<<< HEAD
      href = "#{threadID}#{href}" if href[0] is '#'
      quote.href = "/#{boardID}/thread/#{href}" # Fix pathnames
=======
      if href[0] is '#'
        quote.href = "/#{boardID}/thread/#{threadID}#{href}"
      else
        quote.href = "/#{boardID}/thread/#{href}"
>>>>>>> f6a5fce2

    container

  summary: (boardID, threadID, posts, files) ->
    text = []
    text.push "#{posts} post#{if posts > 1 then 's' else ''}"
    text.push "and #{files} image repl#{if files > 1 then 'ies' else 'y'}" if files
    text.push 'omitted.'
    $.el 'a',
      className: 'summary'
      textContent: text.join ' '
      href: "/#{boardID}/thread/#{threadID}"

  thread: (board, data, full) ->
    Build.spoilerRange[board] = data.custom_spoiler

    if (OP = board.posts[data.no]) and root = OP.nodes.root.parentNode
      $.rmAll root
      $.add root, OP.nodes.root
    else
      root = $.el 'div',
        className: 'thread'
        id: "t#{data.no}"
      $.add root, Build[if full then 'fullThread' else 'excerptThread'] board, data, OP

    root

  excerptThread: (board, data, OP) ->
    nodes = [if OP then OP.nodes.root else Build.postFromObject data, board.ID]
    if data.omitted_posts or !Conf['Show Replies'] and data.replies
      [posts, files] = if Conf['Show Replies']
        [data.omitted_posts, data.omitted_images]
      else
        [data.replies, data.images]
      nodes.push Build.summary board.ID, data.no, posts, files
    nodes

  fullThread: (board, data) -> Build.postFromObject data, board.ID

  catalogThread: (thread) ->
    {staticPath, gifIcon} = Build
    data = Index.liveThreadData[thread.ID]

    postCount = data.replies + 1
    fileCount = data.images  + !!data.ext
    pageCount = Index.liveThreadData.keys.indexOf("#{thread.ID}") // Index.threadsNumPerPage

    subject = if thread.OP.info.subject
      "<div class='subject'>#{thread.OP.info.subject}</div>"
    else
      ''
    comment = thread.OP.nodes.comment.innerHTML.replace /(<br>\s*){2,}/g, '<br>'

    root = $.el 'div',
      className: 'catalog-thread'
      innerHTML: <%= importHTML('Features/Thread-catalog-view') %>

    root.dataset.fullID = thread.fullID
    $.addClass root, 'pinned' if thread.isPinned
    $.addClass root, thread.OP.highlights... if thread.OP.highlights.length

    thumb = root.firstElementChild
    if data.spoiler and !Conf['Reveal Spoiler Thumbnails']
      src = "#{staticPath}spoiler"
      if spoilerRange = Build.spoilerRange[thread.board]
        # Randomize the spoiler image.
        src += "-#{thread.board}" + Math.floor 1 + spoilerRange * Math.random()
      src += '.png'
      $.addClass thumb, 'spoiler-file'
    else if data.filedeleted
      src = "#{staticPath}filedeleted-res#{gifIcon}"
      $.addClass thumb, 'deleted-file'
    else if thread.OP.file
      src = thread.OP.file.thumbURL
      thumb.dataset.width  = data.tn_w
      thumb.dataset.height = data.tn_h
    else
      src = "#{staticPath}nofile.png"
      $.addClass thumb, 'no-file'
    thumb.style.backgroundImage = "url(#{src})"
    if Conf['Open threads in a new tab']
      thumb.target = '_blank'

    for quotelink in $$ '.quotelink', root.lastElementChild
      $.replace quotelink, [quotelink.childNodes...]
    for pp in $$ '.prettyprint', root.lastElementChild
      $.replace pp, $.tn pp.textContent

    if thread.isSticky
      $.add $('.thread-icons', root), $.el 'img',
        src: "#{staticPath}sticky#{gifIcon}"
        className: 'stickyIcon'
        title: 'Sticky'
    if thread.isClosed
      $.add $('.thread-icons', root), $.el 'img',
        src: "#{staticPath}closed#{gifIcon}"
        className: 'closedIcon'
        title: 'Closed'

    if data.bumplimit
      $.addClass $('.post-count', root), 'warning'
    if data.imagelimit
      $.addClass $('.file-count', root), 'warning'

    root<|MERGE_RESOLUTION|>--- conflicted
+++ resolved
@@ -177,23 +177,10 @@
     else
       ''
 
-<<<<<<< HEAD
     if isOP and g.VIEW is 'index'
       pageNum   = Index.liveThreadData.keys.indexOf("#{postID}") // Index.threadsNumPerPage
       pageIcon  = " <span class=page-num title='This thread is on page #{pageNum} in the original index.'>Page #{pageNum}</span>"
       replyLink = " &nbsp; <span>[<a href='/#{boardID}/thread/#{threadID}' class=replylink>Reply</a>]</span>"
-=======
-    if isOP and g.VIEW is 'index' and Conf['JSON Navigation']
-      pageNum   = Math.floor Index.liveThreadIDs.indexOf(postID) / Index.threadsNumPerPage + 1
-      pageIcon  = " <span class=page-num title='This thread is on page #{pageNum} in the original index.'>[#{pageNum}]</span>"
->>>>>>> f6a5fce2
-    else
-      pageIcon = ''
-
-    if isOP and g.VIEW is 'index'
-      replyLink = " &nbsp; <span>[<a href='/#{boardID}/thread/#{threadID}' class=replylink>Reply</a>]</span>"
-    else
-      replyLink = ''
 
     container = $.el 'div',
       id: "pc#{postID}"
@@ -240,15 +227,8 @@
     for quote in $$ '.quotelink', container
       href = quote.getAttribute 'href'
       continue if href[0] is '/' # Cross-board quote, or board link
-<<<<<<< HEAD
       href = "#{threadID}#{href}" if href[0] is '#'
       quote.href = "/#{boardID}/thread/#{href}" # Fix pathnames
-=======
-      if href[0] is '#'
-        quote.href = "/#{boardID}/thread/#{threadID}#{href}"
-      else
-        quote.href = "/#{boardID}/thread/#{href}"
->>>>>>> f6a5fce2
 
     container
 
