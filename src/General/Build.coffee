Build =
  staticPath: '//s.4cdn.org/image/'
  gifIcon: if window.devicePixelRatio >= 2 then '@2x.gif' else '.gif'
  spoilerRange: {}
  shortFilename: (filename, isReply) ->
    # FILENAME SHORTENING SCIENCE:
    # OPs have a +10 characters threshold.
    # The file extension is not taken into account.
    threshold = if isReply then 30 else 40
    if filename.length - 4 > threshold
      "#{filename[...threshold - 5]}(...).#{filename[-3..]}"
    else
      filename
  thumbRotate: do ->
    n = 0
    -> n = (n + 1) % 3
  postFromObject: (data, boardID) ->
    o =
      # id
      postID:   data.no
      threadID: data.resto or data.no
      boardID:  boardID
      # info
      name:     data.name
      capcode:  data.capcode
      tripcode: data.trip
      uniqueID: data.id
      email:    if data.email then encodeURI data.email.replace /&quot;/g, '"' else ''
      subject:  data.sub
      flagCode: data.country
      flagName: data.country_name
      date:     data.now
      dateUTC:  data.time
      comment:  data.com
      # thread status
      isSticky: !!data.sticky
      isClosed: !!data.closed
      # file
    if data.ext or data.filedeleted
      o.file =
        name:      data.filename + data.ext
        timestamp: "#{data.tim}#{data.ext}"
        url: if boardID is 'f'
          "//i.4cdn.org/#{boardID}/src/#{data.filename}#{data.ext}"
        else
          "//i.4cdn.org/#{boardID}/src/#{data.tim}#{data.ext}"
        height:    data.h
        width:     data.w
        MD5:       data.md5
        size:      data.fsize
        turl:      "//#{Build.thumbRotate()}.t.4cdn.org/#{boardID}/thumb/#{data.tim}s.jpg"
        theight:   data.tn_h
        twidth:    data.tn_w
        isSpoiler: !!data.spoiler
        isDeleted: !!data.filedeleted
    Build.post o
  post: (o, isArchived) ->
    ###
    This function contains code from 4chan-JS (https://github.com/4chan/4chan-JS).
    @license: https://github.com/4chan/4chan-JS/blob/master/LICENSE
    ###
    {
      postID, threadID, boardID
      name, capcode, tripcode, uniqueID, email, subject, flagCode, flagName, date, dateUTC
      isSticky, isClosed
      comment
      file
    } = o
    isOP = postID is threadID
    {staticPath, gifIcon} = Build

    tripcode = if tripcode
      " <span class=postertrip>#{tripcode}</span>"
    else
      ''

    if email
      emailStart = '<a href="mailto:' + email + '" class="useremail">'
      emailEnd   = '</a>'
    else
      emailStart = ''
      emailEnd   = ''

    switch capcode
      when 'admin', 'admin_highlight'
        capcodeClass = " capcodeAdmin"
        capcodeStart = " <strong class='capcode hand id_admin'" +
          "title='Highlight posts by the Administrator'>## Admin</strong>"
        capcodeIcon  = " <img src='#{staticPath}adminicon#{gifIcon}' " +
          "title='This user is the 4chan Administrator.' class=identityIcon>"
      when 'mod'
        capcodeClass = " capcodeMod"
        capcodeStart = " <strong class='capcode hand id_mod' " +
          "title='Highlight posts by Moderators'>## Mod</strong>"
        capcodeIcon  = " <img src='#{staticPath}modicon#{gifIcon}' " +
          "title='This user is a 4chan Moderator.' class=identityIcon>"
      when 'developer'
        capcodeClass = " capcodeDeveloper"
        capcodeStart = " <strong class='capcode hand id_developer' " +
          "title='Highlight posts by Developers'>## Developer</strong>"
        capcodeIcon  = " <img src='#{staticPath}developericon#{gifIcon}' " +
          "title='This user is a 4chan Developer.' class=identityIcon>"
      else
        capcodeClass = ''
        capcodeStart = ''
        capcodeIcon  = ''

    userID =
      if !capcode and uniqueID
        " <span class='posteruid id_#{uniqueID}'>(ID: " +
          "<span class=hand title='Highlight posts by this ID'>#{uniqueID}</span>)</span> "
      else
        ''

    flag = unless flagCode
      ''
    else if boardID is 'pol'
      " <img src='#{staticPath}country/troll/#{flagCode.toLowerCase()}.gif' title='#{flagName}' class=countryFlag>"
    else
      " <span title='#{flagName}' class='flag flag-#{flagCode.toLowerCase()}'></span>"

    if file?.isDeleted
      fileHTML = if isOP
        "<div class=file id=f#{postID}><span class=fileThumb>" +
          "<img src='#{staticPath}filedeleted#{gifIcon}' class=fileDeleted>" +
        "</span></div>"
      else
        "<div class=file id=f#{postID}><span class=fileThumb>" +
          "<img src='#{staticPath}filedeleted-res#{gifIcon}' class=fileDeletedRes>" +
        "</span></div>"
    else if file
      fileSize  = $.bytesToString file.size
      fileThumb = file.turl
      if file.isSpoiler
        fileSize = "Spoiler Image, #{fileSize}"
        unless isArchived
          fileThumb = "#{staticPath}spoiler"
          if spoilerRange = Build.spoilerRange[boardID]
            # Randomize the spoiler image.
            fileThumb += "-#{boardID}" + Math.floor 1 + spoilerRange * Math.random()
          fileThumb += '.png'
          file.twidth = file.theight = 100

      imgSrc = if boardID is 'f'
        ''
      else
        "<a class='fileThumb#{if file.isSpoiler then ' imgspoiler' else ''}' href='#{file.url}' target=_blank>" +
          "<img src='#{fileThumb}' alt='#{fileSize}' data-md5=#{file.MD5} style='height: #{file.theight}px; width: #{file.twidth}px;'>" +
        "</a>"

      # html -> text, translate WebKit's %22s into "s
      a = $.el 'a', innerHTML: file.name
      filename = a.textContent.replace /%22/g, '"'
      # shorten filename, get html
      a.textContent = Build.shortFilename filename
      shortFilename = a.innerHTML
      # get html
      a.textContent = filename
      filename      = a.innerHTML.replace /'/g, '&apos;'

      fileDims = if file.name[-3..] is 'pdf' then 'PDF' else "#{file.width}x#{file.height}"
      fileInfo = "<div class=fileText id=fT#{postID}#{if file.isSpoiler then " title='#{filename}'" else ''}>File: <a href='#{file.url}' target=_blank>#{file.timestamp}</a>" +
        "-(#{fileSize}, #{fileDims}#{
          if file.isSpoiler
            ''
          else
            ", <span#{if filename isnt shortFilename then " title='#{filename}'" else ''}>#{shortFilename}</span>"
        }" + ")</div>"

      fileHTML = "<div class=file id=f#{postID}>#{fileInfo}#{imgSrc}</div>"
    else
      fileHTML = ''

    sticky = if isSticky
      " <img src=#{staticPath}sticky#{gifIcon} title=Sticky class=stickyIcon>"
    else
      ''
    closed = if isClosed
      " <img src=#{staticPath}closed#{gifIcon} title=Closed class=closedIcon>"
    else
      ''

    if isOP and g.VIEW is 'index'
<<<<<<< HEAD
      pageNum   = Math.floor Index.liveThreadIDs.indexOf(postID) / Index.threadsNumPerPage
      pageIcon  = " <span class=page-num title='This thread is on page #{pageNum} in the original index.'>[#{pageNum}]</span>"
=======
      pageNum   = Index.liveThreadIDs.indexOf(postID) // Index.threadsNumPerPage
      pageIcon  = " <span class=page-num title='This thread is on page #{pageNum} in the original index.'>Page #{pageNum}</span>"
>>>>>>> 3f2aeff4
      replyLink = " &nbsp; <span>[<a href='/#{boardID}/res/#{threadID}' class=replylink>Reply</a>]</span>"
    else
      pageIcon = replyLink = ''

    container = $.el 'div',
      id: "pc#{postID}"
      className: "postContainer #{if isOP then 'op' else 'reply'}Container"
      innerHTML: <%= grunt.file.read('src/General/html/Build/post.html').replace(/>\s+/g, '>').replace(/\s+</g, '<').replace(/\s+/g, ' ').trim() %>

    for quote in $$ '.quotelink', container
      href = quote.getAttribute 'href'
      continue if href[0] is '/' # Cross-board quote, or board link
      quote.href = "/#{boardID}/res/#{href}" # Fix pathnames

    container

  summary: (boardID, threadID, posts, files) ->
    text = []
    text.push "#{posts} post#{if posts > 1 then 's' else ''}"
    text.push "and #{files} image repl#{if files > 1 then 'ies' else 'y'}" if files
    text.push 'omitted.'
    $.el 'a',
      className: 'summary'
      textContent: text.join ' '
      href: "/#{boardID}/res/#{threadID}"

  thread: (board, data, full) ->
    Build.spoilerRange[board] = data.custom_spoiler

    if (OP = board.posts[data.no]) and root = OP.nodes.root.parentNode
      $.rmAll root
      $.add root, OP.nodes.root
    else
      root = $.el 'div',
        className: 'thread'
        id: "t#{data.no}"
      $.add root, Build.postFromObject data, board.ID

<<<<<<< HEAD
    $.add root, Build[if full then 'fullThread' else 'excerptThread'] board, data, OP
    root

  excerptThread: (board, data, OP) ->
    nodes = [if OP then OP.nodes.root else Build.postFromObject data, board.ID]
=======
>>>>>>> 3f2aeff4
    if data.omitted_posts or !Conf['Show Replies'] and data.replies
      [posts, files] = if Conf['Show Replies']
        [data.omitted_posts, data.omitted_images]
      else
<<<<<<< HEAD
        # XXX data.images is not accurate.
        [data.replies, data.omitted_images + data.last_replies.filter((data) -> !!data.ext).length]
      nodes.push Build.summary board.ID, data.no, posts, files
    nodes

  fullThread: (board, data) -> Build.postFromObject data, board.ID
=======
        [data.replies, data.images]
      $.add root, Build.summary board.ID, data.no, posts, files

    root
  catalogThread: (thread) ->
    {staticPath, gifIcon} = Build
    data = Index.liveThreadData[Index.liveThreadIDs.indexOf thread.ID]

    postCount = data.replies + 1
    fileCount = data.images  + !!data.ext
    pageCount = Index.liveThreadIDs.indexOf(thread.ID) // Index.threadsNumPerPage

    subject = if thread.OP.info.subject
      "<div class='subject'>#{thread.OP.info.subject}</div>"
    else
      ''
    comment = thread.OP.nodes.comment.innerHTML.replace /(<br>\s*){2,}/g, '<br>'

    root = $.el 'div',
      className: 'catalog-thread'
      innerHTML: <%= importHTML('General/Thread-catalog-view') %>

    root.dataset.fullID = thread.fullID
    $.addClass root, 'pinned' if thread.isPinned
    $.addClass root, thread.OP.highlights... if thread.OP.highlights.length

    thumb = root.firstElementChild
    if data.spoiler and !Conf['Reveal Spoilers']
      src = "#{staticPath}spoiler"
      if spoilerRange = Build.spoilerRange[thread.board]
        # Randomize the spoiler image.
        src += "-#{thread.board}" + Math.floor 1 + spoilerRange * Math.random()
      src += '.png'
      $.addClass thumb, 'spoiler-file'
    else if data.filedeleted
      src = "#{staticPath}filedeleted-res#{gifIcon}"
      $.addClass thumb, 'deleted-file'
    else if thread.OP.file
      src = thread.OP.file.thumbURL
      thumb.dataset.width  = data.tn_w
      thumb.dataset.height = data.tn_h
    else
      src = "#{staticPath}nofile.png"
      $.addClass thumb, 'no-file'
    thumb.style.backgroundImage = "url(#{src})"
    if Conf['Open threads in a new tab']
      thumb.target = '_blank'

    for quotelink in $$ '.quotelink', root.lastElementChild
      $.replace quotelink, [quotelink.childNodes...]
    for pp in $$ '.prettyprint', root.lastElementChild
      $.replace pp, $.tn pp.textContent

    if thread.isSticky
      $.add $('.thread-icons', root), $.el 'img',
        src: "#{staticPath}sticky#{gifIcon}"
        className: 'stickyIcon'
        title: 'Sticky'
    if thread.isClosed
      $.add $('.thread-icons', root), $.el 'img',
        src: "#{staticPath}closed#{gifIcon}"
        className: 'closedIcon'
        title: 'Closed'

    if data.bumplimit
      $.addClass $('.post-count', root), 'warning'
    if data.imagelimit
      $.addClass $('.file-count', root), 'warning'

    root
>>>>>>> 3f2aeff4
<|MERGE_RESOLUTION|>--- conflicted
+++ resolved
@@ -181,13 +181,8 @@
       ''
 
     if isOP and g.VIEW is 'index'
-<<<<<<< HEAD
-      pageNum   = Math.floor Index.liveThreadIDs.indexOf(postID) / Index.threadsNumPerPage
-      pageIcon  = " <span class=page-num title='This thread is on page #{pageNum} in the original index.'>[#{pageNum}]</span>"
-=======
       pageNum   = Index.liveThreadIDs.indexOf(postID) // Index.threadsNumPerPage
       pageIcon  = " <span class=page-num title='This thread is on page #{pageNum} in the original index.'>Page #{pageNum}</span>"
->>>>>>> 3f2aeff4
       replyLink = " &nbsp; <span>[<a href='/#{boardID}/res/#{threadID}' class=replylink>Reply</a>]</span>"
     else
       pageIcon = replyLink = ''
@@ -226,30 +221,21 @@
         id: "t#{data.no}"
       $.add root, Build.postFromObject data, board.ID
 
-<<<<<<< HEAD
     $.add root, Build[if full then 'fullThread' else 'excerptThread'] board, data, OP
     root
 
   excerptThread: (board, data, OP) ->
     nodes = [if OP then OP.nodes.root else Build.postFromObject data, board.ID]
-=======
->>>>>>> 3f2aeff4
     if data.omitted_posts or !Conf['Show Replies'] and data.replies
       [posts, files] = if Conf['Show Replies']
         [data.omitted_posts, data.omitted_images]
       else
-<<<<<<< HEAD
-        # XXX data.images is not accurate.
-        [data.replies, data.omitted_images + data.last_replies.filter((data) -> !!data.ext).length]
+        [data.replies, data.images]
       nodes.push Build.summary board.ID, data.no, posts, files
     nodes
 
   fullThread: (board, data) -> Build.postFromObject data, board.ID
-=======
-        [data.replies, data.images]
-      $.add root, Build.summary board.ID, data.no, posts, files
-
-    root
+
   catalogThread: (thread) ->
     {staticPath, gifIcon} = Build
     data = Index.liveThreadData[Index.liveThreadIDs.indexOf thread.ID]
@@ -266,7 +252,7 @@
 
     root = $.el 'div',
       className: 'catalog-thread'
-      innerHTML: <%= importHTML('General/Thread-catalog-view') %>
+      innerHTML: <%= importHTML('Features/Thread-catalog-view') %>
 
     root.dataset.fullID = thread.fullID
     $.addClass root, 'pinned' if thread.isPinned
@@ -315,5 +301,4 @@
     if data.imagelimit
       $.addClass $('.file-count', root), 'warning'
 
-    root
->>>>>>> 3f2aeff4
+    root