--- conflicted
+++ resolved
@@ -13,12 +13,6 @@
       "#{filename[...threshold - 5]}(...)#{ext}"
     else
       filename
-<<<<<<< HEAD
-  thumbRotate: do ->
-    t = 0
-    -> t = (if t then 0 else 1)
-=======
->>>>>>> c53bb383
   sameThread: (boardID, threadID) ->
     g.VIEW is 'thread' and g.BOARD.ID is boardID and g.THREADID is +threadID
   postURL: (boardID, threadID, postID) ->
