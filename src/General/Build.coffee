Build =
  spoilerRange: {}
  shortFilename: (filename, isReply) ->
    # FILENAME SHORTENING SCIENCE:
    # OPs have a +10 characters threshold.
    # The file extension is not taken into account.
    threshold = if isReply then 30 else 40
    if filename.length - 4 > threshold
      "#{filename[...threshold - 5]}(...).#{filename[-3..]}"
    else
      filename
  postFromObject: (data, boardID) ->
    o =
      # id
      postID:   data.no
      threadID: data.resto or data.no
      boardID:  boardID
      # info
      name:     data.name
      capcode:  data.capcode
      tripcode: data.trip
      uniqueID: data.id
      email:    if data.email then encodeURI data.email.replace /&quot;/g, '"' else ''
      subject:  data.sub
      flagCode: data.country
      flagName: data.country_name
      date:     data.now
      dateUTC:  data.time
      comment:  data.com
      # thread status
      isSticky: !!data.sticky
      isClosed: !!data.closed
      # file
    if data.ext or data.filedeleted
      o.file =
        name:      data.filename + data.ext
        timestamp: "#{data.tim}#{data.ext}"
        url: if boardID is 'f'
          "//images.4channel.org/#{boardID}/src/#{data.filename}#{data.ext}"
        else
          "//images.4chan.org/#{boardID}/src/#{data.tim}#{data.ext}"
        height:    data.h
        width:     data.w
        MD5:       data.md5
        size:      data.fsize
        turl:      "//thumbs.4chan.org/#{boardID}/thumb/#{data.tim}s.jpg"
        theight:   data.tn_h
        twidth:    data.tn_w
        isSpoiler: !!data.spoiler
        isDeleted: !!data.filedeleted
    Build.post o
  post: (o, isArchived) ->
    ###
    This function contains code from 4chan-JS (https://github.com/4chan/4chan-JS).
    @license: https://github.com/4chan/4chan-JS/blob/master/LICENSE
    ###
    {
      postID, threadID, boardID
      name, capcode, tripcode, uniqueID, email, subject, flagCode, flagName, date, dateUTC
      isSticky, isClosed
      comment
      file
    } = o
    isOP = postID is threadID

    staticPath = '//static.4chan.org/image/'

    if email
      emailStart = '<a href="mailto:' + email + '" class="useremail">'
      emailEnd   = '</a>'
    else
      emailStart = ''
      emailEnd   = ''

    subject = "<span class=subject>#{subject or ''}</span>"

    userID =
      if !capcode and uniqueID
        " <span class='posteruid id_#{uniqueID}'>(ID: " +
          "<span class=hand title='Highlight posts by this ID'>#{uniqueID}</span>)</span> "
      else
        ''

    switch capcode
      when 'admin', 'admin_highlight'
        capcodeClass = " capcodeAdmin"
        capcodeStart = " <strong class='capcode hand id_admin'" +
          "title='Highlight posts by the Administrator'>## Admin</strong>"
        capcode      = " <img src='#{staticPath}adminicon.gif' " +
          "alt='This user is the 4chan Administrator.' " +
          "title='This user is the 4chan Administrator.' class=identityIcon>"
      when 'mod'
        capcodeClass = " capcodeMod"
        capcodeStart = " <strong class='capcode hand id_mod' " +
          "title='Highlight posts by Moderators'>## Mod</strong>"
        capcode      = " <img src='#{staticPath}modicon.gif' " +
          "alt='This user is a 4chan Moderator.' " +
          "title='This user is a 4chan Moderator.' class=identityIcon>"
      when 'developer'
        capcodeClass = " capcodeDeveloper"
        capcodeStart = " <strong class='capcode hand id_developer' " +
          "title='Highlight posts by Developers'>## Developer</strong>"
        capcode      = " <img src='#{staticPath}developericon.gif' " +
          "alt='This user is a 4chan Developer.' " +
          "title='This user is a 4chan Developer.' class=identityIcon>"
      else
        capcodeClass = ''
        capcodeStart = ''
        capcode      = ''

    flag =
      if flagCode
<<<<<<< HEAD
        " <img src='#{staticPath}/image/country/troll/" +
=======
        " <img src='#{staticPath}country/troll/" +
>>>>>>> 2b8467cf
        flagCode.toLowerCase() + ".gif' alt=#{flagCode} title='#{flagName}' class=countryFlag>"
      else
        ''

    if file?.isDeleted
      fileHtml = if isOP
        "<div class=file id=f#{data.no}><div class=fileInfo></div><span class=fileThumb>" +
          "<img src='#{staticPath}filedeleted.gif' alt='File deleted.' class=fileDeletedRes>" +
        "</span></div>"
      else
        "<div class=file id=f#{data.no}><span class=fileThumb>" +
          "<img src='#{staticPath}filedeleted-res.gif' alt='File deleted.' class=fileDeletedRes>" +
        "</span></div>"
    else if file
      ext = file.name[-3..]
      if !file.twidth and !file.theight and ext is 'gif' # wtf ?
        file.twidth  = file.width
        file.theight = file.height

      fileSize = $.bytesToString file.size

      fileThumb = file.turl
      if file.isSpoiler
        fileSize = "Spoiler Image, #{fileSize}"
        unless isArchived
          fileThumb = "#{staticPath}spoiler"
          if spoilerRange = Build.spoilerRange[boardID]
            # Randomize the spoiler image.
            fileThumb += "-#{boardID}" + Math.floor 1 + spoilerRange * Math.random()
          fileThumb += '.png'
          file.twidth = file.theight = 100

      imgSrc = if boardID is 'f'
        ''
      else
        "<a class='fileThumb#{if file.isSpoiler then ' imgspoiler' else ''}' href='#{file.url}' target=_blank>" +
          "<img src='#{fileThumb}' alt='#{fileSize}' data-md5=#{file.MD5} style='height: #{file.theight}px; width: #{file.twidth}px;'>" +
        "</a>"

      # Ha ha, filenames!
      # html -> text, translate WebKit's %22s into "s
      a = $.el 'a', innerHTML: file.name
      filename = a.textContent.replace /%22/g, '"'

      # shorten filename, get html
      a.textContent = Build.shortFilename filename
      shortFilename = a.innerHTML

      # get html
      a.textContent = filename
      filename      = a.innerHTML.replace /'/g, '&apos;'

      fileDims = if ext is 'pdf' then 'PDF' else "#{file.width}x#{file.height}"
      fileInfo = "<span class=fileText id=fT#{postID}#{if file.isSpoiler then " title='#{filename}'" else ''}>File: <a href='#{file.url}' target=_blank>#{file.timestamp}</a>" +
        "-(#{fileSize}, #{fileDims}#{
          if file.isSpoiler
            ''
          else
            ", <span title='#{filename}'>#{shortFilename}</span>"
        }" + ")</span>"

      fileHTML = "<div id=f#{postID} class=file><div class=fileInfo>#{fileInfo}</div>#{imgSrc}</div>"
    else
      fileHTML = ''

    tripcode =
      if tripcode
        " <span class=postertrip>#{tripcode}</span>"
      else
        ''

    sticky =
      if isSticky
        " <img src=#{staticPath}sticky.gif alt=Sticky title=Sticky class=stickyIcon>"
      else
        ''
    closed =
      if isClosed
        " <img src=#{staticPath}closed.gif alt=Closed title=Closed class=closedIcon>"
      else
        ''

    container = $.el 'div',
      id: "pc#{postID}"
      className: "postContainer #{if isOP then 'op' else 'reply'}Container"
      innerHTML: \
      (if isOP then '' else "<div class=sideArrows id=sa#{postID}>&gt;&gt;</div>") +
      "<div id=p#{postID} class='post #{if isOP then 'op' else 'reply'}#{
        if capcode is 'admin_highlight'
          ' highlightPost'
        else
          ''
        }'>" +

        "<div class='postInfoM mobile' id=pim#{postID}>" +
          "<span class='nameBlock#{capcodeClass}'>" +
              "<span class=name>#{name or ''}</span>" + tripcode +
            capcodeStart + capcode + userID + flag + sticky + closed +
            "<br>#{subject}" +
          "</span><span class='dateTime postNum' data-utc=#{dateUTC}>#{date}" +
            "<a href=#{"/#{boardID}/res/#{threadID}#p#{postID}"}>No.</a>" +
            "<a href='#{
              if g.VIEW is 'thread' and g.THREADID is +threadID
                "javascript:quote(#{postID})"
              else
                "/#{boardID}/res/#{threadID}#q#{postID}"
              }'>#{postID}</a>" +
          '</span>' +
        '</div>' +

        (if isOP then fileHTML else '') +

        "<div class='postInfo desktop' id=pi#{postID}>" +
          "<input type=checkbox name=#{postID} value=delete> " +
          "#{subject} " +
          "<span class='nameBlock#{capcodeClass}'>" +
            emailStart +
              "<span class=name>#{name or ''}</span>" + tripcode +
            capcodeStart + emailEnd + capcode + userID + flag + sticky + closed +
          ' </span> ' +
          "<span class=dateTime data-utc=#{dateUTC}>#{date}</span> " +
          "<span class='postNum desktop'>" +
            "<a href=#{"/#{boardID}/res/#{threadID}#p#{postID}"} title='Highlight this post'>No.</a>" +
            "<a href='#{
              if g.VIEW is 'thread' and g.THREADID is +threadID
                "javascript:quote(#{postID})"
              else
                "/#{boardID}/res/#{threadID}#q#{postID}"
              }' title='Quote this post'>#{postID}</a>" +
          '</span>' +
        '</div>' +

        (if isOP then '' else fileHTML) +

        "<blockquote class=postMessage id=m#{postID}>#{comment or ''}</blockquote> " +

      '</div>'

    for quote in $$ '.quotelink', container
      href = quote.getAttribute 'href'
      continue if href[0] is '/' # Cross-board quote, or board link
      quote.href = "/#{boardID}/res/#{href}" # Fix pathnames

    container<|MERGE_RESOLUTION|>--- conflicted
+++ resolved
@@ -110,11 +110,7 @@
 
     flag =
       if flagCode
-<<<<<<< HEAD
         " <img src='#{staticPath}/image/country/troll/" +
-=======
-        " <img src='#{staticPath}country/troll/" +
->>>>>>> 2b8467cf
         flagCode.toLowerCase() + ".gif' alt=#{flagCode} title='#{flagName}' class=countryFlag>"
       else
         ''
