Build =
  staticPath: '//s.4cdn.org/image/'
  gifIcon: if window.devicePixelRatio >= 2 then '@2x.gif' else '.gif'
  spoilerRange: {}
  shortFilename: (filename, isReply) ->
    # FILENAME SHORTENING SCIENCE:
    # OPs have a +10 characters threshold.
    # The file extension is not taken into account.
    threshold = if isReply then 30 else 40
    ext = filename.match(/\.[^.]+$/)[0]
    if filename.length - ext.length > threshold
      "#{filename[...threshold - 5]}(...)#{ext}"
    else
      filename
  thumbRotate: do ->
    n = 0
<<<<<<< HEAD
    -> n = (n + 1) % 3
=======
    -> n = (n + 1) % 2
  path: (boardID, threadID, postID, fragment) ->
    path  = "/#{boardID}/thread/#{threadID}"
    path += "/#{g.SLUG}" if g.SLUG? and threadID is g.THREADID
    path += "##{fragment or 'p'}#{postID}" if postID
    path
>>>>>>> 6c748be4
  postFromObject: (data, boardID) ->
    o =
      # id
      postID:   data.no
      threadID: data.resto or data.no
      boardID:  boardID
      # info
      name:     data.name
      capcode:  data.capcode
      tripcode: data.trip
      uniqueID: data.id
      email:    if data.email then encodeURI data.email.replace /&quot;/g, '"' else ''
      subject:  data.sub
      flagCode: data.country
      flagName: data.country_name
      date:     data.now
      dateUTC:  data.time
      comment:  data.com
      # thread status
      isSticky: !!data.sticky
      isClosed: !!data.closed
      # file
    if data.ext or data.filedeleted
      o.file =
        name:      data.filename + data.ext
        timestamp: "#{data.tim}#{data.ext}"
        url: if boardID is 'f'
          "//i.4cdn.org/#{boardID}/#{data.filename}#{data.ext}"
        else
          "//i.4cdn.org/#{boardID}/#{data.tim}#{data.ext}"
        height:    data.h
        width:     data.w
        MD5:       data.md5
        size:      data.fsize
        turl:      "//#{Build.thumbRotate()}.t.4cdn.org/#{boardID}/#{data.tim}s.jpg"
        theight:   data.tn_h
        twidth:    data.tn_w
        isSpoiler: !!data.spoiler
        isDeleted: !!data.filedeleted
    Build.post o
  post: (o, isArchived) ->
    ###
    This function contains code from 4chan-JS (https://github.com/4chan/4chan-JS).
    @license: https://github.com/4chan/4chan-JS/blob/master/LICENSE
    ###
    {
      postID, threadID, boardID
      name, capcode, tripcode, uniqueID, email, subject, flagCode, flagName, date, dateUTC
      isSticky, isClosed
      comment
      file
    } = o
    isOP = postID is threadID
    {staticPath, gifIcon} = Build

    tripcode = if tripcode
      " <span class=postertrip>#{tripcode}</span>"
    else
      ''

    if email
      emailStart = '<a href="mailto:' + email + '" class="useremail">'
      emailEnd   = '</a>'
    else
      emailStart = ''
      emailEnd   = ''

    switch capcode
      when 'admin', 'admin_highlight'
        capcodeClass = " capcodeAdmin"
        capcodeStart = " <strong class='capcode hand id_admin'" +
          "title='Highlight posts by the Administrator'>## Admin</strong>"
        capcodeIcon  = " <img src='#{staticPath}adminicon#{gifIcon}' " +
          "title='This user is the 4chan Administrator.' class=identityIcon>"
      when 'mod'
        capcodeClass = " capcodeMod"
        capcodeStart = " <strong class='capcode hand id_mod' " +
          "title='Highlight posts by Moderators'>## Mod</strong>"
        capcodeIcon  = " <img src='#{staticPath}modicon#{gifIcon}' " +
          "title='This user is a 4chan Moderator.' class=identityIcon>"
      when 'developer'
        capcodeClass = " capcodeDeveloper"
        capcodeStart = " <strong class='capcode hand id_developer' " +
          "title='Highlight posts by Developers'>## Developer</strong>"
        capcodeIcon  = " <img src='#{staticPath}developericon#{gifIcon}' " +
          "title='This user is a 4chan Developer.' class=identityIcon>"
      else
        capcodeClass = ''
        capcodeStart = ''
        capcodeIcon  = ''

    userID =
      if !capcode and uniqueID
        " <span class='posteruid id_#{uniqueID}'>(ID: " +
          "<span class=hand title='Highlight posts by this ID'>#{uniqueID}</span>)</span> "
      else
        ''

    flag = unless flagCode
      ''
    else if boardID is 'pol'
      " <img src='#{staticPath}country/troll/#{flagCode.toLowerCase()}.gif' title='#{flagName}' class=countryFlag>"
    else
      " <span title='#{flagName}' class='flag flag-#{flagCode.toLowerCase()}'></span>"

    if file?.isDeleted
      fileHTML = if isOP
        "<div class=file><span class=fileThumb>" +
          "<img src='#{staticPath}filedeleted#{gifIcon}' class=fileDeleted>" +
        "</span></div>"
      else
        "<div class=file><span class=fileThumb>" +
          "<img src='#{staticPath}filedeleted-res#{gifIcon}' class=fileDeletedRes>" +
        "</span></div>"
    else if file
      fileSize  = $.bytesToString file.size
      fileThumb = file.turl
      if file.isSpoiler
        fileSize = "Spoiler Image, #{fileSize}"
        unless isArchived
          fileThumb = "#{staticPath}spoiler"
          if spoilerRange = Build.spoilerRange[boardID]
            # Randomize the spoiler image.
            fileThumb += "-#{boardID}" + Math.floor 1 + spoilerRange * Math.random()
          fileThumb += '.png'
          file.twidth = file.theight = 100

      imgSrc = if boardID is 'f'
        ''
      else
        "<a class='fileThumb#{if file.isSpoiler then ' imgspoiler' else ''}' href='#{file.url}' target=_blank>" +
          "<img src='#{fileThumb}' alt='#{fileSize}' data-md5=#{file.MD5} style='height: #{file.theight}px; width: #{file.twidth}px;'>" +
        "</a>"

      # html -> text, translate WebKit's %22s into "s
      a = $.el 'a', innerHTML: file.name
      filename = a.textContent.replace /%22/g, '"'
      # shorten filename, get html
      a.textContent = Build.shortFilename filename
      shortFilename = a.innerHTML
      # get html
      a.textContent = filename
      filename      = a.innerHTML.replace /'/g, '&apos;'

      fileDims = if file.name[-3..] is 'pdf' then 'PDF' else "#{file.width}x#{file.height}"
      fileInfo = "<div class=fileText #{if file.isSpoiler then "title='#{filename}'" else ''}>File: " +
        "<a href='#{file.url}' #{if filename isnt shortFilename and !file.isSpoiler then " title='#{filename}'" else ''} target=_blank>#{if file.isSpoiler then 'Spoiler Image' else shortFilename}</a>" +
        " (#{fileSize}, #{fileDims})</div>"

      fileHTML = "<div class=file>#{fileInfo}#{imgSrc}</div>"
    else
      fileHTML = ''

    sticky = if isSticky
      " <img src=#{staticPath}sticky#{gifIcon} title=Sticky class=stickyIcon>"
    else
      ''
    closed = if isClosed
      " <img src=#{staticPath}closed#{gifIcon} title=Closed class=closedIcon>"
    else
      ''

    if isOP and g.VIEW is 'index'
<<<<<<< HEAD
      pageNum   = Index.liveThreadData.keys.indexOf("#{postID}") // Index.threadsNumPerPage
=======
      pageNum   = Index.liveThreadIDs.indexOf(postID) // Index.threadsNumPerPage + 1
>>>>>>> 6c748be4
      pageIcon  = " <span class=page-num title='This thread is on page #{pageNum} in the original index.'>Page #{pageNum}</span>"
      replyLink = " &nbsp; <span>[<a href='#{Build.path boardID, threadID}' class=replylink>Reply</a>]</span>"
    else
      pageIcon  = ''
      replyLink = ''

    container = $.el 'div',
      id: "pc#{postID}"
      className: "postContainer #{if isOP then 'op' else 'reply'}Container"
      innerHTML: \
      (if isOP then '' else "<div class=sideArrows>&gt;&gt;</div>") +
      "<div id=p#{postID} class='post #{if isOP then 'op' else 'reply'}#{
        if capcode is 'admin_highlight'
          ' highlightPost'
        else
          ''
        }'>" +

        (if isOP then fileHTML else '') +

        "<div class=postInfo>" +
          "<input type=checkbox name=#{postID} value=delete> " +
          "<span class=subject>#{subject or ''}</span> " +
          "<span class='nameBlock#{capcodeClass}'>" +
            emailStart +
              "<span class=name>#{name or ''}</span>" + tripcode +
            capcodeStart + emailEnd + capcodeIcon + userID + flag +
          ' </span> ' +
          "<span class=dateTime data-utc=#{dateUTC}>#{date}</span> " +
          "<span class='postNum'>" +
            "<a href=#{Build.path boardID, threadID, postID} title='Highlight this post'>No.</a>" +
            "<a href='#{
              if g.VIEW is 'thread' and g.THREADID is threadID
                "javascript:quote(#{postID})"
              else
                Build.path boardID, threadID, postID, 'q'
              }' title='Quote this post'>#{postID}</a>" +
            pageIcon + sticky + closed + replyLink +
          '</span>' +
        '</div>' +

        (if isOP then '' else fileHTML) +

        "<blockquote class=postMessage>#{comment or ''}</blockquote> " +

      '</div>'

<<<<<<< HEAD
    # Fix pathnames
=======
    # Fix quote pathnames in index or cross-{board,thread} posts
>>>>>>> 6c748be4
    for quote in $$ '.quotelink', container
      href = quote.getAttribute 'href'
      continue unless href[0] is '#'
      quote.href = Build.path boardID, threadID, href[2..]

    container

  summary: (boardID, threadID, posts, files) ->
    text = []
    text.push "#{posts} post#{if posts > 1 then 's' else ''}"
    text.push "and #{files} image repl#{if files > 1 then 'ies' else 'y'}" if files
    text.push 'omitted.'
    $.el 'a',
      className: 'summary'
      textContent: text.join ' '
<<<<<<< HEAD
      href: "/#{boardID}/thread/#{threadID}"

  thread: (board, data, full) ->
=======
      href: Build.path boardID, threadID
  thread: (board, data) ->
>>>>>>> 6c748be4
    Build.spoilerRange[board] = data.custom_spoiler

    if (OP = board.posts[data.no]) and root = OP.nodes.root.parentNode
      $.rmAll root
      $.add root, OP.nodes.root
    else
      root = $.el 'div',
        className: 'thread'
        id: "t#{data.no}"
      $.add root, Build[if full then 'fullThread' else 'excerptThread'] board, data, OP

    root

  excerptThread: (board, data, OP) ->
    nodes = [if OP then OP.nodes.root else Build.postFromObject data, board.ID]
    if data.omitted_posts or !Conf['Show Replies'] and data.replies
      [posts, files] = if Conf['Show Replies']
        [data.omitted_posts, data.omitted_images]
      else
        [data.replies, data.images]
      nodes.push Build.summary board.ID, data.no, posts, files
    nodes

  fullThread: (board, data) -> Build.postFromObject data, board.ID

  catalogThread: (thread) ->
    {staticPath, gifIcon} = Build
    data = Index.liveThreadData[thread.ID]

    postCount = data.replies + 1
    fileCount = data.images  + !!data.ext
<<<<<<< HEAD
    pageCount = Index.liveThreadData.keys.indexOf("#{thread.ID}") // Index.threadsNumPerPage
=======
    pageCount = Index.liveThreadIDs.indexOf(thread.ID) // Index.threadsNumPerPage + 1
>>>>>>> 6c748be4

    subject = if thread.OP.info.subject
      "<div class='subject'>#{thread.OP.info.subject}</div>"
    else
      ''
    comment = thread.OP.nodes.comment.innerHTML.replace /(<br>\s*){2,}/g, '<br>'

    root = $.el 'div',
      className: 'catalog-thread'
      innerHTML: <%= importHTML('Features/Thread-catalog-view') %>

    root.dataset.fullID = thread.fullID
    $.addClass root, 'pinned' if thread.isPinned
    $.addClass root, thread.OP.highlights... if thread.OP.highlights.length

    thumb = root.firstElementChild
    if data.spoiler and !Conf['Reveal Spoiler Thumbnails']
      src = "#{staticPath}spoiler"
      if spoilerRange = Build.spoilerRange[thread.board]
        # Randomize the spoiler image.
        src += "-#{thread.board}" + Math.floor 1 + spoilerRange * Math.random()
      src += '.png'
      $.addClass thumb, 'spoiler-file'
    else if data.filedeleted
      src = "#{staticPath}filedeleted-res#{gifIcon}"
      $.addClass thumb, 'deleted-file'
    else if thread.OP.file
      src = thread.OP.file.thumbURL
      thumb.dataset.width  = data.tn_w
      thumb.dataset.height = data.tn_h
    else
      src = "#{staticPath}nofile.png"
      $.addClass thumb, 'no-file'
    thumb.style.backgroundImage = "url(#{src})"
    if Conf['Open threads in a new tab']
      thumb.target = '_blank'

    for quotelink in $$ '.quotelink', root.lastElementChild
      $.replace quotelink, [quotelink.childNodes...]
    for pp in $$ '.prettyprint', root.lastElementChild
      $.replace pp, $.tn pp.textContent

    if thread.isSticky
      $.add $('.thread-icons', root), $.el 'img',
        src: "#{staticPath}sticky#{gifIcon}"
        className: 'stickyIcon'
        title: 'Sticky'
    if thread.isClosed
      $.add $('.thread-icons', root), $.el 'img',
        src: "#{staticPath}closed#{gifIcon}"
        className: 'closedIcon'
        title: 'Closed'

    if data.bumplimit
      $.addClass $('.post-count', root), 'warning'
    if data.imagelimit
      $.addClass $('.file-count', root), 'warning'

    root<|MERGE_RESOLUTION|>--- conflicted
+++ resolved
@@ -14,16 +14,12 @@
       filename
   thumbRotate: do ->
     n = 0
-<<<<<<< HEAD
     -> n = (n + 1) % 3
-=======
-    -> n = (n + 1) % 2
   path: (boardID, threadID, postID, fragment) ->
     path  = "/#{boardID}/thread/#{threadID}"
     path += "/#{g.SLUG}" if g.SLUG? and threadID is g.THREADID
     path += "##{fragment or 'p'}#{postID}" if postID
     path
->>>>>>> 6c748be4
   postFromObject: (data, boardID) ->
     o =
       # id
@@ -187,11 +183,7 @@
       ''
 
     if isOP and g.VIEW is 'index'
-<<<<<<< HEAD
-      pageNum   = Index.liveThreadData.keys.indexOf("#{postID}") // Index.threadsNumPerPage
-=======
-      pageNum   = Index.liveThreadIDs.indexOf(postID) // Index.threadsNumPerPage + 1
->>>>>>> 6c748be4
+      pageNum   = Index.liveThreadData.keys.indexOf("#{postID}") // Index.threadsNumPerPage + 1
       pageIcon  = " <span class=page-num title='This thread is on page #{pageNum} in the original index.'>Page #{pageNum}</span>"
       replyLink = " &nbsp; <span>[<a href='#{Build.path boardID, threadID}' class=replylink>Reply</a>]</span>"
     else
@@ -239,11 +231,7 @@
 
       '</div>'
 
-<<<<<<< HEAD
-    # Fix pathnames
-=======
     # Fix quote pathnames in index or cross-{board,thread} posts
->>>>>>> 6c748be4
     for quote in $$ '.quotelink', container
       href = quote.getAttribute 'href'
       continue unless href[0] is '#'
@@ -259,14 +247,9 @@
     $.el 'a',
       className: 'summary'
       textContent: text.join ' '
-<<<<<<< HEAD
-      href: "/#{boardID}/thread/#{threadID}"
+      href: Build.path boardID, threadID
 
   thread: (board, data, full) ->
-=======
-      href: Build.path boardID, threadID
-  thread: (board, data) ->
->>>>>>> 6c748be4
     Build.spoilerRange[board] = data.custom_spoiler
 
     if (OP = board.posts[data.no]) and root = OP.nodes.root.parentNode
@@ -298,11 +281,7 @@
 
     postCount = data.replies + 1
     fileCount = data.images  + !!data.ext
-<<<<<<< HEAD
-    pageCount = Index.liveThreadData.keys.indexOf("#{thread.ID}") // Index.threadsNumPerPage
-=======
-    pageCount = Index.liveThreadIDs.indexOf(thread.ID) // Index.threadsNumPerPage + 1
->>>>>>> 6c748be4
+    pageCount = Index.liveThreadData.keys.indexOf("#{thread.ID}") // Index.threadsNumPerPage + 1
 
     subject = if thread.OP.info.subject
       "<div class='subject'>#{thread.OP.info.subject}</div>"
