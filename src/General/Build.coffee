Build =
  staticPath: '//s.4cdn.org/image/'
  gifIcon: if window.devicePixelRatio >= 2 then '@2x.gif' else '.gif'
  spoilerRange: {}
  shortFilename: (filename, isReply) ->
    # FILENAME SHORTENING SCIENCE:
    # OPs have a +10 characters threshold.
    # The file extension is not taken into account.
    threshold = if isReply then 30 else 40
    ext = filename.match(/\.[^.]+$/)[0]
    if filename.length - ext.length > threshold
      "#{filename[...threshold - 5]}(...)#{ext}"
    else
      filename
  thumbRotate: do ->
    n = 0
    -> n = (n + 1) % 3
  path: (boardID, threadID, postID, fragment) ->
    path  = "/#{boardID}/thread/#{threadID}"
    path += "/#{g.SLUG}" if g.SLUG? and threadID is g.THREADID
    path += "##{fragment or 'p'}#{postID}" if postID
    path
  postFromObject: (data, boardID) ->
    o =
      # id
      postID:   data.no
      threadID: data.resto or data.no
      boardID:  boardID
      # info
      name:     data.name
      capcode:  data.capcode
      tripcode: data.trip
      uniqueID: data.id
      email:    if data.email then encodeURI data.email.replace /&quot;/g, '"' else ''
      subject:  data.sub
      flagCode: data.country
      flagName: data.country_name
      date:     data.now
      dateUTC:  data.time
      comment:  data.com
      # thread status
      isSticky: !!data.sticky
      isClosed: !!data.closed
      # file
    if data.ext or data.filedeleted
      o.file =
        name:      data.filename + data.ext
        timestamp: "#{data.tim}#{data.ext}"
        url: if boardID is 'f'
<<<<<<< HEAD
          "//i.4cdn.org/#{boardID}/#{data.filename}#{data.ext}".replace /'/g, '&apos;'
=======
          "//i.4cdn.org/#{boardID}/#{encodeURIComponent data.filename}#{data.ext}"
>>>>>>> a4e8bcb4
        else
          "//i.4cdn.org/#{boardID}/#{data.tim}#{data.ext}"
        height:    data.h
        width:     data.w
        MD5:       data.md5
        size:      data.fsize
        turl:      "//#{Build.thumbRotate()}.t.4cdn.org/#{boardID}/#{data.tim}s.jpg"
        theight:   data.tn_h
        twidth:    data.tn_w
        isSpoiler: !!data.spoiler
        isDeleted: !!data.filedeleted
    Build.post o
  post: (o, isArchived) ->
    ###
    This function contains code from 4chan-JS (https://github.com/4chan/4chan-JS).
    @license: https://github.com/4chan/4chan-JS/blob/master/LICENSE
    ###
    {
      postID, threadID, boardID
      name, capcode, tripcode, uniqueID, email, subject, flagCode, flagName, date, dateUTC
      isSticky, isClosed
      comment
      file
    } = o
    isOP = postID is threadID
    {staticPath, gifIcon} = Build

    tripcode = if tripcode
      " <span class=postertrip>#{tripcode}</span>"
    else
      ''

    if email
      emailStart = '<a href="mailto:' + email + '" class="useremail">'
      emailEnd   = '</a>'
    else
      emailStart = ''
      emailEnd   = ''

    switch capcode
      when 'admin', 'admin_highlight'
        capcodeClass = " capcodeAdmin"
        capcodeStart = " <strong class='capcode hand id_admin'" +
          "title='Highlight posts by the Administrator'>## Admin</strong>"
        capcodeIcon  = " <img src='#{staticPath}adminicon#{gifIcon}' " +
          "title='This user is the 4chan Administrator.' class=identityIcon>"
      when 'mod'
        capcodeClass = " capcodeMod"
        capcodeStart = " <strong class='capcode hand id_mod' " +
          "title='Highlight posts by Moderators'>## Mod</strong>"
        capcodeIcon  = " <img src='#{staticPath}modicon#{gifIcon}' " +
          "title='This user is a 4chan Moderator.' class=identityIcon>"
      when 'developer'
        capcodeClass = " capcodeDeveloper"
        capcodeStart = " <strong class='capcode hand id_developer' " +
          "title='Highlight posts by Developers'>## Developer</strong>"
        capcodeIcon  = " <img src='#{staticPath}developericon#{gifIcon}' " +
          "title='This user is a 4chan Developer.' class=identityIcon>"
      else
        capcodeClass = ''
        capcodeStart = ''
        capcodeIcon  = ''

    userID =
      if !capcode and uniqueID
        " <span class='posteruid id_#{uniqueID}'>(ID: " +
          "<span class=hand title='Highlight posts by this ID'>#{uniqueID}</span>)</span> "
      else
        ''

    flag = unless flagCode
      ''
    else if boardID is 'pol'
      " <img src='#{staticPath}country/troll/#{flagCode.toLowerCase()}.gif' title='#{flagName}' class=countryFlag>"
    else
      " <span title='#{flagName}' class='flag flag-#{flagCode.toLowerCase()}'></span>"

    if file?.isDeleted
      fileHTML = if isOP
        "<div class=file><span class=fileThumb>" +
          "<img src='#{staticPath}filedeleted#{gifIcon}' class=fileDeleted>" +
        "</span></div>"
      else
        "<div class=file><span class=fileThumb>" +
          "<img src='#{staticPath}filedeleted-res#{gifIcon}' class=fileDeletedRes>" +
        "</span></div>"
    else if file
      fileSize  = $.bytesToString file.size
      fileThumb = file.turl
      if file.isSpoiler
        fileSize = "Spoiler Image, #{fileSize}"
        unless isArchived
          fileThumb = "#{staticPath}spoiler"
          if spoilerRange = Build.spoilerRange[boardID]
            # Randomize the spoiler image.
            fileThumb += "-#{boardID}" + Math.floor 1 + spoilerRange * Math.random()
          fileThumb += '.png'
          file.twidth = file.theight = 100

      imgSrc = if boardID is 'f'
        ''
      else
        "<a class='fileThumb#{if file.isSpoiler then ' imgspoiler' else ''}' href=\"#{file.url}\" target=_blank>" +
          "<img src='#{fileThumb}' alt='#{fileSize}' data-md5=#{file.MD5} style='height: #{file.theight}px; width: #{file.twidth}px;'>" +
        "</a>"

      # html -> text, translate WebKit's %22s into "s
      a = $.el 'a', innerHTML: file.name
      filename = a.textContent.replace /%22/g, '"'
      # shorten filename, get html
      a.textContent = Build.shortFilename filename
      shortFilename = a.innerHTML
      # get html
      a.textContent = filename
      filename      = a.innerHTML.replace /'/g, '&apos;'

      fileDims = if file.name[-3..] is 'pdf' then 'PDF' else "#{file.width}x#{file.height}"
      fileInfo = "<div class=fileText #{if file.isSpoiler then "title='#{filename}'" else ''}>File: " +
        "<a href=\"#{file.url}\" #{if filename isnt shortFilename and !file.isSpoiler then " title='#{filename}'" else ''} target=_blank>#{if file.isSpoiler then 'Spoiler Image' else shortFilename}</a>" +
        " (#{fileSize}, #{fileDims})</div>"

      fileHTML = "<div class=file>#{fileInfo}#{imgSrc}</div>"
    else
      fileHTML = ''

    sticky = if isSticky
      " <img src=#{staticPath}sticky#{gifIcon} title=Sticky class=stickyIcon>"
    else
      ''
    closed = if isClosed
      " <img src=#{staticPath}closed#{gifIcon} title=Closed class=closedIcon>"
    else
      ''

    if isOP and g.VIEW is 'index'
      pageNum   = Index.liveThreadData.keys.indexOf("#{postID}") // Index.threadsNumPerPage + 1
      pageIcon  = " <span class=page-num title='This thread is on page #{pageNum} in the original index.'>Page #{pageNum}</span>"
      replyLink = " &nbsp; <span>[<a href='#{Build.path boardID, threadID}' class=replylink>Reply</a>]</span>"
    else
      pageIcon  = ''
      replyLink = ''

    container = $.el 'div',
      id: "pc#{postID}"
      className: "postContainer #{if isOP then 'op' else 'reply'}Container"
      innerHTML: \
      (if isOP then '' else "<div class=sideArrows>&gt;&gt;</div>") +
      "<div id=p#{postID} class='post #{if isOP then 'op' else 'reply'}#{
        if capcode is 'admin_highlight'
          ' highlightPost'
        else
          ''
        }'>" +

        (if isOP then fileHTML else '') +

        "<div class=postInfo>" +
          "<input type=checkbox name=#{postID} value=delete> " +
          "<span class=subject>#{subject or ''}</span> " +
          "<span class='nameBlock#{capcodeClass}'>" +
            emailStart +
              "<span class=name>#{name or ''}</span>" + tripcode +
            capcodeStart + emailEnd + capcodeIcon + userID + flag +
          ' </span> ' +
          "<span class=dateTime data-utc=#{dateUTC}>#{date}</span> " +
          "<span class='postNum'>" +
            "<a href=#{Build.path boardID, threadID, postID} title='Link to this post'>No.</a>" +
            "<a href='#{
              if g.VIEW is 'thread' and g.THREADID is threadID
                "javascript:quote(#{postID})"
              else
                Build.path boardID, threadID, postID, 'q'
              }' title='Reply to this post'>#{postID}</a>" +
            pageIcon + sticky + closed + replyLink +
          '</span>' +
        '</div>' +

        (if isOP then '' else fileHTML) +

        "<blockquote class=postMessage>#{comment or ''}</blockquote> " +

      '</div>'

    # Fix quote pathnames in index or cross-{board,thread} posts
    for quote in $$ '.quotelink', container
      href = quote.getAttribute 'href'
      continue unless href[0] is '#'
      quote.href = Build.path boardID, threadID, href[2..]

    container

  summary: (boardID, threadID, posts, files) ->
    text = []
    text.push "#{posts} post#{if posts > 1 then 's' else ''}"
    text.push "and #{files} image repl#{if files > 1 then 'ies' else 'y'}" if files
    text.push 'omitted.'
    $.el 'a',
      className: 'summary'
      textContent: text.join ' '
      href: Build.path boardID, threadID

  thread: (board, data, full) ->
    Build.spoilerRange[board] = data.custom_spoiler

    if (OP = board.posts[data.no]) and root = OP.nodes.root.parentNode
      $.rmAll root
      $.add root, OP.nodes.root
    else
      root = $.el 'div',
        className: 'thread'
        id: "t#{data.no}"
      $.add root, Build[if full then 'fullThread' else 'excerptThread'] board, data, OP

    root

  excerptThread: (board, data, OP) ->
    nodes = [if OP then OP.nodes.root else Build.postFromObject data, board.ID]
    if data.omitted_posts or !Conf['Show Replies'] and data.replies
      [posts, files] = if Conf['Show Replies']
        [data.omitted_posts, data.omitted_images]
      else
        [data.replies, data.images]
      nodes.push Build.summary board.ID, data.no, posts, files
    nodes

  fullThread: (board, data) -> Build.postFromObject data, board.ID

  catalogThread: (thread) ->
    {staticPath, gifIcon} = Build
    data = Index.liveThreadData[thread.ID]

    postCount = data.replies + 1
    fileCount = data.images  + !!data.ext
    pageCount = Index.liveThreadData.keys.indexOf("#{thread.ID}") // Index.threadsNumPerPage + 1

    subject = if thread.OP.info.subject
      "<div class='subject'>#{thread.OP.nodes.subject.innerHTML}</div>"
    else
      ''
    comment = thread.OP.nodes.comment.innerHTML.replace /(<br>\s*){2,}/g, '<br>'

    root = $.el 'div',
      className: 'catalog-thread'
      innerHTML: <%= importHTML('Features/Thread-catalog-view') %>

    root.dataset.fullID = thread.fullID
    $.addClass root, 'pinned' if thread.isPinned
    $.addClass root, thread.OP.highlights... if thread.OP.highlights.length

    thumb = root.firstElementChild
    if data.spoiler and !Conf['Reveal Spoiler Thumbnails']
      src = "#{staticPath}spoiler"
      if spoilerRange = Build.spoilerRange[thread.board]
        # Randomize the spoiler image.
        src += "-#{thread.board}" + Math.floor 1 + spoilerRange * Math.random()
      src += '.png'
      $.addClass thumb, 'spoiler-file'
    else if data.filedeleted
      src = "#{staticPath}filedeleted-res#{gifIcon}"
      $.addClass thumb, 'deleted-file'
    else if thread.OP.file
      src = thread.OP.file.thumbURL
      thumb.dataset.width  = data.tn_w
      thumb.dataset.height = data.tn_h
    else
      src = "#{staticPath}nofile.png"
      $.addClass thumb, 'no-file'
    thumb.style.backgroundImage = "url(#{src})"
    if Conf['Open threads in a new tab']
      thumb.target = '_blank'

    for quotelink in $$ '.quotelink', root.lastElementChild
      $.replace quotelink, [quotelink.childNodes...]
    for pp in $$ '.prettyprint', root.lastElementChild
      $.replace pp, $.tn pp.textContent

    if thread.isSticky
      $.add $('.thread-icons', root), $.el 'img',
        src: "#{staticPath}sticky#{gifIcon}"
        className: 'stickyIcon'
        title: 'Sticky'
    if thread.isClosed
      $.add $('.thread-icons', root), $.el 'img',
        src: "#{staticPath}closed#{gifIcon}"
        className: 'closedIcon'
        title: 'Closed'

    if data.bumplimit
      $.addClass $('.post-count', root), 'warning'
    if data.imagelimit
      $.addClass $('.file-count', root), 'warning'

    root<|MERGE_RESOLUTION|>--- conflicted
+++ resolved
@@ -47,11 +47,7 @@
         name:      data.filename + data.ext
         timestamp: "#{data.tim}#{data.ext}"
         url: if boardID is 'f'
-<<<<<<< HEAD
-          "//i.4cdn.org/#{boardID}/#{data.filename}#{data.ext}".replace /'/g, '&apos;'
-=======
           "//i.4cdn.org/#{boardID}/#{encodeURIComponent data.filename}#{data.ext}"
->>>>>>> a4e8bcb4
         else
           "//i.4cdn.org/#{boardID}/#{data.tim}#{data.ext}"
         height:    data.h
