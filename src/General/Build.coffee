--- conflicted
+++ resolved
@@ -191,9 +191,6 @@
     container = $.el 'div',
       id: "pc#{postID}"
       className: "postContainer #{if isOP then 'op' else 'reply'}Container"
-<<<<<<< HEAD
-      innerHTML: <%= grunt.file.read('src/General/html/Build/post.html').replace(/>\s+/g, '>').replace(/\s+</g, '<').replace(/\s+/g, ' ').trim() %>
-=======
       innerHTML: \
       (if isOP then '' else "<div class=sideArrows>&gt;&gt;</div>") +
       "<div id=p#{postID} class='post #{if isOP then 'op' else 'reply'}#{
@@ -231,7 +228,6 @@
         "<blockquote class=postMessage>#{comment or ''}</blockquote> " +
 
       '</div>'
->>>>>>> c7b77952
 
     for quote in $$ '.quotelink', container
       href = quote.getAttribute 'href'
@@ -248,14 +244,9 @@
     $.el 'a',
       className: 'summary'
       textContent: text.join ' '
-<<<<<<< HEAD
-      href: "/#{boardID}/res/#{threadID}"
+      href: "/#{boardID}/thread/#{threadID}"
 
   thread: (board, data, full) ->
-=======
-      href: "/#{boardID}/thread/#{threadID}"
-  thread: (board, data) ->
->>>>>>> c7b77952
     Build.spoilerRange[board] = data.custom_spoiler
 
     if (OP = board.posts[data.no]) and root = OP.nodes.root.parentNode
