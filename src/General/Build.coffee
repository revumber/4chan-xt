Build =
  staticPath: '//s.4cdn.org/image/'
  gifIcon: if window.devicePixelRatio >= 2 then '@2x.gif' else '.gif'
  spoilerRange: {}
  shortFilename: (filename, isReply) ->
    # FILENAME SHORTENING SCIENCE:
    # OPs have a +10 characters threshold.
    # The file extension is not taken into account.
    threshold = if isReply then 30 else 40
    if filename.length - 4 > threshold
      "#{filename[...threshold - 5]}(...).#{filename[-3..]}"
    else
      filename
  thumbRotate: do ->
    n = 0
    -> n = (n + 1) % 3
  postFromObject: (data, boardID) ->
    o =
      # id
      postID:   data.no
      threadID: data.resto or data.no
      boardID:  boardID
      # info
      name:     data.name
      capcode:  data.capcode
      tripcode: data.trip
      uniqueID: data.id
      email:    if data.email then encodeURI data.email.replace /&quot;/g, '"' else ''
      subject:  data.sub
      flagCode: data.country
      flagName: data.country_name
      date:     data.now
      dateUTC:  data.time
      comment:  data.com
      # thread status
      isSticky: !!data.sticky
      isClosed: !!data.closed
      # file
    if data.ext or data.filedeleted
      o.file =
        name:      data.filename + data.ext
        timestamp: "#{data.tim}#{data.ext}"
        url: if boardID is 'f'
          "//i.4cdn.org/#{boardID}/src/#{data.filename}#{data.ext}"
        else
          "//i.4cdn.org/#{boardID}/src/#{data.tim}#{data.ext}"
        height:    data.h
        width:     data.w
        MD5:       data.md5
        size:      data.fsize
        turl:      "//#{Build.thumbRotate()}.t.4cdn.org/#{boardID}/thumb/#{data.tim}s.jpg"
        theight:   data.tn_h
        twidth:    data.tn_w
        isSpoiler: !!data.spoiler
        isDeleted: !!data.filedeleted
    Build.post o
  post: (o, isArchived) ->
    ###
    This function contains code from 4chan-JS (https://github.com/4chan/4chan-JS).
    @license: https://github.com/4chan/4chan-JS/blob/master/LICENSE
    ###
    {
      postID, threadID, boardID
      name, capcode, tripcode, uniqueID, email, subject, flagCode, flagName, date, dateUTC
      isSticky, isClosed
      comment
      file
    } = o
    isOP = postID is threadID
    {staticPath, gifIcon} = Build

    tripcode = if tripcode
      " <span class=postertrip>#{tripcode}</span>"
    else
      ''

    if email
      emailStart = '<a href="mailto:' + email + '" class="useremail">'
      emailEnd   = '</a>'
    else
      emailStart = ''
      emailEnd   = ''

<<<<<<< HEAD
    subject = " <span class=subject>#{subject or ''}</span> "

    userID =
      if !capcode and uniqueID
        " <span class='posteruid id_#{uniqueID}'>(ID: " +
          "<span class=hand title='Highlight posts by this ID'>#{uniqueID}</span>)</span> "
      else
        ''

=======
>>>>>>> a36806a8
    switch capcode
      when 'admin', 'admin_highlight'
        capcodeClass = " capcodeAdmin"
        capcodeStart = " <strong class='capcode hand id_admin'" +
          "title='Highlight posts by the Administrator'>## Admin</strong>"
        capcodeIcon  = " <img src='#{staticPath}adminicon#{gifIcon}' " +
          "title='This user is the 4chan Administrator.' class=identityIcon>"
      when 'mod'
        capcodeClass = " capcodeMod"
        capcodeStart = " <strong class='capcode hand id_mod' " +
          "title='Highlight posts by Moderators'>## Mod</strong>"
        capcodeIcon  = " <img src='#{staticPath}modicon#{gifIcon}' " +
          "title='This user is a 4chan Moderator.' class=identityIcon>"
      when 'developer'
        capcodeClass = " capcodeDeveloper"
        capcodeStart = " <strong class='capcode hand id_developer' " +
          "title='Highlight posts by Developers'>## Developer</strong>"
        capcodeIcon  = " <img src='#{staticPath}developericon#{gifIcon}' " +
          "title='This user is a 4chan Developer.' class=identityIcon>"
      else
        capcodeClass = ''
        capcodeStart = ''
        capcodeIcon  = ''

    userID = if uniqueID and !capcode
      " <span class='posteruid id_#{uniqueID}'>(ID: " +
        "<span class=hand title='Highlight posts by this ID'>#{uniqueID}</span>)</span>"
    else
      ''

    flag = unless flagCode
      ''
    else if boardID is 'pol'
      " <img src='#{staticPath}country/troll/#{flagCode.toLowerCase()}.gif' alt=#{flagCode} title='#{flagName}' class=countryFlag>"
    else
      " <span title='#{flagName}' class='flag flag-#{flagCode.toLowerCase()}'></span>"

    if file?.isDeleted
      fileHTML = if isOP
        "<div class=file id=f#{postID}><span class=fileThumb>" +
          "<img src='#{staticPath}filedeleted#{gifIcon}' alt='File deleted.' class=fileDeleted>" +
        "</span></div>"
      else
        "<div class=file id=f#{postID}><span class=fileThumb>" +
          "<img src='#{staticPath}filedeleted-res#{gifIcon}' alt='File deleted.' class=fileDeletedRes>" +
        "</span></div>"
    else if file
      fileSize  = $.bytesToString file.size
      fileThumb = file.turl
      if file.isSpoiler
        fileSize = "Spoiler Image, #{fileSize}"
        unless isArchived
          fileThumb = "#{staticPath}spoiler"
          if spoilerRange = Build.spoilerRange[boardID]
            # Randomize the spoiler image.
            fileThumb += "-#{boardID}" + Math.floor 1 + spoilerRange * Math.random()
          fileThumb += '.png'
          file.twidth = file.theight = 100

      imgSrc = if boardID is 'f'
        ''
      else
        "<a class='fileThumb#{if file.isSpoiler then ' imgspoiler' else ''}' href='#{file.url}' target=_blank>" +
          "<img src='#{fileThumb}' alt='#{fileSize}' data-md5=#{file.MD5} style='height: #{file.theight}px; width: #{file.twidth}px;'>" +
        "</a>"

      # html -> text, translate WebKit's %22s into "s
      a = $.el 'a', innerHTML: file.name
      filename = a.textContent.replace /%22/g, '"'
      # shorten filename, get html
      a.textContent = Build.shortFilename filename
      shortFilename = a.innerHTML
      # get html
      a.textContent = filename
      filename      = a.innerHTML.replace /'/g, '&apos;'

      fileDims = if file.name[-3..] is 'pdf' then 'PDF' else "#{file.width}x#{file.height}"
      fileInfo = "<div class=fileText id=fT#{postID}#{if file.isSpoiler then " title='#{filename}'" else ''}>File: <a href='#{file.url}' target=_blank>#{file.timestamp}</a>" +
        "-(#{fileSize}, #{fileDims}#{
          if file.isSpoiler
            ''
          else
            ", <span#{if filename isnt shortFilename then " title='#{filename}'" else ''}>#{shortFilename}</span>"
        }" + ")</div>"

      fileHTML = "<div class=file id=f#{postID}>#{fileInfo}#{imgSrc}</div>"
    else
      fileHTML = ''

    sticky = if isSticky
      " <img src=#{staticPath}sticky#{gifIcon} alt=Sticky title=Sticky class=stickyIcon>"
    else
      ''
    closed = if isClosed
      " <img src=#{staticPath}closed#{gifIcon} alt=Closed title=Closed class=closedIcon>"
    else
      ''

    if isOP and g.VIEW is 'index'
      pageNum   = Math.floor Index.liveThreadIDs.indexOf(postID) / Index.threadsNumPerPage
      pageIcon  = " <span class=page-num title='This thread is on page #{pageNum} in the original index.'>Page #{pageNum}</span>"
      replyLink = " &nbsp; <span>[<a href='/#{boardID}/res/#{threadID}' class=replylink>Reply</a>]</span>"
    else
      pageIcon = replyLink = ''

    container = $.el 'div',
      id: "pc#{postID}"
      className: "postContainer #{if isOP then 'op' else 'reply'}Container"
<<<<<<< HEAD
      innerHTML: <%= grunt.file.read('src/General/html/Build/post.html').replace(/>\s+/g, '>').replace(/\s+</g, '<').replace(/\s+/g, ' ').trim() %>
=======
      innerHTML: \
      (if isOP then '' else "<div class=sideArrows id=sa#{postID}>&gt;&gt;</div>") +
      "<div id=p#{postID} class='post #{if isOP then 'op' else 'reply'}#{
        if capcode is 'admin_highlight'
          ' highlightPost'
        else
          ''
        }'>" +

        (if isOP then fileHTML else '') +

        "<div class='postInfo' id=pi#{postID}>" +
          "<input type=checkbox name=#{postID} value=delete> " +
          "<span class=subject>#{subject or ''}</span> " +
          "<span class='nameBlock#{capcodeClass}'>" +
            emailStart +
              "<span class=name>#{name or ''}</span>" + tripcode +
            capcodeStart + emailEnd + capcodeIcon + userID + flag +
          ' </span> ' +
          "<span class=dateTime data-utc=#{dateUTC}>#{date}</span> " +
          "<span class='postNum'>" +
            "<a href=#{"/#{boardID}/res/#{threadID}#p#{postID}"} title='Highlight this post'>No.</a>" +
            "<a href='#{
              if g.VIEW is 'thread' and g.THREADID is threadID
                "javascript:quote(#{postID})"
              else
                "/#{boardID}/res/#{threadID}#q#{postID}"
              }' title='Quote this post'>#{postID}</a>" +
            pageIcon + sticky + closed + replyLink +
          '</span>' +
        '</div>' +

        (if isOP then '' else fileHTML) +

        "<blockquote class=postMessage id=m#{postID}>#{comment or ''}</blockquote> " +

      '</div>'
>>>>>>> a36806a8

    for quote in $$ '.quotelink', container
      href = quote.getAttribute 'href'
      continue if href[0] is '/' # Cross-board quote, or board link
      quote.href = "/#{boardID}/res/#{href}" # Fix pathnames

    container

  summary: (boardID, threadID, posts, files) ->
    text = []
    text.push "#{posts} post#{if posts > 1 then 's' else ''}"
    text.push "and #{files} image repl#{if files > 1 then 'ies' else 'y'}" if files
    text.push 'omitted.'
    $.el 'a',
      className: 'summary'
      textContent: text.join ' '
      href: "/#{boardID}/res/#{threadID}"
  thread: (board, data) ->
    Build.spoilerRange[board] = data.custom_spoiler

    if (OP = board.posts[data.no]) and root = OP.nodes.root.parentNode
      $.rmAll root
    else
      root = $.el 'div',
        className: 'thread'
        id: "t#{data.no}"

    nodes = [if OP then OP.nodes.root else Build.postFromObject data, board.ID]
    if data.omitted_posts or !Conf['Show Replies'] and data.replies
      [posts, files] = if Conf['Show Replies']
        [data.omitted_posts, data.omitted_images]
      else
        # XXX data.images is not accurate.
        [data.replies, data.omitted_images + data.last_replies.filter((data) -> !!data.ext).length]
      nodes.push Build.summary board.ID, data.no, posts, files

    $.add root, nodes
    root<|MERGE_RESOLUTION|>--- conflicted
+++ resolved
@@ -81,18 +81,6 @@
       emailStart = ''
       emailEnd   = ''
 
-<<<<<<< HEAD
-    subject = " <span class=subject>#{subject or ''}</span> "
-
-    userID =
-      if !capcode and uniqueID
-        " <span class='posteruid id_#{uniqueID}'>(ID: " +
-          "<span class=hand title='Highlight posts by this ID'>#{uniqueID}</span>)</span> "
-      else
-        ''
-
-=======
->>>>>>> a36806a8
     switch capcode
       when 'admin', 'admin_highlight'
         capcodeClass = " capcodeAdmin"
@@ -117,11 +105,12 @@
         capcodeStart = ''
         capcodeIcon  = ''
 
-    userID = if uniqueID and !capcode
-      " <span class='posteruid id_#{uniqueID}'>(ID: " +
-        "<span class=hand title='Highlight posts by this ID'>#{uniqueID}</span>)</span>"
-    else
-      ''
+    userID =
+      if !capcode and uniqueID
+        " <span class='posteruid id_#{uniqueID}'>(ID: " +
+          "<span class=hand title='Highlight posts by this ID'>#{uniqueID}</span>)</span> "
+      else
+        ''
 
     flag = unless flagCode
       ''
@@ -201,47 +190,7 @@
     container = $.el 'div',
       id: "pc#{postID}"
       className: "postContainer #{if isOP then 'op' else 'reply'}Container"
-<<<<<<< HEAD
       innerHTML: <%= grunt.file.read('src/General/html/Build/post.html').replace(/>\s+/g, '>').replace(/\s+</g, '<').replace(/\s+/g, ' ').trim() %>
-=======
-      innerHTML: \
-      (if isOP then '' else "<div class=sideArrows id=sa#{postID}>&gt;&gt;</div>") +
-      "<div id=p#{postID} class='post #{if isOP then 'op' else 'reply'}#{
-        if capcode is 'admin_highlight'
-          ' highlightPost'
-        else
-          ''
-        }'>" +
-
-        (if isOP then fileHTML else '') +
-
-        "<div class='postInfo' id=pi#{postID}>" +
-          "<input type=checkbox name=#{postID} value=delete> " +
-          "<span class=subject>#{subject or ''}</span> " +
-          "<span class='nameBlock#{capcodeClass}'>" +
-            emailStart +
-              "<span class=name>#{name or ''}</span>" + tripcode +
-            capcodeStart + emailEnd + capcodeIcon + userID + flag +
-          ' </span> ' +
-          "<span class=dateTime data-utc=#{dateUTC}>#{date}</span> " +
-          "<span class='postNum'>" +
-            "<a href=#{"/#{boardID}/res/#{threadID}#p#{postID}"} title='Highlight this post'>No.</a>" +
-            "<a href='#{
-              if g.VIEW is 'thread' and g.THREADID is threadID
-                "javascript:quote(#{postID})"
-              else
-                "/#{boardID}/res/#{threadID}#q#{postID}"
-              }' title='Quote this post'>#{postID}</a>" +
-            pageIcon + sticky + closed + replyLink +
-          '</span>' +
-        '</div>' +
-
-        (if isOP then '' else fileHTML) +
-
-        "<blockquote class=postMessage id=m#{postID}>#{comment or ''}</blockquote> " +
-
-      '</div>'
->>>>>>> a36806a8
 
     for quote in $$ '.quotelink', container
       href = quote.getAttribute 'href'
