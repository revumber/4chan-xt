Build =
  staticPath: '//s.4cdn.org/image/'
  gifIcon: if window.devicePixelRatio >= 2 then '@2x.gif' else '.gif'
  spoilerRange: {}
  shortFilename: (filename, isReply) ->
    # FILENAME SHORTENING SCIENCE:
    # OPs have a +10 characters threshold.
    # The file extension is not taken into account.
    threshold = if isReply then 30 else 40
    if filename.length - 4 > threshold
      "#{filename[...threshold - 5]}(...).#{filename[-3..]}"
    else
      filename
  thumbRotate: do ->
    n = 0
    -> n = (n + 1) % 3
  postFromObject: (data, boardID) ->
    o =
      # id
      postID:   data.no
      threadID: data.resto or data.no
      boardID:  boardID
      # info
      name:     data.name
      capcode:  data.capcode
      tripcode: data.trip
      uniqueID: data.id
      email:    if data.email then encodeURI data.email.replace /&quot;/g, '"' else ''
      subject:  data.sub
      flagCode: data.country
      flagName: data.country_name
      date:     data.now
      dateUTC:  data.time
      comment:  data.com
      # thread status
      isSticky: !!data.sticky
      isClosed: !!data.closed
      # file
    if data.ext or data.filedeleted
      o.file =
        name:      data.filename + data.ext
        timestamp: "#{data.tim}#{data.ext}"
        url: if boardID is 'f'
          "//i.4cdn.org/#{boardID}/src/#{data.filename}#{data.ext}"
        else
          "//i.4cdn.org/#{boardID}/src/#{data.tim}#{data.ext}"
        height:    data.h
        width:     data.w
        MD5:       data.md5
        size:      data.fsize
        turl:      "//#{Build.thumbRotate()}.t.4cdn.org/#{boardID}/thumb/#{data.tim}s.jpg"
        theight:   data.tn_h
        twidth:    data.tn_w
        isSpoiler: !!data.spoiler
        isDeleted: !!data.filedeleted
    Build.post o
  post: (o, isArchived) ->
    ###
    This function contains code from 4chan-JS (https://github.com/4chan/4chan-JS).
    @license: https://github.com/4chan/4chan-JS/blob/master/LICENSE
    ###
    {
      postID, threadID, boardID
      name, capcode, tripcode, uniqueID, email, subject, flagCode, flagName, date, dateUTC
      isSticky, isClosed
      comment
      file
    } = o
    isOP = postID is threadID
    {staticPath, gifIcon} = Build

    tripcode = if tripcode
      " <span class=postertrip>#{tripcode}</span>"
    else
      ''

    if email
      emailStart = '<a href="mailto:' + email + '" class="useremail">'
      emailEnd   = '</a>'
    else
      emailStart = ''
      emailEnd   = ''

    switch capcode
      when 'admin', 'admin_highlight'
        capcodeClass = " capcodeAdmin"
        capcodeStart = " <strong class='capcode hand id_admin'" +
          "title='Highlight posts by the Administrator'>## Admin</strong>"
        capcodeIcon  = " <img src='#{staticPath}adminicon#{gifIcon}' " +
          "title='This user is the 4chan Administrator.' class=identityIcon>"
      when 'mod'
        capcodeClass = " capcodeMod"
        capcodeStart = " <strong class='capcode hand id_mod' " +
          "title='Highlight posts by Moderators'>## Mod</strong>"
        capcodeIcon  = " <img src='#{staticPath}modicon#{gifIcon}' " +
          "title='This user is a 4chan Moderator.' class=identityIcon>"
      when 'developer'
        capcodeClass = " capcodeDeveloper"
        capcodeStart = " <strong class='capcode hand id_developer' " +
          "title='Highlight posts by Developers'>## Developer</strong>"
        capcodeIcon  = " <img src='#{staticPath}developericon#{gifIcon}' " +
          "title='This user is a 4chan Developer.' class=identityIcon>"
      else
        capcodeClass = ''
        capcodeStart = ''
        capcodeIcon  = ''

    userID =
      if !capcode and uniqueID
        " <span class='posteruid id_#{uniqueID}'>(ID: " +
          "<span class=hand title='Highlight posts by this ID'>#{uniqueID}</span>)</span> "
      else
        ''

    flag = unless flagCode
      ''
    else if boardID is 'pol'
      " <img src='#{staticPath}country/troll/#{flagCode.toLowerCase()}.gif' title='#{flagName}' class=countryFlag>"
    else
      " <span title='#{flagName}' class='flag flag-#{flagCode.toLowerCase()}'></span>"

    if file?.isDeleted
      fileHTML = if isOP
        "<div class=file><span class=fileThumb>" +
          "<img src='#{staticPath}filedeleted#{gifIcon}' class=fileDeleted>" +
        "</span></div>"
      else
        "<div class=file><span class=fileThumb>" +
          "<img src='#{staticPath}filedeleted-res#{gifIcon}' class=fileDeletedRes>" +
        "</span></div>"
    else if file
      fileSize  = $.bytesToString file.size
      fileThumb = file.turl
      if file.isSpoiler
        fileSize = "Spoiler Image, #{fileSize}"
        unless isArchived
          fileThumb = "#{staticPath}spoiler"
          if spoilerRange = Build.spoilerRange[boardID]
            # Randomize the spoiler image.
            fileThumb += "-#{boardID}" + Math.floor 1 + spoilerRange * Math.random()
          fileThumb += '.png'
          file.twidth = file.theight = 100

      imgSrc = if boardID is 'f'
        ''
      else
        "<a class='fileThumb#{if file.isSpoiler then ' imgspoiler' else ''}' href='#{file.url}' target=_blank>" +
          "<img src='#{fileThumb}' alt='#{fileSize}' data-md5=#{file.MD5} style='height: #{file.theight}px; width: #{file.twidth}px;'>" +
        "</a>"

      # html -> text, translate WebKit's %22s into "s
      a = $.el 'a', innerHTML: file.name
      filename = a.textContent.replace /%22/g, '"'
      # shorten filename, get html
      a.textContent = Build.shortFilename filename
      shortFilename = a.innerHTML
      # get html
      a.textContent = filename
      filename      = a.innerHTML.replace /'/g, '&apos;'

      fileDims = if file.name[-3..] is 'pdf' then 'PDF' else "#{file.width}x#{file.height}"
      fileInfo = "<div class=fileText#{if file.isSpoiler then " title='#{filename}'" else ''}>File: <a href='#{file.url}' target=_blank>#{file.timestamp}</a>" +
        "-(#{fileSize}, #{fileDims}#{
          if file.isSpoiler
            ''
          else
            ", <span#{if filename isnt shortFilename then " title='#{filename}'" else ''}>#{shortFilename}</span>"
        }" + ")</div>"

      fileHTML = "<div class=file>#{fileInfo}#{imgSrc}</div>"
    else
      fileHTML = ''

    sticky = if isSticky
      " <img src=#{staticPath}sticky#{gifIcon} title=Sticky class=stickyIcon>"
    else
      ''
    closed = if isClosed
      " <img src=#{staticPath}closed#{gifIcon} title=Closed class=closedIcon>"
    else
      ''

    if isOP and g.VIEW is 'index'
      pageNum   = Index.liveThreadIDs.indexOf(postID) // Index.threadsNumPerPage
      pageIcon  = " <span class=page-num title='This thread is on page #{pageNum} in the original index.'>Page #{pageNum}</span>"
      replyLink = " &nbsp; <span>[<a href='/#{boardID}/res/#{threadID}' class=replylink>Reply</a>]</span>"
    else
      pageIcon = replyLink = ''

    container = $.el 'div',
      id: "pc#{postID}"
      className: "postContainer #{if isOP then 'op' else 'reply'}Container"
<<<<<<< HEAD
      innerHTML: <%= grunt.file.read('src/General/html/Build/post.html').replace(/>\s+/g, '>').replace(/\s+</g, '<').replace(/\s+/g, ' ').trim() %>
=======
      innerHTML: \
      (if isOP then '' else "<div class=sideArrows>&gt;&gt;</div>") +
      "<div id=p#{postID} class='post #{if isOP then 'op' else 'reply'}#{
        if capcode is 'admin_highlight'
          ' highlightPost'
        else
          ''
        }'>" +

        (if isOP then fileHTML else '') +

        "<div class=postInfo>" +
          "<input type=checkbox name=#{postID} value=delete> " +
          "<span class=subject>#{subject or ''}</span> " +
          "<span class='nameBlock#{capcodeClass}'>" +
            emailStart +
              "<span class=name>#{name or ''}</span>" + tripcode +
            capcodeStart + emailEnd + capcodeIcon + userID + flag +
          ' </span> ' +
          "<span class=dateTime data-utc=#{dateUTC}>#{date}</span> " +
          "<span class='postNum'>" +
            "<a href=#{"/#{boardID}/res/#{threadID}#p#{postID}"} title='Highlight this post'>No.</a>" +
            "<a href='#{
              if g.VIEW is 'thread' and g.THREADID is threadID
                "javascript:quote(#{postID})"
              else
                "/#{boardID}/res/#{threadID}#q#{postID}"
              }' title='Quote this post'>#{postID}</a>" +
            pageIcon + sticky + closed + replyLink +
          '</span>' +
        '</div>' +

        (if isOP then '' else fileHTML) +

        "<blockquote class=postMessage>#{comment or ''}</blockquote> " +

      '</div>'
>>>>>>> db529cd1

    for quote in $$ '.quotelink', container
      href = quote.getAttribute 'href'
      continue if href[0] is '/' # Cross-board quote, or board link
      quote.href = "/#{boardID}/res/#{href}" # Fix pathnames

    container

  summary: (boardID, threadID, posts, files) ->
    text = []
    text.push "#{posts} post#{if posts > 1 then 's' else ''}"
    text.push "and #{files} image repl#{if files > 1 then 'ies' else 'y'}" if files
    text.push 'omitted.'
    $.el 'a',
      className: 'summary'
      textContent: text.join ' '
      href: "/#{boardID}/res/#{threadID}"

  thread: (board, data, full) ->
    Build.spoilerRange[board] = data.custom_spoiler

    if (OP = board.posts[data.no]) and root = OP.nodes.root.parentNode
      $.rmAll root
      $.add root, OP.nodes.root
    else
      root = $.el 'div',
        className: 'thread'
        id: "t#{data.no}"
      $.add root, Build[if full then 'fullThread' else 'excerptThread'] board, data, OP

    root

  excerptThread: (board, data, OP) ->
    nodes = [if OP then OP.nodes.root else Build.postFromObject data, board.ID]
    if data.omitted_posts or !Conf['Show Replies'] and data.replies
      [posts, files] = if Conf['Show Replies']
        [data.omitted_posts, data.omitted_images]
      else
        [data.replies, data.images]
      nodes.push Build.summary board.ID, data.no, posts, files
    nodes

  fullThread: (board, data) -> Build.postFromObject data, board.ID

  catalogThread: (thread) ->
    {staticPath, gifIcon} = Build
    data = Index.liveThreadData[Index.liveThreadIDs.indexOf thread.ID]

    postCount = data.replies + 1
    fileCount = data.images  + !!data.ext
    pageCount = Index.liveThreadIDs.indexOf(thread.ID) // Index.threadsNumPerPage

    subject = if thread.OP.info.subject
      "<div class='subject'>#{thread.OP.info.subject}</div>"
    else
      ''
    comment = thread.OP.nodes.comment.innerHTML.replace /(<br>\s*){2,}/g, '<br>'

    root = $.el 'div',
      className: 'catalog-thread'
      innerHTML: <%= importHTML('Features/Thread-catalog-view') %>

    root.dataset.fullID = thread.fullID
    $.addClass root, 'pinned' if thread.isPinned
    $.addClass root, thread.OP.highlights... if thread.OP.highlights.length

    thumb = root.firstElementChild
    if data.spoiler and !Conf['Reveal Spoilers']
      src = "#{staticPath}spoiler"
      if spoilerRange = Build.spoilerRange[thread.board]
        # Randomize the spoiler image.
        src += "-#{thread.board}" + Math.floor 1 + spoilerRange * Math.random()
      src += '.png'
      $.addClass thumb, 'spoiler-file'
    else if data.filedeleted
      src = "#{staticPath}filedeleted-res#{gifIcon}"
      $.addClass thumb, 'deleted-file'
    else if thread.OP.file
      src = thread.OP.file.thumbURL
      thumb.dataset.width  = data.tn_w
      thumb.dataset.height = data.tn_h
    else
      src = "#{staticPath}nofile.png"
      $.addClass thumb, 'no-file'
    thumb.style.backgroundImage = "url(#{src})"
    if Conf['Open threads in a new tab']
      thumb.target = '_blank'

    for quotelink in $$ '.quotelink', root.lastElementChild
      $.replace quotelink, [quotelink.childNodes...]
    for pp in $$ '.prettyprint', root.lastElementChild
      $.replace pp, $.tn pp.textContent

    if thread.isSticky
      $.add $('.thread-icons', root), $.el 'img',
        src: "#{staticPath}sticky#{gifIcon}"
        className: 'stickyIcon'
        title: 'Sticky'
    if thread.isClosed
      $.add $('.thread-icons', root), $.el 'img',
        src: "#{staticPath}closed#{gifIcon}"
        className: 'closedIcon'
        title: 'Closed'

    if data.bumplimit
      $.addClass $('.post-count', root), 'warning'
    if data.imagelimit
      $.addClass $('.file-count', root), 'warning'

    root<|MERGE_RESOLUTION|>--- conflicted
+++ resolved
@@ -190,47 +190,7 @@
     container = $.el 'div',
       id: "pc#{postID}"
       className: "postContainer #{if isOP then 'op' else 'reply'}Container"
-<<<<<<< HEAD
       innerHTML: <%= grunt.file.read('src/General/html/Build/post.html').replace(/>\s+/g, '>').replace(/\s+</g, '<').replace(/\s+/g, ' ').trim() %>
-=======
-      innerHTML: \
-      (if isOP then '' else "<div class=sideArrows>&gt;&gt;</div>") +
-      "<div id=p#{postID} class='post #{if isOP then 'op' else 'reply'}#{
-        if capcode is 'admin_highlight'
-          ' highlightPost'
-        else
-          ''
-        }'>" +
-
-        (if isOP then fileHTML else '') +
-
-        "<div class=postInfo>" +
-          "<input type=checkbox name=#{postID} value=delete> " +
-          "<span class=subject>#{subject or ''}</span> " +
-          "<span class='nameBlock#{capcodeClass}'>" +
-            emailStart +
-              "<span class=name>#{name or ''}</span>" + tripcode +
-            capcodeStart + emailEnd + capcodeIcon + userID + flag +
-          ' </span> ' +
-          "<span class=dateTime data-utc=#{dateUTC}>#{date}</span> " +
-          "<span class='postNum'>" +
-            "<a href=#{"/#{boardID}/res/#{threadID}#p#{postID}"} title='Highlight this post'>No.</a>" +
-            "<a href='#{
-              if g.VIEW is 'thread' and g.THREADID is threadID
-                "javascript:quote(#{postID})"
-              else
-                "/#{boardID}/res/#{threadID}#q#{postID}"
-              }' title='Quote this post'>#{postID}</a>" +
-            pageIcon + sticky + closed + replyLink +
-          '</span>' +
-        '</div>' +
-
-        (if isOP then '' else fileHTML) +
-
-        "<blockquote class=postMessage>#{comment or ''}</blockquote> " +
-
-      '</div>'
->>>>>>> db529cd1
 
     for quote in $$ '.quotelink', container
       href = quote.getAttribute 'href'
