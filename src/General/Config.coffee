--- conflicted
+++ resolved
@@ -53,23 +53,6 @@
         true
         'Show dice that were entered into the email field.'
       ]
-<<<<<<< HEAD
-      <% if (type !== 'crx') { %>
-      'Check for Updates': [
-        true
-        'Check for updated versions of <%= meta.name %>.'
-      ]
-      <% } %>
-=======
-      'Show Updated Notifications': [
-        true
-        'Show notifications when 4chan X is successfully updated.'
-      ]
-      'Emoji': [
-        false
-        'Adds icons next to names for different emails'
-      ]
->>>>>>> c71660bf
       'Color User IDs': [
         false
         'Assign unique colors to user IDs on boards that use them'
@@ -249,20 +232,6 @@
       'Thread Watcher': [
         true
         'Bookmark threads.'
-      ]
-<<<<<<< HEAD
-      'Auto Watch': [
-        true
-        'Automatically watch threads you start.'
-      ]
-      'Auto Watch Reply': [
-        false
-        'Automatically watch threads you reply to.'
-=======
-      'Toggleable Thread Watcher': [
-        true
-        'Adds a shortcut for the thread watcher, hides the watcher by default, and makes it scroll with the page.'
->>>>>>> c71660bf
       ]
 
     'Posting':
@@ -403,7 +372,6 @@
       'Advance to next post when contracting an expanded image.'
     ]
 
-<<<<<<< HEAD
   style:
 
     # Style Options are either booleans, select options, or text, depending on the value of optionName[2].
@@ -771,7 +739,7 @@
         'Position of Sage Highlighting'
         ['before', 'after']
       ]
-=======
+
   threadWatcher:
     'Current Board': [
       false
@@ -789,7 +757,6 @@
       false
       'Automatically prune 404\'d threads.'
     ]
->>>>>>> c71660bf
 
   filter:
     name: """
