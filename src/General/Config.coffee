--- conflicted
+++ resolved
@@ -1,7 +1,6 @@
 Config =
   main:
     'Miscellaneous':
-<<<<<<< HEAD
       'Catalog Links': [
         true
         'Add toggle link in header menu to turn Navigation links into links to each board\'s catalog.'
@@ -18,6 +17,10 @@
         true
         'Add button to hide 4chan announcements.'
       ]
+      'Desktop Notifications': [
+        true
+        'Enables desktop notifications across various <%= meta.name %> features.'
+      ]
       '404 Redirect': [
         true
         'Redirect dead threads and images.'
@@ -105,21 +108,6 @@
         'Replace the link of a supported site with its actual title. Currently Supported: YouTube, Vimeo, SoundCloud, and Github gists'
       ]
 
-=======
-      'Enable 4chan\'s Extension':    [false, 'Compatibility between <%= meta.name %> and 4chan\'s inline extension is NOT guaranteed.']
-      'Desktop Notifications':        [true,  'Enables desktop notifications across various <%= meta.name %> features.']
-      'Announcement Hiding':          [true,  'Add button to hide 4chan announcements.']
-      '404 Redirect':                 [true,  'Redirect dead threads and images.']
-      'Keybinds':                     [true,  'Bind actions to keyboard shortcuts.']
-      'Time Formatting':              [true,  'Localize and format timestamps.']
-      'Relative Post Dates':          [false, 'Display dates like "3 minutes ago". Tooltip shows the timestamp.']
-      'File Info Formatting':         [true,  'Reformat the file information.']
-      'Comment Expansion':            [true,  'Add buttons to expand too long comments.']
-      'Thread Expansion':             [true,  'Add buttons to expand threads.']
-      'Index Navigation':             [false, 'Add buttons to navigate between threads.']
-      'Reply Navigation':             [false, 'Add buttons to navigate to top / bottom of thread.']
-      'Show Dice Roll':               [true,  'Show dice that were entered into the email field.']
->>>>>>> 8e98e030
     'Filtering':
       'Anonymize': [
         false
