Config =
  main:
    'Miscellaneous':
<<<<<<< HEAD
      'JSON Navigation' : [
        true
        'Use JSON for loading the Board Index and Threads. Also allows searching and sorting the board index and infinite scolling.'
      ]
      'Catalog Links': [
        true
        'Add toggle link in header menu to turn Navigation links into links to each board\'s catalog.'
      ]
      'External Catalog': [
        false
        'Link to external catalog instead of the internal one.'
      ]
      'QR Shortcut': [
        false,
        'Adds a small [QR] link in the header.'
      ]
      'Announcement Hiding': [
        true
        'Add button to hide 4chan announcements.'
      ]
      'Desktop Notifications': [
        false
        'Enables desktop notifications across various <%= meta.name %> features.'
      ]
      '404 Redirect': [
        true
        'Redirect dead threads and images.'
      ]
      'Keybinds': [
        true
        'Bind actions to keyboard shortcuts.'
      ]
      'Time Formatting': [
        true
        'Localize and format timestamps.'
      ]
      'Relative Post Dates': [
        true
        'Display dates like "3 minutes ago". Tooltip shows the timestamp.'
      ]
      'File Info Formatting': [
        true
        'Reformat the file information.'
      ]
      'Thread Expansion': [
        true
        'Add buttons to expand threads.'
      ]
      'Comment Expansion': [
        false
        'Expand Comments that are too long to display on the index. Does not work with JSON Navigation.'
      ]
      'Index Navigation': [
        false
        'Add buttons to navigate between threads.'
      ]
      'Reply Navigation': [
        false
        'Add buttons to navigate to top / bottom of thread.'
      ]
      'Show Dice Roll': [
        true
        'Show dice that were entered into the email field.'
      ]
      'Custom Board Titles': [
        true
        'Allow editing of the board title and subtitle by ctrl+clicking them'
      ]
      'Persistent Custom Board Titles': [
        false
        'Force custom board titles to be persistent, even if moot updates the board titles.'
      ]
      'Show Updated Notifications': [
        true
        'Show notifications when 4chan X is successfully updated.'
      ]
      'Emoji': [
        false
        'Adds icons next to names for different emails'
      ]
      'Color User IDs': [
        false
        'Assign unique colors to user IDs on boards that use them'
      ]
      'Remove Spoilers': [
        false
        'Remove all spoilers in text.'
      ]
      'Reveal Spoilers': [
        false
        'Indicate spoilers if Remove Spoilers is enabled, or make the text appear hovered if Remove Spoiler is disabled.'
      ]

    'Linkification':
      'Linkify': [
        true
        'Convert text into links where applicable.'
      ]
      'Embedding': [
        true
        'Embed supported services.'
      ]
      'Auto-embed': [
        false
        'Auto-embed Linkify Embeds.'
      ]
      'Link Title': [
        true
        'Replace the link of a supported site with its actual title. Currently Supported: YouTube, Vimeo, SoundCloud, and Github gists'
      ]

=======
      'Desktop Notifications':        [true,  'Enables desktop notifications across various <%= meta.name %> features.']
      '404 Redirect':                 [true,  'Redirect dead threads and images.']
      'Keybinds':                     [true,  'Bind actions to keyboard shortcuts.']
      'Linkify':                      [true,  'Convert text links into hyperlinks.']
      'Time Formatting':              [true,  'Localize and format timestamps.']
      'Relative Post Dates':          [false, 'Display dates like "3 minutes ago". Tooltip shows the timestamp.']
      'File Info Formatting':         [true,  'Reformat the file information.']
      'Thread Expansion':             [true,  'Add buttons to expand threads.']
      'Index Navigation':             [false, 'Add buttons to navigate between threads.']
      'Reply Navigation':             [false, 'Add buttons to navigate to top / bottom of thread.']
      'Show Dice Roll':               [true,  'Show dice that were entered into the email field.']
>>>>>>> d649e5e2
    'Filtering':
      'Anonymize': [
        false
        'Make everyone Anonymous.'
      ]
      'Filter': [
        true
        'Self-moderation placebo.'
      ]
      'Recursive Hiding': [
        true
        'Hide replies of hidden posts, recursively.'
      ]
      'Post Hiding': [
        false
        'Add buttons to hide posts.'
      ]
      'Filtered Backlinks': [
        true
        'When enabled, shows backlinks to filtered posts with a line-through decoration. Otherwise, hides the backlinks.'
      ]
      'Stubs': [
        true
        'Show stubs of hidden threads / replies.'
      ]

    'Images':
      'Image Expansion': [
        true
        'Expand images.'
      ]
      'Image Hover': [
        true
        'Show full image on mouseover.'
      ]
      'Image Hover in Catalog': [
        false
        'Show a floating expanded image on hover in the catalog.'
      ]
      'Gallery': [
        true
        'Adds a simple and cute image gallery.' 
      ]
      'Sauce': [
        true
        'Add sauce links to images.'
      ]
      'Reveal Spoiler Thumbnails': [
        false
        'Replace spoiler thumbnails with the original image.'
      ]
      'Replace GIF': [
        false
        'Replace thumbnail of gifs with its actual image.'
      ]
      'Replace PNG': [
        false
        'Replace pngs.'
      ]
      'Replace JPG': [
        false
        'Replace jpgs.'
      ]
      'Image Prefetching': [
        false
        'Preload images'
      ]
      'Fappe Tyme': [
        false
        'Hide posts without images. *hint* *hint*'
      ]
      'Werk Tyme': [
        false
        'Hide all post images.'
      ]

    'Menu':
      'Menu': [
        true
        'Add a drop-down menu to posts.'
      ]
      'Report Link': [
        true
        'Add a report link to the menu.'
      ]
      'Post Hiding Link': [
        true
        'Add a link to hide posts.'
      ]
      'Delete Link': [
        true
        'Add post and image deletion links to the menu.'
      ]
      <% if (type === 'crx') { %>
      'Download Link': [
        true
        'Add a download with original filename link to the menu. Chrome-only currently.'
      ]
      <% } %>
      'Archive Link': [
        true
        'Add an archive link to the menu.'
      ]

    'Monitoring':
      'Thread Updater': [
        true
        'Fetch and insert new replies. Has more options in its own dialog.'
      ]
      'Unread Count': [
        true
        'Show the unread posts count in the tab title.'
      ]
      'Hide Unread Count at (0)': [
        false
        'Hide the unread posts count in the tab title when it reaches 0.'
      ]
      'Unread Favicon': [
        true
        'Show a different favicon when there are unread posts.'
      ]
      'Unread Line': [
        true
        'Show a line to distinguish read posts from unread ones.'
      ]
      'Scroll to Last Read Post': [
        true
        'Scroll back to the last read post when reopening a thread.'
      ]
      'Thread Excerpt': [
        true
        'Show an excerpt of the thread in the tab title.'
      ]
      'Thread Stats': [
        true
        'Display reply and image count.'
      ]
      'Page Count in Stats': [
        false
        'Display the page count in the thread stats as well.'
      ]
      'Updater and Stats in Header': [
        true,
        'Places the thread updater and thread stats in the header instead of floating them.'
      ]
      'Thread Watcher': [
        true
        'Bookmark threads.'
      ]
      'Toggleable Thread Watcher': [
        true
        'Adds a shortcut for the thread watcher, hides the watcher by default, and makes it scroll with the page.'
      ]

    'Posting':
      'Quick Reply': [
        true
        'All-in-one form to reply, create threads, automate dumping and more.'
      ]
      'Persistent QR': [
        true
        'The Quick reply won\'t disappear after posting.'
      ]
      'Auto Hide QR': [
        true
        'Automatically hide the quick reply when posting.'
      ]
      'Open Post in New Tab': [
        true
        'Open new threads or replies to a thread from the index in a new tab.'
      ]
      'Remember Subject': [
        false
        'Remember the subject field, instead of resetting after posting.'
      ]
      <% if (type === 'userscript') { %>
      'Remember QR Size': [
        false
        'Remember the size of the Quick reply.'
      ]
      <% } %>
      'Remember Spoiler': [
        false
        'Remember the spoiler state, instead of resetting after posting.'
      ]
      'Hide Original Post Form': [
        true
        'Hide the normal post form.'
      ]
      'Cooldown': [
        true
        'Indicate the remaining time before posting again.'
      ]
      'Posting Success Notifications': [
        true
        'Show notifications on successful post creation or file uploading.'
      ]
      'Captcha Warning Notifications': [
        true
        'When disabled, shows a red border on the CAPTCHA input until a key is pressed instead of a notification.'
      ]
      'Auto-load captcha': [
        false
        'Automatically load the captcha when you open a thread'
      ]

    'Quote Links':
      'Quote Backlinks': [
        true
        'Add quote backlinks.'
      ]
      'OP Backlinks': [
        true
        'Add backlinks to the OP.'
      ]
      'Quote Inlining': [
        true
        'Inline quoted post on click.'
      ]
      'Quote Hash Navigation': [
        false
        'Include an extra link after quotes for autoscrolling to quoted posts.'
      ]
      'Forward Hiding': [
        true
        'Hide original posts of inlined backlinks.'
      ]
      'Quote Previewing': [
        true
        'Show quoted post on hover.'
      ]
      'Quote Highlighting': [
        true
        'Highlight the previewed post.'
      ]
      'Resurrect Quotes': [
        true
        'Link dead quotes to the archives.'
      ]
      'Quoted Title': [
        false
        'Change the page title to reflect you\'ve been quoted.'
      ]
      'Highlight Posts Quoting You': [
        false
        'Highlights any posts that contain a quote to your post.'
      ]
      'Highlight Own Posts': [
        false
        'Highlights own posts if Quote Markers are enabled.'
      ]
      'Quote Threading': [
        true
        'Thread conversations'
      ]
      'Mark Quotes of You': [
        true
        'Add \'(You)\' to quotes linking to your posts.'
      ]
      'Mark OP Quotes': [
        true
        'Add \'(OP)\' to OP quotes.'
      ]
      'Mark Cross-thread Quotes': [
        true
        'Add \'(Cross-thread)\' to cross-threads quotes.'
        'Highlights own posts if Quote Markers are enabled.'
      ]
  imageExpansion:
    'Fit width': [
      false
      ''
    ]
    'Fit height': [
      false
      ''
    ]
    'Expand spoilers': [
      true
      'Expand all images along with spoilers.'
    ]
    'Expand from here': [
      false
      'Expand all images only from current position to thread end.'
    ]
    'Advance on contract': [
      false
      'Advance to next post when contracting an expanded image.'
    ]
  
  gallery:
    'Hide Thumbnails': [
      false
    ]
    # Fit Width =/= Fit width
    'Fit Width': [
      true
    ]
    'Fit Height': [
      true
    ]

  threadWatcher:
    'Current Board': [
      false
      'Only show watched threads from the current board.'
    ]
    'Auto Watch': [
      true
      'Automatically watch threads you start.'
    ]
    'Auto Watch Reply': [
      false
      'Automatically watch threads you reply to.'
    ]
    'Auto Prune': [
      false
      'Automatically prune 404\'d threads.'
    ]

  filter:
    name: """
      # Filter any namefags:
      #/^(?!Anonymous$)/
    """

    uniqueID: """
      # Filter a specific ID:
      #/Txhvk1Tl/
    """

    tripcode: """
      # Filter any tripfag
      #/^!/
    """

    capcode: """
      # Set a custom class for mods:
      #/Mod$/;highlight:mod;op:yes
      # Set a custom class for moot:
      #/Admin$/;highlight:moot;op:yes
    """

    email: ""

    subject: """
      # Filter Generals on /v/:
      #/general/i;boards:v;op:only
    """

    comment: """
      # Filter Stallman copypasta on /g/:
      #/what you\'re refer+ing to as linux/i;boards:g
    """

    flag: ''
    filename: ''
    dimensions: """
      # Highlight potential wallpapers:
      #/1920x1080/;op:yes;highlight;top:no;boards:w,wg
    """

    filesize: ''

    MD5: ''

  sauces: """
    https://www.google.com/searchbyimage?image_url=%TURL
    http://iqdb.org/?url=%TURL
    #//tineye.com/search?url=%TURL
    #http://saucenao.com/search.php?url=%TURL
    #http://3d.iqdb.org/?url=%TURL
    #http://regex.info/exif.cgi?imgurl=%URL
    # uploaders:
    #http://imgur.com/upload?url=%URL;text:Upload to imgur
    #http://ompldr.org/upload?url1=%URL;text:Upload to ompldr
    # "View Same" in archives:
    #//archive.foolz.us/_/search/image/%MD5/;text:View same on foolz
    #//archive.foolz.us/%board/search/image/%MD5/;text:View same on foolz /%board/
    #//archive.installgentoo.net/%board/image/%MD5;text:View same on installgentoo /%board/
  """

  FappeT:
    fappe: false
    werk:  false

  'sageEmoji': '4chan SS'
  
  'emojiPos': 'before'
  
  'Custom CSS': false

  Index:
    'Index Mode': 'paged'
    'Previous Index Mode': 'paged'
    'Index Sort': 'bump'
    'Index Size': 'small'
    'Threads per Page': 0
    'Open threads in a new tab': false
    'Show Replies': true
    'Refreshed Navigation': false

  Header:
    'Fixed Header':               true
    'Header auto-hide':           false
    'Header auto-hide on scroll': false
    'Bottom Header':              false
    'Centered links':             false
    'Header catalog links':       false
    'Bottom Board List':          true
    'Shortcut Icons':             true
    'Custom Board Navigation':    true

  boardnav: """
[ toggle-all ]
a-replace
c-replace
g-replace
k-replace
v-replace
vg-replace
vr-replace
ck-replace
co-replace
fit-replace
jp-replace
mu-replace
sp-replace
tv-replace
vp-replace
[external-text:"FAQ","https://github.com/seaweedchan/4chan-x/wiki/Frequently-Asked-Questions"]
  """

  QR:
    'QR.personas': """
      #email:"sage";boards:jp;always
    """

  time: '%m/%d/%y(%a)%H:%M:%S'

  backlink: '>>%id'

  fileInfo: '%L (%p%s, %r)'

  favicon: 'ferongr'

  usercss: ''

  hotkeys:
    # QR & Options
    'Toggle board list': [
      'Ctrl+b'
      'Toggle the full board list.'
    ]
    'Toggle header': [
      'Shift+h'
      'Toggle the auto-hide option of the header.'
    ]
    'Open empty QR': [
      'i'
      'Open QR without post number inserted.'
    ]
    'Open QR': [
      'Shift+i'
      'Open QR with post number inserted.'
    ]
    'Open settings': [
      'Alt+o'
      'Open Settings.'
    ]
    'Close': [
      'Esc'
      'Close Settings, Notifications or QR.'
    ]
    'Spoiler tags': [
      'Ctrl+s'
      'Insert spoiler tags.'
    ]
    'Code tags': [
      'Alt+c'
      'Insert code tags.'
    ]
    'Eqn tags':  [
      'Alt+e'
      'Insert eqn tags.'
    ]
    'Math tags': [
      'Alt+m'
      'Insert math tags.'
    ]
    'Toggle sage': [
      'Alt+s'
      'Toggle sage in email field'
    ]
    'Submit QR': [
      'Ctrl+Enter'
      'Submit post.'
    ]
    # Thread related
    'Watch': [
      'w'
      'Watch thread.'
    ]
    'Update': [
      'r'
      'Update the thread now.'
    ]
    # Images
    'Expand image': [
      'Shift+e'
      'Expand selected image.'
    ]
    'Expand images': [
      'e'
      'Expand all images.'
    ]
    'Open Gallery': [
      'g'
      'Opens the gallery.'
    ]
    'fappeTyme': [
      'f'
      'Fappe Tyme.'
    ]
    'werkTyme': [
      'Shift+w'
      'Werk Tyme'
    ]
    # Board Navigation
    'Front page': [
      '0'
      'Jump to page 0.'
    ]
    'Open front page': [
      'Shift+0'
      'Open page 0 in a new tab.'
    ]
    'Next page': [
      'Shift+Right'
      'Jump to the next page.'
    ]
    'Previous page': [
      'Shift+Left'
      'Jump to the previous page.'
    ]
    'Search form': [
      'Ctrl+Alt+s'
      'Focus the search field on the board index.'
    ]
    'Paged mode': [
      'Alt+1'
      'Sets the index mode to paged.'
    ]
    'All pages mode': [
      'Alt+2'
      'Sets the index mode to all threads.'
    ]
    'Catalog mode': [
      'Alt+3'
      'Sets the index mode to catalog.'
    ]
    'Cycle sort type': [
      'Alt+x'
      'Cycle through index sort types.'
    ]
    # Thread Navigation
    'Next thread': [
      'Shift+Down'
      'See next thread.'
    ]
    'Previous thread': [
      'Shift+Up'
      'See previous thread.'
    ]
    'Expand thread': [
      'Ctrl+e'
      'Expand thread.'
    ]
    'Open thread': [
      'o'
      'Open thread in current tab.'
    ]
    'Open thread tab': [
      'Shift+o'
      'Open thread in new tab.'
    ]
    # Reply Navigation
    'Next reply': [
      'j'
      'Select next reply.'
    ]
    'Previous reply': [
      'k'
      'Select previous reply.'
    ]
    'Deselect reply': [
      'Shift+d'
      'Deselect reply.'
    ]
    'Hide': [
      'x'
      'Hide thread.'
    ]
    'Previous Post Quoting You': [
      'Alt+Up'
      'Scroll to the previous post that quotes you.'
    ]
    'Next Post Quoting You': [
      'Alt+Down'
      'Scroll to the next post that quotes you.'
    ]

  updater:
    checkbox:
      'Beep': [
        false
        'Beep on new post to completely read thread.'
      ]
      'Auto Scroll': [
        false
        'Scroll updated posts into view. Only enabled at bottom of page.'
      ]
      'Bottom Scroll': [
        false
        'Always scroll to the bottom, not the first new post. Useful for event threads.'
      ]
      'Scroll BG': [
        false
        'Auto-scroll background tabs.'
      ]
      'Auto Update': [
        true
        'Automatically fetch new posts.'
      ]
      'Optional Increase': [
        false
        'Increase the intervals between updates on threads without new posts.'
      ]
    'Interval': 30<|MERGE_RESOLUTION|>--- conflicted
+++ resolved
@@ -1,7 +1,6 @@
 Config =
   main:
     'Miscellaneous':
-<<<<<<< HEAD
       'JSON Navigation' : [
         true
         'Use JSON for loading the Board Index and Threads. Also allows searching and sorting the board index and infinite scolling.'
@@ -18,10 +17,6 @@
         false,
         'Adds a small [QR] link in the header.'
       ]
-      'Announcement Hiding': [
-        true
-        'Add button to hide 4chan announcements.'
-      ]
       'Desktop Notifications': [
         false
         'Enables desktop notifications across various <%= meta.name %> features.'
@@ -113,19 +108,6 @@
         'Replace the link of a supported site with its actual title. Currently Supported: YouTube, Vimeo, SoundCloud, and Github gists'
       ]
 
-=======
-      'Desktop Notifications':        [true,  'Enables desktop notifications across various <%= meta.name %> features.']
-      '404 Redirect':                 [true,  'Redirect dead threads and images.']
-      'Keybinds':                     [true,  'Bind actions to keyboard shortcuts.']
-      'Linkify':                      [true,  'Convert text links into hyperlinks.']
-      'Time Formatting':              [true,  'Localize and format timestamps.']
-      'Relative Post Dates':          [false, 'Display dates like "3 minutes ago". Tooltip shows the timestamp.']
-      'File Info Formatting':         [true,  'Reformat the file information.']
-      'Thread Expansion':             [true,  'Add buttons to expand threads.']
-      'Index Navigation':             [false, 'Add buttons to navigate between threads.']
-      'Reply Navigation':             [false, 'Add buttons to navigate to top / bottom of thread.']
-      'Show Dice Roll':               [true,  'Show dice that were entered into the email field.']
->>>>>>> d649e5e2
     'Filtering':
       'Anonymize': [
         false
