Config =
  main:
    'Miscellaneous':
      'Catalog Links': [
        true
        'Add toggle link in header menu to turn Navigation links into links to each board\'s catalog.'
      ]
      'External Catalog': [
        false
        'Link to external catalog instead of the internal one.'
      ]
      'Announcement Hiding': [
        true
        'Add button to hide 4chan announcements.'
      ]
      '404 Redirect': [
        true
        'Redirect dead threads and images.'
      ]
      'Keybinds': [
        true
        'Bind actions to keyboard shortcuts.'
      ]
      'Time Formatting': [
        true
        'Localize and format timestamps.'
      ]
      'Relative Post Dates': [
        false
        'Display dates like "3 minutes ago". Tooltip shows the timestamp.'
      ]
      'File Info Formatting': [
        true
        'Reformat the file information.'
      ]
      'Comment Expansion': [
        true
        'Add buttons to expand long comments.'
      ]
      'Thread Expansion': [
        true
        'Add buttons to expand threads.'
      ]
      'Index Navigation': [
        false
        'Add buttons to navigate between threads.'
      ]
      'Reply Navigation': [
        false
        'Add buttons to navigate to top / bottom of thread.'
      ]
      'Check for Updates': [
        true
        'Check for updated versions of <%= meta.name %>.'
      ]
      'Color User IDs': [
        false
        'Assign unique colors to user IDs on boards that use them'
      ]
      'Remove Spoilers': [
        false
        'Remove all spoilers in text.'
      ]
      'Indicate Spoilers': [
        false
        'Indicate spoilers if Remove Spoilers is enabled.'
      ]

    'Linkification':
      'Linkify': [
        true
        'Convert text into links where applicable.'
      ]
      'Allow False Positives': [
        false
        'Linkify everything, allowing more false positives but reducing missed links'
      ]
      'Embedding': [
        true
        'Embed supported services.'
      ]
      'Auto-embed': [
        false
        'Auto-embed Linkify Embeds.'
      ]
      'Link Title': [
        true
        'Replace the link of a supported site with its actual title. Currently Supported: YouTube, Vimeo, SoundCloud, and Github gists'
      ]

    'Filtering':
      'Anonymize': [
        false
        'Make everyone Anonymous.'
      ]
      'Filter': [
        true
        'Self-moderation placebo.'
      ]
      'Recursive Hiding': [
        true
        'Hide replies of hidden posts, recursively.'
      ]
      'Thread Hiding Buttons': [
        true
        'Add buttons to hide entire threads.'
      ]
      'Reply Hiding Buttons': [
        true
        'Add buttons to hide single replies.'
      ]
      'Filtered Backlinks': [
        true
        'When enabled, shows backlinks to filtered posts with a line-through decoration. Otherwise, hides the backlinks.'
      ]
      'Stubs': [
        true
        'Show stubs of hidden threads / replies.'
      ]

    'Images':
      'Image Expansion': [
        true
        'Expand images.'
      ]
      'Image Hover': [
        false
        'Show full image on mouseover.'
      ]
      'Sauce': [
        true
        'Add sauce links to images.'
      ]
      'Reveal Spoilers': [
        false
        'Reveal spoiler thumbnails.'
      ]
      'Replace GIF': [
        false
        'Replace thumbnail of gifs with its actual image.'
      ]
      'Replace PNG': [
        false
        'Replace pngs.'
      ]
      'Replace JPG': [
        false
        'Replace jpgs.'
      ]
      'Fappe Tyme': [
        false
        'Hide posts without images when toggled. *hint* *hint*'
      ]

    'Menu':
      'Menu': [
        true
        'Add a drop-down menu to posts.'
      ]
      'Report Link': [
        true
        'Add a report link to the menu.'
      ]
      'Thread Hiding Link': [
        true
        'Add a link to hide entire threads.'
      ]
      'Reply Hiding Link': [
        true
        'Add a link to hide single replies.'
      ]
      'Delete Link': [
        true
        'Add post and image deletion links to the menu.'
      ]
      <% if (type === 'crx') { %>
      'Download Link': [
        true
        'Add a download with original filename link to the menu. Chrome-only currently.'
      ]
      <% } %>
      'Archive Link': [
        true
        'Add an archive link to the menu.'
      ]

    'Monitoring':
      'Thread Updater': [
        true
        'Fetch and insert new replies. Has more options in its own dialog.'
      ]
      'Unread Count': [
        true
        'Show the unread posts count in the tab title.'
      ]
      'Hide Unread Count at (0)': [
        false
        'Hide the unread posts count in the tab title when it reaches 0.'
      ]
      'Unread Favicon': [
        true
        'Show a different favicon when there are unread posts.'
      ]
      'Unread Line': [
        true
        'Show a line to distinguish read posts from unread ones.'
      ]
      'Scroll to Last Read Post': [
        true
        'Scroll back to the last read post when reopening a thread.'
      ]
      'Thread Excerpt': [
        true
        'Show an excerpt of the thread in the tab title.'
      ]
      'Thread Stats': [
        true
        'Display reply and image count.'
      ]
      'Updater and Stats in Header': [
        true,
        'Places the thread updater and thread stats in the header instead of floating them.'
      ]
      'Thread Watcher': [
        true
        'Bookmark threads.'
      ]
      'Toggleable Thread Watcher': [
        false
        'Adds a shortcut for the thread watcher, hides the watcher by default, and makes it scroll with the page.'
      ]
      'Auto Watch': [
        true
        'Automatically watch threads you start.'
      ]
      'Auto Watch Reply': [
        false
        'Automatically watch threads you reply to.'
      ]

    'Posting':
      'Header Shortcut': [
        true
        'Add a shortcut to the header to toggle the QR.'
      ]
      'Page Shortcut': [
        false
        'Add a shortcut to the top of the page to toggle the QR.'
      ]
      'Persistent QR': [
        true
        'The Quick reply won\'t disappear after posting.'
      ]
      'Auto Hide QR': [
        false
        'Automatically hide the quick reply when posting.'
      ]
      'Open Post in New Tab': [
        true
        'Open new threads or replies to a thread from the index in a new tab.'
      ]
      'Remember Subject': [
        false
        'Remember the subject field, instead of resetting after posting.'
      ]
      <% if (type === 'userscript') { %>
      'Remember QR Size': [
        false
        'Remember the size of the Quick reply.'
      ]
      <% } %>
      'Remember Spoiler': [
        false
        'Remember the spoiler state, instead of resetting after posting.'
      ]
      'Remember QR Size': [
        false
        'Remember the size of the quick reply\'s comment field.'
      ]
      'Cooldown': [
        true
        'Indicate the remaining time before posting again.'
      ]
      'Cooldown Prediction': [
        true
        'Decrease the cooldown time by taking into account upload speed. Disable it if it\'s inaccurate for you.'
      ]
      'Posting Success Notifications': [
        true
        'Show notifications on successful post creation or file uploading.'
      ]
      'Captcha Warning Notifications': [
        true
        'When disabled, shows a red border on the CAPTCHA input until a key is pressed instead of a notification.'
      ]

    'Quote Links':
      'Quote Backlinks': [
        true
        'Add quote backlinks.'
      ]
      'OP Backlinks': [
        true
        'Add backlinks to the OP.'
      ]
      'Quote Inlining': [
        true
        'Inline quoted post on click.'
      ]
      'Quote Hash Navigation': [
        false
        'Include an extra link after quotes for autoscrolling to quoted posts.'
      ]
      'Forward Hiding': [
        true
        'Hide original posts of inlined backlinks.'
      ]
      'Quote Previewing': [
        true
        'Show quoted post on hover.'
      ]
      'Quote Highlighting': [
        true
        'Highlight the previewed post.'
      ]
      'Resurrect Quotes': [
        true
        'Link dead quotes to the archives.'
      ]
      'Mark Quotes of You': [
        true
        'Add \'(You)\' to quotes linking to your posts.'
      ]
      'Quoted Title': [
        false
        'Change the page title to reflect you\'ve been quoted.'
      ]
      'Highlight Posts Quoting You': [
        false
        'Highlights any posts that contain a quote to your post.'
      ]
      'Highlight Own Posts': [
        false
        'Highlights own posts if Mark Quotes of You is enabled.'
      ]
      'Mark OP Quotes': [
        true
        'Add \'(OP)\' to OP quotes.'
      ]
      'Mark Cross-thread Quotes': [
        true
        'Add \'(Cross-thread)\' to cross-threads quotes.'
      ]
      'Quote Threading': [
        false
        'Thread conversations'
      ]

  imageExpansion:
    'Fit width': [
      true
      ''
    ]
    'Fit height': [
      false
      ''
    ]
    'Expand spoilers': [
      true
      'Expand all images along with spoilers.'
    ]
    'Expand from here': [
      true
      'Expand all images only from current position to thread end.'
    ]
<<<<<<< HEAD

  style:

    # Style Options are either booleans, select options, or text, depending on the value of optionName[2].
    # If it doesn't exist, it is a boolean, if it does, it's either an array of the select options or "text".

    Interface:
      'Single Column Mode': [
        true
        'Presents options in a single column, rather than in blocks.'
      ]
      'Sidebar': [
        'normal'
        'Alter the sidebar size. Completely hiding it can cause content to overlap, but with the correct option combinations can create a minimal 4chan layout that has more efficient screen real-estate than vanilla 4chan.'
        ['large', 'normal', 'minimal', 'hide']
      ]
      'Sidebar Location': [
        'right'
        'The side of the page the sidebar content is on. It is highly recommended that you do not hide the sidebar if you change this option.'
        ['left', 'right']
      ]
      'Top Thread Padding': [
        '0'
        'Add some spacing between the top edge of document and the threads.'
        'text'
      ]
      'Bottom Thread Padding': [
        '0'
        'Add some spacing between the bottom edge of document and the threads.'
        'text'
      ]
      'Left Thread Padding': [
        '0'
        'Add some spacing between the left edge of document and the threads.'
        'text'
      ]
      'Right Thread Padding': [
        '0'
        'Add some spacing between the right edge of document and the threads.'
        'text'
      ]
      'Announcements': [
        'slideout'
        'The style of announcements and the ability to hide them.'
        ['4chan default', 'slideout', 'hide']
      ]
      'Board Title': [
        'at sidebar top'
        'The positioning of the board\'s logo and subtitle.'
        ['at sidebar top', 'at sidebar bottom', 'at top', 'under post form', 'hide']
      ]
      'Custom Board Titles': [
        false
        'Customize Board Titles by shift-clicking the board title or subtitle.'
      ]
      'Persistent Custom Board Titles': [
        false
        'Forces custom board titles to be persistent, even if moot updates the board titles.'
      ]
      'Board Subtitle': [
        true
        'Show the board subtitle.'
      ]
      '4chan Banner': [
        'at sidebar top'
        'The positioning of 4chan\'s image banner.'
        ['at sidebar top', 'at sidebar bottom', 'under post form', 'at top', 'hide']
      ]
      '4chan Banner Reflection': [
        false
        'Adds reflection effects to 4chan\'s image banner.'
      ]
      'Faded 4chan Banner': [
        true
        'Make 4chan\'s image banner translucent.'
      ]
      'Icon Orientation': [
        'horizontal'
        'Change the orientation of the appchan x icons.'
        ['horizontal', 'vertical']
      ]
      'Slideout Watcher': [
        true
        'Adds an icon you can hover over to show the watcher, as opposed to having the watcher always visible.'
      ]

    Posts:
      'Alternate Post Colors': [
        false
        'Make post background colors alternate every other post.'
      ]
      'Color Reply Headings': [
        false
        'Give the post info a background.'
      ]
      'Color File Info': [
        false
        'Give the file info a background.'
      ]
      'OP Background': [
        false
        'Adds a border and background color to the OP Post, as if it were a reply.'
      ]
      'Backlinks Position': [
        'default'
        'The position of backlinks in relation to the post.'
        ['default', 'lower left', 'lower right']
      ]
      'Sage Highlighting': [
        'image'
        'Icons or text to highlight saged posts.'
        ['text', 'image', 'none']
      ]
      'Sage Highlight Position': [
        'after'
        'Position of Sage Highlighting'
        ['before', 'after']
      ]
      'Filtered Backlinks': [
        true
        'Hide backlinks to filtered posts.'
      ]
      'Force Reply Break': [
        false
        'Force replies to occupy their own line and not be adjacent to the OP image.'
      ]
      'Fit Width Replies': [
        true
        'Replies fit the entire width of the page.'
      ]
      'Indent Replies': [
        false
        'Indent posts under the OP.'
      ]
      'Hide Delete UI': [
        false
        'Hides vanilla report and delete functionality and UI. This does not affect Appchan\'s Menu functionality.'
      ]
      'Post Spacing': [
        '2'
        'The amount of space between replies.'
        'text'
      ]
      'Vertical Post Padding': [
        '5'
        'The vertical padding around post content of replies.'
        'text'
      ]
      'Horizontal Post Padding': [
        '20'
        'The horizontal padding around post content of replies.'
        'text'
      ]
      'Hide Horizontal Rules': [
        false
        'Hides lines between threads.'
      ]
      'Images Overlap Post Form': [
        true
        'Images expand over the post form and sidebar content, usually used with "Expand images" set to "full".'
      ]

    Aesthetics:
      '4chan SS Navigation': [
        false
        'Try to emulate the appearance of 4chan SS\'s Navigation.'
      ]
      '4chan SS Sidebar': [
        false
        'Try to emulate the appearance of 4chan SS\'s Sidebar.'
      ]
      'Block Ads': [
        false
        'Block advertisements. It\'s probably better to use AdBlock for this.'
      ]
      'Shrink Ads': [
        false
        'Make 4chan advertisements smaller.'
      ]
      'Bolds': [
        true
        'Bold text for names and such.'
      ]
      'Italics': [
        false
        'Give tripcodes italics.'
      ]
      'Sidebar Glow': [
        false
        'Adds a glow to the sidebar\'s text.'
      ]
      'Circle Checkboxes': [
        false
        'Make checkboxes circular.'
      ]
      'Emoji': [
        'enabled'
        'Enable emoji'
        ['enabled', 'disable ponies', 'only ponies', 'disable']
      ]
      'Emoji Position': [
        'before'
        'Position of emoji icons, like sega and neko.'
        ['before', 'after']
      ]
      'Emoji Spacing': [
        '5'
        'Add some spacing between emoji and text.'
        'text'
      ]
      'Font': [
        'sans-serif'
        'The font used by all elements of 4chan.'
        'text'
      ]
      'Font Size': [
        '13'
        'The font size of posts and various UI. This changes most, but not all, font sizes.'
        'text'
      ]
      'Icons': [
        'oneechan'
        'Icon theme which Appchan will use.'
        ['oneechan', '4chan SS']
      ]
      'Invisible Icons': [
        false
        'Makes icons invisible unless hovered. Invisible really is "invisible", so don\'t use it if you don\'t have your icons memorized or don\'t use keybinds.'
      ]
      'Quote Shadows': [
        true
        'Add shadows to the quote previews and inline quotes.'
      ]
      'Rounded Edges': [
        false
        'Round the edges of various 4chan elements.'
      ]
      'Underline Links': [
        false
        'Put lines under hyperlinks.'
      ]
      'NSFW/SFW Themes': [
        false
        'Choose your theme based on the SFW status of the board you are viewing.'
      ]

    Mascots:
      'Mascots': [
        true
        'Add a pretty picture of your waifu to Appchan.'
      ]
      'Mascot Location': [
        'sidebar'
        'Change where your mascot is located.'
        ['sidebar', 'opposite']
      ]
      'Mascot Position': [
        'default'
        'Change where your mascot is placed in relation to the post form.'
        ['above post form', 'default', 'bottom', 'middle']
      ]
      'Mascots Overlap Posts': [
        true
        'Mascots overlap threads and posts.'
      ]
      'NSFW/SFW Mascots': [
        false
        'Enable or disable mascots based on the SFW status of the board you are viewing.'
      ]
      'Grayscale Mascots': [
        false
        'Force mascots to be monochrome.'
      ]
      'Mascot Opacity': [
        '1.00'
        'Make Mascots transparent.'
        'text'
      ]
      'Hide Mascots on Catalog': [
        false
        'Do not show mascots on the official catalog pages.'
      ]

    Navigation:
      'Navigation Alignment': [
        'left'
        'Change the text alignment of the navigation.'
        ['left', 'center', 'right']
      ]
      'Slideout Navigation': [
        'compact'
        'How the slideout navigation will be displayed.'
        ['compact', 'list', 'hide']
      ]
      'Pagination': [
        'sticky bottom'
        'The position of 4chan page navigation'
        ['sticky top', 'sticky bottom', 'top', 'bottom', 'on side', 'hide']
      ]
      'Pagination Alignment': [
        'center'
        'Change the text alignment of the pagination.'
        ['left', 'center', 'right']
      ]
      'Hide Navigation Decorations': [
        false
        'Hide non-link text in the board navigation and pagination. This also disables the delimiters in <code>Custom Navigation</code>'
      ]

    'Post Form':
      'Compact Post Form Inputs': [
        true
        'Use compact inputs on the post form.'
      ]
      'Show Post Form Header': [
        false
        'Force the Post Form to have a header.'
      ]
      'Post Form Style': [
        'tabbed slideout'
        'How the post form will sit on the page.'
        ['fixed', 'slideout', 'tabbed slideout', 'transparent fade', 'float']
      ]
      'Post Form Slideout Transitions' : [
        true
        'Animate slideouts for the post form.'
      ]
      'Post Form Decorations': [
        false
        'Add a border and background to the post form (does not apply to the "float" post form style.'
      ]
      'Textarea Resize': [
        'vertical'
        'Options to resize the post form\'s comment box.'
        ['both', 'horizontal', 'vertical', 'none']
      ]
      'Tripcode Hider': [
        true
        'Intelligent name field hiding.'
      ]

=======
    'Advance on contract': [
      false
      'Advance to next post when contracting an expanded image.'
    ]
    
>>>>>>> dd4520fe
  filter:
    name: """
# Filter any namefags:
#/^(?!Anonymous$)/
"""

    uniqueID: """
# Filter a specific ID:
#/Txhvk1Tl/
"""

    tripcode: """
# Filter any tripfag
#/^!/
"""

    capcode: """
# Set a custom class for mods:
#/Mod$/;highlight:mod;op:yes
# Set a custom class for moot:
#/Admin$/;highlight:moot;op:yes
"""

    email: """
# Filter any e-mails that are not `sage` on /a/ and /jp/:
#/^(?!sage$)/;boards:a,jp
"""
    subject: """
# Filter Generals on /v/:
#/general/i;boards:v;op:only
"""

    comment: """
# Filter Stallman copypasta on /g/:
#/what you\'re refer+ing to as linux/i;boards:g
"""

    flag: ''
    filename: ''
    dimensions: """
# Highlight potential wallpapers:
#/1920x1080/;op:yes;highlight;top:no;boards:w,wg
"""

    filesize: ''

    MD5: ''

  sauces: """
https://www.google.com/searchbyimage?image_url=%TURL
http://iqdb.org/?url=%TURL
#//tineye.com/search?url=%TURL
#http://saucenao.com/search.php?url=%TURL
#http://3d.iqdb.org/?url=%TURL
#http://regex.info/exif.cgi?imgurl=%URL
# uploaders:
#http://imgur.com/upload?url=%URL;text:Upload to imgur
#http://ompldr.org/upload?url1=%URL;text:Upload to ompldr
# "View Same" in archives:
#//archive.foolz.us/_/search/image/%MD5/;text:View same on foolz
#//archive.foolz.us/%board/search/image/%MD5/;text:View same on foolz /%board/
#//archive.installgentoo.net/%board/image/%MD5;text:View same on installgentoo /%board/
"""
  'sageEmoji': 'appchan'
  
  'emojiPos': 'before'
  
  'Custom CSS': false

  Header:
    'Fixed Header':            true
    'Header auto-hide':        false
    'Bottom Header':           false
    'Header catalog links':    false
    'Bottom Board List':       true
    'Custom Board Navigation': true

  boardnav: """
[ toggle-all ]
[current-title]
  """

  QR:
    'QR.personas': """
      #email:"sage";boards:jp;always
      """

  time: '%m/%d/%y(%a)%H:%M:%S'

  backlink: '>>%id'

  fileInfo: '%l (%p%s, %r)'

  favicon: 'ferongr'

  usercss: """
/* Tripcode Italics: */
/*
span.postertrip {
font-style: italic;
}
*/

/* Add a rounded border to thumbnails (but not expanded images): */
/*
.fileThumb > img:first-child {
border: solid 2px rgba(0,0,100,0.5);
border-radius: 10px;
}
*/

/* Make highlighted posts look inset on the page: */
/*
div.post:target,
div.post.highlight {
box-shadow: inset 2px 2px 2px rgba(0,0,0,0.2);
}
*/
"""

  hotkeys:
    # QR & Options
    'Toggle board list': [
      'Ctrl+b'
      'Toggle the full board list.'
    ]
    'Toggle header': [
      'Shift+h'
      'Toggle the auto-hide option of the header.'
    ]
    'Open empty QR': [
      'i'
      'Open QR without post number inserted.'
    ]
    'Open QR': [
      'Shift+i'
      'Open QR with post number inserted.'
    ]
    'Open settings': [
      'Alt+o'
      'Open Settings.'
    ]
    'Close': [
      'Esc'
      'Close Settings, Notifications or QR.'
    ]
    'Spoiler tags': [
      'Ctrl+s'
      'Insert spoiler tags.'
    ]
    'Code tags': [
      'Alt+c'
      'Insert code tags.'
    ]
    'Eqn tags':  [
      'Alt+e'
      'Insert eqn tags.'
    ]
    'Math tags': [
      'Alt+m'
      'Insert math tags.'
    ]
    'Toggle sage': [
      'Alt+s'
      'Toggle sage in email field'
    ]
    'Submit QR': [
      'Ctrl+Enter'
      'Submit post.'
    ]
    # Thread related
    'Watch': [
      'w'
      'Watch thread.'
    ]
    'Update': [
      'r'
      'Update the thread now.'
    ]
    # Images
    'Expand image': [
      'Shift+e'
      'Expand selected image.'
    ]
    'Expand images': [
      'e'
      'Expand all images.'
    ]
    'fappeTyme': [
      'f'
      'Fappe Tyme.'
    ]
    # Board Navigation
    'Front page': [
      '0'
      'Jump to page 0.'
    ]
    'Open front page': [
      'Shift+0'
      'Open page 0 in a new tab.'
    ]
    'Next page': [
      'Right'
      'Jump to the next page.'
    ]
    'Previous page': [
      'Left'
      'Jump to the previous page.'
    ]
    'Open catalog': [
      'Shift+c'
      'Open the catalog of the current board'
    ]
    # Thread Navigation
    'Next thread': [
      'Down'
      'See next thread.'
    ]
    'Previous thread': [
      'Up'
      'See previous thread.'
    ]
    'Expand thread': [
      'Ctrl+e'
      'Expand thread.'
    ]
    'Open thread': [
      'o'
      'Open thread in current tab.'
    ]
    'Open thread tab': [
      'Shift+o'
      'Open thread in new tab.'
    ]
    # Reply Navigation
    'Next reply': [
      'j'
      'Select next reply.'
    ]
    'Previous reply': [
      'k'
      'Select previous reply.'
    ]
    'Hide': [
      'x'
      'Hide thread.'
    ]

  updater:
    checkbox:
      'Beep': [
        false
        'Beep on new post to completely read thread.'
      ]
      'Auto Scroll': [
        false
        'Scroll updated posts into view. Only enabled at bottom of page.'
      ]
      'Bottom Scroll': [
        false
        'Always scroll to the bottom, not the first new post. Useful for event threads.'
      ]
      'Scroll BG': [
        false
        'Auto-scroll background tabs.'
      ]
      'Auto Update': [
        true
        'Automatically fetch new posts.'
      ]
      'Optional Increase': [
        false
        'Increase the intervals between updates on threads without new posts.'
      ]
    'Interval': 30

  embedWidth:  640
  embedHeight: 390
  theme:        'Yotsuba B'
  'theme_sfw':  'Yotsuba B'
  'theme_nsfw': 'Yotsuba'
  mascot : ''<|MERGE_RESOLUTION|>--- conflicted
+++ resolved
@@ -373,7 +373,10 @@
       true
       'Expand all images only from current position to thread end.'
     ]
-<<<<<<< HEAD
+    'Advance on contract': [
+      false
+      'Advance to next post when contracting an expanded image.'
+    ]
 
   style:
 
@@ -715,13 +718,6 @@
         'Intelligent name field hiding.'
       ]
 
-=======
-    'Advance on contract': [
-      false
-      'Advance to next post when contracting an expanded image.'
-    ]
-    
->>>>>>> dd4520fe
   filter:
     name: """
 # Filter any namefags:
