--- conflicted
+++ resolved
@@ -492,7 +492,6 @@
   usercss: ''
 
   hotkeys:
-<<<<<<< HEAD
     # QR & Options
     'Toggle board list': [
       'Ctrl+b'
@@ -542,19 +541,6 @@
       'Ctrl+Enter'
       'Submit post.'
     ]
-=======
-    # Header, QR & Options
-    'Toggle board list':  ['Ctrl+b',  'Toggle the full board list.']
-    'Open empty QR':      ['q',       'Open QR without post number inserted.']
-    'Open QR':            ['Shift+q', 'Open QR with post number inserted.']
-    'Open settings':      ['Alt+o',   'Open Settings.']
-    'Close':              ['Esc',     'Close Settings, Notifications or QR.']
-    'Spoiler tags':       ['Ctrl+s',  'Insert spoiler tags.']
-    'Code tags':          ['Alt+c',   'Insert code tags.']
-    'Eqn tags':           ['Alt+e',   'Insert eqn tags.']
-    'Math tags':          ['Alt+m',   'Insert math tags.']
-    'Submit QR':          ['Alt+s',   'Submit post.']
->>>>>>> e21d1ac5
     # Thread related
     'Watch': [
       'w'
@@ -620,7 +606,6 @@
       'Open thread in new tab.'
     ]
     # Reply Navigation
-<<<<<<< HEAD
     'Next reply': [
       'j'
       'Select next reply.'
@@ -629,17 +614,15 @@
       'k'
       'Select previous reply.'
     ]
+    'Deselect reply': [
+      'Shift+d'
+      'Deselect reply.'
+    ]
     'Hide': [
       'x'
       'Hide thread.'
     ]
 
-=======
-    'Next reply':         ['j',       'Select next reply.']
-    'Previous reply':     ['k',       'Select previous reply.']
-    'Deselect reply':     ['Shift+d', 'Deselect reply.']
-    'Hide':               ['x',       'Hide thread.']
->>>>>>> e21d1ac5
   updater:
     checkbox:
       'Beep': [
