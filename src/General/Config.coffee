--- conflicted
+++ resolved
@@ -235,13 +235,6 @@
         true
         'Bookmark threads.'
       ]
-<<<<<<< HEAD
-=======
-      'Toggleable Thread Watcher': [
-        true
-        'Adds a shortcut for the thread watcher, hides the watcher by default, and makes it scroll with the page.'
-      ]
->>>>>>> d01c811f
       'Auto Watch': [
         true
         'Automatically watch threads you start.'
@@ -256,13 +249,10 @@
         true
         'Add a shortcut to the header to toggle the QR.'
       ]
-<<<<<<< HEAD
       'Page Shortcut': [
         false
         'Add a shortcut to the top of the page to toggle the QR.'
       ]
-=======
->>>>>>> d01c811f
       'Persistent QR': [
         true
         'The Quick reply won\'t disappear after posting.'
@@ -838,33 +828,12 @@
 
   boardnav: """
 [ toggle-all ]
-<<<<<<< HEAD
 [current-title]
-=======
-a-replace
-c-replace
-g-replace
-k-replace
-v-replace
-vg-replace
-vr-replace
-ck-replace
-co-replace
-fit-replace
-jp-replace
-mu-replace
-sp-replace
-tv-replace
-vp-replace
-q-replace
 [external-text:"FAQ","https://github.com/seaweedchan/4chan-x/wiki/Frequently-Asked-Questions"]
->>>>>>> d01c811f
   """
 
   QR:
-    'QR.personas': """
-      #email:"sage";boards:jp;always
-      """
+    'QR.personas': """#email:"sage";boards:jp;always"""
 
   time: '%m/%d/%y(%a)%H:%M:%S'
 
