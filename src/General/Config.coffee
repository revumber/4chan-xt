Config =
  main:
    'Miscellaneous':
      'Catalog Links': [
        true
        'Add toggle link in header menu to turn Navigation links into links to each board\'s catalog.'
      ]
      'External Catalog': [
        false
        'Link to external catalog instead of the internal one.'
      ]
      'QR Shortcut': [
        false,
        'Adds a small [QR] link in the header.'
      ]
      'Announcement Hiding': [
        true
        'Add button to hide 4chan announcements.'
      ]
      'Desktop Notifications': [
        false
        'Enables desktop notifications across various <%= meta.name %> features.'
      ]
      '404 Redirect': [
        true
        'Redirect dead threads and images.'
      ]
      'Keybinds': [
        true
        'Bind actions to keyboard shortcuts.'
      ]
      'Time Formatting': [
        true
        'Localize and format timestamps.'
      ]
      'Relative Post Dates': [
        true
        'Display dates like "3 minutes ago". Tooltip shows the timestamp.'
      ]
      'File Info Formatting': [
        true
        'Reformat the file information.'
      ]
      'Thread Expansion': [
        true
        'Add buttons to expand threads.'
      ]
      'Index Navigation': [
        false
        'Add buttons to navigate between threads.'
      ]
      'Reply Navigation': [
        false
        'Add buttons to navigate to top / bottom of thread.'
      ]
      'Show Dice Roll': [
        true
        'Show dice that were entered into the email field.'
      ]
      'Custom Board Titles': [
        true
        'Allow editing of the board title and subtitle by ctrl+clicking them'
      ]
      'Persistent Custom Board Titles': [
        false
        'Force custom board titles to be persistent, even if moot updates the board titles.'
      ]
      'Show Updated Notifications': [
        true
        'Show notifications when 4chan X is successfully updated.'
      ]
      'Emoji': [
        false
        'Adds icons next to names for different emails'
      ]
      'Color User IDs': [
        false
        'Assign unique colors to user IDs on boards that use them'
      ]
      'Remove Spoilers': [
        false
        'Remove all spoilers in text.'
      ]
      'Reveal Spoilers': [
        false
        'Indicate spoilers if Remove Spoilers is enabled, or make the text appear hovered if Remove Spoiler is disabled.'
      ]
      'Infinite Scrolling': [
        false
        'Add new posts to the board index upon reaching the bottom of the board.'
      ]

    'Linkification':
      'Linkify': [
        true
        'Convert text into links where applicable.'
      ]
      'Embedding': [
        true
        'Embed supported services.'
      ]
      'Auto-embed': [
        false
        'Auto-embed Linkify Embeds.'
      ]
      'Link Title': [
        true
        'Replace the link of a supported site with its actual title. Currently Supported: YouTube, Vimeo, SoundCloud, and Github gists'
      ]

    'Filtering':
      'Anonymize': [
        false
        'Make everyone Anonymous.'
      ]
      'Filter': [
        true
        'Self-moderation placebo.'
      ]
      'Recursive Hiding': [
        true
        'Hide replies of hidden posts, recursively.'
      ]
      'Thread Hiding Buttons': [
        false
        'Add buttons to hide entire threads.'
      ]
      'Reply Hiding Buttons': [
        false
        'Add buttons to hide single replies.'
      ]
      'Filtered Backlinks': [
        true
        'When enabled, shows backlinks to filtered posts with a line-through decoration. Otherwise, hides the backlinks.'
      ]
      'Stubs': [
        true
        'Show stubs of hidden threads / replies.'
      ]

    'Images':
      'Image Expansion': [
        true
        'Expand images.'
      ]
      'Image Hover': [
        true
        'Show full image on mouseover.'
      ]
      'Gallery': [
        true
        'Adds a simple and cute image gallery.' 
      ]
      'Sauce': [
        true
        'Add sauce links to images.'
      ]
      'Reveal Spoiler Thumbnails': [
        false
        'Replace spoiler thumbnails with the original image.'
      ]
      'Replace GIF': [
        false
        'Replace thumbnail of gifs with its actual image.'
      ]
      'Replace PNG': [
        false
        'Replace pngs.'
      ]
      'Replace JPG': [
        false
        'Replace jpgs.'
      ]
      'Image Prefetching': [
        false
        'Preload images'
      ]
      'Fappe Tyme': [
        false
        'Hide posts without images. *hint* *hint*'
      ]
      'Werk Tyme': [
        false
        'Hide all post images.'
      ]

    'Menu':
      'Menu': [
        true
        'Add a drop-down menu to posts.'
      ]
      'Report Link': [
        true
        'Add a report link to the menu.'
      ]
      'Thread Hiding Link': [
        true
        'Add a link to hide entire threads.'
      ]
      'Reply Hiding Link': [
        true
        'Add a link to hide single replies.'
      ]
      'Delete Link': [
        true
        'Add post and image deletion links to the menu.'
      ]
      <% if (type === 'crx') { %>
      'Download Link': [
        true
        'Add a download with original filename link to the menu. Chrome-only currently.'
      ]
      <% } %>
      'Archive Link': [
        true
        'Add an archive link to the menu.'
      ]

    'Monitoring':
      'Thread Updater': [
        true
        'Fetch and insert new replies. Has more options in its own dialog.'
      ]
      'Unread Count': [
        true
        'Show the unread posts count in the tab title.'
      ]
      'Hide Unread Count at (0)': [
        false
        'Hide the unread posts count in the tab title when it reaches 0.'
      ]
      'Unread Favicon': [
        true
        'Show a different favicon when there are unread posts.'
      ]
      'Unread Line': [
        true
        'Show a line to distinguish read posts from unread ones.'
      ]
      'Scroll to Last Read Post': [
        true
        'Scroll back to the last read post when reopening a thread.'
      ]
      'Thread Excerpt': [
        true
        'Show an excerpt of the thread in the tab title.'
      ]
      'Thread Stats': [
        true
        'Display reply and image count.'
      ]
      'Page Count in Stats': [
        false
        'Display the page count in the thread stats as well.'
      ]
      'Updater and Stats in Header': [
        true,
        'Places the thread updater and thread stats in the header instead of floating them.'
      ]
      'Thread Watcher': [
        true
        'Bookmark threads.'
      ]
      'Toggleable Thread Watcher': [
        true
        'Adds a shortcut for the thread watcher, hides the watcher by default, and makes it scroll with the page.'
      ]

    'Posting':
      'Quick Reply': [
        true
        'All-in-one form to reply, create threads, automate dumping and more.'
      ]
      'Persistent QR': [
        true
        'The Quick reply won\'t disappear after posting.'
      ]
      'Auto Hide QR': [
        true
        'Automatically hide the quick reply when posting.'
      ]
      'Open Post in New Tab': [
        true
        'Open new threads or replies to a thread from the index in a new tab.'
      ]
      'Remember Subject': [
        false
        'Remember the subject field, instead of resetting after posting.'
      ]
      <% if (type === 'userscript') { %>
      'Remember QR Size': [
        false
        'Remember the size of the Quick reply.'
      ]
      <% } %>
      'Remember Spoiler': [
        false
        'Remember the spoiler state, instead of resetting after posting.'
      ]
      'Hide Original Post Form': [
        true
        'Hide the normal post form.'
      ]
      'Cooldown': [
        true
        'Indicate the remaining time before posting again.'
      ]
      'Cooldown Prediction': [
        true
        'Decrease the cooldown time by taking into account upload speed. Disable it if it\'s inaccurate for you.'
      ]
      'Posting Success Notifications': [
        true
        'Show notifications on successful post creation or file uploading.'
      ]
      'Captcha Warning Notifications': [
        true
        'When disabled, shows a red border on the CAPTCHA input until a key is pressed instead of a notification.'
      ]

    'Quote Links':
      'Quote Backlinks': [
        true
        'Add quote backlinks.'
      ]
      'OP Backlinks': [
        true
        'Add backlinks to the OP.'
      ]
      'Quote Inlining': [
        true
        'Inline quoted post on click.'
      ]
      'Quote Hash Navigation': [
        false
        'Include an extra link after quotes for autoscrolling to quoted posts.'
      ]
      'Forward Hiding': [
        true
        'Hide original posts of inlined backlinks.'
      ]
      'Quote Previewing': [
        true
        'Show quoted post on hover.'
      ]
      'Quote Highlighting': [
        true
        'Highlight the previewed post.'
      ]
      'Resurrect Quotes': [
        true
        'Link dead quotes to the archives.'
      ]
      'Mark Quotes of You': [
        true
        'Add \'(You)\' to quotes linking to your posts.'
      ]
      'Quoted Title': [
        false
        'Change the page title to reflect you\'ve been quoted.'
      ]
      'Highlight Posts Quoting You': [
        false
        'Highlights any posts that contain a quote to your post.'
      ]
      'Highlight Own Posts': [
        false
        'Highlights own posts if Mark Quotes of You is enabled.'
      ]
      'Mark OP Quotes': [
        true
        'Add \'(OP)\' to OP quotes.'
      ]
      'Mark Cross-thread Quotes': [
        true
        'Add \'(Cross-thread)\' to cross-threads quotes.'
      ]
      'Quote Threading': [
        true
        'Thread conversations'
      ]

  imageExpansion:
    'Fit width': [
      false
      ''
    ]
    'Fit height': [
      false
      ''
    ]
    'Expand spoilers': [
      true
      'Expand all images along with spoilers.'
    ]
    'Expand from here': [
      false
      'Expand all images only from current position to thread end.'
    ]
    'Advance on contract': [
      false
      'Advance to next post when contracting an expanded image.'
    ]
  
  gallery:
    'Hide Thumbnails': [
      false
    ]
    # Fit Width =/= Fit width
    'Fit Width': [
      true
    ]
    'Fit Height': [
      true
    ]

  threadWatcher:
    'Current Board': [
      false
      'Only show watched threads from the current board.'
    ]
    'Auto Watch': [
      true
      'Automatically watch threads you start.'
    ]
    'Auto Watch Reply': [
      false
      'Automatically watch threads you reply to.'
    ]
    'Auto Prune': [
      false
      'Automatically prune 404\'d threads.'
    ]

  filter:
    name: """
# Filter any namefags:
#/^(?!Anonymous$)/
"""

    uniqueID: """
# Filter a specific ID:
#/Txhvk1Tl/
"""

    tripcode: """
# Filter any tripfag
#/^!/
"""

    capcode: """
# Set a custom class for mods:
#/Mod$/;highlight:mod;op:yes
# Set a custom class for moot:
#/Admin$/;highlight:moot;op:yes
"""

    email: ""

    subject: """
# Filter Generals on /v/:
#/general/i;boards:v;op:only
"""

    comment: """
# Filter Stallman copypasta on /g/:
#/what you\'re refer+ing to as linux/i;boards:g
"""

    flag: ''
    filename: ''
    dimensions: """
# Highlight potential wallpapers:
#/1920x1080/;op:yes;highlight;top:no;boards:w,wg
"""

    filesize: ''

    MD5: ''

  sauces: """
https://www.google.com/searchbyimage?image_url=%TURL
http://iqdb.org/?url=%TURL
#//tineye.com/search?url=%TURL
#http://saucenao.com/search.php?url=%TURL
#http://3d.iqdb.org/?url=%TURL
#http://regex.info/exif.cgi?imgurl=%URL
# uploaders:
#http://imgur.com/upload?url=%URL;text:Upload to imgur
#http://ompldr.org/upload?url1=%URL;text:Upload to ompldr
# "View Same" in archives:
#//archive.foolz.us/_/search/image/%MD5/;text:View same on foolz
#//archive.foolz.us/%board/search/image/%MD5/;text:View same on foolz /%board/
#//archive.installgentoo.net/%board/image/%MD5;text:View same on installgentoo /%board/
"""
  'sageEmoji': '4chan SS'
  
  'emojiPos': 'before'
  
  'Custom CSS': false

  Index:
    'Index Mode': 'paged'
    'Index Sort': 'bump'
    'Show Replies': true
<<<<<<< HEAD

=======
    'Anchor Hidden Threads': true
    'Refreshed Navigation': false
>>>>>>> 1f411efb
  Header:
    'Fixed Header':               true
    'Header auto-hide':           false
    'Header auto-hide on scroll': false
    'Bottom Header':              false
    'Centered links':             false
    'Header catalog links':       false
    'Bottom Board List':          true
    'Shortcut Icons':             false
    'Custom Board Navigation':    true

  boardnav: """
[ toggle-all ]
a-replace
c-replace
g-replace
k-replace
v-replace
vg-replace
vr-replace
ck-replace
co-replace
fit-replace
jp-replace
mu-replace
sp-replace
tv-replace
vp-replace
[external-text:"FAQ","https://github.com/seaweedchan/4chan-x/wiki/Frequently-Asked-Questions"]
  """

  QR:
    'QR.personas': """
      #email:"sage";boards:jp;always
      """

  time: '%m/%d/%y(%a)%H:%M:%S'

  backlink: '>>%id'

  fileInfo: '%L (%p%s, %r)'

  favicon: 'ferongr'

  usercss: ''

  hotkeys:
    # QR & Options
    'Toggle board list': [
      'Ctrl+b'
      'Toggle the full board list.'
    ]
    'Toggle header': [
      'Shift+h'
      'Toggle the auto-hide option of the header.'
    ]
    'Open empty QR': [
      'i'
      'Open QR without post number inserted.'
    ]
    'Open QR': [
      'Shift+i'
      'Open QR with post number inserted.'
    ]
    'Open settings': [
      'Alt+o'
      'Open Settings.'
    ]
    'Close': [
      'Esc'
      'Close Settings, Notifications or QR.'
    ]
    'Spoiler tags': [
      'Ctrl+s'
      'Insert spoiler tags.'
    ]
    'Code tags': [
      'Alt+c'
      'Insert code tags.'
    ]
    'Eqn tags':  [
      'Alt+e'
      'Insert eqn tags.'
    ]
    'Math tags': [
      'Alt+m'
      'Insert math tags.'
    ]
    'Toggle sage': [
      'Alt+s'
      'Toggle sage in email field'
    ]
    'Submit QR': [
      'Ctrl+Enter'
      'Submit post.'
    ]
    # Thread related
    'Watch': [
      'w'
      'Watch thread.'
    ]
    'Update': [
      'r'
      'Update the thread now.'
    ]
    # Images
    'Expand image': [
      'Shift+e'
      'Expand selected image.'
    ]
    'Expand images': [
      'e'
      'Expand all images.'
    ]
    'Open Gallery': [
      'g'
      'Opens the gallery.'
    ]
    'fappeTyme': [
      'f'
      'Fappe Tyme.'
    ]
    'werkTyme': [
      'Shift+w'
      'Werk Tyme'
    ]
    # Board Navigation
    'Front page': [
      '0'
      'Jump to page 0.'
    ]
    'Open front page': [
      'Shift+0'
      'Open page 0 in a new tab.'
    ]
    'Next page': [
      'Shift+Right'
      'Jump to the next page.'
    ]
    'Previous page': [
      'Shift+Left'
      'Jump to the previous page.'
    ]
    'Open catalog': [
      'Shift+c'
      'Open the catalog of the current board'
    ]
    'Search form': [
      'Ctrl+Alt+s'
      'Focus the search field on the board index.'
    ]
    # Thread Navigation
    'Next thread': [
      'Shift+Down'
      'See next thread.'
    ]
    'Previous thread': [
      'Shift+Up'
      'See previous thread.'
    ]
    'Expand thread': [
      'Ctrl+e'
      'Expand thread.'
    ]
    'Open thread': [
      'o'
      'Open thread in current tab.'
    ]
    'Open thread tab': [
      'Shift+o'
      'Open thread in new tab.'
    ]
    # Reply Navigation
    'Next reply': [
      'j'
      'Select next reply.'
    ]
    'Previous reply': [
      'k'
      'Select previous reply.'
    ]
    'Deselect reply': [
      'Shift+d'
      'Deselect reply.'
    ]
    'Hide': [
      'x'
      'Hide thread.'
    ]
    'Previous Post Quoting You': [
      'Alt+Up'
      'Scroll to the previous post that quotes you.'
    ]
    'Next Post Quoting You': [
      'Alt+Down'
      'Scroll to the next post that quotes you.'
    ]

  updater:
    checkbox:
      'Beep': [
        false
        'Beep on new post to completely read thread.'
      ]
      'Auto Scroll': [
        false
        'Scroll updated posts into view. Only enabled at bottom of page.'
      ]
      'Bottom Scroll': [
        false
        'Always scroll to the bottom, not the first new post. Useful for event threads.'
      ]
      'Scroll BG': [
        false
        'Auto-scroll background tabs.'
      ]
      'Auto Update': [
        true
        'Automatically fetch new posts.'
      ]
      'Optional Increase': [
        false
        'Increase the intervals between updates on threads without new posts.'
      ]
    'Interval': 30<|MERGE_RESOLUTION|>--- conflicted
+++ resolved
@@ -493,6 +493,7 @@
 #//archive.foolz.us/%board/search/image/%MD5/;text:View same on foolz /%board/
 #//archive.installgentoo.net/%board/image/%MD5;text:View same on installgentoo /%board/
 """
+
   'sageEmoji': '4chan SS'
   
   'emojiPos': 'before'
@@ -503,12 +504,9 @@
     'Index Mode': 'paged'
     'Index Sort': 'bump'
     'Show Replies': true
-<<<<<<< HEAD
-
-=======
     'Anchor Hidden Threads': true
     'Refreshed Navigation': false
->>>>>>> 1f411efb
+
   Header:
     'Fixed Header':               true
     'Header auto-hide':           false
