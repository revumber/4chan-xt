Config =
  main:
    'Miscellaneous':
      'Catalog Links': [
        true
        'Add toggle link in header menu to turn Navigation links into links to each board\'s catalog.'
      ]
      'External Catalog': [
        false
        'Link to external catalog instead of the internal one.'
      ]
      'Announcement Hiding': [
        true
        'Add button to hide 4chan announcements.'
      ]
      '404 Redirect': [
        true
        'Redirect dead threads and images.'
      ]
      'Keybinds': [
        true
        'Bind actions to keyboard shortcuts.'
      ]
      'Time Formatting': [
        true
        'Localize and format timestamps.'
      ]
      'Relative Post Dates': [
        false
        'Display dates like "3 minutes ago". Tooltip shows the timestamp.'
      ]
      'File Info Formatting': [
        true
        'Reformat the file information.'
      ]
      'Comment Expansion': [
        true
        'Add buttons to expand long comments.'
      ]
      'Thread Expansion': [
        true
        'Add buttons to expand threads.'
      ]
      'Index Navigation': [
        false
        'Add buttons to navigate between threads.'
      ]
      'Reply Navigation': [
        false
        'Add buttons to navigate to top / bottom of thread.'
      ]
      <% if (type !== 'crx') { %>
      'Check for Updates': [
        true
        'Check for updated versions of <%= meta.name %>.'
      ]
<<<<<<< HEAD
=======
      <% } %>
      'Emoji': [
        false
        'Adds icons next to names for different emails'
      ]
>>>>>>> ecdd13f9
      'Color User IDs': [
        false
        'Assign unique colors to user IDs on boards that use them'
      ]
      'Remove Spoilers': [
        false
        'Remove all spoilers in text.'
      ]
      'Indicate Spoilers': [
        false
        'Indicate spoilers if Remove Spoilers is enabled.'
      ]

    'Linkification':
      'Linkify': [
        true
        'Convert text into links where applicable.'
      ]
      'Allow False Positives': [
        false
        'Linkify everything, allowing more false positives but reducing missed links'
      ]
      'Embedding': [
        true
        'Embed supported services.'
      ]
      'Auto-embed': [
        false
        'Auto-embed Linkify Embeds.'
      ]
      'Link Title': [
        true
        'Replace the link of a supported site with its actual title. Currently Supported: YouTube, Vimeo, SoundCloud, and Github gists'
      ]

    'Filtering':
      'Anonymize': [
        false
        'Make everyone Anonymous.'
      ]
      'Filter': [
        true
        'Self-moderation placebo.'
      ]
      'Recursive Hiding': [
        true
        'Hide replies of hidden posts, recursively.'
      ]
      'Thread Hiding Buttons': [
        true
        'Add buttons to hide entire threads.'
      ]
      'Reply Hiding Buttons': [
        true
        'Add buttons to hide single replies.'
      ]
      'Filtered Backlinks': [
        true
        'When enabled, shows backlinks to filtered posts with a line-through decoration. Otherwise, hides the backlinks.'
      ]
      'Stubs': [
        true
        'Show stubs of hidden threads / replies.'
      ]

    'Images':
      'Image Expansion': [
        true
        'Expand images.'
      ]
      'Image Hover': [
        false
        'Show full image on mouseover.'
      ]
      'Sauce': [
        true
        'Add sauce links to images.'
      ]
      'Reveal Spoilers': [
        false
        'Reveal spoiler thumbnails.'
      ]
      'Replace GIF': [
        false
        'Replace thumbnail of gifs with its actual image.'
      ]
      'Replace PNG': [
        false
        'Replace pngs.'
      ]
      'Replace JPG': [
        false
        'Replace jpgs.'
      ]
      'Image Prefetching': [
        false
        'Preload images'
      ]
      'Fappe Tyme': [
        false
        'Hide posts without images when toggled. *hint* *hint*'
      ]

    'Menu':
      'Menu': [
        true
        'Add a drop-down menu to posts.'
      ]
      'Report Link': [
        true
        'Add a report link to the menu.'
      ]
      'Thread Hiding Link': [
        true
        'Add a link to hide entire threads.'
      ]
      'Reply Hiding Link': [
        true
        'Add a link to hide single replies.'
      ]
      'Delete Link': [
        true
        'Add post and image deletion links to the menu.'
      ]
      <% if (type === 'crx') { %>
      'Download Link': [
        true
        'Add a download with original filename link to the menu. Chrome-only currently.'
      ]
      <% } %>
      'Archive Link': [
        true
        'Add an archive link to the menu.'
      ]

    'Monitoring':
      'Thread Updater': [
        true
        'Fetch and insert new replies. Has more options in its own dialog.'
      ]
      'Unread Count': [
        true
        'Show the unread posts count in the tab title.'
      ]
      'Hide Unread Count at (0)': [
        false
        'Hide the unread posts count in the tab title when it reaches 0.'
      ]
      'Unread Favicon': [
        true
        'Show a different favicon when there are unread posts.'
      ]
      'Unread Line': [
        true
        'Show a line to distinguish read posts from unread ones.'
      ]
      'Scroll to Last Read Post': [
        true
        'Scroll back to the last read post when reopening a thread.'
      ]
      'Thread Excerpt': [
        true
        'Show an excerpt of the thread in the tab title.'
      ]
      'Thread Stats': [
        true
        'Display reply and image count.'
      ]
      'Page Count in Stats': [
        false
        'Display the page count in the thread stats as well.'
      ]
      'Updater and Stats in Header': [
        true,
        'Places the thread updater and thread stats in the header instead of floating them.'
      ]
      'Thread Watcher': [
        true
        'Bookmark threads.'
      ]
      'Toggleable Thread Watcher': [
        false
        'Adds a shortcut for the thread watcher, hides the watcher by default, and makes it scroll with the page.'
      ]
      'Auto Watch': [
        true
        'Automatically watch threads you start.'
      ]
      'Auto Watch Reply': [
        false
        'Automatically watch threads you reply to.'
      ]

    'Posting':
      'Header Shortcut': [
        true
        'Add a shortcut to the header to toggle the QR.'
      ]
      'Page Shortcut': [
        false
        'Add a shortcut to the top of the page to toggle the QR.'
      ]
      'Persistent QR': [
        true
        'The Quick reply won\'t disappear after posting.'
      ]
      'Auto Hide QR': [
        false
        'Automatically hide the quick reply when posting.'
      ]
      'Open Post in New Tab': [
        true
        'Open new threads or replies to a thread from the index in a new tab.'
      ]
      'Remember Subject': [
        false
        'Remember the subject field, instead of resetting after posting.'
      ]
      <% if (type === 'userscript') { %>
      'Remember QR Size': [
        false
        'Remember the size of the Quick reply.'
      ]
      <% } %>
      'Remember Spoiler': [
        false
        'Remember the spoiler state, instead of resetting after posting.'
      ]
      'Remember QR Size': [
        false
        'Remember the size of the quick reply\'s comment field.'
      ]
      'Cooldown': [
        true
        'Indicate the remaining time before posting again.'
      ]
      'Cooldown Prediction': [
        true
        'Decrease the cooldown time by taking into account upload speed. Disable it if it\'s inaccurate for you.'
      ]
      'Posting Success Notifications': [
        true
        'Show notifications on successful post creation or file uploading.'
      ]
      'Captcha Warning Notifications': [
        true
        'When disabled, shows a red border on the CAPTCHA input until a key is pressed instead of a notification.'
      ]

    'Quote Links':
      'Quote Backlinks': [
        true
        'Add quote backlinks.'
      ]
      'OP Backlinks': [
        true
        'Add backlinks to the OP.'
      ]
      'Quote Inlining': [
        true
        'Inline quoted post on click.'
      ]
      'Quote Hash Navigation': [
        false
        'Include an extra link after quotes for autoscrolling to quoted posts.'
      ]
      'Forward Hiding': [
        true
        'Hide original posts of inlined backlinks.'
      ]
      'Quote Previewing': [
        true
        'Show quoted post on hover.'
      ]
      'Quote Highlighting': [
        true
        'Highlight the previewed post.'
      ]
      'Resurrect Quotes': [
        true
        'Link dead quotes to the archives.'
      ]
      'Mark Quotes of You': [
        true
        'Add \'(You)\' to quotes linking to your posts.'
      ]
      'Quoted Title': [
        false
        'Change the page title to reflect you\'ve been quoted.'
      ]
      'Highlight Posts Quoting You': [
        false
        'Highlights any posts that contain a quote to your post.'
      ]
      'Highlight Own Posts': [
        false
        'Highlights own posts if Mark Quotes of You is enabled.'
      ]
      'Mark OP Quotes': [
        true
        'Add \'(OP)\' to OP quotes.'
      ]
      'Mark Cross-thread Quotes': [
        true
        'Add \'(Cross-thread)\' to cross-threads quotes.'
      ]
      'Quote Threading': [
        false
        'Thread conversations'
      ]

  imageExpansion:
    'Fit width': [
      true
      ''
    ]
    'Fit height': [
      false
      ''
    ]
    'Expand spoilers': [
      true
      'Expand all images along with spoilers.'
    ]
    'Expand from here': [
      true
      'Expand all images only from current position to thread end.'
    ]
    'Advance on contract': [
      false
      'Advance to next post when contracting an expanded image.'
    ]

  style:

    # Style Options are either booleans, select options, or text, depending on the value of optionName[2].
    # If it doesn't exist, it is a boolean, if it does, it's either an array of the select options or "text".

    Interface:
      'Single Column Mode': [
        true
        'Presents options in a single column, rather than in blocks.'
      ]
      'Sidebar': [
        'normal'
        'Alter the sidebar size. Completely hiding it can cause content to overlap, but with the correct option combinations can create a minimal 4chan layout that has more efficient screen real-estate than vanilla 4chan.'
        ['large', 'normal', 'minimal', 'hide']
      ]
      'Sidebar Location': [
        'right'
        'The side of the page the sidebar content is on. It is highly recommended that you do not hide the sidebar if you change this option.'
        ['left', 'right']
      ]
      'Top Thread Padding': [
        '0'
        'Add some spacing between the top edge of document and the threads.'
        'text'
      ]
      'Bottom Thread Padding': [
        '0'
        'Add some spacing between the bottom edge of document and the threads.'
        'text'
      ]
      'Left Thread Padding': [
        '0'
        'Add some spacing between the left edge of document and the threads.'
        'text'
      ]
      'Right Thread Padding': [
        '0'
        'Add some spacing between the right edge of document and the threads.'
        'text'
      ]
      'Announcements': [
        'slideout'
        'The style of announcements and the ability to hide them.'
        ['4chan default', 'slideout', 'hide']
      ]
      'Board Title': [
        'at sidebar top'
        'The positioning of the board\'s logo and subtitle.'
        ['at sidebar top', 'at sidebar bottom', 'at top', 'under post form', 'hide']
      ]
      'Custom Board Titles': [
        false
        'Customize Board Titles by shift-clicking the board title or subtitle.'
      ]
      'Persistent Custom Board Titles': [
        false
        'Forces custom board titles to be persistent, even if moot updates the board titles.'
      ]
      'Board Subtitle': [
        true
        'Show the board subtitle.'
      ]
      '4chan Banner': [
        'at sidebar top'
        'The positioning of 4chan\'s image banner.'
        ['at sidebar top', 'at sidebar bottom', 'under post form', 'at top', 'hide']
      ]
      '4chan Banner Reflection': [
        false
        'Adds reflection effects to 4chan\'s image banner.'
      ]
      'Faded 4chan Banner': [
        true
        'Make 4chan\'s image banner translucent.'
      ]
      'Icon Orientation': [
        'horizontal'
        'Change the orientation of the appchan x icons.'
        ['horizontal', 'vertical']
      ]
      'Slideout Watcher': [
        true
        'Adds an icon you can hover over to show the watcher, as opposed to having the watcher always visible.'
      ]

    Posts:
      'Alternate Post Colors': [
        false
        'Make post background colors alternate every other post.'
      ]
      'Color Reply Headings': [
        false
        'Give the post info a background.'
      ]
      'Color File Info': [
        false
        'Give the file info a background.'
      ]
      'OP Background': [
        false
        'Adds a border and background color to the OP Post, as if it were a reply.'
      ]
      'Backlinks Position': [
        'default'
        'The position of backlinks in relation to the post.'
        ['default', 'lower left', 'lower right']
      ]
      'Sage Highlighting': [
        'image'
        'Icons or text to highlight saged posts.'
        ['text', 'image', 'none']
      ]
      'Sage Highlight Position': [
        'after'
        'Position of Sage Highlighting'
        ['before', 'after']
      ]
      'Filtered Backlinks': [
        true
        'Hide backlinks to filtered posts.'
      ]
      'Force Reply Break': [
        false
        'Force replies to occupy their own line and not be adjacent to the OP image.'
      ]
      'Fit Width Replies': [
        true
        'Replies fit the entire width of the page.'
      ]
      'Indent Replies': [
        false
        'Indent posts under the OP.'
      ]
      'Hide Delete UI': [
        false
        'Hides vanilla report and delete functionality and UI. This does not affect Appchan\'s Menu functionality.'
      ]
      'Post Spacing': [
        '2'
        'The amount of space between replies.'
        'text'
      ]
      'Vertical Post Padding': [
        '5'
        'The vertical padding around post content of replies.'
        'text'
      ]
      'Horizontal Post Padding': [
        '20'
        'The horizontal padding around post content of replies.'
        'text'
      ]
      'Hide Horizontal Rules': [
        false
        'Hides lines between threads.'
      ]
      'Images Overlap Post Form': [
        true
        'Images expand over the post form and sidebar content, usually used with "Expand images" set to "full".'
      ]

    Aesthetics:
      '4chan SS Navigation': [
        false
        'Try to emulate the appearance of 4chan SS\'s Navigation.'
      ]
      '4chan SS Sidebar': [
        false
        'Try to emulate the appearance of 4chan SS\'s Sidebar.'
      ]
      'Block Ads': [
        false
        'Block advertisements. It\'s probably better to use AdBlock for this.'
      ]
      'Shrink Ads': [
        false
        'Make 4chan advertisements smaller.'
      ]
      'Bolds': [
        true
        'Bold text for names and such.'
      ]
      'Italics': [
        false
        'Give tripcodes italics.'
      ]
      'Sidebar Glow': [
        false
        'Adds a glow to the sidebar\'s text.'
      ]
      'Circle Checkboxes': [
        false
        'Make checkboxes circular.'
      ]
      'Emoji': [
        'enabled'
        'Enable emoji'
        ['enabled', 'disable ponies', 'only ponies', 'disable']
      ]
      'Emoji Position': [
        'before'
        'Position of emoji icons, like sega and neko.'
        ['before', 'after']
      ]
      'Emoji Spacing': [
        '5'
        'Add some spacing between emoji and text.'
        'text'
      ]
      'Font': [
        'sans-serif'
        'The font used by all elements of 4chan.'
        'text'
      ]
      'Font Size': [
        '13'
        'The font size of posts and various UI. This changes most, but not all, font sizes.'
        'text'
      ]
      'Icons': [
        'oneechan'
        'Icon theme which Appchan will use.'
        ['oneechan', '4chan SS']
      ]
      'Invisible Icons': [
        false
        'Makes icons invisible unless hovered. Invisible really is "invisible", so don\'t use it if you don\'t have your icons memorized or don\'t use keybinds.'
      ]
      'Quote Shadows': [
        true
        'Add shadows to the quote previews and inline quotes.'
      ]
      'Rounded Edges': [
        false
        'Round the edges of various 4chan elements.'
      ]
      'Underline Links': [
        false
        'Put lines under hyperlinks.'
      ]
      'NSFW/SFW Themes': [
        false
        'Choose your theme based on the SFW status of the board you are viewing.'
      ]

    Mascots:
      'Mascots': [
        true
        'Add a pretty picture of your waifu to Appchan.'
      ]
      'Mascot Location': [
        'sidebar'
        'Change where your mascot is located.'
        ['sidebar', 'opposite']
      ]
      'Mascot Position': [
        'default'
        'Change where your mascot is placed in relation to the post form.'
        ['above post form', 'default', 'bottom', 'middle']
      ]
      'Mascots Overlap Posts': [
        true
        'Mascots overlap threads and posts.'
      ]
      'NSFW/SFW Mascots': [
        false
        'Enable or disable mascots based on the SFW status of the board you are viewing.'
      ]
      'Grayscale Mascots': [
        false
        'Force mascots to be monochrome.'
      ]
      'Mascot Opacity': [
        '1.00'
        'Make Mascots transparent.'
        'text'
      ]
      'Hide Mascots on Catalog': [
        false
        'Do not show mascots on the official catalog pages.'
      ]

    Navigation:
      'Navigation Alignment': [
        'left'
        'Change the text alignment of the navigation.'
        ['left', 'center', 'right']
      ]
      'Slideout Navigation': [
        'compact'
        'How the slideout navigation will be displayed.'
        ['compact', 'list', 'hide']
      ]
      'Pagination': [
        'sticky bottom'
        'The position of 4chan page navigation'
        ['sticky top', 'sticky bottom', 'top', 'bottom', 'on side', 'hide']
      ]
      'Pagination Alignment': [
        'center'
        'Change the text alignment of the pagination.'
        ['left', 'center', 'right']
      ]
      'Hide Navigation Decorations': [
        false
        'Hide non-link text in the board navigation and pagination. This also disables the delimiters in <code>Custom Navigation</code>'
      ]

    'Post Form':
      'Compact Post Form Inputs': [
        true
        'Use compact inputs on the post form.'
      ]
      'Show Post Form Header': [
        false
        'Force the Post Form to have a header.'
      ]
      'Post Form Style': [
        'tabbed slideout'
        'How the post form will sit on the page.'
        ['fixed', 'slideout', 'tabbed slideout', 'transparent fade', 'float']
      ]
      'Post Form Slideout Transitions' : [
        true
        'Animate slideouts for the post form.'
      ]
      'Post Form Decorations': [
        false
        'Add a border and background to the post form (does not apply to the "float" post form style.'
      ]
      'Textarea Resize': [
        'vertical'
        'Options to resize the post form\'s comment box.'
        ['both', 'horizontal', 'vertical', 'none']
      ]
      'Tripcode Hider': [
        true
        'Intelligent name field hiding.'
      ]

  filter:
    name: """
# Filter any namefags:
#/^(?!Anonymous$)/
"""

    uniqueID: """
# Filter a specific ID:
#/Txhvk1Tl/
"""

    tripcode: """
# Filter any tripfag
#/^!/
"""

    capcode: """
# Set a custom class for mods:
#/Mod$/;highlight:mod;op:yes
# Set a custom class for moot:
#/Admin$/;highlight:moot;op:yes
"""

    email: """
# Filter any e-mails that are not `sage` on /a/ and /jp/:
#/^(?!sage$)/;boards:a,jp
"""
    subject: """
# Filter Generals on /v/:
#/general/i;boards:v;op:only
"""

    comment: """
# Filter Stallman copypasta on /g/:
#/what you\'re refer+ing to as linux/i;boards:g
"""

    flag: ''
    filename: ''
    dimensions: """
# Highlight potential wallpapers:
#/1920x1080/;op:yes;highlight;top:no;boards:w,wg
"""

    filesize: ''

    MD5: ''

  sauces: """
https://www.google.com/searchbyimage?image_url=%TURL
http://iqdb.org/?url=%TURL
#//tineye.com/search?url=%TURL
#http://saucenao.com/search.php?url=%TURL
#http://3d.iqdb.org/?url=%TURL
#http://regex.info/exif.cgi?imgurl=%URL
# uploaders:
#http://imgur.com/upload?url=%URL;text:Upload to imgur
#http://ompldr.org/upload?url1=%URL;text:Upload to ompldr
# "View Same" in archives:
#//archive.foolz.us/_/search/image/%MD5/;text:View same on foolz
#//archive.foolz.us/%board/search/image/%MD5/;text:View same on foolz /%board/
#//archive.installgentoo.net/%board/image/%MD5;text:View same on installgentoo /%board/
"""
  'sageEmoji': 'appchan'
  
  'emojiPos': 'before'
  
  'Custom CSS': false

  Header:
    'Fixed Header':            true
    'Header auto-hide':        false
    'Bottom Header':           false
    'Header catalog links':    false
    'Bottom Board List':       true
    'Custom Board Navigation': true

  boardnav: """
[ toggle-all ]
[current-title]
  """

  QR:
    'QR.personas': """
      #email:"sage";boards:jp;always
      """

  time: '%m/%d/%y(%a)%H:%M:%S'

  backlink: '>>%id'

  fileInfo: '%L (%p%s, %r)'

  favicon: 'ferongr'

  usercss: """
/* Tripcode Italics: */
/*
span.postertrip {
font-style: italic;
}
*/

/* Add a rounded border to thumbnails (but not expanded images): */
/*
.fileThumb > img:first-child {
border: solid 2px rgba(0,0,100,0.5);
border-radius: 10px;
}
*/

/* Make highlighted posts look inset on the page: */
/*
div.post:target,
div.post.highlight {
box-shadow: inset 2px 2px 2px rgba(0,0,0,0.2);
}
*/
"""

  hotkeys:
    # QR & Options
    'Toggle board list': [
      'Ctrl+b'
      'Toggle the full board list.'
    ]
    'Toggle header': [
      'Shift+h'
      'Toggle the auto-hide option of the header.'
    ]
    'Open empty QR': [
      'i'
      'Open QR without post number inserted.'
    ]
    'Open QR': [
      'Shift+i'
      'Open QR with post number inserted.'
    ]
    'Open settings': [
      'Alt+o'
      'Open Settings.'
    ]
    'Close': [
      'Esc'
      'Close Settings, Notifications or QR.'
    ]
    'Spoiler tags': [
      'Ctrl+s'
      'Insert spoiler tags.'
    ]
    'Code tags': [
      'Alt+c'
      'Insert code tags.'
    ]
    'Eqn tags':  [
      'Alt+e'
      'Insert eqn tags.'
    ]
    'Math tags': [
      'Alt+m'
      'Insert math tags.'
    ]
    'Toggle sage': [
      'Alt+s'
      'Toggle sage in email field'
    ]
    'Submit QR': [
      'Ctrl+Enter'
      'Submit post.'
    ]
    # Thread related
    'Watch': [
      'w'
      'Watch thread.'
    ]
    'Update': [
      'r'
      'Update the thread now.'
    ]
    # Images
    'Expand image': [
      'Shift+e'
      'Expand selected image.'
    ]
    'Expand images': [
      'e'
      'Expand all images.'
    ]
    'fappeTyme': [
      'f'
      'Fappe Tyme.'
    ]
    # Board Navigation
    'Front page': [
      '0'
      'Jump to page 0.'
    ]
    'Open front page': [
      'Shift+0'
      'Open page 0 in a new tab.'
    ]
    'Next page': [
      'Shift+Right'
      'Jump to the next page.'
    ]
    'Previous page': [
      'Shift+Left'
      'Jump to the previous page.'
    ]
    'Open catalog': [
      'Shift+c'
      'Open the catalog of the current board'
    ]
    # Thread Navigation
    'Next thread': [
      'Shift+Down'
      'See next thread.'
    ]
    'Previous thread': [
      'Shift+Up'
      'See previous thread.'
    ]
    'Expand thread': [
      'Ctrl+e'
      'Expand thread.'
    ]
    'Open thread': [
      'o'
      'Open thread in current tab.'
    ]
    'Open thread tab': [
      'Shift+o'
      'Open thread in new tab.'
    ]
    # Reply Navigation
    'Next reply': [
      'j'
      'Select next reply.'
    ]
    'Previous reply': [
      'k'
      'Select previous reply.'
    ]
    'Hide': [
      'x'
      'Hide thread.'
    ]

  updater:
    checkbox:
      'Beep': [
        false
        'Beep on new post to completely read thread.'
      ]
      'Auto Scroll': [
        false
        'Scroll updated posts into view. Only enabled at bottom of page.'
      ]
      'Bottom Scroll': [
        false
        'Always scroll to the bottom, not the first new post. Useful for event threads.'
      ]
      'Scroll BG': [
        false
        'Auto-scroll background tabs.'
      ]
      'Auto Update': [
        true
        'Automatically fetch new posts.'
      ]
      'Optional Increase': [
        false
        'Increase the intervals between updates on threads without new posts.'
      ]
    'Interval': 30

  embedWidth:  640
  embedHeight: 390
  theme:        'Yotsuba B'
  'theme_sfw':  'Yotsuba B'
  'theme_nsfw': 'Yotsuba'
  mascot : ''<|MERGE_RESOLUTION|>--- conflicted
+++ resolved
@@ -54,14 +54,7 @@
         true
         'Check for updated versions of <%= meta.name %>.'
       ]
-<<<<<<< HEAD
-=======
       <% } %>
-      'Emoji': [
-        false
-        'Adds icons next to names for different emails'
-      ]
->>>>>>> ecdd13f9
       'Color User IDs': [
         false
         'Assign unique colors to user IDs on boards that use them'
