Config =
  main:
    'Miscellaneous':
      'Catalog Links': [
        true
        'Add toggle link in header menu to turn Navigation links into links to each board\'s catalog.'
      ]
      'External Catalog': [
        false
        'Link to external catalog instead of the internal one.'
      ]
      'QR Shortcut': [
        false,
        'Adds a small [QR] link in the header.'
      ]
      'Announcement Hiding': [
        true
        'Add button to hide 4chan announcements.'
      ]
      '404 Redirect': [
        true
        'Redirect dead threads and images.'
      ]
      'Keybinds': [
        true
        'Bind actions to keyboard shortcuts.'
      ]
      'Time Formatting': [
        true
        'Localize and format timestamps.'
      ]
      'Relative Post Dates': [
        false
        'Display dates like "3 minutes ago". Tooltip shows the timestamp.'
      ]
      'File Info Formatting': [
        true
        'Reformat the file information.'
      ]
      'Comment Expansion': [
        true
        'Add buttons to expand long comments.'
      ]
      'Thread Expansion': [
        true
        'Add buttons to expand threads.'
      ]
      'Index Navigation': [
        false
        'Add buttons to navigate between threads.'
      ]
      'Reply Navigation': [
        false
        'Add buttons to navigate to top / bottom of thread.'
      ]
      'Check for Updates': [
        true
        'Check for updated versions of <%= meta.name %>.'
      ]
      'Emoji': [
        false
        'Adds icons next to names for different emails'
      ]
      'Color User IDs': [
        false
        'Assign unique colors to user IDs on boards that use them'
      ]
      'Remove Spoilers': [
        false
        'Remove all spoilers in text.'
      ]
      'Indicate Spoilers': [
        false
        'Indicate spoilers if Remove Spoilers is enabled.'
      ]

    'Linkification':
      'Linkify': [
        true
        'Convert text into links where applicable.'
      ]
      'Allow False Positives': [
        false
        'Linkify everything, allowing more false positives but reducing missed links'
      ]
      'Embedding': [
        true
        'Embed supported services.'
      ]
      'Auto-embed': [
        false
        'Auto-embed Linkify Embeds.'
      ]
      'Link Title': [
        true
        'Replace the link of a supported site with its actual title. Currently Supported: YouTube, Vimeo, SoundCloud, and Github gists'
      ]

    'Filtering':
      'Anonymize': [
        false
        'Make everyone Anonymous.'
      ]
      'Filter': [
        true
        'Self-moderation placebo.'
      ]
      'Recursive Hiding': [
        true
        'Hide replies of hidden posts, recursively.'
      ]
      'Thread Hiding Buttons': [
        true
        'Add buttons to hide entire threads.'
      ]
      'Reply Hiding Buttons': [
        true
        'Add buttons to hide single replies.'
      ]
      'Filtered Backlinks': [
        true
        'When enabled, shows backlinks to filtered posts with a line-through decoration. Otherwise, hides the backlinks.'
      ]
      'Stubs': [
        true
        'Show stubs of hidden threads / replies.'
      ]

    'Images':
      'Image Expansion': [
        true
        'Expand images.'
      ]
      'Image Hover': [
        false
        'Show full image on mouseover.'
      ]
      'Sauce': [
        true
        'Add sauce links to images.'
      ]
      'Reveal Spoilers': [
        false
        'Reveal spoiler thumbnails.'
      ]
      'Replace GIF': [
        false
        'Replace thumbnail of gifs with its actual image.'
      ]
      'Replace PNG': [
        false
        'Replace pngs.'
      ]
      'Replace JPG': [
        false
        'Replace jpgs.'
      ]
      'Fappe Tyme': [
        false
        'Hide posts without images. *hint* *hint*'
      ]

    'Menu':
      'Menu': [
        true
        'Add a drop-down menu to posts.'
      ]
      'Report Link': [
        true
        'Add a report link to the menu.'
      ]
      'Thread Hiding Link': [
        true
        'Add a link to hide entire threads.'
      ]
      'Reply Hiding Link': [
        true
        'Add a link to hide single replies.'
      ]
      'Delete Link': [
        true
        'Add post and image deletion links to the menu.'
      ]
      <% if (type === 'crx') { %>
      'Download Link': [
        true
        'Add a download with original filename link to the menu. Chrome-only currently.'
      ]
      <% } %>
      'Archive Link': [
        true
        'Add an archive link to the menu.'
      ]

    'Monitoring':
      'Thread Updater': [
        true
        'Fetch and insert new replies. Has more options in its own dialog.'
      ]
      'Unread Count': [
        true
        'Show the unread posts count in the tab title.'
      ]
      'Hide Unread Count at (0)': [
        false
        'Hide the unread posts count in the tab title when it reaches 0.'
      ]
      'Unread Favicon': [
        true
        'Show a different favicon when there are unread posts.'
      ]
      'Unread Line': [
        true
        'Show a line to distinguish read posts from unread ones.'
      ]
      'Scroll to Last Read Post': [
        true
        'Scroll back to the last read post when reopening a thread.'
      ]
      'Thread Excerpt': [
        true
        'Show an excerpt of the thread in the tab title.'
      ]
      'Thread Stats': [
        true
        'Display reply and image count.'
      ]
      'Updater and Stats in Header': [
        true,
        'Places the thread updater and thread stats in the header instead of floating them.'
      ]
      'Thread Watcher': [
        true
        'Bookmark threads.'
      ]
      'Persistent Thread Watcher': [
        false
        'Opens the thread watcher by default.'
      ]
      'Auto Watch': [
        true
        'Automatically watch threads you start.'
      ]
      'Auto Watch Reply': [
        false
        'Automatically watch threads you reply to.'
      ]

    'Posting':
      'Quick Reply': [
        true
        'All-in-one form to reply, create threads, automate dumping and more.'
      ]
      'Persistent QR': [
        false
        'The Quick reply won\'t disappear after posting.'
      ]
      'Auto Hide QR': [
        false
        'Automatically hide the quick reply when posting.'
      ]
      'Open Post in New Tab': [
        true
        'Open new threads or replies to a thread from the index in a new tab.'
      ]
      'Remember Subject': [
        false
        'Remember the subject field, instead of resetting after posting.'
      ]
      <% if (type === 'userscript') { %>
      'Remember QR Size': [
        false
        'Remember the size of the Quick reply.'
      ]
      <% } %>
      'Remember Spoiler': [
        false
        'Remember the spoiler state, instead of resetting after posting.'
      ]
      'Hide Original Post Form': [
        true
        'Hide the normal post form.'
      ]
      'Cooldown': [
        true
        'Indicate the remaining time before posting again.'
      ]
      'Cooldown Prediction': [
        true
        'Decrease the cooldown time by taking into account upload speed. Disable it if it\'s inaccurate for you.'
      ]
      'Posting Success Notifications': [
        true
        'Show notifications on successful post creation or file uploading.'
      ]

    'Quote Links':
      'Quote Backlinks': [
        true
        'Add quote backlinks.'
      ]
      'OP Backlinks': [
        true
        'Add backlinks to the OP.'
      ]
      'Quote Inlining': [
        true
        'Inline quoted post on click.'
      ]
      'Quote Hash Navigation': [
        false
        'Include an extra link after quotes for autoscrolling to quoted posts.'
      ]
      'Forward Hiding': [
        true
        'Hide original posts of inlined backlinks.'
      ]
      'Quote Previewing': [
        true
        'Show quoted post on hover.'
      ]
      'Quote Highlighting': [
        true
        'Highlight the previewed post.'
      ]
      'Resurrect Quotes': [
        true
        'Link dead quotes to the archives.'
      ]
      'Mark Quotes of You': [
        true
        'Add \'(You)\' to quotes linking to your posts.'
      ]
      'Highlight Posts Quoting You': [
        false
        'Highlights any posts that contain a quote to your post.'
      ]
      'Highlight Own Posts': [
        false
        'Highlights own posts if Mark Quotes of You is enabled.'
      ]
      'Mark OP Quotes': [
        true
        'Add \'(OP)\' to OP quotes.'
      ]
      'Mark Cross-thread Quotes': [
        true
        'Add \'(Cross-thread)\' to cross-threads quotes.'
      ]
      'Quote Threading': [
        false
        'Thread conversations'
      ]

  imageExpansion:
<<<<<<< HEAD
    'Fit width': [
      true
      ''
    ]
    'Fit height': [
      false
      ''
    ]
    'Expand spoilers': [
      true
      'Expand all images along with spoilers.'
    ]
    'Expand from here': [
      true
      'Expand all images only from current position to thread end.'
    ]

  filter:
    name: """
# Filter any namefags:
#/^(?!Anonymous$)/
"""

    uniqueID: """
# Filter a specific ID:
#/Txhvk1Tl/
"""

    tripcode: """
# Filter any tripfag
#/^!/
"""

    capcode: """
# Set a custom class for mods:
#/Mod$/;highlight:mod;op:yes
# Set a custom class for moot:
#/Admin$/;highlight:moot;op:yes
"""

    email: """
# Filter any e-mails that are not `sage` on /a/ and /jp/:
#/^(?!sage$)/;boards:a,jp
"""
    subject: """
# Filter Generals on /v/:
#/general/i;boards:v;op:only
"""

    comment: """
# Filter Stallman copypasta on /g/:
#/what you\'re refer+ing to as linux/i;boards:g
"""

    flag: ''
    filename: ''
    dimensions: """
# Highlight potential wallpapers:
#/1920x1080/;op:yes;highlight;top:no;boards:w,wg
"""

    filesize: ''

    MD5: ''

  sauces: """
https://www.google.com/searchbyimage?image_url=%TURL
http://iqdb.org/?url=%TURL
#//tineye.com/search?url=%TURL
#http://saucenao.com/search.php?url=%TURL
#http://3d.iqdb.org/?url=%TURL
#http://regex.info/exif.cgi?imgurl=%URL
# uploaders:
#http://imgur.com/upload?url=%URL;text:Upload to imgur
#http://ompldr.org/upload?url1=%URL;text:Upload to ompldr
# "View Same" in archives:
#//archive.foolz.us/_/search/image/%MD5/;text:View same on foolz
#//archive.foolz.us/%board/search/image/%MD5/;text:View same on foolz /%board/
#//archive.installgentoo.net/%board/image/%MD5;text:View same on installgentoo /%board/
"""
  'sageEmoji': '4chan SS'
  
  'emojiPos': 'before'
  
=======
    'Fit width':        [true,  '']
    'Fit height':       [false, '']
    'Expand spoilers':  [false, 'Expand all images along with spoilers.']
    'Expand from here': [true,  'Expand all images only from current position to thread end.']
  filter:
    name: """
      # Filter any namefags:
      #/^(?!Anonymous$)/
    """
    uniqueID: """
      # Filter a specific ID:
      #/Txhvk1Tl/
    """
    tripcode: """
      # Filter any tripfag
      #/^!/
    """
    capcode: """
      # Set a custom class for mods:
      #/Mod$/;highlight:mod;op:yes
      # Set a custom class for moot:
      #/Admin$/;highlight:moot;op:yes
    """
    email: """
      # Filter any e-mails that are not `sage` on /a/ and /jp/:
      #/^(?!sage$)/;boards:a,jp
    """
    subject: """
      # Filter Generals on /v/:
      #/general/i;boards:v;op:only
    """
    comment: """
      # Filter Stallman copypasta on /g/:
      #/what you're refer+ing to as linux/i;boards:g
    """
    flag: ""
    filename: ""
    dimensions: """
      # Highlight potential wallpapers:
      #/1920x1080/;op:yes;highlight;top:no;boards:w,wg
    """
    filesize: ""
    MD5: ""
  sauces: """
    https://www.google.com/searchbyimage?image_url=%TURL
    http://iqdb.org/?url=%TURL
    #//tineye.com/search?url=%TURL
    #http://saucenao.com/search.php?url=%TURL
    #http://3d.iqdb.org/?url=%TURL
    #http://regex.info/exif.cgi?imgurl=%URL
    # uploaders:
    #http://imgur.com/upload?url=%URL;text:Upload to imgur
    #http://ompldr.org/upload?url1=%URL;text:Upload to ompldr
    # "View Same" in archives:
    #//archive.foolz.us/_/search/image/%MD5/;text:View same on foolz
    #//archive.foolz.us/%board/search/image/%MD5/;text:View same on foolz /%board/
    #//archive.installgentoo.net/%board/image/%MD5;text:View same on installgentoo /%board/
  """
>>>>>>> d0fc792d
  'Custom CSS': false

  Header:
    'Fixed Header':            true
    'Header auto-hide':        false
    'Bottom Header':           false
    'Centered links':          false
    'Header catalog links':    false
    'Bottom Board List':       true
    'Custom Board Navigation': true

  boardnav: '[ toggle-all ] [current-title]'

  QR:
<<<<<<< HEAD
    'QR.personas': [
      '#email:"sage";boards:jp;always'
      ].join '\n'

=======
    'QR.personas': """
      #email:"sage";boards:jp;always
      email:"sage"
    """
  boardnav: '[current-title / toggle-all]'
>>>>>>> d0fc792d
  time: '%m/%d/%y(%a)%H:%M:%S'

  backlink: '>>%id'

  fileInfo: '%L (%p%s, %r)'

  favicon: 'ferongr'

  usercss: ''

  hotkeys:
    # QR & Options
    'Toggle board list': [
      'Ctrl+b'
      'Toggle the full board list.'
    ]
    'Toggle header': [
      'Shift+h'
      'Toggle the auto-hide option of the header.'
    ]
    'Open empty QR': [
      'i'
      'Open QR without post number inserted.'
    ]
    'Open QR': [
      'Shift+i'
      'Open QR with post number inserted.'
    ]
    'Open settings': [
      'Alt+o'
      'Open Settings.'
    ]
    'Close': [
      'Esc'
      'Close Settings, Notifications or QR.'
    ]
    'Spoiler tags': [
      'Ctrl+s'
      'Insert spoiler tags.'
    ]
    'Code tags': [
      'Alt+c'
      'Insert code tags.'
    ]
    'Eqn tags':  [
      'Alt+e'
      'Insert eqn tags.'
    ]
    'Math tags': [
      'Alt+m'
      'Insert math tags.'
    ]
    'Toggle sage': [
      'Alt+s'
      'Toggle sage in email field'
    ]
    'Submit QR': [
      'Ctrl+Enter'
      'Submit post.'
    ]
    # Thread related
    'Watch': [
      'w'
      'Watch thread.'
    ]
    'Update': [
      'r'
      'Update the thread now.'
    ]
    # Images
    'Expand image': [
      'Shift+e'
      'Expand selected image.'
    ]
    'Expand images': [
      'e'
      'Expand all images.'
    ]
    'fappeTyme': [
      'f'
      'Fappe Tyme.'
    ]
    # Board Navigation
    'Front page': [
      '0'
      'Jump to page 0.'
    ]
    'Open front page': [
      'Shift+0'
      'Open page 0 in a new tab.'
    ]
    'Next page': [
      'Right'
      'Jump to the next page.'
    ]
    'Previous page': [
      'Left'
      'Jump to the previous page.'
    ]
    'Open catalog': [
      'Shift+c'
      'Open the catalog of the current board'
    ]
    # Thread Navigation
    'Next thread': [
      'Down'
      'See next thread.'
    ]
    'Previous thread': [
      'Up'
      'See previous thread.'
    ]
    'Expand thread': [
      'Ctrl+e'
      'Expand thread.'
    ]
    'Open thread': [
      'o'
      'Open thread in current tab.'
    ]
    'Open thread tab': [
      'Shift+o'
      'Open thread in new tab.'
    ]
    # Reply Navigation
    'Next reply': [
      'j'
      'Select next reply.'
    ]
    'Previous reply': [
      'k'
      'Select previous reply.'
    ]
    'Hide': [
      'x'
      'Hide thread.'
    ]

  updater:
    checkbox:
      'Beep': [
        false
        'Beep on new post to completely read thread.'
      ]
      'Auto Scroll': [
        false
        'Scroll updated posts into view. Only enabled at bottom of page.'
      ]
      'Bottom Scroll': [
        false
        'Always scroll to the bottom, not the first new post. Useful for event threads.'
      ]
      'Scroll BG': [
        false
        'Auto-scroll background tabs.'
      ]
      'Auto Update': [
        true
        'Automatically fetch new posts.'
      ]
      'Optional Increase': [
        false
        'Increase the intervals between updates on threads without new posts.'
      ]
    'Interval': 30<|MERGE_RESOLUTION|>--- conflicted
+++ resolved
@@ -353,7 +353,6 @@
       ]
 
   imageExpansion:
-<<<<<<< HEAD
     'Fit width': [
       true
       ''
@@ -438,66 +437,6 @@
   
   'emojiPos': 'before'
   
-=======
-    'Fit width':        [true,  '']
-    'Fit height':       [false, '']
-    'Expand spoilers':  [false, 'Expand all images along with spoilers.']
-    'Expand from here': [true,  'Expand all images only from current position to thread end.']
-  filter:
-    name: """
-      # Filter any namefags:
-      #/^(?!Anonymous$)/
-    """
-    uniqueID: """
-      # Filter a specific ID:
-      #/Txhvk1Tl/
-    """
-    tripcode: """
-      # Filter any tripfag
-      #/^!/
-    """
-    capcode: """
-      # Set a custom class for mods:
-      #/Mod$/;highlight:mod;op:yes
-      # Set a custom class for moot:
-      #/Admin$/;highlight:moot;op:yes
-    """
-    email: """
-      # Filter any e-mails that are not `sage` on /a/ and /jp/:
-      #/^(?!sage$)/;boards:a,jp
-    """
-    subject: """
-      # Filter Generals on /v/:
-      #/general/i;boards:v;op:only
-    """
-    comment: """
-      # Filter Stallman copypasta on /g/:
-      #/what you're refer+ing to as linux/i;boards:g
-    """
-    flag: ""
-    filename: ""
-    dimensions: """
-      # Highlight potential wallpapers:
-      #/1920x1080/;op:yes;highlight;top:no;boards:w,wg
-    """
-    filesize: ""
-    MD5: ""
-  sauces: """
-    https://www.google.com/searchbyimage?image_url=%TURL
-    http://iqdb.org/?url=%TURL
-    #//tineye.com/search?url=%TURL
-    #http://saucenao.com/search.php?url=%TURL
-    #http://3d.iqdb.org/?url=%TURL
-    #http://regex.info/exif.cgi?imgurl=%URL
-    # uploaders:
-    #http://imgur.com/upload?url=%URL;text:Upload to imgur
-    #http://ompldr.org/upload?url1=%URL;text:Upload to ompldr
-    # "View Same" in archives:
-    #//archive.foolz.us/_/search/image/%MD5/;text:View same on foolz
-    #//archive.foolz.us/%board/search/image/%MD5/;text:View same on foolz /%board/
-    #//archive.installgentoo.net/%board/image/%MD5;text:View same on installgentoo /%board/
-  """
->>>>>>> d0fc792d
   'Custom CSS': false
 
   Header:
@@ -512,18 +451,10 @@
   boardnav: '[ toggle-all ] [current-title]'
 
   QR:
-<<<<<<< HEAD
-    'QR.personas': [
-      '#email:"sage";boards:jp;always'
-      ].join '\n'
-
-=======
     'QR.personas': """
       #email:"sage";boards:jp;always
-      email:"sage"
-    """
-  boardnav: '[current-title / toggle-all]'
->>>>>>> d0fc792d
+      """
+
   time: '%m/%d/%y(%a)%H:%M:%S'
 
   backlink: '>>%id'
