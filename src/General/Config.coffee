--- conflicted
+++ resolved
@@ -283,14 +283,11 @@
         true
         'When disabled, shows a red border on the CAPTCHA input until a key is pressed instead of a notification.'
       ]
-<<<<<<< HEAD
       'Dump List Before Comment': [
         false
         'Position of the QR\'s Dump List.'
       ]
 
-=======
->>>>>>> 8570d5e6
     'Quote Links':
       'Quote Backlinks': [
         true
