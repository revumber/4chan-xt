--- conflicted
+++ resolved
@@ -836,17 +836,10 @@
 #//archive.installgentoo.net/%board/image/%MD5;text:View same on installgentoo /%board/
 """
 
-<<<<<<< HEAD
-=======
   FappeT:
     fappe: false
     werk:  true
 
-  'sageEmoji': '4chan SS'
-  
-  'emojiPos': 'before'
-  
->>>>>>> 0cafd9ae
   'Custom CSS': false
 
   Index:
