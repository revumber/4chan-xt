--- conflicted
+++ resolved
@@ -1,7 +1,6 @@
 Config =
   main:
     'Miscellaneous':
-<<<<<<< HEAD
       'JSON Navigation' : [
         true
         'Use JSON for loading the Board Index and Threads. Also allows searching and sorting the board index and infinite scolling.'
@@ -122,13 +121,9 @@
         true
         'Hide replies of hidden posts, recursively.'
       ]
-      'Thread Hiding Buttons': [
-        false
-        'Add buttons to hide entire threads.'
-      ]
-      'Reply Hiding Buttons': [
-        false
-        'Add buttons to hide single replies.'
+      'Post Hiding': [
+        false
+        'Add buttons to hide posts.'
       ]
       'Filtered Backlinks': [
         true
@@ -148,6 +143,10 @@
         true
         'Show full image on mouseover.'
       ]
+      'Image Hover in Catalog': [
+        false
+        'Show a floating expanded image on hover in the catalog.'
+      ]
       'Gallery': [
         true
         'Adds a simple and cute image gallery.' 
@@ -206,39 +205,6 @@
         true
         'Add post and image deletion links to the menu.'
       ]
-=======
-      'Enable 4chan\'s Extension':    [false, 'Compatibility between <%= meta.name %> and 4chan\'s inline extension is NOT guaranteed.']
-      'Desktop Notifications':        [true,  'Enables desktop notifications across various <%= meta.name %> features.']
-      'Announcement Hiding':          [true,  'Add button to hide 4chan announcements.']
-      '404 Redirect':                 [true,  'Redirect dead threads and images.']
-      'Keybinds':                     [true,  'Bind actions to keyboard shortcuts.']
-      'Linkify':                      [true,  'Convert text links into hyperlinks.']
-      'Time Formatting':              [true,  'Localize and format timestamps.']
-      'Relative Post Dates':          [false, 'Display dates like "3 minutes ago". Tooltip shows the timestamp.']
-      'File Info Formatting':         [true,  'Reformat the file information.']
-      'Thread Expansion':             [true,  'Add buttons to expand threads.']
-      'Index Navigation':             [false, 'Add buttons to navigate between threads.']
-      'Reply Navigation':             [false, 'Add buttons to navigate to top / bottom of thread.']
-      'Show Dice Roll':               [true,  'Show dice that were entered into the email field.']
-    'Filtering':
-      'Anonymize':                    [false, 'Make everyone Anonymous.']
-      'Filter':                       [true,  'Self-moderation placebo.']
-      'Post Hiding':                  [true,  'Add buttons to hide threads and replies.']
-      'Stubs':                        [true,  'Show stubs of hidden posts.']
-      'Recursive Hiding':             [true,  'Hide replies of hidden posts, recursively.']
-    'Images':
-      'Auto-GIF':                     [false, 'Animate GIF thumbnails (disabled on /gif/, /wsg/).']
-      'Image Expansion':              [true,  'Expand images inline.']
-      'Image Hover':                  [false, 'Show a floating expanded image on hover.']
-      'Image Hover in Catalog':       [false, 'Show a floating expanded image on hover in the catalog.']
-      'Sauce':                        [true,  'Add sauce links to images.']
-      'Reveal Spoilers':              [false, 'Reveal spoiler thumbnails.']
-    'Menu':
-      'Menu':                         [true,  'Add a drop-down menu to posts.']
-      'Report Link':                  [true,  'Add a report link to the menu.']
-      'Post Hiding Link':             [true,  'Add a link to hide threads and replies.']
-      'Delete Link':                  [true,  'Add post and image deletion links to the menu.']
->>>>>>> 3f2aeff4
       <% if (type === 'crx') { %>
       'Download Link': [
         true
@@ -322,21 +288,10 @@
         'Remember the subject field, instead of resetting after posting.'
       ]
       <% if (type === 'userscript') { %>
-<<<<<<< HEAD
       'Remember QR Size': [
         false
         'Remember the size of the Quick reply.'
       ]
-=======
-      'Remember QR Size':             [false, 'Remember the size of the Quick reply.']
-      <% } %>
-      'Remember Subject':             [false, 'Remember the subject field, instead of resetting after posting.']
-      'Remember Spoiler':             [false, 'Remember the spoiler state, instead of resetting after posting.']
-      'Hide Original Post Form':      [true,  'Hide the normal post form.']
-      'Cooldown':                     [true,  'Indicate the remaining time before posting again.']
-      <% if (type === 'crx') { %>
-      'Tab to Choose Files First':    [false, 'Tab to the file input before the submit button.']
->>>>>>> 3f2aeff4
       <% } %>
       'Remember Spoiler': [
         false
@@ -350,10 +305,6 @@
         true
         'Indicate the remaining time before posting again.'
       ]
-      'Cooldown Prediction': [
-        true
-        'Decrease the cooldown time by taking into account upload speed. Disable it if it\'s inaccurate for you.'
-      ]
       'Posting Success Notifications': [
         true
         'Show notifications on successful post creation or file uploading.'
@@ -368,7 +319,6 @@
       ]
 
     'Quote Links':
-<<<<<<< HEAD
       'Quote Backlinks': [
         true
         'Add quote backlinks.'
@@ -401,10 +351,6 @@
         true
         'Link dead quotes to the archives.'
       ]
-      'Mark Quotes of You': [
-        true
-        'Add \'(You)\' to quotes linking to your posts.'
-      ]
       'Quoted Title': [
         false
         'Change the page title to reflect you\'ve been quoted.'
@@ -415,31 +361,16 @@
       ]
       'Highlight Own Posts': [
         false
-        'Highlights own posts if Mark Quotes of You is enabled.'
-      ]
-      'Mark OP Quotes': [
-        true
-        'Add \'(OP)\' to OP quotes.'
-      ]
-      'Mark Cross-thread Quotes': [
-        true
-        'Add \'(Cross-thread)\' to cross-threads quotes.'
+        'Highlights own posts if Quote Markers are enabled.'
       ]
       'Quote Threading': [
         true
         'Thread conversations'
       ]
-
-=======
-      'Quote Backlinks':              [true,  'Add quote backlinks.']
-      'OP Backlinks':                 [true,  'Add backlinks to the OP.']
-      'Quote Inlining':               [true,  'Inline quoted post on click.']
-      'Forward Hiding':               [true,  'Hide original posts of inlined backlinks.']
-      'Quote Previewing':             [true,  'Show quoted post on hover.']
-      'Quote Highlighting':           [true,  'Highlight the previewed post.']
-      'Resurrect Quotes':             [true,  'Link dead quotes to the archives.']
-      'Quote Markers':                [true,  'Add "(You)", "(OP)", "(Cross-thread)", "(Dead)" markers to quote links.']
->>>>>>> 3f2aeff4
+      'Quote Markers': [
+        true
+        'Add "(You)", "(OP)", "(Cross-thread)", "(Dead)" markers to quote links.'
+      ]
   imageExpansion:
     'Fit width': [
       false
@@ -494,65 +425,65 @@
 
   filter:
     name: """
-# Filter any namefags:
-#/^(?!Anonymous$)/
-"""
+      # Filter any namefags:
+      #/^(?!Anonymous$)/
+    """
 
     uniqueID: """
-# Filter a specific ID:
-#/Txhvk1Tl/
-"""
+      # Filter a specific ID:
+      #/Txhvk1Tl/
+    """
 
     tripcode: """
-# Filter any tripfag
-#/^!/
-"""
+      # Filter any tripfag
+      #/^!/
+    """
 
     capcode: """
-# Set a custom class for mods:
-#/Mod$/;highlight:mod;op:yes
-# Set a custom class for moot:
-#/Admin$/;highlight:moot;op:yes
-"""
+      # Set a custom class for mods:
+      #/Mod$/;highlight:mod;op:yes
+      # Set a custom class for moot:
+      #/Admin$/;highlight:moot;op:yes
+    """
 
     email: ""
 
     subject: """
-# Filter Generals on /v/:
-#/general/i;boards:v;op:only
-"""
+      # Filter Generals on /v/:
+      #/general/i;boards:v;op:only
+    """
 
     comment: """
-# Filter Stallman copypasta on /g/:
-#/what you\'re refer+ing to as linux/i;boards:g
-"""
+      # Filter Stallman copypasta on /g/:
+      #/what you\'re refer+ing to as linux/i;boards:g
+    """
 
     flag: ''
     filename: ''
     dimensions: """
-# Highlight potential wallpapers:
-#/1920x1080/;op:yes;highlight;top:no;boards:w,wg
-"""
+      # Highlight potential wallpapers:
+      #/1920x1080/;op:yes;highlight;top:no;boards:w,wg
+    """
 
     filesize: ''
 
     MD5: ''
 
   sauces: """
-https://www.google.com/searchbyimage?image_url=%TURL
-http://iqdb.org/?url=%TURL
-#//tineye.com/search?url=%TURL
-#http://saucenao.com/search.php?url=%TURL
-#http://3d.iqdb.org/?url=%TURL
-#http://regex.info/exif.cgi?imgurl=%URL
-# uploaders:
-#http://imgur.com/upload?url=%URL;text:Upload to imgur
-#http://ompldr.org/upload?url1=%URL;text:Upload to ompldr
-# "View Same" in archives:
-#//archive.foolz.us/_/search/image/%MD5/;text:View same on foolz
-#//archive.foolz.us/%board/search/image/%MD5/;text:View same on foolz /%board/
-#//archive.installgentoo.net/%board/image/%MD5;text:View same on installgentoo /%board/
-"""
+    https://www.google.com/searchbyimage?image_url=%TURL
+    http://iqdb.org/?url=%TURL
+    #//tineye.com/search?url=%TURL
+    #http://saucenao.com/search.php?url=%TURL
+    #http://3d.iqdb.org/?url=%TURL
+    #http://regex.info/exif.cgi?imgurl=%URL
+    # uploaders:
+    #http://imgur.com/upload?url=%URL;text:Upload to imgur
+    #http://ompldr.org/upload?url1=%URL;text:Upload to ompldr
+    # "View Same" in archives:
+    #//archive.foolz.us/_/search/image/%MD5/;text:View same on foolz
+    #//archive.foolz.us/%board/search/image/%MD5/;text:View same on foolz /%board/
+    #//archive.installgentoo.net/%board/image/%MD5;text:View same on installgentoo /%board/
+  """
 
   FappeT:
     fappe: false
@@ -578,17 +509,11 @@
     'Fixed Header':               true
     'Header auto-hide':           false
     'Header auto-hide on scroll': false
-<<<<<<< HEAD
     'Bottom Header':              false
     'Centered links':             false
     'Header catalog links':       false
     'Bottom Board List':          true
     'Shortcut Icons':             true
-=======
-    'Bottom header':              false
-    'Top Board List':             false
-    'Bottom Board List':          false
->>>>>>> 3f2aeff4
     'Custom Board Navigation':    true
 
   boardnav: """
@@ -614,7 +539,7 @@
   QR:
     'QR.personas': """
       #email:"sage";boards:jp;always
-      """
+    """
 
   time: '%m/%d/%y(%a)%H:%M:%S'
 
@@ -707,7 +632,6 @@
       'Werk Tyme'
     ]
     # Board Navigation
-<<<<<<< HEAD
     'Front page': [
       '0'
       'Jump to page 0.'
@@ -724,25 +648,26 @@
       'Shift+Left'
       'Jump to the previous page.'
     ]
-    'Open catalog': [
-      'Shift+c'
-      'Open the catalog of the current board'
-    ]
     'Search form': [
       'Ctrl+Alt+s'
       'Focus the search field on the board index.'
     ]
-=======
-    'Front page':         ['0',          'Jump to page 0.']
-    'Open front page':    ['Shift+0',    'Open page 0 in a new tab.']
-    'Next page':          ['Right',      'Jump to the next page.']
-    'Previous page':      ['Left',       'Jump to the previous page.']
-    'Search form':        ['Ctrl+Alt+s', 'Focus the search field on the board index.']
-    'Paged mode':         ['Ctrl+1',     'Sets the index mode to paged.']
-    'All pages mode':     ['Ctrl+2',     'Sets the index mode to all threads.']
-    'Catalog mode':       ['Ctrl+3',     'Sets the index mode to catalog.']
-    'Cycle sort type':    ['Ctrl+x',     'Cycle through index sort types.']
->>>>>>> 3f2aeff4
+    'Paged mode': [
+      'Ctrl+1'
+      'Sets the index mode to paged.'
+    ]
+    'All pages mode': [
+      'Ctrl+2'
+      'Sets the index mode to all threads.'
+    ]
+    'Catalog mode': [
+      'Ctrl+3'
+      'Sets the index mode to catalog.'
+    ]
+    'Cycle sort type': [
+      'Ctrl+x'
+      'Cycle through index sort types.'
+    ]
     # Thread Navigation
     'Next thread': [
       'Shift+Down'
