Config =
  main:
    'Miscellaneous':
      'Catalog Links': [
        true
        'Add toggle link in header menu to turn Navigation links into links to each board\'s catalog.'
      ]
      'External Catalog': [
        false
        'Link to external catalog instead of the internal one.'
      ]
      'Announcement Hiding': [
        true
        'Add button to hide 4chan announcements.'
      ]
      'Desktop Notifications': [
        false
        'Enables desktop notifications across various <%= meta.name %> features.'
      ]
      '404 Redirect': [
        true
        'Redirect dead threads and images.'
      ]
      'Keybinds': [
        true
        'Bind actions to keyboard shortcuts.'
      ]
      'Time Formatting': [
        true
        'Localize and format timestamps.'
      ]
      'Relative Post Dates': [
        true
        'Display dates like "3 minutes ago". Tooltip shows the timestamp.'
      ]
      'File Info Formatting': [
        true
        'Reformat the file information.'
      ]
      'Thread Expansion': [
        true
        'Add buttons to expand threads.'
      ]
      'Index Navigation': [
        false
        'Add buttons to navigate between threads.'
      ]
      'Reply Navigation': [
        false
        'Add buttons to navigate to top / bottom of thread.'
      ]
      'Show Dice Roll': [
        true
        'Show dice that were entered into the email field.'
      ]
      'Color User IDs': [
        false
        'Assign unique colors to user IDs on boards that use them'
      ]
      'Remove Spoilers': [
        false
        'Remove all spoilers in text.'
      ]
      'Reveal Spoilers': [
        false
        'Indicate spoilers if Remove Spoilers is enabled, or make the text appear hovered if Remove Spoiler is disabled.'
      ]
      'Infinite Scrolling': [
        false
        'Add new posts to the board index upon reaching the bottom of the board.'
      ]

    'Linkification':
      'Linkify': [
        true
        'Convert text into links where applicable.'
      ]
      'Embedding': [
        true
        'Embed supported services.'
      ]
      'Auto-embed': [
        false
        'Auto-embed Linkify Embeds.'
      ]
      'Link Title': [
        true
        'Replace the link of a supported site with its actual title. Currently Supported: YouTube, Vimeo, SoundCloud, and Github gists'
      ]

    'Filtering':
      'Anonymize': [
        false
        'Make everyone Anonymous.'
      ]
      'Filter': [
        true
        'Self-moderation placebo.'
      ]
      'Recursive Hiding': [
        true
        'Hide replies of hidden posts, recursively.'
      ]
      'Thread Hiding Buttons': [
        false
        'Add buttons to hide entire threads.'
      ]
      'Reply Hiding Buttons': [
        false
        'Add buttons to hide single replies.'
      ]
      'Filtered Backlinks': [
        true
        'When enabled, shows backlinks to filtered posts with a line-through decoration. Otherwise, hides the backlinks.'
      ]
      'Stubs': [
        true
        'Show stubs of hidden threads / replies.'
      ]

    'Images':
      'Image Expansion': [
        true
        'Expand images.'
      ]
      'Image Hover': [
        true
        'Show full image on mouseover.'
      ]
      'Gallery': [
        true
        'Adds a simple and cute image gallery.' 
      ]
      'Sauce': [
        true
        'Add sauce links to images.'
      ]
      'Reveal Spoiler Thumbnails': [
        false
        'Replace spoiler thumbnails with the original image.'
      ]
      'Replace GIF': [
        false
        'Replace thumbnail of gifs with its actual image.'
      ]
      'Replace PNG': [
        false
        'Replace pngs.'
      ]
      'Replace JPG': [
        false
        'Replace jpgs.'
      ]
      'Image Prefetching': [
        false
        'Preload images'
      ]
      'Fappe Tyme': [
        false
        'Hide posts without images when toggled. *hint* *hint*'
      ]
      'Werk Tyme': [
        false
        'Hide all post images when toggled.'
      ]

    'Menu':
      'Menu': [
        true
        'Add a drop-down menu to posts.'
      ]
      'Report Link': [
        true
        'Add a report link to the menu.'
      ]
      'Thread Hiding Link': [
        true
        'Add a link to hide entire threads.'
      ]
      'Reply Hiding Link': [
        true
        'Add a link to hide single replies.'
      ]
      'Delete Link': [
        true
        'Add post and image deletion links to the menu.'
      ]
      <% if (type === 'crx') { %>
      'Download Link': [
        true
        'Add a download with original filename link to the menu. Chrome-only currently.'
      ]
      <% } %>
      'Archive Link': [
        true
        'Add an archive link to the menu.'
      ]

    'Monitoring':
      'Thread Updater': [
        true
        'Fetch and insert new replies. Has more options in its own dialog.'
      ]
      'Unread Count': [
        true
        'Show the unread posts count in the tab title.'
      ]
      'Hide Unread Count at (0)': [
        false
        'Hide the unread posts count in the tab title when it reaches 0.'
      ]
      'Unread Favicon': [
        true
        'Show a different favicon when there are unread posts.'
      ]
      'Unread Line': [
        true
        'Show a line to distinguish read posts from unread ones.'
      ]
      'Scroll to Last Read Post': [
        true
        'Scroll back to the last read post when reopening a thread.'
      ]
      'Thread Excerpt': [
        true
        'Show an excerpt of the thread in the tab title.'
      ]
      'Thread Stats': [
        true
        'Display reply and image count.'
      ]
      'Page Count in Stats': [
        false
        'Display the page count in the thread stats as well.'
      ]
      'Updater and Stats in Header': [
        true,
        'Places the thread updater and thread stats in the header instead of floating them.'
      ]
      'Thread Watcher': [
        true
        'Bookmark threads.'
      ]

    'Posting':
      'Header Shortcut': [
        true
        'Add a shortcut to the header to toggle the QR.'
      ]
      'Page Shortcut': [
        false
        'Add a shortcut to the top of the page to toggle the QR.'
      ]
      'Persistent QR': [
        true
        'The Quick reply won\'t disappear after posting.'
      ]
      'Auto Hide QR': [
        true
        'Automatically hide the quick reply when posting.'
      ]
      'Open Post in New Tab': [
        true
        'Open new threads or replies to a thread from the index in a new tab.'
      ]
      'Remember Subject': [
        false
        'Remember the subject field, instead of resetting after posting.'
      ]
      'Remember Spoiler': [
        false
        'Remember the spoiler state, instead of resetting after posting.'
      ]
      'Remember QR Size': [
        false
        'Remember the size of the quick reply\'s comment field.'
      ]
      'Cooldown': [
        true
        'Indicate the remaining time before posting again.'
      ]
      'Cooldown Prediction': [
        true
        'Decrease the cooldown time by taking into account upload speed. Disable it if it\'s inaccurate for you.'
      ]
      'Posting Success Notifications': [
        true
        'Show notifications on successful post creation or file uploading.'
      ]
      'Captcha Warning Notifications': [
        true
        'When disabled, shows a red border on the CAPTCHA input until a key is pressed instead of a notification.'
      ]
      'Dump List Before Comment': [
        false
        'Position of the QR\'s Dump List.'
      ]

    'Quote Links':
      'Quote Backlinks': [
        true
        'Add quote backlinks.'
      ]
      'OP Backlinks': [
        true
        'Add backlinks to the OP.'
      ]
      'Quote Inlining': [
        true
        'Inline quoted post on click.'
      ]
      'Quote Hash Navigation': [
        false
        'Include an extra link after quotes for autoscrolling to quoted posts.'
      ]
      'Forward Hiding': [
        true
        'Hide original posts of inlined backlinks.'
      ]
      'Quote Previewing': [
        true
        'Show quoted post on hover.'
      ]
      'Quote Highlighting': [
        true
        'Highlight the previewed post.'
      ]
      'Resurrect Quotes': [
        true
        'Link dead quotes to the archives.'
      ]
      'Mark Quotes of You': [
        true
        'Add \'(You)\' to quotes linking to your posts.'
      ]
      'Quoted Title': [
        false
        'Change the page title to reflect you\'ve been quoted.'
      ]
      'Highlight Posts Quoting You': [
        false
        'Highlights any posts that contain a quote to your post.'
      ]
      'Highlight Own Posts': [
        false
        'Highlights own posts if Mark Quotes of You is enabled.'
      ]
      'Mark OP Quotes': [
        true
        'Add \'(OP)\' to OP quotes.'
      ]
      'Mark Cross-thread Quotes': [
        true
        'Add \'(Cross-thread)\' to cross-threads quotes.'
      ]
      'Quote Threading': [
        false
        'Thread conversations'
      ]

  imageExpansion:
    'Fit width': [
      false
      ''
    ]
    'Fit height': [
      false
      ''
    ]
    'Expand spoilers': [
      true
      'Expand all images along with spoilers.'
    ]
    'Expand from here': [
      false
      'Expand all images only from current position to thread end.'
    ]
    'Advance on contract': [
      false
      'Advance to next post when contracting an expanded image.'
    ]
  
  gallery:
    'Hide Thumbnails': [
      false
    ]
    # Fit Width =/= Fit width
    'Fit Width': [
      true
    ]
    'Fit Height': [
      true
    ]

  style:

    # Style Options are either booleans, select options, or text, depending on the value of optionName[2].
    # If it doesn't exist, it is a boolean, if it does, it's either an array of the select options or "text".

    Interface:
      'Single Column Mode': [
        true
        'Presents options in a single column, rather than in blocks.'
      ]
      'Sidebar': [
        'normal'
        'Alter the sidebar size. Completely hiding it can cause content to overlap, but with the correct option combinations can create a minimal 4chan layout that has more efficient screen real-estate than vanilla 4chan.'
        ['large', 'normal', 'minimal', 'hide']
      ]
      'Sidebar Location': [
        'right'
        'The side of the page the sidebar content is on. It is highly recommended that you do not hide the sidebar if you change this option.'
        ['left', 'right']
      ]
      'Top Thread Padding': [
        '0'
        'Add some spacing between the top edge of document and the threads.'
        'text'
      ]
      'Bottom Thread Padding': [
        '0'
        'Add some spacing between the bottom edge of document and the threads.'
        'text'
      ]
      'Left Thread Padding': [
        '0'
        'Add some spacing between the left edge of document and the threads.'
        'text'
      ]
      'Right Thread Padding': [
        '0'
        'Add some spacing between the right edge of document and the threads.'
        'text'
      ]
      'Announcements': [
        'slideout'
        'The style of announcements and the ability to hide them.'
        ['4chan default', 'slideout', 'hide']
      ]
      'Board Title': [
        'at sidebar top'
        'The positioning of the board\'s logo and subtitle.'
        ['at sidebar top', 'at sidebar bottom', 'at top', 'under post form', 'hide']
      ]
      'Custom Board Titles': [
        false
        'Customize Board Titles by shift-clicking the board title or subtitle.'
      ]
      'Persistent Custom Board Titles': [
        false
        'Forces custom board titles to be persistent, even if moot updates the board titles.'
      ]
      'Board Subtitle': [
        true
        'Show the board subtitle.'
      ]
      '4chan Banner': [
        'at sidebar top'
        'The positioning of 4chan\'s image banner.'
        ['at sidebar top', 'at sidebar bottom', 'under post form', 'at top', 'hide']
      ]
      'Icon Orientation': [
        'horizontal'
        'Change the orientation of the appchan x icons.'
        ['horizontal', 'vertical']
      ]
      'Slideout Watcher': [
        true
        'Adds an icon you can hover over to show the watcher, as opposed to having the watcher always visible.'
      ]

    Posts:
      'Alternate Post Colors': [
        false
        'Make post background colors alternate every other post.'
      ]
      'Color Reply Headings': [
        false
        'Give the post info a background.'
      ]
      'Color File Info': [
        false
        'Give the file info a background.'
      ]
      'OP Background': [
        false
        'Adds a border and background color to the OP Post, as if it were a reply.'
      ]
      'Backlinks Position': [
        'default'
        'The position of backlinks in relation to the post.'
        ['default', 'lower left', 'lower right']
      ]
      'Filtered Backlinks': [
        true
        'Hide backlinks to filtered posts.'
      ]
      'Force Reply Break': [
        false
        'Force replies to occupy their own line and not be adjacent to the OP image.'
      ]
      'Fit Width Replies': [
        true
        'Replies fit the entire width of the page.'
      ]
      'Indent Replies': [
        false
        'Indent posts under the OP.'
      ]
      'Hide Delete UI': [
        false
        'Hides vanilla report and delete functionality and UI. This does not affect Appchan\'s Menu functionality.'
      ]
      'Post Spacing': [
        '2'
        'The amount of space between replies.'
        'text'
      ]
      'Vertical Post Padding': [
        '5'
        'The vertical padding around post content of replies.'
        'text'
      ]
      'Horizontal Post Padding': [
        '20'
        'The horizontal padding around post content of replies.'
        'text'
      ]
      'Hide Horizontal Rules': [
        false
        'Hides lines between threads.'
      ]

    Aesthetics:
      '4chan SS Navigation': [
        false
        'Try to emulate the appearance of 4chan SS\'s Navigation.'
      ]
      '4chan SS Sidebar': [
        false
        'Try to emulate the appearance of 4chan SS\'s Sidebar.'
      ]
      '4chan Banner Reflection': [
        false
        'Adds reflection effects to 4chan\'s image banner.'
      ]
      'Faded 4chan Banner': [
        true
        'Make 4chan\'s image banner translucent.'
      ]
      'Hide Ads': [
        false
        'Block advertisements. It\'s probably better to use AdBlock for this.'
      ]
      'Shrink Ads': [
        false
        'Make 4chan advertisements smaller.'
      ]
      'Fade Ads': [
        true
        'Make 4chan\'s ads translucent.'
      ]
      'Bolds': [
        true
        'Bold text for names and such.'
      ]
      'Italics': [
        false
        'Give tripcodes italics.'
      ]
      'Sidebar Glow': [
        false
        'Adds a glow to the sidebar\'s text.'
      ]
      'Circle Checkboxes': [
        false
        'Make checkboxes circular.'
      ]
      'Font': [
        'sans-serif'
        'The font used by all elements of 4chan.'
        'text'
      ]
      'Font Size': [
        '13'
        'The font size of posts and various UI. This changes most, but not all, font sizes.'
        'text'
      ]
      'Icons': [
        'oneechan'
        'Icon theme which Appchan will use.'
        ['oneechan', '4chan SS']
      ]
      'Invisible Icons': [
        false
        'Makes icons invisible unless hovered. Invisible really is "invisible", so don\'t use it if you don\'t have your icons memorized or don\'t use keybinds.'
      ]
      'Quote Shadows': [
        true
        'Add shadows to the quote previews and inline quotes.'
      ]
      'Rounded Edges': [
        false
        'Round the edges of various 4chan elements.'
      ]
      'Underline Links': [
        false
        'Put lines under hyperlinks.'
      ]
      'NSFW/SFW Themes': [
        false
        'Choose your theme based on the SFW status of the board you are viewing.'
      ]

    Mascots:
      'Mascots': [
        true
        'Add a pretty picture of your waifu to Appchan.'
      ]
      'Click to Toggle': [
        true
        'Click your current mascot to switch between your enabled mascots.'
      ]
      'Mascot Location': [
        'sidebar'
        'Change where your mascot is located.'
        ['sidebar', 'opposite']
      ]
      'Mascot Position': [
        'default'
        'Change where your mascot is placed in relation to the post form.'
        ['above post form', 'default', 'bottom', 'middle']
      ]
      'Mascots Overlap Posts': [
        true
        'Mascots overlap threads and posts.'
      ]
      'NSFW/SFW Mascots': [
        false
        'Enable or disable mascots based on the SFW status of the board you are viewing.'
      ]
      'Grayscale Mascots': [
        false
        'Force mascots to be monochrome.'
      ]
      'Mascot Opacity': [
        '1.00'
        'Make Mascots transparent.'
        'text'
      ]
      'Hide Mascots on Catalog': [
        false
        'Do not show mascots on the official catalog pages.'
      ]
      'Silhouettize Mascots': [
        false
        'Apply a filter to mascots to try to turn them into silhouettes.'
      ]
      'Silhouette Contrast': [
        '0'
        'A number to increase the contrast of silhouettes. Suggested values: 0, 8, 16 ...'
        'text'
      ]

    Navigation:
      'Navigation Alignment': [
        'left'
        'Change the text alignment of the navigation.'
        ['left', 'center', 'right']
      ]
      'Slideout Navigation': [
        'compact'
        'How the slideout navigation will be displayed.'
        ['compact', 'list', 'hide']
      ]
      'Pagination': [
        'sticky bottom'
        'The position of 4chan page navigation'
        ['sticky top', 'sticky bottom', 'top', 'bottom', 'on side', 'hide']
      ]
      'Pagination Alignment': [
        'center'
        'Change the text alignment of the pagination.'
        ['left', 'center', 'right']
      ]
      'Hide Navigation Decorations': [
        false
        'Hide non-link text in the board navigation and pagination. This also disables the delimiters in <code>Custom Navigation</code>'
      ]

    'Post Form':
      'Compact Post Form Inputs': [
        true
        'Use compact inputs on the post form.'
      ]
      'Show Post Form Header': [
        false
        'Force the Post Form to have a header.'
      ]
      'Post Form Style': [
        'tabbed slideout'
        'How the post form will sit on the page.'
        ['fixed', 'slideout', 'tabbed slideout', 'float']
      ]
      'Post Form Slideout Transitions' : [
        true
        'Animate slideouts for the post form.'
      ]
      'Transparent Post Form': [
        false
        'Make the post form almost invisible.'
      ]
      'Post Form Decorations': [
        false
        'Add a border and background to the post form (does not apply to the "float" post form style.'
      ]
      'Textarea Resize': [
        'vertical'
        'Options to resize the post form\'s comment box.'
        ['both', 'horizontal', 'vertical', 'none']
      ]
      'Tripcode Hider': [
        true
        'Intelligent name field hiding.'
      ]
      'Images Overlap Post Form': [
        true
        'Images expand over the post form and sidebar content, usually used with "Expand images" set to "full".'
      ]

    Indicators:
      'Emoji': [
        'enabled'
        'Add icons besides usernames with triggered e-mails, like sega and neko.'
        ['enabled', 'disable ponies', 'only ponies', 'disable']
      ]
      'Emoji Position': [
        'before'
        'Position of emoji icons.'
        ['before', 'after']
      ]
      'Emoji Spacing': [
        '5'
        'Add some spacing between emoji and text.'
        'text'
      ]
      'Sage Highlighting': [
        'image'
        'Icons or text to highlight saged posts.'
        ['text', 'image', 'none']
      ]
      'Sage Image': [
        'appchan'
        'Image to use for sage highlighting.'
        ['4chan SS', 'appchan']
      ]
      'Sage Highlight Position': [
        'after'
        'Position of Sage Highlighting'
        ['before', 'after']
      ]

  threadWatcher:
    'Current Board': [
      false
      'Only show watched threads from the current board.'
    ]
    'Auto Watch': [
      true
      'Automatically watch threads you start.'
    ]
    'Auto Watch Reply': [
      false
      'Automatically watch threads you reply to.'
    ]
    'Auto Prune': [
      false
      'Automatically prune 404\'d threads.'
    ]

  filter:
    name: """
# Filter any namefags:
#/^(?!Anonymous$)/
"""

    uniqueID: """
# Filter a specific ID:
#/Txhvk1Tl/
"""

    tripcode: """
# Filter any tripfag
#/^!/
"""

    capcode: """
# Set a custom class for mods:
#/Mod$/;highlight:mod;op:yes
# Set a custom class for moot:
#/Admin$/;highlight:moot;op:yes
"""

    email: ""

    subject: """
# Filter Generals on /v/:
#/general/i;boards:v;op:only
"""

    comment: """
# Filter Stallman copypasta on /g/:
#/what you\'re refer+ing to as linux/i;boards:g
"""

    flag: ''
    filename: ''
    dimensions: """
# Highlight potential wallpapers:
#/1920x1080/;op:yes;highlight;top:no;boards:w,wg
"""

    filesize: ''

    MD5: ''

  sauces: """
https://www.google.com/searchbyimage?image_url=%TURL
http://iqdb.org/?url=%TURL
#//tineye.com/search?url=%TURL
#http://saucenao.com/search.php?url=%TURL
#http://3d.iqdb.org/?url=%TURL
#http://regex.info/exif.cgi?imgurl=%URL
# uploaders:
#http://imgur.com/upload?url=%URL;text:Upload to imgur
#http://ompldr.org/upload?url1=%URL;text:Upload to ompldr
# "View Same" in archives:
#//archive.foolz.us/_/search/image/%MD5/;text:View same on foolz
#//archive.foolz.us/%board/search/image/%MD5/;text:View same on foolz /%board/
#//archive.installgentoo.net/%board/image/%MD5;text:View same on installgentoo /%board/
"""

  'Custom CSS': false

  Index:
    'Index Mode': 'paged'
    'Index Sort': 'bump'
    'Show Replies': true

  Header:
<<<<<<< HEAD
    'Fixed Header':            true
    'Header auto-hide':        false
    'Bottom Header':           false
    'Header catalog links':    false
    'Bottom Board List':       true
    'Shortcut Icons':          false
    'Custom Board Navigation': true
=======
    'Fixed Header':               true
    'Header auto-hide':           false
    'Header auto-hide on scroll': false
    'Bottom Header':              false
    'Centered links':             false
    'Header catalog links':       false
    'Bottom Board List':          true
    'Shortcut Icons':             false
    'Custom Board Navigation':    true
>>>>>>> 407fdf74

  boardnav: """
[ toggle-all ]
[current-title]
[external-text:"FAQ","https://github.com/seaweedchan/4chan-x/wiki/Frequently-Asked-Questions"]
"""

  QR:
    'QR.personas': """#email:"sage";boards:jp;always"""

  time: '%m/%d/%y(%a)%H:%M:%S'

  backlink: '>>%id'

  fileInfo: '%L (%p%s, %r)'

  favicon: 'ferongr'

  usercss: """
/* Tripcode Italics: */
/*
span.postertrip {
font-style: italic;
}
*/

/* Add a rounded border to thumbnails (but not expanded images): */
/*
.fileThumb > img:first-child {
border: solid 2px rgba(0,0,100,0.5);
border-radius: 10px;
}
*/

/* Make highlighted posts look inset on the page: */
/*
div.post:target,
div.post.highlight {
box-shadow: inset 2px 2px 2px rgba(0,0,0,0.2);
}
*/
"""

  hotkeys:
    # QR & Options
    'Toggle board list': [
      'Ctrl+b'
      'Toggle the full board list.'
    ]
    'Toggle header': [
      'Shift+h'
      'Toggle the auto-hide option of the header.'
    ]
    'Open empty QR': [
      'i'
      'Open QR without post number inserted.'
    ]
    'Open QR': [
      'Shift+i'
      'Open QR with post number inserted.'
    ]
    'Open settings': [
      'Alt+o'
      'Open Settings.'
    ]
    'Close': [
      'Esc'
      'Close Settings, Notifications or QR.'
    ]
    'Spoiler tags': [
      'Ctrl+s'
      'Insert spoiler tags.'
    ]
    'Code tags': [
      'Alt+c'
      'Insert code tags.'
    ]
    'Eqn tags':  [
      'Alt+e'
      'Insert eqn tags.'
    ]
    'Math tags': [
      'Alt+m'
      'Insert math tags.'
    ]
    'Toggle sage': [
      'Alt+s'
      'Toggle sage in email field'
    ]
    'Submit QR': [
      'Ctrl+Enter'
      'Submit post.'
    ]
    # Thread related
    'Watch': [
      'w'
      'Watch thread.'
    ]
    'Update': [
      'r'
      'Update the thread now.'
    ]
    # Images
    'Expand image': [
      'Shift+e'
      'Expand selected image.'
    ]
    'Expand images': [
      'e'
      'Expand all images.'
    ]
    'Open Gallery': [
      'g'
      'Opens the gallery.'
    ]
    'fappeTyme': [
      'f'
      'Fappe Tyme.'
    ]
    'werkTyme': [
      'Shift+w'
      'Werk Tyme'
    ]
    # Board Navigation
    'Front page': [
      '0'
      'Jump to page 0.'
    ]
    'Open front page': [
      'Shift+0'
      'Open page 0 in a new tab.'
    ]
    'Next page': [
      'Shift+Right'
      'Jump to the next page.'
    ]
    'Previous page': [
      'Shift+Left'
      'Jump to the previous page.'
    ]
    'Open catalog': [
      'Shift+c'
      'Open the catalog of the current board'
    ]
    'Search form': [
      'Ctrl+Alt+s'
      'Focus the search field on the board index.'
    ]
    # Thread Navigation
    'Next thread': [
      'Shift+Down'
      'See next thread.'
    ]
    'Previous thread': [
      'Shift+Up'
      'See previous thread.'
    ]
    'Expand thread': [
      'Ctrl+e'
      'Expand thread.'
    ]
    'Open thread': [
      'o'
      'Open thread in current tab.'
    ]
    'Open thread tab': [
      'Shift+o'
      'Open thread in new tab.'
    ]
    # Reply Navigation
    'Next reply': [
      'j'
      'Select next reply.'
    ]
    'Previous reply': [
      'k'
      'Select previous reply.'
    ]
    'Deselect reply': [
      'Shift+d'
      'Deselect reply.'
    ]
    'Hide': [
      'x'
      'Hide thread.'
    ]
    'Previous Post Quoting You': [
      'Alt+Up'
      'Scroll to the previous post that quotes you.'
    ]
    'Next Post Quoting You': [
      'Alt+Down'
      'Scroll to the next post that quotes you.'
    ]

  updater:
    checkbox:
      'Beep': [
        false
        'Beep on new post to completely read thread.'
      ]
      'Auto Scroll': [
        false
        'Scroll updated posts into view. Only enabled at bottom of page.'
      ]
      'Bottom Scroll': [
        false
        'Always scroll to the bottom, not the first new post. Useful for event threads.'
      ]
      'Scroll BG': [
        false
        'Auto-scroll background tabs.'
      ]
      'Auto Update': [
        true
        'Automatically fetch new posts.'
      ]
      'Optional Increase': [
        false
        'Increase the intervals between updates on threads without new posts.'
      ]
    'Interval': 30

  embedWidth:  640
  embedHeight: 390
  theme:        'Yotsuba B'
  'theme_sfw':  'Yotsuba B'
  'theme_nsfw': 'Yotsuba'
  mascot : ''<|MERGE_RESOLUTION|>--- conflicted
+++ resolved
@@ -848,25 +848,14 @@
     'Show Replies': true
 
   Header:
-<<<<<<< HEAD
-    'Fixed Header':            true
-    'Header auto-hide':        false
-    'Bottom Header':           false
-    'Header catalog links':    false
-    'Bottom Board List':       true
-    'Shortcut Icons':          false
-    'Custom Board Navigation': true
-=======
     'Fixed Header':               true
     'Header auto-hide':           false
     'Header auto-hide on scroll': false
     'Bottom Header':              false
-    'Centered links':             false
     'Header catalog links':       false
     'Bottom Board List':          true
     'Shortcut Icons':             false
-    'Custom Board Navigation':    true
->>>>>>> 407fdf74
+    'Custom Board Navigation': true
 
   boardnav: """
 [ toggle-all ]
