Config =
  main:
    'Miscellaneous':
      'JSON Navigation' : [
        true
        'Use JSON for loading the Board Index and Threads. Also allows searching and sorting the board index and infinite scolling.'
      ]
      'Catalog Links': [
        true
        'Add toggle link in header menu to turn Navigation links into links to each board\'s catalog.'
      ]
      'External Catalog': [
        false
        'Link to external catalog instead of the internal one.'
      ]
      'Desktop Notifications': [
        false
        'Enables desktop notifications across various <%= meta.name %> features.'
      ]
      '404 Redirect': [
        true
        'Redirect dead threads and images.'
      ]
      'Keybinds': [
        true
        'Bind actions to keyboard shortcuts.'
      ]
      'Time Formatting': [
        true
        'Localize and format timestamps.'
      ]
      'Relative Post Dates': [
        true
        'Display dates like "3 minutes ago". Tooltip shows the timestamp.'
      ]
      'File Info Formatting': [
        true
        'Reformat the file information.'
      ]
      'Thread Expansion': [
        true
        'Add buttons to expand threads.'
      ]
      'Comment Expansion': [
        false
        'Expand Comments that are too long to display on the index. Does not work with JSON Navigation.'
      ]
      'Index Navigation': [
        false
        'Add buttons to navigate between threads.'
      ]
      'Reply Navigation': [
        false
        'Add buttons to navigate to top / bottom of thread.'
      ]
      'Show Dice Roll': [
        true
        'Show dice that were entered into the email field.'
      ]
      'Color User IDs': [
        false
        'Assign unique colors to user IDs on boards that use them'
      ]
      'Remove Spoilers': [
        false
        'Remove all spoilers in text.'
      ]
      'Reveal Spoilers': [
        false
        'Indicate spoilers if Remove Spoilers is enabled, or make the text appear hovered if Remove Spoiler is disabled.'
      ]
      'Show Support Message': [
        true
        'Warn if your browser is unsupported. 4chan X may not operate correctly on unsupported browser versions.'
      ]

    'Linkification':
      'Linkify': [
        true
        'Convert text into links where applicable.'
      ]
      'Embedding': [
        true
        'Embed supported services.'
      ]
      'Auto-embed': [
        false
        'Auto-embed Linkify Embeds.'
      ]
      'Link Title': [
        true
        'Replace the link of a supported site with its actual title. Currently Supported: YouTube, Vimeo, SoundCloud, and Github gists'
      ]

    'Filtering':
      'Anonymize': [
        false
        'Make everyone Anonymous.'
      ]
      'Filter': [
        true
        'Self-moderation placebo.'
      ]
      'Recursive Hiding': [
        true
        'Hide replies of hidden posts, recursively.'
      ]
      'Post Hiding': [
        false
        'Add buttons to hide posts.'
      ]
      'Filtered Backlinks': [
        true
        'When enabled, shows backlinks to filtered posts with a line-through decoration. Otherwise, hides the backlinks.'
      ]
      'Stubs': [
        true
        'Show stubs of hidden threads / replies.'
      ]

    'Images and Videos':
      'Image Expansion': [
        true
        'Expand images / videos.'
      ]
      'Image Hover': [
        true
        'Show full image / video on mouseover.'
      ]
      'Image Hover in Catalog': [
        false
        'Show a floating expanded image on hover in the catalog.'
      ]
      'Gallery': [
        true
        'Adds a simple and cute image gallery.' 
      ]
      'PDF in Gallery': [
        false
        'Show PDF files in gallery.'
      ]
      'Sauce': [
        true
        'Add sauce links to images.'
      ]
      'Reveal Spoiler Thumbnails': [
        false
        'Replace spoiler thumbnails with the original image.'
      ]
      'Replace GIF': [
        false
        'Replace gif thumbnails with the actual image.'
      ]
      'Replace JPG': [
        false
        'Replace jpg thumbnails with the actual image.'
      ]
      'Replace PNG': [
        false
        'Replace png thumbnails with the actual image.'
      ]
      'Replace WEBM': [
        false
        'Replace webm thumbnails with the actual webm video. Probably will degrade browser performance ;)'
      ]
      'Image Prefetching': [
        false
        'Preload images'
      ]
      'Fappe Tyme': [
        false
        'Hide posts without images when toggled. *hint* *hint*'
      ]
      'Werk Tyme': [
        false
        'Hide all post images when toggled.'
      ]
      'Autoplay': [
        true
        'Videos begin playing immediately when opened.'
      ]
      'Show Controls': [
        true
        'Show controls on videos expanded inline. Turn this off if you want to contract videos by clicking on them.'
      ]
      'Allow Sound': [
        true
        'Allow sound in videos.'
      ]
      'Loop in New Tab': [
        true
        'Loop videos opened in their own tabs, and apply settings for inline expanded videos to them.'
      ]

    'Menu':
      'Menu': [
        true
        'Add a drop-down menu to posts.'
      ]
      'Report Link': [
        true
        'Add a report link to the menu.'
      ]
      'Post Hiding Link': [
        true
        'Add a link to hide posts.'
      ]
      'Delete Link': [
        true
        'Add post and image deletion links to the menu.'
      ]
      'Archive Link': [
        true
        'Add an archive link to the menu.'
      ]

    'Monitoring':
      'Thread Updater': [
        true
        'Fetch and insert new replies. Has more options in its own dialog.'
      ]
      'Unread Count': [
        true
        'Show the unread posts count in the tab title.'
      ]
      'Hide Unread Count at (0)': [
        false
        'Hide the unread posts count in the tab title when it reaches 0.'
      ]
      'Unread Favicon': [
        true
        'Show a different favicon when there are unread posts.'
      ]
      'Unread Line': [
        true
        'Show a line to distinguish read posts from unread ones.'
      ]
      'Scroll to Last Read Post': [
        true
        'Scroll back to the last read post when reopening a thread.'
      ]
      'Thread Excerpt': [
        true
        'Show an excerpt of the thread in the tab title.'
      ]
      'Thread Stats': [
        true
        'Display reply and image count.'
      ]
      'Page Count in Stats': [
        false
        'Display the page count in the thread stats as well.'
      ]
      'Updater and Stats in Header': [
        true,
        'Places the thread updater and thread stats in the header instead of floating them.'
      ]
      'Thread Watcher': [
        true
        'Bookmark threads.'
      ]

    'Posting':
      'Header Shortcut': [
        true
        'Add a shortcut to the header to toggle the QR.'
      ]
      'Page Shortcut': [
        false
        'Add a shortcut to the top of the page to toggle the QR.'
      ]
      'Persistent QR': [
        true
        'The Quick reply won\'t disappear after posting.'
      ]
      'Auto Hide QR': [
        true
        'Automatically hide the quick reply when posting.'
      ]
      'Open Post in New Tab': [
        true
        'Open new threads or replies to a thread from the index in a new tab.'
      ]
<<<<<<< HEAD
      'Remember Subject': [
        false
        'Remember the subject field, instead of resetting after posting.'
      ]
=======
      <% if (type === 'userscript') { %>
      'Remember QR Size': [
        false
        'Remember the size of the Quick reply.'
      ]
      <% } %>
>>>>>>> f103fd03
      'Remember Spoiler': [
        false
        'Remember the spoiler state, instead of resetting after posting.'
      ]
      'Remember QR Size': [
        false
        'Remember the size of the quick reply\'s comment field.'
      ]
      'Cooldown': [
        true
        'Indicate the remaining time before posting again.'
      ]
      'Posting Success Notifications': [
        true
        'Show notifications on successful post creation or file uploading.'
      ]
      'Captcha Warning Notifications': [
        true
        'When disabled, shows a red border on the CAPTCHA input until a key is pressed instead of a notification.'
      ]
      'Dump List Before Comment': [
        false
        'Position of the QR\'s Dump List.'
      ]
      'Auto-load captcha': [
        false
        'Automatically load the captcha when you open a thread, and reload it after you post.'
      ]

    'Quote Links':
      'Quote Backlinks': [
        true
        'Add quote backlinks.'
      ]
      'OP Backlinks': [
        true
        'Add backlinks to the OP.'
      ]
      'Quote Inlining': [
        true
        'Inline quoted post on click.'
      ]
      'Quote Hash Navigation': [
        false
        'Include an extra link after quotes for autoscrolling to quoted posts.'
      ]
      'Forward Hiding': [
        true
        'Hide original posts of inlined backlinks.'
      ]
      'Quote Previewing': [
        true
        'Show quoted post on hover.'
      ]
      'Quote Highlighting': [
        true
        'Highlight the previewed post.'
      ]
      'Resurrect Quotes': [
        true
        'Link dead quotes to the archives.'
      ]
      'Quoted Title': [
        false
        'Change the page title to reflect you\'ve been quoted.'
      ]
      'Highlight Posts Quoting You': [
        false
        'Highlights any posts that contain a quote to your post.'
      ]
      'Highlight Own Posts': [
        false
        'Highlights own posts if Quote Markers are enabled.'
      ]
      'Quote Threading': [
        false
        'Thread conversations'
      ]
      'Mark Quotes of You': [
        true
        'Add \'(You)\' to quotes linking to your posts.'
      ]
      'Mark OP Quotes': [
        true
        'Add \'(OP)\' to OP quotes.'
      ]
      'Mark Cross-thread Quotes': [
        true
        'Add \'(Cross-thread)\' to cross-threads quotes.'
        'Highlights own posts if Quote Markers are enabled.'
      ]

  imageExpansion:
    'Fit width': [
      false
      ''
    ]
    'Fit height': [
      false
      ''
    ]
    'Expand spoilers': [
      true
      'Expand all images along with spoilers.'
    ]
    'Expand videos': [
      false
      'Expand all images also expands videos (no autoplay).'
    ]
    'Expand from here': [
      false
      'Expand all images only from current position to thread end.'
    ]
    'Advance on contract': [
      false
      'Advance to next post when contracting an expanded image.'
    ]
  
  gallery:
    'Hide Thumbnails': [
      false
    ]
    # Fit Width =/= Fit width
    'Fit Width': [
      true
    ]
    'Fit Height': [
      true
    ]

  style:

    # Style Options are either booleans, select options, or text, depending on the value of optionName[2].
    # If it doesn't exist, it is a boolean, if it does, it's either an array of the select options or "text".

    Interface:
      'Single Column Mode': [
        true
        'Presents options in a single column, rather than in blocks.'
      ]
      'Sidebar': [
        'normal'
        'Alter the sidebar size. Completely hiding it can cause content to overlap, but with the correct option combinations can create a minimal 4chan layout that has more efficient screen real-estate than vanilla 4chan.'
        ['large', 'normal', 'minimal', 'hide']
      ]
      'Sidebar Location': [
        'right'
        'The side of the page the sidebar content is on. It is highly recommended that you do not hide the sidebar if you change this option.'
        ['left', 'right']
      ]
      'Top Thread Padding': [
        '0'
        'Add some spacing between the top edge of document and the threads.'
        'text'
      ]
      'Bottom Thread Padding': [
        '0'
        'Add some spacing between the bottom edge of document and the threads.'
        'text'
      ]
      'Left Thread Padding': [
        '0'
        'Add some spacing between the left edge of document and the threads.'
        'text'
      ]
      'Right Thread Padding': [
        '0'
        'Add some spacing between the right edge of document and the threads.'
        'text'
      ]
      'Announcements': [
        'slideout'
        'The style of announcements and the ability to hide them.'
        ['4chan default', 'slideout', 'hide']
      ]
      'Board Title': [
        'at sidebar top'
        'The positioning of the board\'s logo and subtitle.'
        ['at sidebar top', 'at sidebar bottom', 'at top', 'under post form', 'hide']
      ]
      'Custom Board Titles': [
        false
        'Customize Board Titles by shift-clicking the board title or subtitle.'
      ]
      'Persistent Custom Board Titles': [
        false
        'Forces custom board titles to be persistent, even if moot updates the board titles.'
      ]
      'Board Subtitle': [
        true
        'Show the board subtitle.'
      ]
      '4chan Banner': [
        'at sidebar top'
        'The positioning of 4chan\'s image banner.'
        ['at sidebar top', 'at sidebar bottom', 'under post form', 'at top', 'hide']
      ]
      'Icon Orientation': [
        'horizontal'
        'Change the orientation of the appchan x icons.'
        ['horizontal', 'vertical']
      ]
      'Slideout Watcher': [
        true
        'Adds an icon you can hover over to show the watcher, as opposed to having the watcher always visible.'
      ]
      'Hide Navlinks': [
        false
        'Hides the UI at the top of the page that allows you to navigate between pages, like "Return", "Catalog", "Bottom".'
      ]

    Posts:
      'Alternate Post Colors': [
        false
        'Make post background colors alternate every other post.'
      ]
      'Color Reply Headings': [
        false
        'Give the post info a background.'
      ]
      'Color File Info': [
        false
        'Give the file info a background.'
      ]
      'OP Background': [
        false
        'Adds a border and background color to the OP Post, as if it were a reply.'
      ]
      'Backlinks Position': [
        'default'
        'The position of backlinks in relation to the post.'
        ['default', 'lower left', 'lower right']
      ]
      'Filtered Backlinks': [
        true
        'Hide backlinks to filtered posts.'
      ]
      <% if (type === 'userscript') { %>
      'Force Reply Break': [
        false
        'Force replies to occupy their own line and not be adjacent to the OP image.'
      ]
      <% } %>
      'Fit Width Replies': [
        false
        'Replies fit the entire width of the page.'
      ]
      'Indent Replies': [
        true
        'Indent posts under the OP.'
      ]
      'Hide Delete UI': [
        false
        'Hides vanilla report and delete functionality and UI. This does not affect Appchan\'s Menu functionality.'
      ]
      'Post Spacing': [
        '3'
        'The amount of space between replies.'
        'text'
      ]
      'Vertical Post Padding': [
        '5'
        'The vertical padding around post content of replies.'
        'text'
      ]
      'Horizontal Post Padding': [
        '20'
        'The horizontal padding around post content of replies.'
        'text'
      ]
      'Hide Horizontal Rules': [
        false
        'Hides lines between threads.'
      ]
      'Backlink Icons': [
        false
        'Replaces backlink text with a small, compact icon.'
      ]
      'Compact File Text': [
        false
        'Shrink the font of the file text to be less obtrusive.'
      ]

    Aesthetics:
      '4chan SS Navigation': [
        false
        'Try to emulate the appearance of 4chan SS\'s Navigation.'
      ]
      '4chan SS Sidebar': [
        false
        'Try to emulate the appearance of 4chan SS\'s Sidebar.'
      ]
      '4chan Banner Reflection': [
        false
        'Adds reflection effects to 4chan\'s image banner.'
      ]
      'Faded 4chan Banner': [
        true
        'Make 4chan\'s image banner translucent.'
      ]
      'Hide Ads': [
        false
        'Block advertisements. It\'s probably better to use AdBlock for this.'
      ]
      'Shrink Ads': [
        false
        'Make 4chan advertisements smaller.'
      ]
      'Fade Ads': [
        true
        'Make 4chan\'s ads translucent.'
      ]
      'Bolds': [
        true
        'Bold text for names and such.'
      ]
      'Italics': [
        false
        'Give tripcodes italics.'
      ]
      'Sidebar Glow': [
        false
        'Adds a glow to the sidebar\'s text.'
      ]
      'Circle Checkboxes': [
        false
        'Make checkboxes circular.'
      ]
      'Font': [
        'sans-serif'
        'The font used by all elements of 4chan.'
        'text'
      ]
      'Font Size': [
        '13'
        'The font size of posts and various UI. This changes most, but not all, font sizes.'
        'text'
      ]
      'Icons': [
        'oneechan'
        'Icon theme which Appchan will use.'
        ['oneechan', '4chan SS']
      ]
      'Invisible Icons': [
        false
        'Makes icons invisible unless hovered. Invisible really is "invisible", so don\'t use it if you don\'t have your icons memorized or don\'t use keybinds.'
      ]
      'Quote Shadows': [
        true
        'Add shadows to the quote previews and inline quotes.'
      ]
      'Rounded Edges': [
        false
        'Round the edges of various 4chan elements.'
      ]
      'Underline Links': [
        false
        'Put lines under hyperlinks.'
      ]
      'NSFW/SFW Themes': [
        false
        'Choose your theme based on the SFW status of the board you are viewing.'
      ]

    Mascots:
      'Mascots': [
        true
        'Add a pretty picture of your waifu to Appchan.'
      ]
      'Click to Toggle': [
        true
        'Click your current mascot to switch between your enabled mascots.'
      ]
      'Mascot Location': [
        'sidebar'
        'Change where your mascot is located.'
        ['sidebar', 'opposite']
      ]
      'Mascot Position': [
        'default'
        'Change where your mascot is placed in relation to the post form.'
        ['above post form', 'default', 'bottom', 'middle']
      ]
      'Mascots Overlap Posts': [
        true
        'Mascots overlap threads and posts.'
      ]
      'NSFW/SFW Mascots': [
        false
        'Enable or disable mascots based on the SFW status of the board you are viewing.'
      ]
      'Grayscale Mascots': [
        false
        'Force mascots to be monochrome.'
      ]
      'Mascot Opacity': [
        '1.00'
        'Make Mascots transparent.'
        'text'
      ]
      'Hide Mascots on Catalog': [
        false
        'Do not show mascots on the official catalog pages.'
      ]
      'Silhouettize Mascots': [
        false
        'Apply a filter to mascots to try to turn them into silhouettes.'
      ]
      'Silhouette Contrast': [
        '0'
        'A number to increase the contrast of silhouettes. Suggested values: 0, 8, 16 ...'
        'text'
      ]

    Navigation:
      'Navigation Alignment': [
        'left'
        'Change the text alignment of the navigation.'
        ['left', 'center', 'right']
      ]
      'Slideout Navigation': [
        'compact'
        'How the slideout navigation will be displayed.'
        ['compact', 'list', 'hide']
      ]
      'Pagination': [
        'sticky bottom'
        'The position of 4chan page navigation'
        ['sticky top', 'sticky bottom', 'top', 'bottom', 'on side', 'hide']
      ]
      'Pagination Alignment': [
        'center'
        'Change the text alignment of the pagination.'
        ['left', 'center', 'right']
      ]
      'Hide Navigation Decorations': [
        false
        'Hide non-link text in the board navigation and pagination. This also disables the delimiters in <code>Custom Navigation</code>'
      ]

    'Post Form':
      'Compact Post Form Inputs': [
        true
        'Use compact inputs on the post form.'
      ]
      'Show Post Form Header': [
        false
        'Force the Post Form to have a header.'
      ]
      'Post Form Style': [
        'tabbed slideout'
        'How the post form will sit on the page.'
        ['fixed', 'slideout', 'tabbed slideout', 'slideup', 'tabbed slideup', 'float']
      ]
      'Post Form Slideout Transitions' : [
        true
        'Animate slideouts for the post form.'
      ]
      'Transparent Post Form': [
        false
        'Make the post form almost invisible.'
      ]
      'Post Form Decorations': [
        false
        'Add a border and background to the post form (does not apply to the "float" post form style.'
      ]
      'Textarea Resize': [
        'vertical'
        'Options to resize the post form\'s comment box.'
        ['both', 'horizontal', 'vertical', 'none']
      ]
      'Tripcode Hider': [
        true
        'Intelligent name field hiding.'
      ]
      'Images Overlap Post Form': [
        true
        'Images expand over the post form and sidebar content, usually used with "Expand images" set to "full".'
      ]
      'Captcha Filter': [
        true
        'Apply an SVG filter to the captcha to make it match your theme. WARNING: May cause invisible captchas.'
      ]

    Indicators:
      'Emoji': [
        'enabled'
        'Add icons besides usernames with triggered e-mails, like sega and neko.'
        ['enabled', 'disable ponies', 'only ponies', 'disable']
      ]
      'Emoji Position': [
        'before'
        'Position of emoji icons.'
        ['before', 'after']
      ]
      'Emoji Spacing': [
        '5'
        'Add some spacing between emoji and text.'
        'text'
      ]

  threadWatcher:
    'Current Board': [
      false
      'Only show watched threads from the current board.'
    ]
    'Auto Watch': [
      true
      'Automatically watch threads you start.'
    ]
    'Auto Watch Reply': [
      false
      'Automatically watch threads you reply to.'
    ]
    'Auto Prune': [
      false
      'Automatically prune 404\'d threads.'
    ]

  filter:
    name: """
      # Filter any namefags:
      #/^(?!Anonymous$)/
    """

    uniqueID: """
      # Filter a specific ID:
      #/Txhvk1Tl/
    """

    tripcode: """
      # Filter any tripfag
      #/^!/
    """

    capcode: """
      # Set a custom class for mods:
      #/Mod$/;highlight:mod;op:yes
      # Set a custom class for moot:
      #/Admin$/;highlight:moot;op:yes
    """

    email: ""

    subject: """
      # Filter Generals on /v/:
      #/general/i;boards:v;op:only
    """

    comment: """
      # Filter Stallman copypasta on /g/:
      #/what you\'re refer+ing to as linux/i;boards:g
    """

    flag: ''
    filename: ''
    dimensions: """
      # Highlight potential wallpapers:
      #/1920x1080/;op:yes;highlight;top:no;boards:w,wg
    """

    filesize: ''

    MD5: ''

  sauces: """
    https://www.google.com/searchbyimage?image_url=%TURL
    http://iqdb.org/?url=%TURL
    #//tineye.com/search?url=%TURL
    #http://saucenao.com/search.php?url=%TURL
    #http://3d.iqdb.org/?url=%TURL
    #http://regex.info/exif.cgi?imgurl=%URL
    # uploaders:
    #http://imgur.com/upload?url=%URL;text:Upload to imgur
    #http://ompldr.org/upload?url1=%URL;text:Upload to ompldr
    # "View Same" in archives:
    #//archive.foolz.us/_/search/image/%MD5/;text:View same on foolz
    #//archive.foolz.us/%board/search/image/%MD5/;text:View same on foolz /%board/
    #//archive.installgentoo.net/%board/image/%MD5;text:View same on installgentoo /%board/
  """

  FappeT:
    fappe: false
    werk:  false

  'Custom CSS': false

  Index:
    'Index Mode': 'paged'
    'Previous Index Mode': 'paged'
    'Index Sort': 'bump'
    'Index Size': 'small'
    'Threads per Page': 0
    'Open threads in a new tab': false
    'Show Replies': true
    'Refreshed Navigation': false

  Header:
    'Fixed Header':               true
    'Header auto-hide':           false
    'Header auto-hide on scroll': false
    'Bottom Header':              false
    'Header catalog links':       false
    'Bottom Board List':          true
    'Custom Board Navigation':    true

  boardnav: """
    [ toggle-all ]
    [current-title]
    [external-text:"FAQ","https://github.com/ccd0/4chan-x/wiki/Frequently-Asked-Questions"]
  """


  QR:
    'QR.personas': """
      #email:"sage";boards:jp;always
    """

  time: '%m/%d/%y(%a)%H:%M:%S'

  backlink: '>>%id'

  fileInfo: '%l (%p%s, %r)'

  favicon: 'ferongr'

  usercss: """
/* Tripcode Italics: */
/*
span.postertrip {
font-style: italic;
}
*/

/* Add a rounded border to thumbnails (but not expanded images): */
/*
.fileThumb > img:first-child {
border: solid 2px rgba(0,0,100,0.5);
border-radius: 10px;
}
*/

/* Make highlighted posts look inset on the page: */
/*
div.post:target,
div.post.highlight {
box-shadow: inset 2px 2px 2px rgba(0,0,0,0.2);
}
*/
"""

  hotkeys:
    # QR & Options
    'Toggle board list': [
      'Ctrl+b'
      'Toggle the full board list.'
    ]
    'Toggle header': [
      'Shift+h'
      'Toggle the auto-hide option of the header.'
    ]
    'Open empty QR': [
      'i'
      'Open QR without post number inserted.'
    ]
    'Open QR': [
      'Shift+i'
      'Open QR with post number inserted.'
    ]
    'Open settings': [
      'Alt+o'
      'Open Settings.'
    ]
    'Close': [
      'Esc'
      'Close Settings, Notifications or QR.'
    ]
    'Spoiler tags': [
      'Ctrl+s'
      'Insert spoiler tags.'
    ]
    'Code tags': [
      'Alt+c'
      'Insert code tags.'
    ]
    'Eqn tags':  [
      'Alt+e'
      'Insert eqn tags.'
    ]
    'Math tags': [
      'Alt+m'
      'Insert math tags.'
    ]
    'Toggle sage': [
      'Alt+s'
      'Toggle sage in email field.'
    ]
    'Submit QR': [
      'Ctrl+Enter'
      'Submit post.'
    ]
    'Post Without Name': [
      'Alt+n'
      'Clear name field and then submits post.'
    ]
    # Thread related
    'Watch': [
      'w'
      'Watch thread.'
    ]
    'Update': [
      'r'
      'Update the thread now.'
    ]
    # Images
    'Expand image': [
      'Shift+e'
      'Expand selected image.'
    ]
    'Expand images': [
      'e'
      'Expand all images.'
    ]
    'Open Gallery': [
      'g'
      'Opens the gallery.'
    ]
    'fappeTyme': [
      'f'
      'Fappe Tyme.'
    ]
    'werkTyme': [
      'Shift+w'
      'Werk Tyme'
    ]
    # Board Navigation
    'Front page': [
      '1'
      'Jump to front page.'
    ]
    'Open front page': [
      'Shift+1'
      'Open front page in a new tab.'
    ]
    'Next page': [
      'Ctrl+Right'
      'Jump to the next page.'
    ]
    'Previous page': [
      'Ctrl+Left'
      'Jump to the previous page.'
    ]
    'Search form': [
      'Ctrl+Alt+s'
      'Focus the search field on the board index.'
    ]
    'Paged mode': [
      'Alt+1'
      'Sets the index mode to paged.'
    ]
    'All pages mode': [
      'Alt+2'
      'Sets the index mode to all threads.'
    ]
    'Catalog mode': [
      'Alt+3'
      'Sets the index mode to catalog.'
    ]
    'Cycle sort type': [
      'Alt+x'
      'Cycle through index sort types.'
    ]
    # Thread Navigation
    'Next thread': [
      'Ctrl+Down'
      'See next thread.'
    ]
    'Previous thread': [
      'Ctrl+Up'
      'See previous thread.'
    ]
    'Expand thread': [
      'Ctrl+e'
      'Expand thread.'
    ]
    'Open thread': [
      'o'
      'Open thread in current tab.'
    ]
    'Open thread tab': [
      'Shift+o'
      'Open thread in new tab.'
    ]
    # Reply Navigation
    'Next reply': [
      'j'
      'Select next reply.'
    ]
    'Previous reply': [
      'k'
      'Select previous reply.'
    ]
    'Deselect reply': [
      'Shift+d'
      'Deselect reply.'
    ]
    'Hide': [
      'x'
      'Hide thread.'
    ]
    'Previous Post Quoting You': [
      'Alt+Up'
      'Scroll to the previous post that quotes you.'
    ]
    'Next Post Quoting You': [
      'Alt+Down'
      'Scroll to the next post that quotes you.'
    ]

  updater:
    checkbox:
      'Beep': [
        false
        'Beep on new post to completely read thread.'
      ]
      'Auto Scroll': [
        false
        'Scroll updated posts into view. Only enabled at bottom of page.'
      ]
      'Bottom Scroll': [
        false
        'Always scroll to the bottom, not the first new post. Useful for event threads.'
      ]
      'Scroll BG': [
        false
        'Auto-scroll background tabs.'
      ]
      'Auto Update': [
        true
        'Automatically fetch new posts.'
      ]
      'Optional Increase': [
        false
        'Increase the intervals between updates on threads without new posts.'
      ]
    'Interval': 30

  embedWidth:  640
  embedHeight: 390
  theme:        'Yotsuba B'
  'theme_sfw':  'Yotsuba B'
  'theme_nsfw': 'Yotsuba'
  mascot : ''<|MERGE_RESOLUTION|>--- conflicted
+++ resolved
@@ -281,19 +281,6 @@
         true
         'Open new threads or replies to a thread from the index in a new tab.'
       ]
-<<<<<<< HEAD
-      'Remember Subject': [
-        false
-        'Remember the subject field, instead of resetting after posting.'
-      ]
-=======
-      <% if (type === 'userscript') { %>
-      'Remember QR Size': [
-        false
-        'Remember the size of the Quick reply.'
-      ]
-      <% } %>
->>>>>>> f103fd03
       'Remember Spoiler': [
         false
         'Remember the spoiler state, instead of resetting after posting.'
