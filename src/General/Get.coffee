Get =
  threadExcerpt: (thread) ->
    {OP} = thread
    excerpt = OP.info.subject?.trim() or
      OP.info.comment.replace(/\n+/g, ' // ') or
      OP.getNameBlock()
    if excerpt.length > 70
      excerpt = "#{excerpt[...67]}..."
    "/#{thread.board}/ - #{excerpt}"
  threadFromRoot: (root) ->
    g.threads[$('.opContainer', root).dataset.fullID]
  threadFromNode: (node) ->
    Get.threadFromRoot $.x 'ancestor::div[@class="thread"]', node
  postFromRoot: (root) ->
    post = g.posts[root.dataset.fullID]
    if index = root.dataset.clone then post.clones[index] else post
  postFromNode: (node) ->
    Get.postFromRoot $.x 'ancestor::div[contains(@class,"postContainer")][1]', node
  contextFromNode: (node) ->
    Get.postFromRoot $.x('ancestor::div[@class="thread"]', node).firstElementChild
  postDataFromLink: (link) ->
    if link.hostname is 'boards.4chan.org'
      path     = link.pathname.split '/'
      boardID  = path[1]
      threadID = path[3]
      postID   = link.hash[2..]
    else # resurrected quote
      {boardID, threadID, postID} = link.dataset
      threadID or= 0
    return {
      boardID:  boardID
      threadID: +threadID
      postID:   +postID
    }
  allQuotelinksLinkingTo: (post) ->
    # Get quotelinks & backlinks linking to the given post.
    quotelinks = []
    {posts} = g
    fullID = {post}
    handleQuotes = (qPost, type) ->
      quotelinks.push qPost.nodes[type]...
      quotelinks.push clone.nodes[type]... for clone in qPost.clones
      return
    # First:
    #   In every posts,
    #   if it did quote this post,
    #   get all their backlinks.
    posts.forEach (qPost) ->
      if fullID in qPost.quotes
        handleQuotes qPost, 'quotelinks' 

    # Second:
    #   If we have quote backlinks:
    #   in all posts this post quoted
    #   and their clones,
    #   get all of their backlinks.
    if Conf['Quote Backlinks']
      handleQuotes qPost, 'backlinks' for quote in post.quotes when qPost = posts[quote]

    # Third:
    #   Filter out irrelevant quotelinks.
    quotelinks.filter (quotelink) ->
      {boardID, postID} = Get.postDataFromLink quotelink
      boardID is post.board.ID and postID is post.ID
  postClone: (boardID, threadID, postID, root, context) ->
    if post = g.posts["#{boardID}.#{postID}"]
      Get.insert post, root, context
      return

    root.textContent = "Loading post No.#{postID}..."
    if threadID
      $.cache "//a.4cdn.org/#{boardID}/res/#{threadID}.json", ->
        Get.fetchedPost @, boardID, threadID, postID, root, context
    else if url = Redirect.to 'post', {boardID, postID}
      $.cache url,
        -> Get.archivedPost @, boardID, postID, root, context
      ,
        responseType: 'json'
        withCredentials: url.archive.withCredentials
  insert: (post, root, context) ->
    # Stop here if the container has been removed while loading.
    return unless root.parentNode
<<<<<<< HEAD
    clone = post.addClone context
    Clone.callbacks.execute [clone]
=======
    clone = post.addClone context, ($.hasClass root, 'dialog')
    Main.callbackNodes Clone, [clone]
>>>>>>> fe1b68a6

    # Get rid of the side arrows/stubs.
    {nodes} = clone
    $.rmAll nodes.root
    $.add nodes.root, nodes.post

    $.rmAll root
    $.add root, nodes.root
  fetchedPost: (req, boardID, threadID, postID, root, context) ->
    # In case of multiple callbacks for the same request,
    # don't parse the same original post more than once.
    if post = g.posts["#{boardID}.#{postID}"]
      Get.insert post, root, context
      return

    {status} = req
    unless status in [200, 304]
      # The thread can die by the time we check a quote.
      if url = Redirect.to 'post', {boardID, postID}
        $.cache url,
          -> Get.archivedPost @, boardID, postID, root, context
        ,
          responseType: 'json'
          withCredentials: url.archive.withCredentials
      else
        $.addClass root, 'warning'
        root.textContent =
          if status is 404
            "Thread No.#{threadID} 404'd."
          else
            "Error #{req.statusText} (#{req.status})."
      return

    {posts} = req.response
    Build.spoilerRange[boardID] = posts[0].custom_spoiler
    for post in posts
      break if post.no is postID # we found it!

    if post.no isnt postID
      # The post can be deleted by the time we check a quote.
      if url = Redirect.to 'post', {boardID, postID}
        $.cache url,
          -> Get.archivedPost @, boardID, postID, root, context
        ,
          withCredentials: url.archive.withCredentials
      else
        $.addClass root, 'warning'
        root.textContent = "Post No.#{postID} was not found."
      return

    board = g.boards[boardID] or
      new Board boardID
    thread = g.threads["#{boardID}.#{threadID}"] or
      new Thread threadID, board
    post = new Post Build.postFromObject(post, boardID), thread, board
    Post.callbacks.execute [post]
    Get.insert post, root, context
  archivedPost: (req, boardID, postID, root, context) ->
    # In case of multiple callbacks for the same request,
    # don't parse the same original post more than once.
    if post = g.posts["#{boardID}.#{postID}"]
      Get.insert post, root, context
      return

    data = req.response
    if data.error
      $.addClass root, 'warning'
      root.textContent = data.error
      return

    # convert comment to html
    bq = $.el 'blockquote', textContent: data.comment # set this first to convert text to HTML entities
    # https://github.com/eksopl/fuuka/blob/master/Board/Yotsuba.pm#L413-452
    # https://github.com/eksopl/asagi/blob/master/src/main/java/net/easymodo/asagi/Yotsuba.java#L109-138
    bq.innerHTML = bq.innerHTML.replace ///
      \n
      |
      \[/?[a-z]+(:lit)?\]
    ///g, Get.parseMarkup

    comment = bq.innerHTML
      # greentext
      .replace /(^|>)(&gt;[^<$]*)(<|$)/g, '$1<span class=quote>$2</span>$3'
      # quotes
      .replace /((&gt;){2}(&gt;\/[a-z\d]+\/)?\d+)/g, '<span class=deadlink>$1</span>'

    threadID = +data.thread_num
    o =
      # id
      postID:   postID
      threadID: threadID
      boardID:  boardID
      # info
      name:     data.name_processed
      capcode:  switch data.capcode
        when 'M' then 'mod'
        when 'A' then 'admin'
        when 'D' then 'developer'
      tripcode: data.trip
      uniqueID: data.poster_hash
      email:    if data.email then encodeURI data.email else ''
      subject:  data.title_processed
      flagCode: data.poster_country
      flagName: data.poster_country_name_processed
      date:     data.fourchan_date
      dateUTC:  data.timestamp
      comment:  comment
      # file
    if data.media?.media_filename
      o.file =
        name:      data.media.media_filename_processed
        timestamp: data.media.media_orig
        url:       data.media.media_link or data.media.remote_media_link
        height:    data.media.media_h
        width:     data.media.media_w
        MD5:       data.media.media_hash
        size:      data.media.media_size
        turl:      data.media.thumb_link or "//t.4cdn.org/#{boardID}/thumb/#{data.media.preview_orig}"
        theight:   data.media.preview_h
        twidth:    data.media.preview_w
        isSpoiler: data.media.spoiler is '1'

    board = g.boards[boardID] or
      new Board boardID
    thread = g.threads["#{boardID}.#{threadID}"] or
      new Thread threadID, board
    post = new Post Build.post(o, true), thread, board, {isArchived: true}
    $('.page-num', post.nodes.info)?.hidden = true
    Post.callbacks.execute [post]
    Get.insert post, root, context
  parseMarkup: (text) ->
    {
      '\n':         '<br>'
      '[b]':        '<b>'
      '[/b]':       '</b>'
      '[spoiler]':  '<s>'
      '[/spoiler]': '</s>'
      '[code]':     '<pre class=prettyprint>'
      '[/code]':    '</pre>'
      '[moot]':     '<div style="padding:5px;margin-left:.5em;border-color:#faa;border:2px dashed rgba(255,0,0,.1);border-radius:2px">'
      '[/moot]':    '</div>'
      '[banned]':   '<strong style="color: red;">'
      '[/banned]':  '</strong>'
    }[text] or text.replace ':lit', ''<|MERGE_RESOLUTION|>--- conflicted
+++ resolved
@@ -47,7 +47,7 @@
     #   get all their backlinks.
     posts.forEach (qPost) ->
       if fullID in qPost.quotes
-        handleQuotes qPost, 'quotelinks' 
+        handleQuotes qPost, 'quotelinks'
 
     # Second:
     #   If we have quote backlinks:
@@ -62,6 +62,7 @@
     quotelinks.filter (quotelink) ->
       {boardID, postID} = Get.postDataFromLink quotelink
       boardID is post.board.ID and postID is post.ID
+
   postClone: (boardID, threadID, postID, root, context) ->
     if post = g.posts["#{boardID}.#{postID}"]
       Get.insert post, root, context
@@ -80,13 +81,8 @@
   insert: (post, root, context) ->
     # Stop here if the container has been removed while loading.
     return unless root.parentNode
-<<<<<<< HEAD
-    clone = post.addClone context
+    clone = post.addClone context, ($.hasClass root, 'dialog')
     Clone.callbacks.execute [clone]
-=======
-    clone = post.addClone context, ($.hasClass root, 'dialog')
-    Main.callbackNodes Clone, [clone]
->>>>>>> fe1b68a6
 
     # Get rid of the side arrows/stubs.
     {nodes} = clone
