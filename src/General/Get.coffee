--- conflicted
+++ resolved
@@ -18,11 +18,7 @@
     index = root.dataset.clone
     if index then post.clones[index] else post
   postFromNode: (root) ->
-<<<<<<< HEAD
-    Get.postFromRoot $.x '(ancestor-or-self::div[contains(@class,"postContainer")][1]|following::div[contains(@class,"postContainer")][1])', root
-=======
-    Get.postFromRoot $.x 'ancestor::div[contains(@class,"postContainer")][1]', root
->>>>>>> 348d4483
+    Get.postFromRoot $.x 'ancestor-or-self::div[contains(@class,"postContainer")][1]', root
   postDataFromLink: (link) ->
     if link.hostname is 'boards.4chan.org'
       path     = link.pathname.split /\/+/
