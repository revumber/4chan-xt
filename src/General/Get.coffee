Get =
  threadExcerpt: (thread) ->
    {OP} = thread
    excerpt = "/#{thread.board}/ - " + (
      OP.info.subject?.trim() or
      OP.info.comment.replace(/\n+/g, ' // ') or
<<<<<<< HEAD
      Conf['Anonymize'] and 'Anonymous' or
      $('.nameBlock', OP.nodes.info).textContent.trim())
    return "#{excerpt[...70]}..." if excerpt.length > 73
    excerpt
=======
      OP.getNameBlock()
    if excerpt.length > 70
      excerpt = "#{excerpt[...67]}..."
    "/#{thread.board}/ - #{excerpt}"
>>>>>>> 3f2aeff4
  threadFromRoot: (root) ->
    g.threads["#{g.BOARD}.#{root.id[1..]}"]
  threadFromNode: (node) ->
    Get.threadFromRoot $.x 'ancestor::div[@class="thread"]', node
  postFromRoot: (root) ->
    link    = $ 'a[title="Highlight this post"]', root
    boardID = link.pathname.split('/')[1]
    postID  = link.hash[2..]
    index   = root.dataset.clone
    post    = g.posts["#{boardID}.#{postID}"]
    if index then post.clones[index] else post
  postFromNode: (root) ->
    Get.postFromRoot $.x '(ancestor::div[contains(@class,"postContainer")][1]|following::div[contains(@class,"postContainer")][1])', root
  contextFromNode: (node) ->
    Get.postFromRoot $.x 'ancestor::div[parent::div[@class="thread"]][1]', node
  postDataFromLink: (link) ->
    if link.hostname is 'boards.4chan.org'
      path     = link.pathname.split '/'
      boardID  = path[1]
      threadID = path[3]
      postID   = link.hash[2..]
    else # resurrected quote
      {boardID, threadID, postID} = link.dataset
      threadID or= 0
    return {
      boardID:  boardID
      threadID: +threadID
      postID:   +postID
    }
  allQuotelinksLinkingTo: (post) ->
    # Get quotelinks & backlinks linking to the given post.
    quotelinks = []
    {posts} = g
    fullID = {post}
    handleQuotes = (qPost, type) ->
      quotelinks.push qPost.nodes[type]...
      quotelinks.push clone.nodes[type]... for clone in qPost.clones
      return
    # First:
    #   In every posts,
    #   if it did quote this post,
    #   get all their backlinks.
    posts.forEach (qPost) ->
      if fullID in qPost.quotes
        handleQuotes qPost, 'quotelinks' 

    # Second:
    #   If we have quote backlinks:
    #   in all posts this post quoted
    #   and their clones,
    #   get all of their backlinks.
    if Conf['Quote Backlinks']
      handleQuotes qPost, 'backlinks' for quote in post.quotes when qPost = posts[quote]

    # Third:
    #   Filter out irrelevant quotelinks.
    quotelinks.filter (quotelink) ->
      {boardID, postID} = Get.postDataFromLink quotelink
      boardID is post.board.ID and postID is post.ID
  postClone: (boardID, threadID, postID, root, context) ->
    if post = g.posts["#{boardID}.#{postID}"]
      Get.insert post, root, context
      return

    root.textContent = "Loading post No.#{postID}..."
    if threadID
      $.cache "//a.4cdn.org/#{boardID}/res/#{threadID}.json", ->
        Get.fetchedPost @, boardID, threadID, postID, root, context
    else if url = Redirect.to 'post', {boardID, postID}
      $.cache url,
        -> Get.archivedPost @, boardID, postID, root, context
      ,
        responseType: 'json'
        withCredentials: url.archive.withCredentials
  insert: (post, root, context) ->
    # Stop here if the container has been removed while loading.
    return unless root.parentNode
    clone = post.addClone context
    Main.callbackNodes Clone, [clone]

    # Get rid of the side arrows/stubs.
    {nodes} = clone
    $.rmAll nodes.root
    $.add nodes.root, nodes.post

    $.rmAll root
    $.add root, nodes.root
  fetchedPost: (req, boardID, threadID, postID, root, context) ->
    # In case of multiple callbacks for the same request,
    # don't parse the same original post more than once.
    if post = g.posts["#{boardID}.#{postID}"]
      Get.insert post, root, context
      return

    {status} = req
    unless status in [200, 304]
      # The thread can die by the time we check a quote.
      if url = Redirect.to 'post', {boardID, postID}
        $.cache url,
          -> Get.archivedPost @, boardID, postID, root, context
        ,
          withCredentials: url.archive.withCredentials
      else
        $.addClass root, 'warning'
        root.textContent =
          if status is 404
            "Thread No.#{threadID} 404'd."
          else
            "Error #{req.statusText} (#{req.status})."
      return

    {posts} = req.response
    Build.spoilerRange[boardID] = posts[0].custom_spoiler
    for post in posts
      break if post.no is postID # we found it!

    if post.no isnt postID
      # The post can be deleted by the time we check a quote.
      if url = Redirect.to 'post', {boardID, postID}
        $.cache url,
          -> Get.archivedPost @, boardID, postID, root, context
        ,
          withCredentials: url.archive.withCredentials
      else
        $.addClass root, 'warning'
        root.textContent = "Post No.#{postID} was not found."
      return

    board = g.boards[boardID] or
      new Board boardID
    thread = g.threads["#{boardID}.#{threadID}"] or
      new Thread threadID, board
    post = new Post Build.postFromObject(post, boardID), thread, board
    Main.callbackNodes Post, [post]
    Get.insert post, root, context
  archivedPost: (req, boardID, postID, root, context) ->
    # In case of multiple callbacks for the same request,
    # don't parse the same original post more than once.
    if post = g.posts["#{boardID}.#{postID}"]
      Get.insert post, root, context
      return

    data = req.response
    if data.error
      $.addClass root, 'warning'
      root.textContent = data.error
      return

    # convert comment to html
    bq = $.el 'blockquote', textContent: data.comment # set this first to convert text to HTML entities
    # https://github.com/eksopl/fuuka/blob/master/Board/Yotsuba.pm#L413-452
    # https://github.com/eksopl/asagi/blob/master/src/main/java/net/easymodo/asagi/Yotsuba.java#L109-138
    bq.innerHTML = bq.innerHTML.replace ///
      \n
      |
      \[/?[a-z]+(:lit)?\]
    ///g, Get.parseMarkup

    comment = bq.innerHTML
      # greentext
      .replace /(^|>)(&gt;[^<$]*)(<|$)/g, '$1<span class=quote>$2</span>$3'
      # quotes
      .replace /((&gt;){2}(&gt;\/[a-z\d]+\/)?\d+)/g, '<span class=deadlink>$1</span>'

    threadID = +data.thread_num
    o =
      # id
      postID:   postID
      threadID: threadID
      boardID:  boardID
      # info
      name:     data.name_processed
      capcode:  switch data.capcode
        when 'M' then 'mod'
        when 'A' then 'admin'
        when 'D' then 'developer'
      tripcode: data.trip
      uniqueID: data.poster_hash
      email:    if data.email then encodeURI data.email else ''
      subject:  data.title_processed
      flagCode: data.poster_country
      flagName: data.poster_country_name_processed
      date:     data.fourchan_date
      dateUTC:  data.timestamp
      comment:  comment
      # file
    if data.media?.media_filename
      o.file =
        name:      data.media.media_filename_processed
        timestamp: data.media.media_orig
        url:       data.media.media_link or data.media.remote_media_link
        height:    data.media.media_h
        width:     data.media.media_w
        MD5:       data.media.media_hash
        size:      data.media.media_size
        turl:      data.media.thumb_link or "//t.4cdn.org/#{boardID}/thumb/#{data.media.preview_orig}"
        theight:   data.media.preview_h
        twidth:    data.media.preview_w
        isSpoiler: data.media.spoiler is '1'

    board = g.boards[boardID] or
      new Board boardID
    thread = g.threads["#{boardID}.#{threadID}"] or
      new Thread threadID, board
    post = new Post Build.post(o, true), thread, board, {isArchived: true}
    $('.page-num', post.nodes.info)?.hidden = true
    Main.callbackNodes Post, [post]
    Get.insert post, root, context
  parseMarkup: (text) ->
    {
      '\n':         '<br>'
      '[b]':        '<b>'
      '[/b]':       '</b>'
      '[spoiler]':  '<s>'
      '[/spoiler]': '</s>'
      '[code]':     '<pre class=prettyprint>'
      '[/code]':    '</pre>'
      '[moot]':     '<div style="padding:5px;margin-left:.5em;border-color:#faa;border:2px dashed rgba(255,0,0,.1);border-radius:2px">'
      '[/moot]':    '</div>'
      '[banned]':   '<strong style="color: red;">'
      '[/banned]':  '</strong>'
    }[text] or text.replace ':lit', ''<|MERGE_RESOLUTION|>--- conflicted
+++ resolved
@@ -4,17 +4,11 @@
     excerpt = "/#{thread.board}/ - " + (
       OP.info.subject?.trim() or
       OP.info.comment.replace(/\n+/g, ' // ') or
-<<<<<<< HEAD
-      Conf['Anonymize'] and 'Anonymous' or
-      $('.nameBlock', OP.nodes.info).textContent.trim())
-    return "#{excerpt[...70]}..." if excerpt.length > 73
-    excerpt
-=======
       OP.getNameBlock()
-    if excerpt.length > 70
-      excerpt = "#{excerpt[...67]}..."
+    )
+    if excerpt.length > 73
+      excerpt = "#{excerpt[...70]}..."
     "/#{thread.board}/ - #{excerpt}"
->>>>>>> 3f2aeff4
   threadFromRoot: (root) ->
     g.threads["#{g.BOARD}.#{root.id[1..]}"]
   threadFromNode: (node) ->
