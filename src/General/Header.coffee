Header =
  init: ->
    @menu = new UI.Menu 'header'
<<<<<<< HEAD
    @menuButton = $.el 'span',
      className: 'menu-button'
      innerHTML: '<i></i>'
=======
    menuButton = $.el 'a',
      className: 'menu-button'
      innerHTML: '<i></i>'
      href: 'javascript:;'
    $.on menuButton, 'click', @menuToggle
    @addShortcut menuButton, 0
    $.on @toggle, 'mousedown', @toggleBarVisibility
    $.on window, 'load hashchange', Header.hashScroll
    $.on d, 'CreateNotification', @createNotification
>>>>>>> e0a44bcb

    barFixedToggler  = $.el 'label',
      innerHTML: '<input type=checkbox name="Fixed Header"> Fixed Header'
    headerToggler = $.el 'label',
      innerHTML: '<input type=checkbox name="Header auto-hide"> Auto-hide header'
    barPositionToggler = $.el 'label',
      innerHTML: '<input type=checkbox name="Bottom header"> Bottom header'
    linkJustifyToggler = $.el 'label',
      innerHTML: "<input type=checkbox #{if Conf['Centered links'] then 'checked' else ''}> Centered links"
    customNavToggler = $.el 'label',
      innerHTML: '<input type=checkbox name="Custom Board Navigation"> Custom board navigation'
    footerToggler = $.el 'label',
      innerHTML: "<input type=checkbox #{unless Conf['Bottom Board List'] then 'checked' else ''}> Hide bottom board list"
    editCustomNav = $.el 'a',
      textContent: 'Edit custom board navigation'
      href: 'javascript:;'

    @barFixedToggler    = barFixedToggler.firstElementChild
    @barPositionToggler = barPositionToggler.firstElementChild
    @linkJustifyToggler = linkJustifyToggler.firstElementChild
    @headerToggler      = headerToggler.firstElementChild
    @footerToggler      = footerToggler.firstElementChild
    @customNavToggler   = customNavToggler.firstElementChild

    $.on @menuButton,         'click',  @menuToggle
    $.on @barFixedToggler,    'change', @toggleBarFixed
    $.on @barPositionToggler, 'change', @toggleBarPosition
    $.on @linkJustifyToggler, 'change', @toggleLinkJustify
    $.on @headerToggler,      'change', @toggleBarVisibility
    $.on @footerToggler,      'change', @toggleFooterVisibility
    $.on @customNavToggler,   'change', @toggleCustomNav
    $.on editCustomNav,       'click',  @editCustomNav

    @setBarFixed      Conf['Fixed Header']
    @setBarVisibility Conf['Header auto-hide']
    @setLinkJustify   Conf['Centered links']

    $.sync 'Fixed Header',     Header.setBarFixed
    $.sync 'Bottom Header',    Header.setBarPosition
    $.sync 'Header auto-hide', Header.setBarVisibility
    $.sync 'Centered links',   Header.setLinkJustify

    @addShortcut Header.menuButton

    $.event 'AddMenuEntry',
      type: 'header'
      el: $.el 'span',
        textContent: 'Header'
      order: 107
      subEntries: [
        {el: barFixedToggler}
        {el: headerToggler}
        {el: barPositionToggler}
        {el: linkJustifyToggler}
        {el: footerToggler}
        {el: customNavToggler}
        {el: editCustomNav}
      ]

    $.on window, 'load hashchange', Header.hashScroll
    $.on d, 'CreateNotification', @createNotification

    $.asap (-> d.body), =>
      return unless Main.isThisPageLegit()
      # Wait for #boardNavMobile instead of #boardNavDesktop,
      # it might be incomplete otherwise.
      $.asap (-> $.id('boardNavMobile') or d.readyState isnt 'loading'), Header.setBoardList
      $.prepend d.body, @bar
      $.add d.body, Header.hover
      @setBarPosition Conf['Bottom Header']

    $.ready =>
      @footer = $.id 'boardNavDesktopFoot'
      if a = $ "a[href*='/#{g.BOARD}/']", $.id 'boardNavDesktopFoot'
        a.className = 'current'

      cs = $.el 'a',
        id: 'settingsWindowLink'
        href: 'javascript:;'
        textContent: 'Catalog Settings'

      @addShortcut cs if g.VIEW is 'catalog'

      Header.setFooterVisibility Conf['Bottom Board List']
      $.sync 'Bottom Board List', Header.setFooterVisibility

  bar: $.el 'div',
    id: 'header-bar'

  notify: $.el 'div',
    id: 'notifications'

  shortcuts: $.el 'span',
    id: 'shortcuts'

  hover: $.el 'div',
    id: 'hoverUI'

  toggle: $.el 'div',
    id: 'scroll-marker'

  setBoardList: ->
    fourchannav = $.id 'boardNavDesktop'
    if a = $ "a[href*='/#{g.BOARD}/']", fourchannav
      a.className = 'current'
    boardList = $.el 'span',
      id: 'board-list'
      innerHTML: "<span id=custom-board-list></span><span id=full-board-list hidden><span class='hide-board-list-container fourchanx-link'><a href=javascript:; class='hide-board-list-button'>&nbsp;-&nbsp;</a></span> #{fourchannav.innerHTML}</span>"
    fullBoardList = $ '#full-board-list', boardList
    btn = $ '.hide-board-list-button', fullBoardList
    $.on btn, 'click', Header.toggleBoardList

    $.rm $ '#navtopright', fullBoardList
    $.add boardList, fullBoardList
    $.add Header.bar, [boardList, Header.shortcuts, Header.notify, Header.toggle]

    Header.setCustomNav Conf['Custom Board Navigation']
    Header.generateBoardList Conf['boardnav'].replace /(\r\n|\n|\r)/g, ' '

    $.sync 'Custom Board Navigation', Header.setCustomNav
    $.sync 'boardnav', Header.generateBoardList

  generateBoardList: (text) ->
    list = $ '#custom-board-list', Header.bar
    $.rmAll list
    return unless text
    as = $$ '#full-board-list a[title]', Header.bar
    nodes = text.match(/[\w@]+((-(all|title|replace|full|index|catalog|url:"[^"]+[^"]"|text:"[^"]+")|\,"[^"]+[^"]"))*|[^\w@]+/g).map (t) ->
      if /^[^\w@]/.test t
        return $.tn t
      if /^toggle-all/.test t
        a = $.el 'a',
          className: 'show-board-list-button'
          textContent: (t.match(/-text:"(.+)"/) || [null, '+'])[1]
          href: 'javascript:;'
        $.on a, 'click', Header.toggleBoardList
        return a
      if /^external/.test t
        a = $.el 'a',
          href: (t.match(/\,"(.+)"/) || [null, '+'])[1]
          textContent: (t.match(/-text:"(.+)"\,/) || [null, '+'])[1]
          className: 'external'
        return a
      board = if /^current/.test t
        g.BOARD.ID
      else
        t.match(/^[^-]+/)[0]
      for a in as
        if a.textContent is board
          a = a.cloneNode true

          a.textContent = if /-title/.test(t) or /-replace/.test(t) and $.hasClass a, 'current'
            a.title
          else if /-full/.test t
            "/#{board}/ - #{a.title}"
          else if m = t.match /-text:"(.+)"/
            m[1]
          else
            a.textContent

          if m = t.match /-(index|catalog)/
            a.dataset.only = m[1]
            a.href = "//boards.4chan.org/#{board}/"
            if m[1] is 'catalog'
              if Conf['External Catalog']
                a.href = CatalogLinks.external board
              else
                a.href += 'catalog'
              $.addClass a, 'catalog'

          $.addClass a, 'navSmall' if board is '@'
          return a
      $.tn t
    $.add list, nodes

  toggleBoardList: ->
    {bar}  = Header
    custom = $ '#custom-board-list', bar
    full   = $ '#full-board-list',   bar
    showBoardList = !full.hidden
    custom.hidden = !showBoardList
    full.hidden   =  showBoardList

  setBarPosition: (bottom) ->
    Header.barPositionToggler.checked = bottom
    if bottom
      $.rmClass  doc, 'top'
      $.addClass doc, 'bottom'
      $.after Header.bar, Header.notify
    else
      $.rmClass  doc, 'bottom'
      $.addClass doc, 'top'
      $.add Header.bar, Header.notify

  setLinkJustify: (centered) ->
    Header.linkJustifyToggler.checked = centered
    if centered
      $.addClass doc, 'centered-links'
    else
      $.rmClass doc, 'centered-links'

  toggleBarPosition: ->
    $.event 'CloseMenu'

    Header.setBarPosition @checked

    Conf['Bottom Header'] = @checked
    $.set 'Bottom Header',  @checked

  toggleLinkJustify: ->
    $.event 'CloseMenu'
    centered = if @nodeName is 'INPUT'
      @checked
    Header.setLinkJustify centered
    $.set 'Centered links', centered

  setBarFixed: (fixed) ->
    Header.barFixedToggler.checked = fixed
    if fixed
      $.addClass doc, 'fixed'
      $.addClass Header.bar, 'dialog'
    else
      $.rmClass doc, 'fixed'
      $.rmClass Header.bar, 'dialog'

  toggleBarFixed: ->
    $.event 'CloseMenu'

    Header.setBarFixed @checked

    Conf['Fixed Header'] = @checked
    $.set 'Fixed Header',  @checked

  setBarVisibility: (hide) ->
    Header.headerToggler.checked = hide
    $.event 'CloseMenu'
    (if hide then $.addClass else $.rmClass) Header.bar, 'autohide'
    (if hide then $.addClass else $.rmClass) doc, 'autohide'

  toggleBarVisibility: (e) ->
    return if e.type is 'mousedown' and e.button isnt 0 # not LMB
    hide = if @nodeName is 'INPUT'
      @checked
    else
      !$.hasClass Header.bar, 'autohide'
    Conf['Header auto-hide'] = hide
    $.set 'Header auto-hide', hide
    Header.setBarVisibility hide
    message = if hide
      'The header bar will automatically hide itself.'
    else
      'The header bar will remain visible.'
    new Notification 'info', message, 2

  setFooterVisibility: (hide) ->
    Header.footerToggler.checked = hide
    Header.footer.hidden = hide

  toggleFooterVisibility: ->
    $.event 'CloseMenu'
    hide = if @nodeName is 'INPUT'
      @checked
    else
      !!Header.footer.hidden
    Header.setFooterVisibility hide
    $.set 'Bottom Board List', hide
    message = if hide
      'The bottom navigation will now be hidden.'
    else
      'The bottom navigation will remain visible.'
    new Notification 'info', message, 2

  setCustomNav: (show) ->
    Header.customNavToggler.checked = show
    cust = $ '#custom-board-list', Header.bar
    full = $ '#full-board-list',   Header.bar
    btn = $ '.hide-board-list-button', full
    [cust.hidden, full.hidden] = if show
      [false, true]
    else
      [true, false]

  toggleCustomNav: ->
    $.cb.checked.call @
    Header.setCustomNav @checked

  editCustomNav: ->
    Settings.open 'Advanced'
    settings = $.id 'fourchanx-settings'
    $('input[name=boardnav]', settings).focus()

  hashScroll: ->
    return unless (hash = @location.hash[1..]) and post = $.id hash
    return if (Get.postFromRoot post).isHidden
    Header.scrollToPost post

  scrollToPost: (post) ->
    {top} = post.getBoundingClientRect()
    if Conf['Fixed Header'] and not Conf['Bottom Header']
      headRect = Header.bar.getBoundingClientRect()
      top -= headRect.top + headRect.height
    window.scrollBy 0, top

  addShortcut: (el, index) ->
    shortcut = $.el 'span',
      className: 'shortcut fourchanx-link'
    $.add shortcut, el
<<<<<<< HEAD
    $.prepend Header.shortcuts, shortcut
=======
    shortcuts = $ '#shortcuts', Header.bar
    nodes = [shortcuts.childNodes...]
    nodes.splice index, 0, shortcut
    $.add shortcuts, nodes
>>>>>>> e0a44bcb

  menuToggle: (e) ->
    Header.menu.toggle e, @, g

  createNotification: (e) ->
    {type, content, lifetime, cb} = e.detail
    notif = new Notification type, content, lifetime
    cb notif if cb<|MERGE_RESOLUTION|>--- conflicted
+++ resolved
@@ -1,21 +1,10 @@
 Header =
   init: ->
     @menu = new UI.Menu 'header'
-<<<<<<< HEAD
-    @menuButton = $.el 'span',
+
+    menuButton = $.el 'span',
       className: 'menu-button'
       innerHTML: '<i></i>'
-=======
-    menuButton = $.el 'a',
-      className: 'menu-button'
-      innerHTML: '<i></i>'
-      href: 'javascript:;'
-    $.on menuButton, 'click', @menuToggle
-    @addShortcut menuButton, 0
-    $.on @toggle, 'mousedown', @toggleBarVisibility
-    $.on window, 'load hashchange', Header.hashScroll
-    $.on d, 'CreateNotification', @createNotification
->>>>>>> e0a44bcb
 
     barFixedToggler  = $.el 'label',
       innerHTML: '<input type=checkbox name="Fixed Header"> Fixed Header'
@@ -40,7 +29,7 @@
     @footerToggler      = footerToggler.firstElementChild
     @customNavToggler   = customNavToggler.firstElementChild
 
-    $.on @menuButton,         'click',  @menuToggle
+    $.on menuButton,          'click',  @menuToggle
     $.on @barFixedToggler,    'change', @toggleBarFixed
     $.on @barPositionToggler, 'change', @toggleBarPosition
     $.on @linkJustifyToggler, 'change', @toggleLinkJustify
@@ -58,7 +47,7 @@
     $.sync 'Header auto-hide', Header.setBarVisibility
     $.sync 'Centered links',   Header.setLinkJustify
 
-    @addShortcut Header.menuButton
+    @addShortcut menuButton
 
     $.event 'AddMenuEntry',
       type: 'header'
@@ -319,18 +308,11 @@
       top -= headRect.top + headRect.height
     window.scrollBy 0, top
 
-  addShortcut: (el, index) ->
+  addShortcut: (el) ->
     shortcut = $.el 'span',
       className: 'shortcut fourchanx-link'
     $.add shortcut, el
-<<<<<<< HEAD
     $.prepend Header.shortcuts, shortcut
-=======
-    shortcuts = $ '#shortcuts', Header.bar
-    nodes = [shortcuts.childNodes...]
-    nodes.splice index, 0, shortcut
-    $.add shortcuts, nodes
->>>>>>> e0a44bcb
 
   menuToggle: (e) ->
     Header.menu.toggle e, @, g
