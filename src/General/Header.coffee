--- conflicted
+++ resolved
@@ -79,28 +79,12 @@
       $.prepend d.body, @bar
       $.add d.body, Header.hover
       @setBarPosition Conf['Bottom Header']
-<<<<<<< HEAD
-=======
-      @
 
     $.ready =>
-      @footer = footer = $.id 'boardNavDesktopFoot'
-      if a = $ "a[href*='/#{g.BOARD}/']", footer
+      if a = $ "a[href*='/#{g.BOARD}/']", $.id 'boardNavDesktopFoot'
         a.className = 'current'
         $.on a, 'click', Index.cb.link
 
-      cs = $.el 'a',
-        id: 'settingsWindowLink'
-        href: 'javascript:;'
-        textContent: 'Catalog Settings'
-
-      @addShortcut cs if g.VIEW is 'catalog'
-
-      Header.setFooterVisibility Conf['Bottom Board List']
-      $.sync 'Bottom Board List', Header.setFooterVisibility
-
-    @enableDesktopNotifications()
->>>>>>> 4ce942c5
 
   bar: $.el 'div',
     id: 'header-bar'
@@ -122,12 +106,6 @@
 
   setBoardList: ->
     fourchannav = $.id 'boardNavDesktop'
-<<<<<<< HEAD
-    
-    if a = $ "a[href*='/#{g.BOARD}/']", fourchannav
-      a.className = 'current'
-=======
->>>>>>> 4ce942c5
     boardList = $.el 'span',
       id: 'board-list'
       innerHTML: "<span id=custom-board-list></span><span id=full-board-list hidden><span class='hide-board-list-container brackets-wrap'><a href=javascript:; class='hide-board-list-button'>&nbsp;-&nbsp;</a></span> #{fourchannav.innerHTML}</span>"
