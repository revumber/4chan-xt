--- conflicted
+++ resolved
@@ -1,30 +1,11 @@
 Header =
   init: ->
-<<<<<<< HEAD
-=======
-    headerEl = $.el 'div',
-      id: 'header'
-      innerHTML: <%= importHTML('General/Header') %>
-
-    @bar    = $ '#header-bar', headerEl
-    @toggle = $ '#header-bar-hitzone', @bar
-    @noticesRoot = $ '#notifications', headerEl
-
->>>>>>> d649e5e2
+
     @menu = new UI.Menu 'header'
 
     menuButton = $.el 'span',
       className: 'menu-button'
-<<<<<<< HEAD
       innerHTML: '<i></i>'
-=======
-      innerHTML: '<i class="fa fa-bars"></i>'
-      href: 'javascript:;'
-    $.on menuButton, 'click', @menuToggle
-    @addShortcut menuButton, 0
-    $.on window, 'load hashchange', Header.hashScroll
-    $.on d, 'CreateNotification', @createNotification
->>>>>>> d649e5e2
 
     barFixedToggler  = $.el 'label',
       innerHTML: '<input type=checkbox name="Fixed Header"> Fixed Header'
@@ -317,31 +298,12 @@
   setBarVisibility: (hide) ->
     Header.headerToggler.checked = hide
     (if hide then $.addClass else $.rmClass) Header.bar, 'autohide'
-<<<<<<< HEAD
-    (if hide then $.addClass else $.rmClass) doc, 'autohide'
-
-  toggleBarVisibility: ->
-    hide = if @nodeName is 'INPUT'
-      @checked
-    else
-      !$.hasClass Header.bar, 'autohide'
-    # set checked status if called from keybind
-    @checked = hide
-
-    $.set 'Header auto-hide', Conf['Header auto-hide'] = hide
-    Header.setBarVisibility hide
-    message = "The header bar will #{if hide
-      'automatically hide itself.'
-    else
-      'remain visible.'}"
-    new Notice 'info', message, 2
-=======
+
   toggleBarVisibility: (e) ->
     hide = @checked
     Conf['Header auto-hide'] = hide
     $.set 'Header auto-hide', hide
     Header.setBarVisibility hide
->>>>>>> d649e5e2
 
   setHideBarOnScroll: (hide) ->
     Header.scrollHeaderToggler.checked = hide
