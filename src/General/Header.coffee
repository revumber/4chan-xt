--- conflicted
+++ resolved
@@ -300,17 +300,10 @@
 
   scrollToPost: (post) ->
     {top} = post.getBoundingClientRect()
-<<<<<<< HEAD
     if Conf['Fixed Header'] and not Conf['Bottom Header']
       headRect = Header.bar.getBoundingClientRect()
-      top += - headRect.top - headRect.height
-    <% if (type === 'crx') { %>d.body<% } else { %>doc<% } %>.scrollTop += top
-=======
-    unless Conf['Bottom header']
-      headRect = Header.toggle.getBoundingClientRect()
       top -= headRect.top + headRect.height
     window.scrollBy 0, top
->>>>>>> 738a175f
 
   addShortcut: (el) ->
     shortcut = $.el 'span',
