Header =
  init: ->
    @menu = new UI.Menu 'header'
    @menuButton = $.el 'span',
      className: 'menu-button'
      innerHTML: '<i></i>'

    barFixedToggler  = $.el 'label',
      innerHTML: '<input type=checkbox name="Fixed Header"> Fixed Header'
    headerToggler = $.el 'label',
      innerHTML: '<input type=checkbox name="Header auto-hide"> Auto-hide header'
    barPositionToggler = $.el 'label',
      innerHTML: '<input type=checkbox name="Bottom header"> Bottom header'
    linkJustifyToggler = $.el 'label',
      innerHTML: "<input type=checkbox #{if Conf['Centered links'] then 'checked' else ''}> Centered links"
    customNavToggler = $.el 'label',
      innerHTML: '<input type=checkbox name="Custom Board Navigation"> Custom board navigation'
    footerToggler = $.el 'label',
      innerHTML: "<input type=checkbox #{unless Conf['Bottom Board List'] then 'checked' else ''}> Hide bottom board list"
    editCustomNav = $.el 'a',
      textContent: 'Edit custom board navigation'
      href: 'javascript:;'

    @barFixedToggler    = barFixedToggler.firstElementChild
    @barPositionToggler = barPositionToggler.firstElementChild
    @linkJustifyToggler = linkJustifyToggler.firstElementChild
    @headerToggler      = headerToggler.firstElementChild
    @footerToggler      = footerToggler.firstElementChild
    @customNavToggler   = customNavToggler.firstElementChild

    $.on @menuButton,         'click',  @menuToggle
    $.on @barFixedToggler,    'change', @toggleBarFixed
    $.on @barPositionToggler, 'change', @toggleBarPosition
    $.on @linkJustifyToggler, 'change', @toggleLinkJustify
    $.on @headerToggler,      'change', @toggleBarVisibility
    $.on @footerToggler,      'change', @toggleFooterVisibility
    $.on @customNavToggler,   'change', @toggleCustomNav
    $.on editCustomNav,       'click',  @editCustomNav

    @setBarFixed      Conf['Fixed Header']
    @setBarVisibility Conf['Header auto-hide']
    @setLinkJustify   Conf['Centered links']

    $.sync 'Fixed Header',     Header.setBarFixed
    $.sync 'Bottom Header',    Header.setBarPosition
    $.sync 'Header auto-hide', Header.setBarVisibility
    $.sync 'Centered links',   Header.setLinkJustify

    @addShortcut Header.menuButton

    $.event 'AddMenuEntry',
      type: 'header'
      el: $.el 'span',
        textContent: 'Header'
      order: 107
      subEntries: [
        {el: barFixedToggler}
        {el: headerToggler}
        {el: barPositionToggler}
        {el: linkJustifyToggler}
        {el: footerToggler}
        {el: customNavToggler}
        {el: editCustomNav}
      ]

    $.on window, 'load hashchange', Header.hashScroll
    $.on d, 'CreateNotification', @createNotification

    $.asap (-> d.body), =>
      return unless Main.isThisPageLegit()
      # Wait for #boardNavMobile instead of #boardNavDesktop,
      # it might be incomplete otherwise.
      $.asap (-> $.id('boardNavMobile') or d.readyState in ['interactive', 'complete']), Header.setBoardList
      $.prepend d.body, @bar
      $.add d.body, Header.hover
      @setBarPosition Conf['Bottom Header']

    $.ready =>
      @footer = $.id 'boardNavDesktopFoot'
      if a = $ "a[href*='/#{g.BOARD}/']", $.id 'boardNavDesktopFoot'
        a.className = 'current'

      cs = $.el 'a',
        id: 'settingsWindowLink'
        href: 'javascript:;'
        textContent: 'Catalog Settings'

      @addShortcut cs if g.VIEW is 'catalog'

      Header.setFooterVisibility Conf['Bottom Board List']
      $.sync 'Bottom Board List', Header.setFooterVisibility

  bar: $.el 'div',
    id: 'header-bar'

  notify: $.el 'div',
    id: 'notifications'

  shortcuts: $.el 'span',
    id: 'shortcuts'

  hover: $.el 'div',
    id: 'hoverUI'

  toggle: $.el 'div',
    id: 'scroll-marker'

  setBoardList: ->
    fourchannav = $.id 'boardNavDesktop'
    if a = $ "a[href*='/#{g.BOARD}/']", fourchannav
      a.className = 'current'

    boardList = $.el 'span',
      id: 'board-list'
      innerHTML: "<span id=custom-board-list></span><span id=full-board-list hidden><span class='hide-board-list-container fourchanx-link'><a href=javascript:; class='hide-board-list-button'>&nbsp;-&nbsp;</a></span> #{fourchannav.innerHTML}</span>"
    fullBoardList = $ '#full-board-list', boardList
    btn = $ '.hide-board-list-button', fullBoardList
    $.on btn, 'click', Header.toggleBoardList

    $.rm $ '#navtopright', fullBoardList
    $.add boardList, fullBoardList
    $.add Header.bar, [boardList, Header.shortcuts, Header.notify, Header.toggle]

    Header.setCustomNav Conf['Custom Board Navigation']
    Header.generateBoardList Conf['boardnav'].replace /(\r\n|\n|\r)/g, ' '

    $.sync 'Custom Board Navigation', Header.setCustomNav
    $.sync 'boardnav', Header.generateBoardList

  generateBoardList: (text) ->
    list = $ '#custom-board-list', Header.bar
    $.rmAll list
    return unless text
    as = $$('#full-board-list a', Header.bar)
    nodes = text.match(/[\w@]+((-(all|title|replace|full|index|catalog|url:"[^"]+[^"]"|text:"[^"]+")|\,"[^"]+[^"]"))*|[^\w@]+/g).map (t) ->
      if /^[^\w@]/.test t
        return $.tn t
      if /^toggle-all/.test t
        a = $.el 'a',
          className: 'show-board-list-button'
          textContent: (t.match(/-text:"(.+)"/) || [null, '+'])[1]
          href: 'javascript:;'
        $.on a, 'click', Header.toggleBoardList
        return a
      if /^external/.test t
        a = $.el 'a',
          href: (t.match(/\,"(.+)"/) || [null, '+'])[1]
          textContent: (t.match(/-text:"(.+)"\,/) || [null, '+'])[1]
          className: 'external'
        return a
      board = if /^current/.test t
        g.BOARD.ID
      else
        t.match(/^[^-]+/)[0]
      for a in as
        if a.textContent is board
          a = a.cloneNode true

          a.textContent = if /-title/.test(t) or /-replace/.test(t) and $.hasClass a, 'current'
            a.title
          else if /-full/.test t
            "/#{board}/ - #{a.title}"
          else if m = t.match /-text:"(.+)"/
            m[1]
          else
            a.textContent

          if m = t.match /-(index|catalog)/
            a.setAttribute 'data-only', m[1]
            a.href = "//boards.4chan.org/#{board}/"
            if m[1] is 'catalog'
              a.href += 'catalog'
              $.addClass a, 'catalog'

          $.addClass a, 'navSmall' if board is '@'
          return a
      $.tn t
    $.add list, nodes

  toggleBoardList: ->
    {bar}  = Header
    custom = $ '#custom-board-list', bar
    full   = $ '#full-board-list',   bar
    showBoardList = !full.hidden
    custom.hidden = !showBoardList
    full.hidden   =  showBoardList

  setBarPosition: (bottom) ->
    Header.barPositionToggler.checked = bottom
    if bottom
      $.rmClass  doc, 'top'
      $.addClass doc, 'bottom'
      $.after Header.bar, Header.notify
    else
      $.rmClass  doc, 'bottom'
      $.addClass doc, 'top'
      $.add Header.bar, Header.notify

  setLinkJustify: (centered) ->
    Header.linkJustifyToggler.checked = centered
    if centered
      $.addClass doc, 'centered-links'
    else
      $.rmClass doc, 'centered-links'

  toggleBarPosition: ->
    $.event 'CloseMenu'

    Header.setBarPosition @checked

    Conf['Bottom Header'] = @checked
    $.set 'Bottom Header',  @checked

  toggleLinkJustify: ->
    $.event 'CloseMenu'
    centered = if @nodeName is 'INPUT'
      @checked
    Header.setLinkJustify centered
    $.set 'Centered links', centered

  setBarFixed: (fixed) ->
    Header.barFixedToggler.checked = fixed
    if fixed
      $.addClass doc, 'fixed'
      $.addClass Header.bar, 'dialog'
    else
      $.rmClass doc, 'fixed'
      $.rmClass Header.bar, 'dialog'

  toggleBarFixed: ->
    $.event 'CloseMenu'

    Header.setBarFixed @checked

    Conf['Fixed Header'] = @checked
    $.set 'Fixed Header',  @checked

  setBarVisibility: (hide) ->
    Header.headerToggler.checked = hide
    $.event 'CloseMenu'
    (if hide then $.addClass else $.rmClass) Header.bar, 'autohide'
    (if hide then $.addClass else $.rmClass) doc, 'autohide'

  toggleBarVisibility: (e) ->
    return if e.type is 'mousedown' and e.button isnt 0 # not LMB
    hide = if @nodeName is 'INPUT'
      @checked
    else
      !$.hasClass Header.bar, 'autohide'
    Conf['Header auto-hide'] = hide
    $.set 'Header auto-hide', hide
    Header.setBarVisibility hide
    message = if hide
      'The header bar will automatically hide itself.'
    else
      'The header bar will remain visible.'
    new Notification 'info', message, 2

  setFooterVisibility: (hide) ->
    Header.footerToggler.checked = hide
    Header.footer.hidden = hide

  toggleFooterVisibility: ->
    $.event 'CloseMenu'
    hide = if @nodeName is 'INPUT'
      @checked
    else
      !!Header.footer.hidden
    Header.setFooterVisibility hide
    $.set 'Bottom Board List', hide
    message = if hide
      'The bottom navigation will now be hidden.'
    else
      'The bottom navigation will remain visible.'
    new Notification 'info', message, 2

  setCustomNav: (show) ->
    Header.customNavToggler.checked = show
    cust = $ '#custom-board-list', Header.bar
    full = $ '#full-board-list',   Header.bar
    btn = $ '.hide-board-list-button', full
    [cust.hidden, full.hidden] = if show
      [false, true]
    else
      [true, false]

  toggleCustomNav: ->
    $.cb.checked.call @
    Header.setCustomNav @checked

  editCustomNav: ->
    Settings.open 'Advanced'
    settings = $.id 'fourchanx-settings'
    $('input[name=boardnav]', settings).focus()

  hashScroll: ->
<<<<<<< HEAD
    return unless (hash = @location.hash) and post = $.id hash[1..]
=======
    return unless (hash = @location.hash[1..]) and post = $.id hash
>>>>>>> e21d1ac5
    return if (Get.postFromRoot post).isHidden
    Header.scrollToPost post

  scrollToPost: (post) ->
    {top} = post.getBoundingClientRect()
    if Conf['Fixed Header'] and not Conf['Bottom Header']
      headRect = Header.bar.getBoundingClientRect()
      top += - headRect.top - headRect.height
    <% if (type === 'crx') { %>d.body<% } else { %>doc<% } %>.scrollTop += top

  addShortcut: (el) ->
    shortcut = $.el 'span',
      className: 'shortcut fourchanx-link'
    $.add shortcut, el
    $.prepend Header.shortcuts, shortcut

  menuToggle: (e) ->
    Header.menu.toggle e, @, g

  createNotification: (e) ->
    {type, content, lifetime, cb} = e.detail
    notif = new Notification type, content, lifetime
    cb notif if cb<|MERGE_RESOLUTION|>--- conflicted
+++ resolved
@@ -294,11 +294,7 @@
     $('input[name=boardnav]', settings).focus()
 
   hashScroll: ->
-<<<<<<< HEAD
-    return unless (hash = @location.hash) and post = $.id hash[1..]
-=======
     return unless (hash = @location.hash[1..]) and post = $.id hash
->>>>>>> e21d1ac5
     return if (Get.postFromRoot post).isHidden
     Header.scrollToPost post
 
