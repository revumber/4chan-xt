--- conflicted
+++ resolved
@@ -13,17 +13,9 @@
     scrollHeaderToggler = $.el 'label',
       innerHTML: '<input type=checkbox name="Header auto-hide on scroll"> Auto-hide header on scroll'
     barPositionToggler = $.el 'label',
-<<<<<<< HEAD
       innerHTML: '<input type=checkbox name="Bottom Header"> Bottom header'
     linkJustifyToggler = $.el 'label',
       innerHTML: "<input type=checkbox #{if Conf['Centered links'] then 'checked' else ''}> Centered links"
-=======
-      innerHTML: '<input type=checkbox name="Bottom header"> Bottom header'
-    topBoardToggler = $.el 'label',
-      innerHTML: '<input type=checkbox name="Top Board List"> Top original board list'
-    botBoardToggler = $.el 'label',
-      innerHTML: '<input type=checkbox name="Bottom Board List"> Bottom original board list'
->>>>>>> 3f2aeff4
     customNavToggler = $.el 'label',
       innerHTML: '<input type=checkbox name="Custom Board Navigation"> Custom board navigation'
     footerToggler = $.el 'label',
@@ -37,31 +29,21 @@
     @barFixedToggler     = barFixedToggler.firstElementChild
     @scrollHeaderToggler = scrollHeaderToggler.firstElementChild
     @barPositionToggler  = barPositionToggler.firstElementChild
-<<<<<<< HEAD
     @linkJustifyToggler  = linkJustifyToggler.firstElementChild
     @headerToggler       = headerToggler.firstElementChild
     @footerToggler       = footerToggler.firstElementChild
     @shortcutToggler     = shortcutToggler.firstElementChild
-=======
-    @topBoardToggler     = topBoardToggler.firstElementChild
-    @botBoardToggler     = botBoardToggler.firstElementChild
->>>>>>> 3f2aeff4
     @customNavToggler    = customNavToggler.firstElementChild
 
     $.on menuButton,           'click',  @menuToggle
     $.on @headerToggler,       'change', @toggleBarVisibility
     $.on @barFixedToggler,     'change', @toggleBarFixed
     $.on @barPositionToggler,  'change', @toggleBarPosition
-<<<<<<< HEAD
     $.on @scrollHeaderToggler, 'change', @toggleHideBarOnScroll
     $.on @linkJustifyToggler,  'change', @toggleLinkJustify
     $.on @headerToggler,       'change', @toggleBarVisibility
     $.on @footerToggler,       'change', @toggleFooterVisibility
     $.on @shortcutToggler,     'change', @toggleShortcutIcons
-=======
-    $.on @topBoardToggler,     'change', @toggleOriginalBoardList
-    $.on @botBoardToggler,     'change', @toggleOriginalBoardList
->>>>>>> 3f2aeff4
     $.on @customNavToggler,    'change', @toggleCustomNav
     $.on editCustomNav,        'click',  @editCustomNav
 
@@ -86,7 +68,6 @@
         textContent: 'Header'
       order: 107
       subEntries: [
-<<<<<<< HEAD
           el: barFixedToggler
         ,
           el: headerToggler
@@ -104,15 +85,6 @@
           el: customNavToggler
         ,
           el: editCustomNav
-=======
-        {el: headerToggler}
-        {el: scrollHeaderToggler}
-        {el: barPositionToggler}
-        {el: topBoardToggler}
-        {el: botBoardToggler}
-        {el: customNavToggler}
-        {el: editCustomNav}
->>>>>>> 3f2aeff4
       ]
 
     $.on window, 'load hashchange', Header.hashScroll
@@ -135,7 +107,6 @@
       if a = $ "a[href*='/#{g.BOARD}/']", footer
         a.className = 'current'
 
-<<<<<<< HEAD
       cs = $.el 'a',
         id: 'settingsWindowLink'
         href: 'javascript:;'
@@ -146,8 +117,6 @@
       Header.setFooterVisibility Conf['Bottom Board List']
       $.sync 'Bottom Board List', Header.setFooterVisibility
 
-=======
->>>>>>> 3f2aeff4
     @enableDesktopNotifications()
 
   bar: $.el 'div',
@@ -197,14 +166,9 @@
     list = $ '#custom-board-list', Header.boardList
     $.rmAll list
     return unless text
-<<<<<<< HEAD
     as = $$ '#full-board-list a[title]', Header.boardList
-    nodes = text.match(/[\w@]+((-(all|title|replace|full|index|catalog|url:"[^"]+[^"]"|text:"[^"]+")|\,"[^"]+[^"]"))*|[^\w@]+/g).map (t) ->
-=======
-    as = $$ '.boardList a[title]', Header.bar
-    re = /[\w@]+(-(all|title|replace|full|archive|(mode|sort|text):"[^"]+"))*|[^\w@]+/g
+    re = /[\w@]+(-(all|title|replace|full|archive|(mode|sort|text|url):"[^"]+"))*|[^\w@]+/g
     nodes = text.match(re).map (t) ->
->>>>>>> 3f2aeff4
       if /^[^\w@]/.test t
         return $.tn t
 
@@ -215,47 +179,18 @@
           href: 'javascript:;'
         $.on a, 'click', Header.toggleBoardList
         return a
-<<<<<<< HEAD
+
       if /^external/.test t
         a = $.el 'a',
           href: (t.match(/\,"(.+)"/) || [null, '+'])[1]
           textContent: (t.match(/-text:"(.+)"\,/) || [null, '+'])[1]
           className: 'external'
         return a
+
       board = if /^current/.test t
         g.BOARD.ID
       else
         t.match(/^[^-]+/)[0]
-      for a in as
-        if a.textContent is board
-          a = a.cloneNode true
-
-          if Conf['JSON Navigation']
-            $.on a, 'click', Navigate.navigate
-
-          a.textContent = if /-title/.test(t) or /-replace/.test(t) and $.hasClass a, 'current'
-            a.title
-          else if /-full/.test t
-            "/#{board}/ - #{a.title}"
-          else if m = t.match /-text:"(.+)"/
-            m[1]
-          else
-            a.textContent
-
-          if m = t.match /-(index|catalog)/
-            a.dataset.only = m[1]
-            a.href = "//boards.4chan.org/#{board}/"
-            if m[1] is 'catalog'
-              if Conf['External Catalog']
-                a.href = CatalogLinks.external board
-              else
-                a.href += 'catalog'
-              $.addClass a, 'catalog'
-
-          $.addClass a, 'navSmall' if board is '@'
-          return a
-      $.tn t
-=======
 
       boardID = t.split('-')[0]
       boardID = g.BOARD.ID if boardID is 'current'
@@ -263,6 +198,9 @@
         a = a.cloneNode()
         break
       return $.tn boardID if a.parentNode # Not a clone.
+
+      if Conf['JSON Navigation']
+        $.on a, 'click', Navigate.navigate
 
       a.textContent = if /-title/.test(t) or /-replace/.test(t) and boardID is g.BOARD.ID
         a.title
@@ -285,6 +223,7 @@
           when 'all threads' then 'all pages'
           when 'paged', 'catalog' then type
           else 'paged'
+
       if m = t.match /-sort:"([^"]+)"/
         type = m[1].toLowerCase()
         a.dataset.indexSort = switch type
@@ -297,7 +236,7 @@
 
       $.addClass a, 'navSmall' if boardID is '@'
       a
->>>>>>> 3f2aeff4
+
     $.add list, nodes
 
   toggleBoardList: ->
@@ -422,7 +361,6 @@
     $.cb.checked.call @
     Header.setBarPosition @checked
 
-<<<<<<< HEAD
   setFooterVisibility: (hide) ->
     Header.footerToggler.checked = hide
     Header.footer.hidden = hide
@@ -431,21 +369,6 @@
     $.event 'CloseMenu'
     hide = if @nodeName is 'INPUT'
       @checked
-=======
-  setTopBoardList: (show) ->
-    Header.topBoardToggler.checked = show
-    if show
-      $.addClass doc, 'show-original-top-board-list'
->>>>>>> 3f2aeff4
-    else
-      !!Header.footer.hidden
-    Header.setFooterVisibility hide
-    $.set 'Bottom Board List', hide
-    message = if hide
-      'The bottom navigation will now be hidden.'
-    else
-      'The bottom navigation will remain visible.'
-    new Notice 'info', message, 2
 
   setCustomNav: (show) ->
     Header.customNavToggler.checked = show
