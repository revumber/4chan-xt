Header =
  init: ->
<<<<<<< HEAD
    @menu = new UI.Menu 'header'

    menuButton = $.el 'span',
=======
    headerEl = $.el 'div',
      id: 'header'
      innerHTML: <%= importHTML('General/Header') %>

    @bar = $ '#header-bar', headerEl
    @hitzone = $ '#header-bar-hitzone', @bar
    @noticesRoot = $ '#notifications', headerEl

    @menu = new UI.Menu()
    menuButton = $.el 'a',
>>>>>>> a0b8dc7c
      className: 'menu-button'
      innerHTML: '<i></i>'

    barFixedToggler  = $.el 'label',
      innerHTML: '<input type=checkbox name="Fixed Header"> Fixed Header'
    headerToggler = $.el 'label',
      innerHTML: '<input type=checkbox name="Header auto-hide"> Auto-hide header'
    scrollHeaderToggler = $.el 'label',
      innerHTML: '<input type=checkbox name="Header auto-hide on scroll"> Auto-hide header on scroll'
    barPositionToggler = $.el 'label',
      innerHTML: '<input type=checkbox name="Bottom Header"> Bottom header'
    linkJustifyToggler = $.el 'label',
      innerHTML: "<input type=checkbox #{if Conf['Centered links'] then 'checked' else ''}> Centered links"
    customNavToggler = $.el 'label',
      innerHTML: '<input type=checkbox name="Custom Board Navigation"> Custom board navigation'
    footerToggler = $.el 'label',
      innerHTML: "<input type=checkbox #{unless Conf['Bottom Board List'] then 'checked' else ''}> Hide bottom board list"
    shortcutToggler = $.el 'label',
      innerHTML: "<input type=checkbox #{unless Conf['Shortcut Icons'] then 'checked' else ''}> Shortcut Icons"
    editCustomNav = $.el 'a',
      textContent: 'Edit custom board navigation'
      href: 'javascript:;'

    @barFixedToggler     = barFixedToggler.firstElementChild
    @scrollHeaderToggler = scrollHeaderToggler.firstElementChild
    @barPositionToggler  = barPositionToggler.firstElementChild
    @linkJustifyToggler  = linkJustifyToggler.firstElementChild
    @headerToggler       = headerToggler.firstElementChild
    @footerToggler       = footerToggler.firstElementChild
    @shortcutToggler     = shortcutToggler.firstElementChild
    @customNavToggler    = customNavToggler.firstElementChild

    $.on menuButton,           'click',  @menuToggle
    $.on @headerToggler,       'change', @toggleBarVisibility
    $.on @barFixedToggler,     'change', @toggleBarFixed
    $.on @barPositionToggler,  'change', @toggleBarPosition
    $.on @scrollHeaderToggler, 'change', @toggleHideBarOnScroll
    $.on @linkJustifyToggler,  'change', @toggleLinkJustify
    $.on @headerToggler,       'change', @toggleBarVisibility
    $.on @footerToggler,       'change', @toggleFooterVisibility
    $.on @shortcutToggler,     'change', @toggleShortcutIcons
    $.on @customNavToggler,    'change', @toggleCustomNav
    $.on editCustomNav,        'click',  @editCustomNav

    @setBarFixed        Conf['Fixed Header']
    @setHideBarOnScroll Conf['Header auto-hide on scroll']
    @setBarVisibility   Conf['Header auto-hide']
    @setLinkJustify     Conf['Centered links']
    @setShortcutIcons   Conf['Shortcut Icons']

    $.sync 'Fixed Header',               @setBarFixed
    $.sync 'Header auto-hide on scroll', @setHideBarOnScroll
    $.sync 'Bottom Header',              @setBarPosition
    $.sync 'Shortcut Icons',             @setShortcutIcons
    $.sync 'Header auto-hide',           @setBarVisibility
    $.sync 'Centered links',             @setLinkJustify

    @addShortcut menuButton

<<<<<<< HEAD
    $.event 'AddMenuEntry',
      type: 'header'
      el: $.el 'span',
        textContent: 'Header'
      order: 107
=======
    @menu.addEntry
      el: $.el 'span', textContent: 'Header'
      order: 105
>>>>>>> a0b8dc7c
      subEntries: [
          el: barFixedToggler
        ,
          el: headerToggler
        ,
          el: scrollHeaderToggler
        ,
          el: barPositionToggler
        ,
          el: linkJustifyToggler
        ,
          el: footerToggler
        ,
          el: shortcutToggler
        ,
          el: customNavToggler
        ,
          el: editCustomNav
      ]

    $.on window, 'load hashchange', Header.hashScroll
    $.on d, 'CreateNotification', @createNotification

    $.asap (-> d.body), =>
      return unless Main.isThisPageLegit()
      # Wait for #boardNavMobile instead of #boardNavDesktop,
      # it might be incomplete otherwise.
      $.asap (-> $.id('boardNavMobile') or d.readyState isnt 'loading'), Header.setBoardList
      $.prepend d.body, @bar
      $.add d.body, Header.hover
      @setBarPosition Conf['Bottom Header']
      @

    $.ready =>
      @footer = footer = $.id 'boardNavDesktopFoot'
      if Conf['JSON Navigation']
        $.on a, 'click', Navigate.navigate for a in $$ 'a', footer
      if a = $ "a[href*='/#{g.BOARD}/']", footer
        a.className = 'current'

      cs = $.el 'a',
        href: 'javascript:;'
        textContent: 'Catalog Settings'
      $.on cs, 'click', () ->
        $.id('settingsWindowLink').click()

      @addShortcut cs if g.VIEW is 'catalog'

      Header.setFooterVisibility Conf['Bottom Board List']
      $.sync 'Bottom Board List', Header.setFooterVisibility

    @enableDesktopNotifications()

  bar: $.el 'div',
    id: 'header-bar'

  noticesRoot: $.el 'div',
    id: 'notifications'

  shortcuts: $.el 'span',
    id: 'shortcuts'

  hover: $.el 'div',
    id: 'hoverUI'

  toggle: $.el 'div',
    id: 'scroll-marker'

  initReady: ->
    Header.setBoardList()
    Header.addNav()

  setBoardList: ->
    fourchannav = $.id 'boardNavDesktop'
    Header.boardList = boardList = $.el 'span',
      id: 'board-list'
      innerHTML: "<span id=custom-board-list></span><span id=full-board-list hidden><span class='hide-board-list-container brackets-wrap'><a href=javascript:; class='hide-board-list-button'>&nbsp;-&nbsp;</a></span> #{fourchannav.innerHTML}</span>"

    for a in $$ 'a', boardList
      if Conf['JSON Navigation']
        $.on a, 'click', Navigate.navigate
      if a.pathname.split('/')[1] is g.BOARD.ID
        a.className = 'current'
    fullBoardList = $ '#full-board-list', boardList
    btn = $ '.hide-board-list-button', fullBoardList
    $.on btn, 'click', Header.toggleBoardList

    $.rm $ '#navtopright', fullBoardList
    $.add boardList, fullBoardList
    $.add Header.bar, [Header.boardList, Header.shortcuts, Header.noticesRoot, Header.toggle]

    Header.setCustomNav Conf['Custom Board Navigation']
    Header.generateBoardList Conf['boardnav'].replace /(\r\n|\n|\r)/g, ' '

    $.sync 'Custom Board Navigation', Header.setCustomNav
    $.sync 'boardnav', Header.generateBoardList

  generateBoardList: (text) ->
    list = $ '#custom-board-list', Header.boardList
    $.rmAll list
    return unless text
    as = $$ '#full-board-list a[title]', Header.boardList
    re = /[\w@]+(-(all|title|replace|full|archive|(mode|sort|text|url):"[^"]+"(\,"[^"]+[^"]")?))*|[^\w@]+/g
    nodes = text.match(re).map (t) ->
      if /^[^\w@]/.test t
        return $.tn t

      if /^toggle-all/.test t
        a = $.el 'a',
          className: 'show-board-list-button'
          textContent: (t.match(/-text:"(.+)"/) || [null, '+'])[1]
          href: 'javascript:;'
        $.on a, 'click', Header.toggleBoardList
        return a

      if /^external/.test t
        a = $.el 'a',
          href: (t.match(/\,"(.+)"/) || [null, '+'])[1]
          textContent: (t.match(/-text:"(.+)"\,/) || [null, '+'])[1]
          className: 'external'
        return a

      board = if /^current/.test t
        g.BOARD.ID
      else
        t.match(/^[^-]+/)[0]

      boardID = t.split('-')[0]
      boardID = g.BOARD.ID if boardID is 'current'
      for a in as when a.textContent is boardID
        a = a.cloneNode()
        break
      return $.tn boardID if a.parentNode # Not a clone.

      if Conf['JSON Navigation']
        $.on a, 'click', Navigate.navigate

      a.textContent = if /-title/.test(t) or /-replace/.test(t) and boardID is g.BOARD.ID
        a.title
      else if /-full/.test t
        "/#{boardID}/ - #{a.title}"
      else if m = t.match /-text:"([^"]+)"/
        m[1]
      else
        boardID

      if /-archive/.test t
        if href = Redirect.to 'board', {boardID}
          a.href = href
        else
          return a.firstChild # Its text node.

      if m = t.match /-mode:"([^"]+)"/
        type = m[1].toLowerCase()
        a.dataset.indexMode = switch type
          when 'all threads' then 'all pages'
          when 'paged', 'catalog' then type
          else 'paged'

      if m = t.match /-sort:"([^"]+)"/
        type = m[1].toLowerCase()
        a.dataset.indexSort = switch type
          when 'bump order'    then 'bump'
          when 'last reply'    then 'lastreply'
          when 'creation date' then 'birth'
          when 'reply count'   then 'replycount'
          when 'file count'    then 'filecount'
          else 'bump'

      $.addClass a, 'navSmall' if boardID is '@'
      a

    $.add list, nodes

  toggleBoardList: ->
    {bar}  = Header
    custom = $ '#custom-board-list', bar
    full   = $ '#full-board-list',   bar
    showBoardList = !full.hidden
    custom.hidden = !showBoardList
    full.hidden   =  showBoardList

  setLinkJustify: (centered) ->
    Header.linkJustifyToggler.checked = centered
    if centered
      $.addClass doc, 'centered-links'
    else
      $.rmClass doc, 'centered-links'

  toggleLinkJustify: ->
    $.event 'CloseMenu'
    centered = if @nodeName is 'INPUT'
      @checked
    Header.setLinkJustify centered
    $.set 'Centered links', centered

  setBarFixed: (fixed) ->
    Header.barFixedToggler.checked = fixed
    if fixed
      $.addClass doc, 'fixed'
      $.addClass Header.bar, 'dialog'
    else
      $.rmClass doc, 'fixed'
      $.rmClass Header.bar, 'dialog'

  toggleBarFixed: ->
    $.event 'CloseMenu'

    Header.setBarFixed @checked

    Conf['Fixed Header'] = @checked
    $.set 'Fixed Header',  @checked

  setShortcutIcons: (show) ->
    Header.shortcutToggler.checked = show
    if show
      $.addClass doc, 'shortcut-icons'
    else
      $.rmClass doc, 'shortcut-icons'

  toggleShortcutIcons: ->
    $.event 'CloseMenu'

    Header.setShortcutIcons @checked

    Conf['Shortcut Icons'] = @checked
    $.set 'Shortcut Icons',  @checked

  setBarVisibility: (hide) ->
    Header.headerToggler.checked = hide
    (if hide then $.addClass else $.rmClass) Header.bar, 'autohide'

  toggleBarVisibility: (e) ->
    hide = @checked
    Conf['Header auto-hide'] = hide
    $.set 'Header auto-hide', hide
    Header.setBarVisibility hide

  setHideBarOnScroll: (hide) ->
    Header.scrollHeaderToggler.checked = hide
    if hide
      $.on window, 'scroll', Header.hideBarOnScroll
      return
    $.off window, 'scroll', Header.hideBarOnScroll
    $.rmClass Header.bar, 'scroll'
    $.rmClass Header.bar, 'autohide' unless Conf['Header auto-hide']

  toggleHideBarOnScroll: (e) ->
    hide = @checked
    $.cb.checked.call @
    Header.setHideBarOnScroll hide

  hideBarOnScroll: ->
    offsetY = window.pageYOffset
    if offsetY > (Header.previousOffset or 0)
      $.addClass Header.bar, 'autohide', 'scroll'
    else
      $.rmClass Header.bar,  'autohide', 'scroll'
    Header.previousOffset = offsetY

  setBarPosition: (bottom) ->
    Header.barPositionToggler.checked = bottom
    $.event 'CloseMenu'
    args = if bottom then [
      'bottom-header'
      'top-header'
      'bottom'
      'after'
    ] else [
      'top-header'
      'bottom-header'
      'top'
      'add'
    ]

    $.addClass doc, args[0]
    $.rmClass  doc, args[1]
    Header.bar.parentNode.className = args[2]
    $[args[3]] Header.bar, Header.noticesRoot

  toggleBarPosition: ->
    $.cb.checked.call @
    Header.setBarPosition @checked

  setFooterVisibility: (hide) ->
    Header.footerToggler.checked = hide
    Header.footer.hidden = hide

  toggleFooterVisibility: ->
    $.event 'CloseMenu'
    hide = if @nodeName is 'INPUT'
      @checked

  setCustomNav: (show) ->
    Header.customNavToggler.checked = show
    cust = $ '#custom-board-list', Header.bar
    full = $ '#full-board-list',   Header.bar
    btn = $ '.hide-board-list-button', full
    [cust.hidden, full.hidden] = if show
      [false, true]
    else
      [true, false]

  toggleCustomNav: ->
    $.cb.checked.call @
    Header.setCustomNav @checked

  editCustomNav: ->
    Settings.open 'Advanced'
    settings = $.id 'fourchanx-settings'
    $('input[name=boardnav]', settings).focus()

  hashScroll: ->
    hash = @location.hash[1..]
    return unless /^p\d+$/.test(hash) and post = $.id hash
    return if (Get.postFromNode post).isHidden
    Header.scrollTo post

  scrollTo: (root, down, needed) ->
    if down
      x = Header.getBottomOf root
      if Conf['Header auto-hide on scroll'] and Conf['Bottom header']
        {height} = Header.bar.getBoundingClientRect()
        if x <= 0
          x += height if !Header.isHidden()
        else
          x -= height if  Header.isHidden()
      window.scrollBy 0, -x unless needed and x >= 0
    else
      x = Header.getTopOf root
      if Conf['Header auto-hide on scroll'] and !Conf['Bottom header']
        {height} = Header.bar.getBoundingClientRect()
        if x >= 0
          x += height if !Header.isHidden()
        else
          x -= height if  Header.isHidden()
      window.scrollBy 0,  x unless needed and x >= 0

  scrollToIfNeeded: (root, down) ->
    Header.scrollTo root, down, true

  getTopOf: (root) ->
    {top} = root.getBoundingClientRect()
    if Conf['Fixed Header'] and not Conf['Bottom Header']
      headRect = Header.toggle.getBoundingClientRect()
      top     -= headRect.top + headRect.height
    top

  getBottomOf: (root) ->
    {clientHeight} = doc
    bottom = clientHeight - root.getBoundingClientRect().bottom
    if Conf['Bottom Header']
      headRect = Header.toggle.getBoundingClientRect()
      bottom  -= clientHeight - headRect.bottom + headRect.height
    bottom
  isNodeVisible: (node) ->
    {height} = node.getBoundingClientRect()
    Header.getTopOf(node) + height >= 0 and Header.getBottomOf(node) + height >= 0
  isHidden: ->
    {top} = Header.bar.getBoundingClientRect()
    if Conf['Bottom header']
      top is doc.clientHeight
    else
      top < 0

  addShortcut: (el) ->
    shortcut = $.el 'span',
      className: 'shortcut brackets-wrap'
    $.add shortcut, el
    $.prepend Header.shortcuts, shortcut

  rmShortcut: (el) ->
    $.rm el.parentElement

  menuToggle: (e) ->
    Header.menu.toggle e, @, g

  createNotification: (e) ->
    {type, content, lifetime} = e.detail
    notice = new Notice type, content, lifetime

  areNotificationsEnabled: false
  enableDesktopNotifications: ->
    return unless window.Notification and Conf['Desktop Notifications']
    switch Notification.permission
      when 'granted'
        Header.areNotificationsEnabled = true
        return
      when 'denied'
        # requestPermission doesn't work if status is 'denied',
        # but it'll still work if status is 'default'.
        return

    el = $.el 'span',
      innerHTML: """
      Desktop notification permissions are not granted.
      [<a href='https://github.com/MayhemYDG/4chan-x/wiki/FAQ#desktop-notifications' target=_blank>FAQ</a>]<br>
      <button>Authorize</button> or <button>Disable</button>
      """
    [authorize, disable] = $$ 'button', el
    $.on authorize, 'click', ->
      Notification.requestPermission (status) ->
        Header.areNotificationsEnabled = status is 'granted'
        return if status is 'default'
        notice.close()
    $.on disable, 'click', ->
      $.set 'Desktop Notifications', false
      notice.close()
    notice = new Notice 'info', el<|MERGE_RESOLUTION|>--- conflicted
+++ resolved
@@ -1,21 +1,8 @@
 Header =
   init: ->
-<<<<<<< HEAD
-    @menu = new UI.Menu 'header'
-
-    menuButton = $.el 'span',
-=======
-    headerEl = $.el 'div',
-      id: 'header'
-      innerHTML: <%= importHTML('General/Header') %>
-
-    @bar = $ '#header-bar', headerEl
-    @hitzone = $ '#header-bar-hitzone', @bar
-    @noticesRoot = $ '#notifications', headerEl
-
     @menu = new UI.Menu()
+
     menuButton = $.el 'a',
->>>>>>> a0b8dc7c
       className: 'menu-button'
       innerHTML: '<i></i>'
 
@@ -75,17 +62,9 @@
 
     @addShortcut menuButton
 
-<<<<<<< HEAD
-    $.event 'AddMenuEntry',
-      type: 'header'
-      el: $.el 'span',
-        textContent: 'Header'
-      order: 107
-=======
     @menu.addEntry
       el: $.el 'span', textContent: 'Header'
-      order: 105
->>>>>>> a0b8dc7c
+      order: 107
       subEntries: [
           el: barFixedToggler
         ,
@@ -455,7 +434,7 @@
     shortcut = $.el 'span',
       className: 'shortcut brackets-wrap'
     $.add shortcut, el
-    $.prepend Header.shortcuts, shortcut
+    $.add Header.shortcuts, shortcut
 
   rmShortcut: (el) ->
     $.rm el.parentElement
