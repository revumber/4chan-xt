Header =
  init: ->
    @menu = new UI.Menu 'header'
    @menuButton = $.el 'span',
      className: 'menu-button'
      id:        'main-menu'

    barFixedToggler  = $.el 'label',
      innerHTML: '<input type=checkbox name="Fixed Header"> Fixed Header'
    headerToggler = $.el 'label',
      innerHTML: '<input type=checkbox name="Header auto-hide"> Auto-hide header'
    barPositionToggler = $.el 'label',
      innerHTML: '<input type=checkbox name="Bottom header"> Bottom header'
    customNavToggler = $.el 'label',
      innerHTML: '<input type=checkbox name="Custom Board Navigation"> Custom board navigation'
    editCustomNav = $.el 'a',
      textContent: 'Edit custom board navigation'
      href: 'javascript:;'

    @barFixedToggler    = barFixedToggler.firstElementChild
    @barPositionToggler = barPositionToggler.firstElementChild
    @headerToggler      = headerToggler.firstElementChild
    @customNavToggler   = customNavToggler.firstElementChild

    @setBarFixed      Conf['Fixed Header']
    @setBarVisibility Conf['Header auto-hide']

    $.on @menuButton,         'click',  @menuToggle
    $.on @barFixedToggler,    'change', @toggleBarFixed
    $.on @barPositionToggler, 'change', @toggleBarPosition
    $.on @headerToggler,      'change', @toggleBarVisibility
    $.on @customNavToggler,   'change', @toggleCustomNav
    $.on editCustomNav,       'click',  @editCustomNav

    $.sync 'Fixed Header',     Header.setBarFixed
    $.sync 'Bottom Header',    Header.setBarPosition

    $.event 'AddMenuEntry',
      type: 'header'
      el: $.el 'span',
        textContent: 'Header'
      order: 107
      subEntries: [
        {el: barFixedToggler}
        {el: headerToggler}
        {el: barPositionToggler}
        {el: customNavToggler}
        {el: editCustomNav}
      ]

    $.on window, 'load hashchange', Header.hashScroll
    $.on d, 'CreateNotification', @createNotification

    $.asap (-> d.body), =>
      return unless Main.isThisPageLegit()
      # Wait for #boardNavMobile instead of #boardNavDesktop,
      # it might be incomplete otherwise.
<<<<<<< HEAD
      $.asap (-> $.id('boardNavMobile') or d.readyState is 'complete'), @setBoardList
=======
      $.asap (-> $.id('boardNavMobile') or d.readyState in ['interactive', 'complete']), Header.setBoardList
>>>>>>> 2b8467cf
      $.prepend d.body, @bar
      $.add d.body, Header.hover
      @setBarPosition Conf['Bottom Header']

  bar: $.el 'div',
    id: 'header-bar'

  notify: $.el 'div',
    id: 'notifications'

  shortcuts: $.el 'span',
    id: 'shortcuts'

  hover: $.el 'div',
    id: 'hoverUI'

  toggle: $.el 'div',
    id: 'scroll-marker'

  setBoardList: ->
    fourchannav = $.id 'boardNavDesktop'
    if a = $ "a[href*='/#{g.BOARD}/']", fourchannav
      a.className = 'current'

    boardList = $.el 'span',
      id: 'board-list'
      innerHTML: "<span id=custom-board-list></span><span id=full-board-list hidden><a href=javascript:; class='hide-board-list-button fourchanx-link'>&nbsp;&nbsp;-&nbsp;&nbsp;</a> #{fourchannav.innerHTML}</span>"
    fullBoardList = $ '#full-board-list', boardList
    btn = $ '.hide-board-list-button', fullBoardList
    $.on btn, 'click', Header.toggleBoardList

    $.rm $ '#navtopright', fullBoardList

    settings = $.id('navtopright')
    $.prepend d.body, settings
    $.add settings, Header.menuButton

    $.add boardList, fullBoardList
    $.add Header.bar, [Header.shortcuts, boardList, Header.notify, Header.toggle]

    Header.setCustomNav Conf['Custom Board Navigation']
    Header.generateBoardList Conf['boardnav']

    $.sync 'Custom Board Navigation', Header.setCustomNav
    $.sync 'boardnav', Header.generateBoardList

  generateBoardList: (text) ->
    list = $ '#custom-board-list', Header.bar
    $.rmAll list
    return unless text
    as = $$('#full-board-list a', Header.bar)
    nodes = text.match(/[\w@]+(-(all|title|replace|full|index|catalog|text:"[^"]+"))*|[^\w@]+/g).map (t) ->
      if /^[^\w@]/.test t
        return $.tn t
      if /^toggle-all/.test t
        a = $.el 'a',
          className: 'show-board-list-button'
          textContent: (t.match(/-text:"(.+)"/) || [null, '+'])[1]
          href: 'javascript:;'
        $.on a, 'click', Header.toggleBoardList
        return a
      board = if /^current/.test t
        g.BOARD.ID
      else
        t.match(/^[^-]+/)[0]
      for a in as
        if a.textContent is board
          a = a.cloneNode true

          a.textContent = if /-title/.test(t) or /-replace/.test(t) and $.hasClass a, 'current'
            a.title
          else if /-full/.test t
            "/#{board}/ - #{a.title}"
          else if m = t.match /-text:"(.+)"/
            m[1]
          else
            a.textContent

          if m = t.match /-(index|catalog)/
            a.setAttribute 'data-only', m[1]
            a.href = "//boards.4chan.org/#{board}/"
            if m[1] is 'catalog'
              a.href += 'catalog'
              $.addClass a, 'catalog'

          $.addClass a, 'navSmall' if board is '@'
          return a
      $.tn t
    $.add list, nodes

  toggleBoardList: ->
    {bar}  = Header
    custom = $ '#custom-board-list', bar
    full   = $ '#full-board-list',   bar
    showBoardList = !full.hidden
    custom.hidden = !showBoardList
    full.hidden   =  showBoardList

  setBarPosition: (bottom) ->
    Header.barPositionToggler.checked = bottom
    if bottom
      $.rmClass  doc, 'top'
      $.addClass doc, 'bottom'
      $.after Header.bar, Header.notify
    else
      $.rmClass  doc, 'bottom'
      $.addClass doc, 'top'
      $.add Header.bar, Header.notify
    Style.padding()

  toggleBarPosition: ->
    $.event 'CloseMenu'

    Header.setBarPosition @checked

    Conf['Bottom Header'] = @checked
    $.set 'Bottom Header',  @checked

  setBarFixed: (fixed) ->
    Header.barFixedToggler.checked = fixed
    if fixed
      $.addClass doc, 'fixed'
      $.addClass Header.bar, 'dialog'
    else
      $.rmClass doc, 'fixed'
      $.rmClass Header.bar, 'dialog'

  toggleBarFixed: ->
    $.event 'CloseMenu'

    Header.setBarFixed @checked

    Conf['Fixed Header'] = @checked
    $.set 'Fixed Header',  @checked

  setBarVisibility: (hide) ->
    Header.headerToggler.checked = hide
    $.event 'CloseMenu'
    (if hide then $.addClass else $.rmClass) Header.bar, 'autohide'
    (if hide then $.addClass else $.rmClass) doc, 'autohide'

  toggleBarVisibility: (e) ->
    return if e.type is 'mousedown' and e.button isnt 0 # not LMB
    hide = if @nodeName is 'INPUT'
      @checked
    else
      !$.hasClass Header.bar, 'autohide'
    Conf['Header auto-hide'] = hide
    $.set 'Header auto-hide', hide
    Header.setBarVisibility hide
    message = if hide
      'The header bar will automatically hide itself.'
    else
      'The header bar will remain visible.'
    new Notification 'info', message, 2

  setCustomNav: (show) ->
    Header.customNavToggler.checked = show
    cust = $ '#custom-board-list', Header.bar
    full = $ '#full-board-list',   Header.bar
    btn = $ '.hide-board-list-button', full
    [cust.hidden, full.hidden] = if show
      [false, true]
    else
      [true, false]

  toggleCustomNav: ->
    $.cb.checked.call @
    Header.setCustomNav @checked

  editCustomNav: ->
    Settings.open 'Advanced'
    settings = $.id 'fourchanx-settings'
    $('input[name=boardnav]', settings).focus()

  hashScroll: ->
    return unless (hash = @location.hash) and post = $.id hash[1..]
    return if (Get.postFromRoot post).isHidden
    Header.scrollToPost post

  scrollToPost: (post) ->
    {top} = post.getBoundingClientRect()
    if Conf['Fixed Header'] and not Conf['Bottom Header']
      headRect = Header.bar.getBoundingClientRect()
      top += - headRect.top - headRect.height
    (if $.engine is 'webkit' then d.body else doc).scrollTop += top

  addShortcut: (el) ->
    shortcut = $.el 'span',
      className: 'shortcut fourchanx-link'
    $.add shortcut, el
    $.prepend Header.shortcuts, shortcut

  menuToggle: (e) ->
    Header.menu.toggle e, @, g

  createNotification: (e) ->
    {type, content, lifetime, cb} = e.detail
    notif = new Notification type, content, lifetime
    cb notif if cb<|MERGE_RESOLUTION|>--- conflicted
+++ resolved
@@ -55,11 +55,7 @@
       return unless Main.isThisPageLegit()
       # Wait for #boardNavMobile instead of #boardNavDesktop,
       # it might be incomplete otherwise.
-<<<<<<< HEAD
-      $.asap (-> $.id('boardNavMobile') or d.readyState is 'complete'), @setBoardList
-=======
-      $.asap (-> $.id('boardNavMobile') or d.readyState in ['interactive', 'complete']), Header.setBoardList
->>>>>>> 2b8467cf
+      $.asap (-> $.id('boardNavMobile') or d.readyState in ['interactive', 'complete']), @setBoardList
       $.prepend d.body, @bar
       $.add d.body, Header.hover
       @setBarPosition Conf['Bottom Header']
