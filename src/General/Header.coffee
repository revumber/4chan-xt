Header =
  init: ->
    @menu = new UI.Menu 'header'
    @menuButton = $.el 'span',
      className: 'menu-button'
      innerHTML: '<i></i>'

    barFixedToggler  = $.el 'label',
      innerHTML: '<input type=checkbox name="Fixed Header"> Fixed Header'
    headerToggler = $.el 'label',
      innerHTML: '<input type=checkbox name="Header auto-hide"> Auto-hide header'
    barPositionToggler = $.el 'label',
      innerHTML: '<input type=checkbox name="Bottom header"> Bottom header'
    linkJustifyToggler = $.el 'label',
      innerHTML: "<input type=checkbox #{if Conf['Centered links'] then 'checked' else ''}> Centered links"
    customNavToggler = $.el 'label',
      innerHTML: '<input type=checkbox name="Custom Board Navigation"> Custom board navigation'
    footerToggler = $.el 'label',
      innerHTML: "<input type=checkbox #{unless Conf['Bottom Board List'] then 'checked' else ''}> Hide bottom board list"
    editCustomNav = $.el 'a',
      textContent: 'Edit custom board navigation'
      href: 'javascript:;'

    @barFixedToggler    = barFixedToggler.firstElementChild
    @barPositionToggler = barPositionToggler.firstElementChild
    @linkJustifyToggler = linkJustifyToggler.firstElementChild
    @headerToggler      = headerToggler.firstElementChild
    @footerToggler      = footerToggler.firstElementChild
    @customNavToggler   = customNavToggler.firstElementChild

    $.on @menuButton,         'click',  @menuToggle
    $.on @barFixedToggler,    'change', @toggleBarFixed
    $.on @barPositionToggler, 'change', @toggleBarPosition
    $.on @linkJustifyToggler, 'change', @toggleLinkJustify
    $.on @headerToggler,      'change', @toggleBarVisibility
    $.on @footerToggler,      'change', @toggleFooterVisibility
    $.on @customNavToggler,   'change', @toggleCustomNav
    $.on editCustomNav,       'click',  @editCustomNav

    @setBarFixed      Conf['Fixed Header']
    @setBarVisibility Conf['Header auto-hide']
    @setLinkJustify   Conf['Centered links']

    $.sync 'Fixed Header',     Header.setBarFixed
    $.sync 'Bottom Header',    Header.setBarPosition
    $.sync 'Header auto-hide', Header.setBarVisibility
    $.sync 'Centered links',   Header.setLinkJustify

    @addShortcut Header.menuButton

    $.event 'AddMenuEntry',
      type: 'header'
      el: $.el 'span',
        textContent: 'Header'
      order: 107
      subEntries: [
        {el: barFixedToggler}
        {el: headerToggler}
        {el: barPositionToggler}
        {el: linkJustifyToggler}
        {el: footerToggler}
        {el: customNavToggler}
        {el: editCustomNav}
      ]

    $.on window, 'load hashchange', Header.hashScroll
    $.on d, 'CreateNotification', @createNotification

    $.asap (-> d.body), =>
      return unless Main.isThisPageLegit()
      # Wait for #boardNavMobile instead of #boardNavDesktop,
      # it might be incomplete otherwise.
<<<<<<< HEAD
      $.asap (-> $.id('boardNavMobile') or d.readyState in ['interactive', 'complete']), Header.setBoardList
      $.prepend d.body, @bar
      $.add d.body, Header.hover
      @setBarPosition Conf['Bottom Header']
=======
      $.asap (-> $.id('boardNavMobile') or d.readyState isnt 'loading'), Header.setBoardList
      $.prepend d.body, headerEl
>>>>>>> 8a9df9d1

    $.ready =>
      @footer = $.id 'boardNavDesktopFoot'
      if a = $ "a[href*='/#{g.BOARD}/']", $.id 'boardNavDesktopFoot'
        a.className = 'current'

      cs = $.el 'a',
        id: 'settingsWindowLink'
        href: 'javascript:;'
        textContent: 'Catalog Settings'

      @addShortcut cs if g.VIEW is 'catalog'

      Header.setFooterVisibility Conf['Bottom Board List']
      $.sync 'Bottom Board List', Header.setFooterVisibility

  bar: $.el 'div',
    id: 'header-bar'

  notify: $.el 'div',
    id: 'notifications'

  shortcuts: $.el 'span',
    id: 'shortcuts'

  hover: $.el 'div',
    id: 'hoverUI'

  toggle: $.el 'div',
    id: 'scroll-marker'

  setBoardList: ->
    fourchannav = $.id 'boardNavDesktop'
    if a = $ "a[href*='/#{g.BOARD}/']", fourchannav
      a.className = 'current'

    boardList = $.el 'span',
      id: 'board-list'
      innerHTML: "<span id=custom-board-list></span><span id=full-board-list hidden><span class='hide-board-list-container fourchanx-link'><a href=javascript:; class='hide-board-list-button'>&nbsp;-&nbsp;</a></span> #{fourchannav.innerHTML}</span>"
    fullBoardList = $ '#full-board-list', boardList
    btn = $ '.hide-board-list-button', fullBoardList
    $.on btn, 'click', Header.toggleBoardList

    $.rm $ '#navtopright', fullBoardList
    $.add boardList, fullBoardList
    $.add Header.bar, [boardList, Header.shortcuts, Header.notify, Header.toggle]

    Header.setCustomNav Conf['Custom Board Navigation']
    Header.generateBoardList Conf['boardnav'].replace /(\r\n|\n|\r)/g, ' '

    $.sync 'Custom Board Navigation', Header.setCustomNav
    $.sync 'boardnav', Header.generateBoardList

  generateBoardList: (text) ->
    list = $ '#custom-board-list', Header.bar
    $.rmAll list
    return unless text
<<<<<<< HEAD
    as = $$('#full-board-list a', Header.bar)
    nodes = text.match(/[\w@]+((-(all|title|replace|full|index|catalog|url:"[^"]+[^"]"|text:"[^"]+")|\,"[^"]+[^"]"))*|[^\w@]+/g).map (t) ->
=======
    as = $$ '#full-board-list a[title]', Header.bar
    nodes = text.match(/[\w@]+(-(all|title|replace|full|index|catalog|text:"[^"]+"))*|[^\w@]+/g).map (t) ->
>>>>>>> 8a9df9d1
      if /^[^\w@]/.test t
        return $.tn t
      if /^toggle-all/.test t
        a = $.el 'a',
          className: 'show-board-list-button'
          textContent: (t.match(/-text:"(.+)"/) || [null, '+'])[1]
          href: 'javascript:;'
        $.on a, 'click', Header.toggleBoardList
        return a
      if /^external/.test t
        a = $.el 'a',
          href: (t.match(/\,"(.+)"/) || [null, '+'])[1]
          textContent: (t.match(/-text:"(.+)"\,/) || [null, '+'])[1]
          className: 'external'
        return a
      board = if /^current/.test t
        g.BOARD.ID
      else
        t.match(/^[^-]+/)[0]
      for a in as
        if a.textContent is board
          a = a.cloneNode true

          a.textContent = if /-title/.test(t) or /-replace/.test(t) and $.hasClass a, 'current'
            a.title
          else if /-full/.test t
            "/#{board}/ - #{a.title}"
          else if m = t.match /-text:"(.+)"/
            m[1]
          else
            a.textContent

          if m = t.match /-(index|catalog)/
            a.dataset.only = m[1]
            a.href = "//boards.4chan.org/#{board}/"
            if m[1] is 'catalog'
              a.href += 'catalog'
              $.addClass a, 'catalog'

          $.addClass a, 'navSmall' if board is '@'
          return a
      $.tn t
    $.add list, nodes

  toggleBoardList: ->
    {bar}  = Header
    custom = $ '#custom-board-list', bar
    full   = $ '#full-board-list',   bar
    showBoardList = !full.hidden
    custom.hidden = !showBoardList
    full.hidden   =  showBoardList

  setBarPosition: (bottom) ->
    Header.barPositionToggler.checked = bottom
    if bottom
      $.rmClass  doc, 'top'
      $.addClass doc, 'bottom'
      $.after Header.bar, Header.notify
    else
      $.rmClass  doc, 'bottom'
      $.addClass doc, 'top'
      $.add Header.bar, Header.notify

  setLinkJustify: (centered) ->
    Header.linkJustifyToggler.checked = centered
    if centered
      $.addClass doc, 'centered-links'
    else
      $.rmClass doc, 'centered-links'

  toggleBarPosition: ->
    $.event 'CloseMenu'

    Header.setBarPosition @checked

    Conf['Bottom Header'] = @checked
    $.set 'Bottom Header',  @checked

  toggleLinkJustify: ->
    $.event 'CloseMenu'
    centered = if @nodeName is 'INPUT'
      @checked
    Header.setLinkJustify centered
    $.set 'Centered links', centered

  setBarFixed: (fixed) ->
    Header.barFixedToggler.checked = fixed
    if fixed
      $.addClass doc, 'fixed'
      $.addClass Header.bar, 'dialog'
    else
      $.rmClass doc, 'fixed'
      $.rmClass Header.bar, 'dialog'

  toggleBarFixed: ->
    $.event 'CloseMenu'

    Header.setBarFixed @checked

    Conf['Fixed Header'] = @checked
    $.set 'Fixed Header',  @checked

  setBarVisibility: (hide) ->
    Header.headerToggler.checked = hide
    $.event 'CloseMenu'
    (if hide then $.addClass else $.rmClass) Header.bar, 'autohide'
    (if hide then $.addClass else $.rmClass) doc, 'autohide'

  toggleBarVisibility: (e) ->
    return if e.type is 'mousedown' and e.button isnt 0 # not LMB
    hide = if @nodeName is 'INPUT'
      @checked
    else
      !$.hasClass Header.bar, 'autohide'
    Conf['Header auto-hide'] = hide
    $.set 'Header auto-hide', hide
    Header.setBarVisibility hide
    message = if hide
      'The header bar will automatically hide itself.'
    else
      'The header bar will remain visible.'
    new Notification 'info', message, 2

  setFooterVisibility: (hide) ->
    Header.footerToggler.checked = hide
    Header.footer.hidden = hide

  toggleFooterVisibility: ->
    $.event 'CloseMenu'
    hide = if @nodeName is 'INPUT'
      @checked
    else
      !!Header.footer.hidden
    Header.setFooterVisibility hide
    $.set 'Bottom Board List', hide
    message = if hide
      'The bottom navigation will now be hidden.'
    else
      'The bottom navigation will remain visible.'
    new Notification 'info', message, 2

  setCustomNav: (show) ->
    Header.customNavToggler.checked = show
    cust = $ '#custom-board-list', Header.bar
    full = $ '#full-board-list',   Header.bar
    btn = $ '.hide-board-list-button', full
    [cust.hidden, full.hidden] = if show
      [false, true]
    else
      [true, false]

  toggleCustomNav: ->
    $.cb.checked.call @
    Header.setCustomNav @checked

  editCustomNav: ->
    Settings.open 'Advanced'
    settings = $.id 'fourchanx-settings'
    $('input[name=boardnav]', settings).focus()

  hashScroll: ->
    return unless (hash = @location.hash[1..]) and post = $.id hash
    return if (Get.postFromRoot post).isHidden
    Header.scrollToPost post

  scrollToPost: (post) ->
    {top} = post.getBoundingClientRect()
    if Conf['Fixed Header'] and not Conf['Bottom Header']
      headRect = Header.bar.getBoundingClientRect()
      top += - headRect.top - headRect.height
    <% if (type === 'crx') { %>d.body<% } else { %>doc<% } %>.scrollTop += top

  addShortcut: (el) ->
    shortcut = $.el 'span',
      className: 'shortcut fourchanx-link'
    $.add shortcut, el
    $.prepend Header.shortcuts, shortcut

  menuToggle: (e) ->
    Header.menu.toggle e, @, g

  createNotification: (e) ->
    {type, content, lifetime, cb} = e.detail
    notif = new Notification type, content, lifetime
    cb notif if cb<|MERGE_RESOLUTION|>--- conflicted
+++ resolved
@@ -70,15 +70,10 @@
       return unless Main.isThisPageLegit()
       # Wait for #boardNavMobile instead of #boardNavDesktop,
       # it might be incomplete otherwise.
-<<<<<<< HEAD
-      $.asap (-> $.id('boardNavMobile') or d.readyState in ['interactive', 'complete']), Header.setBoardList
+      $.asap (-> $.id('boardNavMobile') or d.readyState isnt 'loading'), Header.setBoardList
       $.prepend d.body, @bar
       $.add d.body, Header.hover
       @setBarPosition Conf['Bottom Header']
-=======
-      $.asap (-> $.id('boardNavMobile') or d.readyState isnt 'loading'), Header.setBoardList
-      $.prepend d.body, headerEl
->>>>>>> 8a9df9d1
 
     $.ready =>
       @footer = $.id 'boardNavDesktopFoot'
@@ -136,13 +131,8 @@
     list = $ '#custom-board-list', Header.bar
     $.rmAll list
     return unless text
-<<<<<<< HEAD
-    as = $$('#full-board-list a', Header.bar)
+    as = $$ '#full-board-list a[title]', Header.bar
     nodes = text.match(/[\w@]+((-(all|title|replace|full|index|catalog|url:"[^"]+[^"]"|text:"[^"]+")|\,"[^"]+[^"]"))*|[^\w@]+/g).map (t) ->
-=======
-    as = $$ '#full-board-list a[title]', Header.bar
-    nodes = text.match(/[\w@]+(-(all|title|replace|full|index|catalog|text:"[^"]+"))*|[^\w@]+/g).map (t) ->
->>>>>>> 8a9df9d1
       if /^[^\w@]/.test t
         return $.tn t
       if /^toggle-all/.test t
