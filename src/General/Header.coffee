Header =
  init: ->
<<<<<<< HEAD
=======
    headerEl = $.el 'div',
      id: 'header'
      innerHTML: """
      <%= grunt.file.read('html/General/Header.html').replace(/>\s+</g, '><').trim() %>
      """

    @bar    = $ '#header-bar', headerEl
    @toggle = $ '#toggle-header-bar', @bar

>>>>>>> babc2414
    @menu = new UI.Menu 'header'
    @menuButton = $.el 'span',
      className: 'menu-button'
      innerHTML: '<i></i>'

    barFixedToggler  = $.el 'label',
      innerHTML: '<input type=checkbox name="Fixed Header"> Fixed Header'
    headerToggler = $.el 'label',
      innerHTML: '<input type=checkbox name="Header auto-hide"> Auto-hide header'
    barPositionToggler = $.el 'label',
      innerHTML: '<input type=checkbox name="Bottom header"> Bottom header'
    customNavToggler = $.el 'label',
      innerHTML: '<input type=checkbox name="Custom Board Navigation"> Custom board navigation'
    footerToggler = $.el 'label',
      innerHTML: "<input type=checkbox #{unless Conf['Bottom Board List'] then 'checked' else ''}> Hide bottom board list"
    editCustomNav = $.el 'a',
      textContent: 'Edit custom board navigation'
      href: 'javascript:;'

    @barFixedToggler    = barFixedToggler.firstElementChild
    @barPositionToggler = barPositionToggler.firstElementChild
    @headerToggler      = headerToggler.firstElementChild
    @footerToggler      = footerToggler.firstElementChild
    @customNavToggler   = customNavToggler.firstElementChild

    $.on @menuButton,         'click',  @menuToggle
    $.on @barFixedToggler,    'change', @toggleBarFixed
    $.on @barPositionToggler, 'change', @toggleBarPosition
    $.on @headerToggler,      'change', @toggleBarVisibility
    $.on @footerToggler,      'change', @toggleFooterVisibility
    $.on @customNavToggler,   'change', @toggleCustomNav
    $.on editCustomNav,       'click',  @editCustomNav

    @setBarFixed      Conf['Fixed Header']
    @setBarVisibility Conf['Header auto-hide']

    $.sync 'Fixed Header',     Header.setBarFixed
    $.sync 'Bottom Header',    Header.setBarPosition
    $.sync 'Header auto-hide', Header.setBarVisibility

    @addShortcut Header.menuButton

    $.event 'AddMenuEntry',
      type: 'header'
      el: $.el 'span',
        textContent: 'Header'
      order: 107
      subEntries: [
        {el: barFixedToggler}
        {el: headerToggler}
        {el: barPositionToggler}
        {el: footerToggler}
        {el: customNavToggler}
        {el: editCustomNav}
      ]

    $.on window, 'load hashchange', Header.hashScroll
    $.on d, 'CreateNotification', @createNotification

    $.asap (-> d.body), =>
      return unless Main.isThisPageLegit()
      # Wait for #boardNavMobile instead of #boardNavDesktop,
      # it might be incomplete otherwise.
      $.asap (-> $.id('boardNavMobile') or d.readyState is 'complete'), Header.setBoardList
      $.prepend d.body, @bar
      $.add d.body, Header.hover
      @setBarPosition Conf['Bottom Header']

    $.ready =>
      @footer = $.id 'boardNavDesktopFoot'
      if a = $ "a[href*='/#{g.BOARD}/']", $.id 'boardNavDesktopFoot'
        a.className = 'current'

      cs = $.id('settingsWindowLink')
      cs.textContent = 'Catalog Settings'
      @addShortcut cs if g.VIEW is 'catalog'

      Header.setFooterVisibility Conf['Bottom Board List']
      $.sync 'Bottom Board List', Header.setFooterVisibility

  bar: $.el 'div',
    id: 'header-bar'

  notify: $.el 'div',
    id: 'notifications'

  shortcuts: $.el 'span',
    id: 'shortcuts'

  hover: $.el 'div',
    id: 'hoverUI'

  toggle: $.el 'div',
    id: 'scroll-marker'

  setBoardList: ->
    fourchannav = $.id 'boardNavDesktop'
    if a = $ "a[href*='/#{g.BOARD}/']", fourchannav
      a.className = 'current'

    boardList = $.el 'span',
      id: 'board-list'
      innerHTML: "<span id=custom-board-list></span><span id=full-board-list hidden>[<a href=javascript:; class='hide-board-list-button'> - </a>] #{fourchannav.innerHTML}</span>"
    fullBoardList = $ '#full-board-list', boardList
    btn = $ '.hide-board-list-button', fullBoardList
    $.on btn, 'click', Header.toggleBoardList

    $.rm $ '#navtopright', fullBoardList
    $.add boardList, fullBoardList
    $.add Header.bar, [boardList, Header.shortcuts, Header.notify, Header.toggle]

    Header.setCustomNav Conf['Custom Board Navigation']
    Header.generateBoardList Conf['boardnav']

    $.sync 'Custom Board Navigation', Header.setCustomNav
    $.sync 'boardnav', Header.generateBoardList

  generateBoardList: (text) ->
    list = $ '#custom-board-list', Header.bar
    $.rmAll list
    return unless text
    as = $$('#full-board-list a', Header.bar)
    nodes = text.match(/[\w@]+(-(all|title|replace|full|index|catalog|text:"[^"]+"))*|[^\w@]+/g).map (t) ->
      if /^[^\w@]/.test t
        return $.tn t
      if /^toggle-all/.test t
        a = $.el 'a',
          className: 'show-board-list-button'
          textContent: (t.match(/-text:"(.+)"/) || [null, '+'])[1]
          href: 'javascript:;'
        $.on a, 'click', Header.toggleBoardList
        return a
      board = if /^current/.test t
        g.BOARD.ID
      else
        t.match(/^[^-]+/)[0]
      for a in as
        if a.textContent is board
          a = a.cloneNode true
          if /-title/.test t
            a.textContent = a.title
          else if /-replace/.test t
            if $.hasClass a, 'current'
              a.textContent = a.title
          else if /-full/.test t
            a.textContent = "/#{board}/ - #{a.title}"
          else if /-(index|catalog|text)/.test t
            if m = t.match /-(index|catalog)/
              a.setAttribute 'data-only', m[1]
              a.href = "//boards.4chan.org/#{board}/"
              a.href += 'catalog' if m[1] is 'catalog'
            if m = t.match /-text:"(.+)"/
              a.textContent = m[1]
          else if board is '@'
            $.addClass a, 'navSmall'
          return a
      $.tn t
    $.add list, nodes

  toggleBoardList: ->
    {bar}  = Header
    custom = $ '#custom-board-list', bar
    full   = $ '#full-board-list',   bar
    showBoardList = !full.hidden
    custom.hidden = !showBoardList
    full.hidden   =  showBoardList

  setBarPosition: (bottom) ->
    Header.barPositionToggler.checked = bottom
    if bottom
      $.rmClass  doc, 'top'
      $.addClass doc, 'bottom'
      $.after Header.bar, Header.notify
    else
      $.rmClass  doc, 'bottom'
      $.addClass doc, 'top'
      $.add Header.bar, Header.notify

  toggleBarPosition: ->
    $.event 'CloseMenu'

    Header.setBarPosition @checked

    Conf['Bottom Header'] = @checked
    $.set 'Bottom Header',  @checked

  setBarFixed: (fixed) ->
    Header.barFixedToggler.checked = fixed
    if fixed
      $.addClass doc, 'fixed'
      $.addClass Header.bar, 'dialog'
    else
      $.rmClass doc, 'fixed'
      $.rmClass Header.bar, 'dialog'

  toggleBarFixed: ->
    $.event 'CloseMenu'

    Header.setBarFixed @checked

    Conf['Fixed Header'] = @checked
    $.set 'Fixed Header',  @checked

  setBarVisibility: (hide) ->
    Header.headerToggler.checked = hide
    $.event 'CloseMenu'
    (if hide then $.addClass else $.rmClass) Header.bar, 'autohide'
    (if hide then $.addClass else $.rmClass) doc, 'autohide'

  toggleBarVisibility: (e) ->
    return if e.type is 'mousedown' and e.button isnt 0 # not LMB
    hide = if @nodeName is 'INPUT'
      @checked
    else
      !$.hasClass Header.bar, 'autohide'
    Conf['Header auto-hide'] = hide
    $.set 'Header auto-hide', hide
    Header.setBarVisibility hide
    message = if hide
      'The header bar will automatically hide itself.'
    else
      'The header bar will remain visible.'
    new Notification 'info', message, 2

  setFooterVisibility: (hide) ->
    Header.footerToggler.checked = hide
    Header.footer.hidden = hide

  toggleFooterVisibility: ->
    $.event 'CloseMenu'
    hide = if @nodeName is 'INPUT'
      @checked
    else
      !!Header.footer.hidden
    Header.setFooterVisibility hide
    $.set 'Bottom Board List', hide
    message = if hide
      'The bottom navigation will now be hidden.'
    else
      'The bottom navigation will remain visible.'
    new Notification 'info', message, 2

  setCustomNav: (show) ->
    Header.customNavToggler.checked = show
    cust = $ '#custom-board-list', Header.bar
    full = $ '#full-board-list',   Header.bar
    btn = $ '.hide-board-list-button', full
    [cust.hidden, full.hidden] = if show
      [false, true]
    else
      [true, false]

  toggleCustomNav: ->
    $.cb.checked.call @
    Header.setCustomNav @checked

  editCustomNav: ->
    Settings.open 'Advanced'
    settings = $.id 'fourchanx-settings'
    $('input[name=boardnav]', settings).focus()

  hashScroll: ->
    return unless (hash = @location.hash) and post = $.id hash[1..]
    return if (Get.postFromRoot post).isHidden
    Header.scrollToPost post

  scrollToPost: (post) ->
    {top} = post.getBoundingClientRect()
    if Conf['Fixed Header'] and not Conf['Bottom Header']
      headRect = Header.bar.getBoundingClientRect()
      top += - headRect.top - headRect.height
    (if $.engine is 'webkit' then d.body else doc).scrollTop += top

  addShortcut: (el) ->
    shortcut = $.el 'span',
      className: 'shortcut'
    $.add shortcut, [$.tn(' ['), el, $.tn(']')]
    $.prepend Header.shortcuts, shortcut

  menuToggle: (e) ->
    Header.menu.toggle e, @, g

  createNotification: (e) ->
    {type, content, lifetime, cb} = e.detail
    notif = new Notification type, content, lifetime
    cb notif if cb<|MERGE_RESOLUTION|>--- conflicted
+++ resolved
@@ -1,17 +1,5 @@
 Header =
   init: ->
-<<<<<<< HEAD
-=======
-    headerEl = $.el 'div',
-      id: 'header'
-      innerHTML: """
-      <%= grunt.file.read('html/General/Header.html').replace(/>\s+</g, '><').trim() %>
-      """
-
-    @bar    = $ '#header-bar', headerEl
-    @toggle = $ '#toggle-header-bar', @bar
-
->>>>>>> babc2414
     @menu = new UI.Menu 'header'
     @menuButton = $.el 'span',
       className: 'menu-button'
