Header =
  init: ->
    @menu = new UI.Menu 'header'

    menuButton = $.el 'span',
      className: 'menu-button'
      innerHTML: '<i></i>'

    barFixedToggler  = $.el 'label',
      innerHTML: '<input type=checkbox name="Fixed Header"> Fixed Header'
    headerToggler = $.el 'label',
      innerHTML: '<input type=checkbox name="Header auto-hide"> Auto-hide header'
    barPositionToggler = $.el 'label',
      innerHTML: '<input type=checkbox name="Bottom header"> Bottom header'
    linkJustifyToggler = $.el 'label',
      innerHTML: "<input type=checkbox #{if Conf['Centered links'] then 'checked' else ''}> Centered links"
    customNavToggler = $.el 'label',
      innerHTML: '<input type=checkbox name="Custom Board Navigation"> Custom board navigation'
    footerToggler = $.el 'label',
      innerHTML: "<input type=checkbox #{unless Conf['Bottom Board List'] then 'checked' else ''}> Hide bottom board list"
    editCustomNav = $.el 'a',
      textContent: 'Edit custom board navigation'
      href: 'javascript:;'

    @barFixedToggler    = barFixedToggler.firstElementChild
    @barPositionToggler = barPositionToggler.firstElementChild
    @linkJustifyToggler = linkJustifyToggler.firstElementChild
    @headerToggler      = headerToggler.firstElementChild
    @footerToggler      = footerToggler.firstElementChild
    @customNavToggler   = customNavToggler.firstElementChild

    $.on menuButton,          'click',  @menuToggle
    $.on @barFixedToggler,    'change', @toggleBarFixed
    $.on @barPositionToggler, 'change', @toggleBarPosition
    $.on @linkJustifyToggler, 'change', @toggleLinkJustify
    $.on @headerToggler,      'change', @toggleBarVisibility
    $.on @footerToggler,      'change', @toggleFooterVisibility
    $.on @customNavToggler,   'change', @toggleCustomNav
    $.on editCustomNav,       'click',  @editCustomNav

    @setBarFixed      Conf['Fixed Header']
    @setBarVisibility Conf['Header auto-hide']
    @setLinkJustify   Conf['Centered links']

    $.sync 'Fixed Header',     Header.setBarFixed
    $.sync 'Bottom Header',    Header.setBarPosition
    $.sync 'Header auto-hide', Header.setBarVisibility
    $.sync 'Centered links',   Header.setLinkJustify

    @addShortcut menuButton

    $.event 'AddMenuEntry',
      type: 'header'
      el: $.el 'span',
        textContent: 'Header'
      order: 107
      subEntries: [
        {el: barFixedToggler}
        {el: headerToggler}
        {el: barPositionToggler}
        {el: linkJustifyToggler}
        {el: footerToggler}
        {el: customNavToggler}
        {el: editCustomNav}
      ]

    $.on window, 'load hashchange', Header.hashScroll
    $.on d, 'CreateNotification', @createNotification

    $.asap (-> d.body), =>
      return unless Main.isThisPageLegit()
      # Wait for #boardNavMobile instead of #boardNavDesktop,
      # it might be incomplete otherwise.
      $.asap (-> $.id('boardNavMobile') or d.readyState isnt 'loading'), Header.setBoardList
      $.prepend d.body, @bar
      $.add d.body, Header.hover
      @setBarPosition Conf['Bottom Header']

    $.ready =>
      @footer = $.id 'boardNavDesktopFoot'
      if a = $ "a[href*='/#{g.BOARD}/']", $.id 'boardNavDesktopFoot'
        a.className = 'current'

      cs = $.el 'a',
        id: 'settingsWindowLink'
        href: 'javascript:;'
        textContent: 'Catalog Settings'

      @addShortcut cs if g.VIEW is 'catalog'

      Header.setFooterVisibility Conf['Bottom Board List']
      $.sync 'Bottom Board List', Header.setFooterVisibility

  bar: $.el 'div',
    id: 'header-bar'

  notify: $.el 'div',
    id: 'notifications'

  shortcuts: $.el 'span',
    id: 'shortcuts'

  hover: $.el 'div',
    id: 'hoverUI'

  toggle: $.el 'div',
    id: 'scroll-marker'

  setBoardList: ->
    fourchannav = $.id 'boardNavDesktop'
    if a = $ "a[href*='/#{g.BOARD}/']", fourchannav
      a.className = 'current'
    boardList = $.el 'span',
      id: 'board-list'
      innerHTML: "<span id=custom-board-list></span><span id=full-board-list hidden><span class='hide-board-list-container brackets-wrap'><a href=javascript:; class='hide-board-list-button'>&nbsp;-&nbsp;</a></span> #{fourchannav.innerHTML}</span>"
    fullBoardList = $ '#full-board-list', boardList
    btn = $ '.hide-board-list-button', fullBoardList
    $.on btn, 'click', Header.toggleBoardList

    $.rm $ '#navtopright', fullBoardList
    $.add boardList, fullBoardList
    $.add Header.bar, [boardList, Header.shortcuts, Header.notify, Header.toggle]

    Header.setCustomNav Conf['Custom Board Navigation']
    Header.generateBoardList Conf['boardnav'].replace /(\r\n|\n|\r)/g, ' '

    $.sync 'Custom Board Navigation', Header.setCustomNav
    $.sync 'boardnav', Header.generateBoardList

  generateBoardList: (text) ->
    list = $ '#custom-board-list', Header.bar
    $.rmAll list
    return unless text
    as = $$ '#full-board-list a[title]', Header.bar
    nodes = text.match(/[\w@]+((-(all|title|replace|full|index|catalog|url:"[^"]+[^"]"|text:"[^"]+")|\,"[^"]+[^"]"))*|[^\w@]+/g).map (t) ->
      if /^[^\w@]/.test t
        return $.tn t
      if /^toggle-all/.test t
        a = $.el 'a',
          className: 'show-board-list-button'
          textContent: (t.match(/-text:"(.+)"/) || [null, '+'])[1]
          href: 'javascript:;'
        $.on a, 'click', Header.toggleBoardList
        return a
      if /^external/.test t
        a = $.el 'a',
          href: (t.match(/\,"(.+)"/) || [null, '+'])[1]
          textContent: (t.match(/-text:"(.+)"\,/) || [null, '+'])[1]
          className: 'external'
        return a
      board = if /^current/.test t
        g.BOARD.ID
      else
        t.match(/^[^-]+/)[0]
      for a in as
        if a.textContent is board
          a = a.cloneNode true

          a.textContent = if /-title/.test(t) or /-replace/.test(t) and $.hasClass a, 'current'
            a.title
          else if /-full/.test t
            "/#{board}/ - #{a.title}"
          else if m = t.match /-text:"(.+)"/
            m[1]
          else
            a.textContent

          if m = t.match /-(index|catalog)/
            a.dataset.only = m[1]
            a.href = "//boards.4chan.org/#{board}/"
            if m[1] is 'catalog'
              if Conf['External Catalog']
                a.href = CatalogLinks.external board
              else
                a.href += 'catalog'
              $.addClass a, 'catalog'

          $.addClass a, 'navSmall' if board is '@'
          return a
      $.tn t
    $.add list, nodes

  toggleBoardList: ->
    {bar}  = Header
    custom = $ '#custom-board-list', bar
    full   = $ '#full-board-list',   bar
    showBoardList = !full.hidden
    custom.hidden = !showBoardList
    full.hidden   =  showBoardList

  setBarPosition: (bottom) ->
    Header.barPositionToggler.checked = bottom
    if bottom
      $.rmClass  doc, 'top'
      $.addClass doc, 'bottom'
      $.after Header.bar, Header.notify
    else
      $.rmClass  doc, 'bottom'
      $.addClass doc, 'top'
      $.add Header.bar, Header.notify

  setLinkJustify: (centered) ->
    Header.linkJustifyToggler.checked = centered
    if centered
      $.addClass doc, 'centered-links'
    else
      $.rmClass doc, 'centered-links'

  toggleBarPosition: ->
    $.event 'CloseMenu'

    Header.setBarPosition @checked

    Conf['Bottom Header'] = @checked
    $.set 'Bottom Header',  @checked

  toggleLinkJustify: ->
    $.event 'CloseMenu'
    centered = if @nodeName is 'INPUT'
      @checked
    Header.setLinkJustify centered
    $.set 'Centered links', centered

  setBarFixed: (fixed) ->
    Header.barFixedToggler.checked = fixed
    if fixed
      $.addClass doc, 'fixed'
      $.addClass Header.bar, 'dialog'
    else
      $.rmClass doc, 'fixed'
      $.rmClass Header.bar, 'dialog'

  toggleBarFixed: ->
    $.event 'CloseMenu'

    Header.setBarFixed @checked

    Conf['Fixed Header'] = @checked
    $.set 'Fixed Header',  @checked

  setBarVisibility: (hide) ->
    Header.headerToggler.checked = hide
    $.event 'CloseMenu'
    (if hide then $.addClass else $.rmClass) Header.bar, 'autohide'
    (if hide then $.addClass else $.rmClass) doc, 'autohide'

  toggleBarVisibility: ->
    hide = if @nodeName is 'INPUT'
      @checked
    else
      !$.hasClass Header.bar, 'autohide'
    # set checked status if called from keybind
    @checked = hide

    $.set 'Header auto-hide', Conf['Header auto-hide'] = hide
    Header.setBarVisibility hide
    message = "The header bar will #{if hide
      'automatically hide itself.'
    else
<<<<<<< HEAD
      'remain visible.'}"
=======
      'The header bar will remain visible.'
    new Notice 'info', message, 2
>>>>>>> 43fbf62d

    new Notification 'info', message, 2

  setFooterVisibility: (hide) ->
    Header.footerToggler.checked = hide
    Header.footer.hidden = hide

  toggleFooterVisibility: ->
    $.event 'CloseMenu'
    hide = if @nodeName is 'INPUT'
      @checked
    else
      !!Header.footer.hidden
    Header.setFooterVisibility hide
    $.set 'Bottom Board List', hide
    message = if hide
      'The bottom navigation will now be hidden.'
    else
      'The bottom navigation will remain visible.'
    new Notification 'info', message, 2

  setCustomNav: (show) ->
    Header.customNavToggler.checked = show
    cust = $ '#custom-board-list', Header.bar
    full = $ '#full-board-list',   Header.bar
    btn = $ '.hide-board-list-button', full
    [cust.hidden, full.hidden] = if show
      [false, true]
    else
      [true, false]

  toggleCustomNav: ->
    $.cb.checked.call @
    Header.setCustomNav @checked

  editCustomNav: ->
    Settings.open 'Advanced'
    settings = $.id 'fourchanx-settings'
    $('input[name=boardnav]', settings).focus()

  hashScroll: ->
    return unless (hash = @location.hash[1..]) and post = $.id hash
    return if (Get.postFromRoot post).isHidden
    Header.scrollToPost post

  scrollToPost: (post) ->
    {top} = post.getBoundingClientRect()
    if Conf['Fixed Header'] and not Conf['Bottom Header']
      headRect = Header.bar.getBoundingClientRect()
      top -= headRect.top + headRect.height
    window.scrollBy 0, top

  addShortcut: (el) ->
    shortcut = $.el 'span',
      className: 'shortcut brackets-wrap'
    $.add shortcut, el
    $.prepend Header.shortcuts, shortcut

  menuToggle: (e) ->
    Header.menu.toggle e, @, g

  createNotification: (e) ->
    {type, content, lifetime, cb} = e.detail
    notif = new Notice type, content, lifetime
    cb notif if cb<|MERGE_RESOLUTION|>--- conflicted
+++ resolved
@@ -257,14 +257,8 @@
     message = "The header bar will #{if hide
       'automatically hide itself.'
     else
-<<<<<<< HEAD
       'remain visible.'}"
-=======
-      'The header bar will remain visible.'
     new Notice 'info', message, 2
->>>>>>> 43fbf62d
-
-    new Notification 'info', message, 2
 
   setFooterVisibility: (hide) ->
     Header.footerToggler.checked = hide
