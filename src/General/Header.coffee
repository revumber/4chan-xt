--- conflicted
+++ resolved
@@ -70,15 +70,10 @@
       return unless Main.isThisPageLegit()
       # Wait for #boardNavMobile instead of #boardNavDesktop,
       # it might be incomplete otherwise.
-<<<<<<< HEAD
-      $.asap (-> $.id('boardNavMobile') or d.readyState is 'complete'), Header.setBoardList
+      $.asap (-> $.id('boardNavMobile') or d.readyState in ['interactive', 'complete']), Header.setBoardList
       $.prepend d.body, @bar
       $.add d.body, Header.hover
       @setBarPosition Conf['Bottom Header']
-=======
-      $.asap (-> $.id('boardNavMobile') or d.readyState in ['interactive', 'complete']), Header.setBoardList
-      $.prepend d.body, headerEl
->>>>>>> d0fc792d
 
     $.ready =>
       @footer = $.id 'boardNavDesktopFoot'
