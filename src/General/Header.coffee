Header =
  init: ->
    @menu = new UI.Menu 'header'

    menuButton = $.el 'span',
      className: 'menu-button a-icon'
      id:        'main-menu'

    barFixedToggler  = $.el 'label',
      innerHTML: '<input type=checkbox name="Fixed Header"> Fixed Header'
    headerToggler = $.el 'label',
      innerHTML: '<input type=checkbox name="Header auto-hide"> Auto-hide header'
    scrollHeaderToggler = $.el 'label',
      innerHTML: '<input type=checkbox name="Header auto-hide on scroll"> Auto-hide header on scroll'
    barPositionToggler = $.el 'label',
      innerHTML: '<input type=checkbox name="Bottom header"> Bottom header'
    customNavToggler = $.el 'label',
      innerHTML: '<input type=checkbox name="Custom Board Navigation"> Custom board navigation'
    editCustomNav = $.el 'a',
      textContent: 'Edit custom board navigation'
      href: 'javascript:;'

    @barFixedToggler     = barFixedToggler.firstElementChild
    @scrollHeaderToggler = scrollHeaderToggler.firstElementChild
    @barPositionToggler  = barPositionToggler.firstElementChild
    @headerToggler       = headerToggler.firstElementChild
    @customNavToggler    = customNavToggler.firstElementChild

    @setBarFixed      Conf['Fixed Header']
    @setBarVisibility Conf['Header auto-hide']

    $.on menuButton,          'click',  @menuToggle
    $.on @headerToggler,      'change', @toggleBarVisibility
    $.on @barFixedToggler,    'change', @toggleBarFixed
    $.on @barPositionToggler, 'change', @toggleBarPosition
    $.on @headerToggler,      'change', @toggleBarVisibility
    $.on @customNavToggler,   'change', @toggleCustomNav
    $.on editCustomNav,       'click',  @editCustomNav

    @setBarFixed        Conf['Fixed Header']
    @setHideBarOnScroll Conf['Header auto-hide on scroll']
    @setBarVisibility   Conf['Header auto-hide']

    $.sync 'Fixed Header',               @setBarFixed
    $.sync 'Header auto-hide on scroll', @setHideBarOnScroll
    $.sync 'Bottom Header',              @setBarPosition
    $.sync 'Header auto-hide',           @setBarVisibility

    @addShortcut menuButton

    $.event 'AddMenuEntry',
      type: 'header'
      el: $.el 'span',
        textContent: 'Header'
      order: 107
      subEntries: [
        {el: barFixedToggler}
        {el: headerToggler}
        {el: scrollHeaderToggler}
        {el: barPositionToggler}
        {el: customNavToggler}
        {el: editCustomNav}
      ]

    $.on window, 'load hashchange', Header.hashScroll
    $.on d, 'CreateNotification', @createNotification

    @enableDesktopNotifications()
    @addShortcut menuButton, true

    $.asap (-> d.body), =>
      return unless Main.isThisPageLegit()
      # Wait for #boardNavMobile instead of #boardNavDesktop,
      # it might be incomplete otherwise.
      $.asap (-> $.id('boardNavMobile') or d.readyState isnt 'loading'), Header.setBoardList
      $.prepend d.body, @bar
      $.add d.body, Header.hover
      @setBarPosition Conf['Bottom Header']

  bar: $.el 'div',
    id: 'header-bar'

  noticesRoot: $.el 'div',
    id: 'notifications'

  stats: $.el 'span',
    id: 'a-stats'
  
  icons: $.el 'span',
    id: 'a-icons'

  hover: $.el 'div',
    id: 'hoverUI'

  toggle: $.el 'div',
    id: 'scroll-marker'

  setBoardList: ->
    fourchannav = $.id 'boardNavDesktop'
    
    if a = $ "a[href*='/#{g.BOARD}/']", fourchannav
      a.className = 'current'
    boardList = $.el 'span',
      id: 'board-list'
      innerHTML: "<span id=custom-board-list></span><span id=full-board-list hidden><span class='hide-board-list-container brackets-wrap'><a href=javascript:; class='hide-board-list-button'>&nbsp;-&nbsp;</a></span> #{fourchannav.innerHTML}</span>"
    fullBoardList = $ '#full-board-list', boardList
    btn = $ '.hide-board-list-button', fullBoardList
    $.on btn, 'click', Header.toggleBoardList

    $.rm $ '#navtopright', fullBoardList
    
    shortcuts = $.el 'span',
      id: 'shortcuts'
    
    $.add shortcuts, [Header.stats, Header.icons]
    
    $.prepend d.body, shortcuts

    $.add boardList, fullBoardList
<<<<<<< HEAD
    $.add Header.bar, [boardList, Header.notify, Header.toggle]
=======
    $.add Header.bar, [boardList, Header.shortcuts, Header.noticesRoot, Header.toggle]
>>>>>>> adaa09aa

    Header.setCustomNav Conf['Custom Board Navigation']
    Header.generateBoardList Conf['boardnav'].replace /(\r\n|\n|\r)/g, ' '

    $.sync 'Custom Board Navigation', Header.setCustomNav
    $.sync 'boardnav', Header.generateBoardList

  generateBoardList: (text) ->
    list = $ '#custom-board-list', Header.bar
    $.rmAll list
    return unless text
    as = $$ '#full-board-list a[title]', Header.bar
    nodes = text.match(/[\w@]+((-(all|title|replace|full|index|catalog|url:"[^"]+[^"]"|text:"[^"]+")|\,"[^"]+[^"]"))*|[^\w@]+/g).map (t) ->
      if /^[^\w@]/.test t
        return $.tn t
      if /^toggle-all/.test t
        a = $.el 'a',
          className: 'show-board-list-button'
          textContent: (t.match(/-text:"(.+)"/) || [null, '+'])[1]
          href: 'javascript:;'
        $.on a, 'click', Header.toggleBoardList
        return a
      if /^external/.test t
        a = $.el 'a',
          href: (t.match(/\,"(.+)"/) || [null, '+'])[1]
          textContent: (t.match(/-text:"(.+)"\,/) || [null, '+'])[1]
          className: 'external'
        return a
      board = if /^current/.test t
        g.BOARD.ID
      else
        t.match(/^[^-]+/)[0]
      for a in as
        if a.textContent is board
          a = a.cloneNode true

          a.textContent = if /-title/.test(t) or /-replace/.test(t) and $.hasClass a, 'current'
            a.title
          else if /-full/.test t
            "/#{board}/ - #{a.title}"
          else if m = t.match /-text:"(.+)"/
            m[1]
          else
            a.textContent

          if m = t.match /-(index|catalog)/
            a.dataset.only = m[1]
            a.href = "//boards.4chan.org/#{board}/"
            if m[1] is 'catalog'
              if Conf['External Catalog']
                a.href = CatalogLinks.external board
              else
                a.href += 'catalog'
              $.addClass a, 'catalog'

          $.addClass a, 'navSmall' if board is '@'
          return a
      $.tn t
    $.add list, nodes

  toggleBoardList: ->
    {bar}  = Header
    custom = $ '#custom-board-list', bar
    full   = $ '#full-board-list',   bar
    showBoardList = !full.hidden
    custom.hidden = !showBoardList
    full.hidden   =  showBoardList

  setBarFixed: (fixed) ->
    Header.barFixedToggler.checked = fixed
    if fixed
      $.addClass doc, 'fixed'
      $.addClass Header.bar, 'dialog'
    else
      $.rmClass doc, 'fixed'
      $.rmClass Header.bar, 'dialog'

  toggleBarFixed: ->
    $.event 'CloseMenu'

    Header.setBarFixed @checked

    Conf['Fixed Header'] = @checked
    $.set 'Fixed Header',  @checked

  setBarVisibility: (hide) ->
    Header.headerToggler.checked = hide
    $.event 'CloseMenu'
    (if hide then $.addClass else $.rmClass) Header.bar, 'autohide'
    (if hide then $.addClass else $.rmClass) doc, 'autohide'

  toggleBarVisibility: ->
    hide = if @nodeName is 'INPUT'
      @checked
    else
      !$.hasClass Header.bar, 'autohide'
    # set checked status if called from keybind
    @checked = hide

    $.set 'Header auto-hide', Conf['Header auto-hide'] = hide
    Header.setBarVisibility hide
    message = "The header bar will #{if hide
      'automatically hide itself.'
    else
      'remain visible.'}"
    new Notice 'info', message, 2

  setHideBarOnScroll: (hide) ->
    Header.scrollHeaderToggler.checked = hide
    if hide
      $.on window, 'scroll', Header.hideBarOnScroll
      return
    $.off window, 'scroll', Header.hideBarOnScroll
    $.rmClass Header.bar, 'scroll'
    $.rmClass Header.bar, 'autohide' unless Conf['Header auto-hide']

  toggleHideBarOnScroll: (e) ->
    hide = @checked
    $.set 'Header auto-hide on scroll', hide
    Header.setHideBarOnScroll hide

  hideBarOnScroll: ->
    offsetY = window.pageYOffset
    if offsetY > (Header.previousOffset or 0)
      $.addClass Header.bar, 'autohide'
      $.addClass Header.bar, 'scroll'
    else
      $.rmClass Header.bar, 'autohide'
      $.rmClass Header.bar, 'scroll'
    Header.previousOffset = offsetY

  setBarPosition: (bottom) ->
    Header.barPositionToggler.checked = bottom
    $.event 'CloseMenu'
    if bottom
      $.addClass doc, 'bottom-header'
      $.rmClass  doc, 'top-header'
      Header.bar.parentNode.className = 'bottom'
    else
      $.addClass doc, 'top-header'
      $.rmClass  doc, 'bottom-header'
      Header.bar.parentNode.className = 'top'

  toggleBarPosition: ->
    $.cb.checked.call @
    Header.setBarPosition @checked

  setCustomNav: (show) ->
    Header.customNavToggler.checked = show
    cust = $ '#custom-board-list', Header.bar
    full = $ '#full-board-list',   Header.bar
    btn = $ '.hide-board-list-button', full
    [cust.hidden, full.hidden] = if show
      [false, true]
    else
      [true, false]

  toggleCustomNav: ->
    $.cb.checked.call @
    Header.setCustomNav @checked

  editCustomNav: ->
    Settings.open 'Advanced'
    settings = $.id 'fourchanx-settings'
    $('input[name=boardnav]', settings).focus()

  hashScroll: ->
    hash = @location.hash[1..]
    return unless /^p\d+$/.test(hash) and post = $.id hash
    return if (Get.postFromRoot post).isHidden

    Header.scrollTo post
  scrollTo: (root, down, needed) ->
    if down
      x = Header.getBottomOf root
      window.scrollBy 0, -x unless needed and x >= 0
    else
      x = Header.getTopOf root
      window.scrollBy 0,  x unless needed and x >= 0
  scrollToIfNeeded: (root, down) ->
    Header.scrollTo root, down, true
  getTopOf: (root) ->
    {top} = root.getBoundingClientRect()
    if Conf['Fixed Header'] and not Conf['Bottom Header']
      headRect = Header.toggle.getBoundingClientRect()
      top     -= headRect.top + headRect.height
    top
  getBottomOf: (root) ->
    {clientHeight} = doc
    bottom = clientHeight - root.getBoundingClientRect().bottom
    if Conf['Bottom header']
      headRect = Header.toggle.getBoundingClientRect()
      bottom  -= clientHeight - headRect.bottom + headRect.height
    bottom

  addShortcut: (el, icon) ->
    $.addClass el, 'shortcut'
    
    $.add Header[if icon then 'icons' else 'stats'], el


  menuToggle: (e) ->
    Header.menu.toggle e, @, g

  createNotification: (e) ->
    {type, content, lifetime, cb} = e.detail
    notice = new Notice type, content, lifetime
    cb notice if cb

  areNotificationsEnabled: false
  enableDesktopNotifications: ->
    return unless window.Notification and Conf['Desktop Notifications']
    switch Notification.permission
      when 'granted'
        Header.areNotificationsEnabled = true
        return
      when 'denied'
        # requestPermission doesn't work if status is 'denied',
        # but it'll still work if status is 'default'.
        return

    el = $.el 'span',
      innerHTML: """
      Desktop notification permissions are not granted.
      [<a href='https://github.com/MayhemYDG/4chan-x/wiki/FAQ#desktop-notifications' target=_blank>FAQ</a>]<br>
      <button>Authorize</button> or <button>Disable</button>
      """
    [authorize, disable] = $$ 'button', el
    $.on authorize, 'click', ->
      Notification.requestPermission (status) ->
        Header.areNotificationsEnabled = status is 'granted'
        return if status is 'default'
        notice.close()
    $.on disable, 'click', ->
      $.set 'Desktop Notifications', false
      notice.close()
    notice = new Notice 'info', el<|MERGE_RESOLUTION|>--- conflicted
+++ resolved
@@ -117,11 +117,7 @@
     $.prepend d.body, shortcuts
 
     $.add boardList, fullBoardList
-<<<<<<< HEAD
-    $.add Header.bar, [boardList, Header.notify, Header.toggle]
-=======
-    $.add Header.bar, [boardList, Header.shortcuts, Header.noticesRoot, Header.toggle]
->>>>>>> adaa09aa
+    $.add Header.bar, [boardList, Header.noticesRoot, Header.toggle]
 
     Header.setCustomNav Conf['Custom Board Navigation']
     Header.generateBoardList Conf['boardnav'].replace /(\r\n|\n|\r)/g, ' '
