Header =
  init: ->
    @menu = new UI.Menu 'header'

    @menuButton = $.el 'span',
      className: 'menu-button'
      id:        'main-menu'

    barFixedToggler  = $.el 'label',
      innerHTML: '<input type=checkbox name="Fixed Header"> Fixed Header'
    headerToggler = $.el 'label',
      innerHTML: '<input type=checkbox name="Header auto-hide"> Auto-hide header'
    barPositionToggler = $.el 'label',
      innerHTML: '<input type=checkbox name="Bottom header"> Bottom header'
    customNavToggler = $.el 'label',
      innerHTML: '<input type=checkbox name="Custom Board Navigation"> Custom board navigation'
<<<<<<< HEAD
=======
    footerToggler = $.el 'label',
      innerHTML: "<input type=checkbox #{unless Conf['Bottom Board List'] then 'checked' else ''}> Hide bottom board list"
    shortcutToggler = $.el 'label',
      innerHTML: "<input type=checkbox #{unless Conf['Shortcut Icons'] then 'checked' else ''}> Shortcut Icons"
>>>>>>> 8570d5e6
    editCustomNav = $.el 'a',
      textContent: 'Edit custom board navigation'
      href: 'javascript:;'

    @barFixedToggler    = barFixedToggler.firstElementChild
    @barPositionToggler = barPositionToggler.firstElementChild
    @headerToggler      = headerToggler.firstElementChild
<<<<<<< HEAD
=======
    @footerToggler      = footerToggler.firstElementChild
    @shortcutToggler      = shortcutToggler.firstElementChild
>>>>>>> 8570d5e6
    @customNavToggler   = customNavToggler.firstElementChild

    @setBarFixed      Conf['Fixed Header']
    @setBarVisibility Conf['Header auto-hide']

    $.on @menuButton,         'click',  @menuToggle
    $.on @barFixedToggler,    'change', @toggleBarFixed
    $.on @barPositionToggler, 'change', @toggleBarPosition
    $.on @headerToggler,      'change', @toggleBarVisibility
<<<<<<< HEAD
    $.on @customNavToggler,   'change', @toggleCustomNav
    $.on editCustomNav,       'click',  @editCustomNav

    $.sync 'Fixed Header',     Header.setBarFixed
    $.sync 'Bottom Header',    Header.setBarPosition
=======
    $.on @footerToggler,      'change', @toggleFooterVisibility
    $.on @shortcutToggler,      'change', @toggleShortcutIcons
    $.on @customNavToggler,   'change', @toggleCustomNav
    $.on editCustomNav,       'click',  @editCustomNav

    @setBarFixed      Conf['Fixed Header']
    @setBarVisibility Conf['Header auto-hide']
    @setLinkJustify   Conf['Centered links']
    @setShortcutIcons Conf['Shortcut Icons']

    $.sync 'Fixed Header',     Header.setBarFixed
    $.sync 'Bottom Header',    Header.setBarPosition
    $.sync 'Shortcut Icons',   Header.setShortcutIcons
    $.sync 'Header auto-hide', Header.setBarVisibility
    $.sync 'Centered links',   Header.setLinkJustify

    @addShortcut menuButton
>>>>>>> 8570d5e6

    $.event 'AddMenuEntry',
      type: 'header'
      el: $.el 'span',
        textContent: 'Header'
      order: 107
      subEntries: [
        {el: barFixedToggler}
        {el: headerToggler}
        {el: barPositionToggler}
<<<<<<< HEAD
=======
        {el: linkJustifyToggler}
        {el: footerToggler}
        {el: shortcutToggler}
>>>>>>> 8570d5e6
        {el: customNavToggler}
        {el: editCustomNav}
      ]

    $.on window, 'load hashchange', Header.hashScroll
    $.on d, 'CreateNotification', @createNotification

    $.asap (-> d.body), =>
      return unless Main.isThisPageLegit()
      # Wait for #boardNavMobile instead of #boardNavDesktop,
      # it might be incomplete otherwise.
      $.asap (-> $.id('boardNavMobile') or d.readyState isnt 'loading'), Header.setBoardList
      $.prepend d.body, @bar
      $.add d.body, Header.hover
      @setBarPosition Conf['Bottom Header']
      @

<<<<<<< HEAD
=======
    $.ready =>
      @footer = $.id 'boardNavDesktopFoot'
      if a = $ "a[href*='/#{g.BOARD}/']", $.id 'boardNavDesktopFoot'
        a.className = 'current'

      cs = $.el 'a',
        id: 'settingsWindowLink'
        href: 'javascript:;'
        textContent: 'Catalog Settings'

      @addShortcut cs if g.VIEW is 'catalog'

      Header.setFooterVisibility Conf['Bottom Board List']
      $.sync 'Bottom Board List', Header.setFooterVisibility

    @enableDesktopNotifications()

>>>>>>> 8570d5e6
  bar: $.el 'div',
    id: 'header-bar'

  notify: $.el 'div',
    id: 'notifications'

  shortcuts: $.el 'span',
    id: 'shortcuts'

  hover: $.el 'div',
    id: 'hoverUI'

  toggle: $.el 'div',
    id: 'scroll-marker'

  setBoardList: ->
    fourchannav = $.id 'boardNavDesktop'
    if a = $ "a[href*='/#{g.BOARD}/']", fourchannav
      a.className = 'current'
    boardList = $.el 'span',
      id: 'board-list'
      innerHTML: "<span id=custom-board-list></span><span id=full-board-list hidden><span class='hide-board-list-container brackets-wrap'><a href=javascript:; class='hide-board-list-button'>&nbsp;-&nbsp;</a></span> #{fourchannav.innerHTML}</span>"
    fullBoardList = $ '#full-board-list', boardList
    btn = $ '.hide-board-list-button', fullBoardList
    $.on btn, 'click', Header.toggleBoardList

    $.rm $ '#navtopright', fullBoardList

    settings = $.id('navtopright')
    $.prepend d.body, settings
    $.add settings, Header.menuButton

    $.add boardList, fullBoardList
    $.add Header.bar, [Header.shortcuts, boardList, Header.notify, Header.toggle]

    Header.setCustomNav Conf['Custom Board Navigation']
    Header.generateBoardList Conf['boardnav'].replace /(\r\n|\n|\r)/g, ' '

    $.sync 'Custom Board Navigation', Header.setCustomNav
    $.sync 'boardnav', Header.generateBoardList

  generateBoardList: (text) ->
    list = $ '#custom-board-list', Header.bar
    $.rmAll list
    return unless text
    as = $$ '#full-board-list a[title]', Header.bar
    nodes = text.match(/[\w@]+((-(all|title|replace|full|index|catalog|url:"[^"]+[^"]"|text:"[^"]+")|\,"[^"]+[^"]"))*|[^\w@]+/g).map (t) ->
      if /^[^\w@]/.test t
        return $.tn t
      if /^toggle-all/.test t
        a = $.el 'a',
          className: 'show-board-list-button'
          textContent: (t.match(/-text:"(.+)"/) || [null, '+'])[1]
          href: 'javascript:;'
        $.on a, 'click', Header.toggleBoardList
        return a
      if /^external/.test t
        a = $.el 'a',
          href: (t.match(/\,"(.+)"/) || [null, '+'])[1]
          textContent: (t.match(/-text:"(.+)"\,/) || [null, '+'])[1]
          className: 'external'
        return a
      board = if /^current/.test t
        g.BOARD.ID
      else
        t.match(/^[^-]+/)[0]
      for a in as
        if a.textContent is board
          a = a.cloneNode true

          a.textContent = if /-title/.test(t) or /-replace/.test(t) and $.hasClass a, 'current'
            a.title
          else if /-full/.test t
            "/#{board}/ - #{a.title}"
          else if m = t.match /-text:"(.+)"/
            m[1]
          else
            a.textContent

          if m = t.match /-(index|catalog)/
            a.dataset.only = m[1]
            a.href = "//boards.4chan.org/#{board}/"
            if m[1] is 'catalog'
              if Conf['External Catalog']
                a.href = CatalogLinks.external board
              else
                a.href += 'catalog'
              $.addClass a, 'catalog'

          $.addClass a, 'navSmall' if board is '@'
          return a
      $.tn t
    $.add list, nodes

  toggleBoardList: ->
    {bar}  = Header
    custom = $ '#custom-board-list', bar
    full   = $ '#full-board-list',   bar
    showBoardList = !full.hidden
    custom.hidden = !showBoardList
    full.hidden   =  showBoardList

  setBarPosition: (bottom) ->
    Header.barPositionToggler.checked = bottom
    if bottom
      $.rmClass  doc, 'top'
      $.addClass doc, 'bottom'
      $.after Header.bar, Header.notify
    else
      $.rmClass  doc, 'bottom'
      $.addClass doc, 'top'
      $.add Header.bar, Header.notify
    Style.padding()

  toggleBarPosition: ->
    $.event 'CloseMenu'

    Header.setBarPosition @checked

    Conf['Bottom Header'] = @checked
    $.set 'Bottom Header',  @checked

  setBarFixed: (fixed) ->
    Header.barFixedToggler.checked = fixed
    if fixed
      $.addClass doc, 'fixed'
      $.addClass Header.bar, 'dialog'
    else
      $.rmClass doc, 'fixed'
      $.rmClass Header.bar, 'dialog'

  toggleBarFixed: ->
    $.event 'CloseMenu'

    Header.setBarFixed @checked

    Conf['Fixed Header'] = @checked
    $.set 'Fixed Header',  @checked

  setShortcutIcons: (show) ->
    Header.shortcutToggler.checked = show
    if show
      $.addClass doc, 'shortcut-icons'
    else
      $.rmClass doc, 'shortcut-icons'

  toggleShortcutIcons: ->
    $.event 'CloseMenu'

    Header.setShortcutIcons @checked

    Conf['Shortcut Icons'] = @checked
    $.set 'Shortcut Icons',  @checked

  setBarVisibility: (hide) ->
    Header.headerToggler.checked = hide
    $.event 'CloseMenu'
    (if hide then $.addClass else $.rmClass) Header.bar, 'autohide'
    (if hide then $.addClass else $.rmClass) doc, 'autohide'

  toggleBarVisibility: ->
    hide = if @nodeName is 'INPUT'
      @checked
    else
      !$.hasClass Header.bar, 'autohide'
    # set checked status if called from keybind
    @checked = hide

    $.set 'Header auto-hide', Conf['Header auto-hide'] = hide
    Header.setBarVisibility hide
    message = "The header bar will #{if hide
      'automatically hide itself.'
    else
      'remain visible.'}"
    new Notice 'info', message, 2

<<<<<<< HEAD
=======
  setFooterVisibility: (hide) ->
    Header.footerToggler.checked = hide
    Header.footer.hidden = hide

  toggleFooterVisibility: ->
    $.event 'CloseMenu'
    hide = if @nodeName is 'INPUT'
      @checked
    else
      !!Header.footer.hidden
    Header.setFooterVisibility hide
    $.set 'Bottom Board List', hide
    message = if hide
      'The bottom navigation will now be hidden.'
    else
      'The bottom navigation will remain visible.'
    new Notice 'info', message, 2

>>>>>>> 8570d5e6
  setCustomNav: (show) ->
    Header.customNavToggler.checked = show
    cust = $ '#custom-board-list', Header.bar
    full = $ '#full-board-list',   Header.bar
    btn = $ '.hide-board-list-button', full
    [cust.hidden, full.hidden] = if show
      [false, true]
    else
      [true, false]

  toggleCustomNav: ->
    $.cb.checked.call @
    Header.setCustomNav @checked

  editCustomNav: ->
    Settings.open 'Advanced'
    settings = $.id 'fourchanx-settings'
    $('input[name=boardnav]', settings).focus()

  hashScroll: ->
    return unless (hash = @location.hash[1..]) and post = $.id hash
    return if (Get.postFromRoot post).isHidden
    Header.scrollToPost post

  scrollToPost: (post) ->
    {top} = post.getBoundingClientRect()
    if Conf['Fixed Header'] and not Conf['Bottom Header']
      headRect = Header.bar.getBoundingClientRect()
      top -= headRect.top + headRect.height
    window.scrollBy 0, top

  addShortcut: (el) ->
    shortcut = $.el 'span',
      className: 'shortcut brackets-wrap'
    $.add shortcut, el
    $.prepend Header.shortcuts, shortcut

  menuToggle: (e) ->
    Header.menu.toggle e, @, g

  createNotification: (e) ->
    {type, content, lifetime, cb} = e.detail
    notif = new Notice type, content, lifetime
    cb notif if cb

  areNotificationsEnabled: false
  enableDesktopNotifications: ->
    return unless window.Notification and Conf['Desktop Notifications']
    switch Notification.permission
      when 'granted'
        Header.areNotificationsEnabled = true
        return
      when 'denied'
        # requestPermission doesn't work if status is 'denied',
        # but it'll still work if status is 'default'.
        return

    el = $.el 'span',
      innerHTML: """
      Desktop notification permissions are not granted:<br>
      <button>Authorize</button> or <button>Disable</button>
      """
    [authorize, disable] = $$ 'button', el
    $.on authorize, 'click', ->
      Notification.requestPermission (status) ->
        Header.areNotificationsEnabled = status is 'granted'
        return if status is 'default'
        notice.close()
    $.on disable, 'click', ->
      $.set 'Desktop Notifications', false
      notice.close()
    notice = new Notice 'info', el<|MERGE_RESOLUTION|>--- conflicted
+++ resolved
@@ -14,13 +14,6 @@
       innerHTML: '<input type=checkbox name="Bottom header"> Bottom header'
     customNavToggler = $.el 'label',
       innerHTML: '<input type=checkbox name="Custom Board Navigation"> Custom board navigation'
-<<<<<<< HEAD
-=======
-    footerToggler = $.el 'label',
-      innerHTML: "<input type=checkbox #{unless Conf['Bottom Board List'] then 'checked' else ''}> Hide bottom board list"
-    shortcutToggler = $.el 'label',
-      innerHTML: "<input type=checkbox #{unless Conf['Shortcut Icons'] then 'checked' else ''}> Shortcut Icons"
->>>>>>> 8570d5e6
     editCustomNav = $.el 'a',
       textContent: 'Edit custom board navigation'
       href: 'javascript:;'
@@ -28,11 +21,6 @@
     @barFixedToggler    = barFixedToggler.firstElementChild
     @barPositionToggler = barPositionToggler.firstElementChild
     @headerToggler      = headerToggler.firstElementChild
-<<<<<<< HEAD
-=======
-    @footerToggler      = footerToggler.firstElementChild
-    @shortcutToggler      = shortcutToggler.firstElementChild
->>>>>>> 8570d5e6
     @customNavToggler   = customNavToggler.firstElementChild
 
     @setBarFixed      Conf['Fixed Header']
@@ -42,31 +30,12 @@
     $.on @barFixedToggler,    'change', @toggleBarFixed
     $.on @barPositionToggler, 'change', @toggleBarPosition
     $.on @headerToggler,      'change', @toggleBarVisibility
-<<<<<<< HEAD
     $.on @customNavToggler,   'change', @toggleCustomNav
     $.on editCustomNav,       'click',  @editCustomNav
 
     $.sync 'Fixed Header',     Header.setBarFixed
     $.sync 'Bottom Header',    Header.setBarPosition
-=======
-    $.on @footerToggler,      'change', @toggleFooterVisibility
-    $.on @shortcutToggler,      'change', @toggleShortcutIcons
-    $.on @customNavToggler,   'change', @toggleCustomNav
-    $.on editCustomNav,       'click',  @editCustomNav
-
-    @setBarFixed      Conf['Fixed Header']
-    @setBarVisibility Conf['Header auto-hide']
-    @setLinkJustify   Conf['Centered links']
-    @setShortcutIcons Conf['Shortcut Icons']
-
-    $.sync 'Fixed Header',     Header.setBarFixed
-    $.sync 'Bottom Header',    Header.setBarPosition
-    $.sync 'Shortcut Icons',   Header.setShortcutIcons
-    $.sync 'Header auto-hide', Header.setBarVisibility
-    $.sync 'Centered links',   Header.setLinkJustify
-
-    @addShortcut menuButton
->>>>>>> 8570d5e6
+
 
     $.event 'AddMenuEntry',
       type: 'header'
@@ -77,12 +46,6 @@
         {el: barFixedToggler}
         {el: headerToggler}
         {el: barPositionToggler}
-<<<<<<< HEAD
-=======
-        {el: linkJustifyToggler}
-        {el: footerToggler}
-        {el: shortcutToggler}
->>>>>>> 8570d5e6
         {el: customNavToggler}
         {el: editCustomNav}
       ]
@@ -100,26 +63,6 @@
       @setBarPosition Conf['Bottom Header']
       @
 
-<<<<<<< HEAD
-=======
-    $.ready =>
-      @footer = $.id 'boardNavDesktopFoot'
-      if a = $ "a[href*='/#{g.BOARD}/']", $.id 'boardNavDesktopFoot'
-        a.className = 'current'
-
-      cs = $.el 'a',
-        id: 'settingsWindowLink'
-        href: 'javascript:;'
-        textContent: 'Catalog Settings'
-
-      @addShortcut cs if g.VIEW is 'catalog'
-
-      Header.setFooterVisibility Conf['Bottom Board List']
-      $.sync 'Bottom Board List', Header.setFooterVisibility
-
-    @enableDesktopNotifications()
-
->>>>>>> 8570d5e6
   bar: $.el 'div',
     id: 'header-bar'
 
@@ -296,27 +239,6 @@
       'remain visible.'}"
     new Notice 'info', message, 2
 
-<<<<<<< HEAD
-=======
-  setFooterVisibility: (hide) ->
-    Header.footerToggler.checked = hide
-    Header.footer.hidden = hide
-
-  toggleFooterVisibility: ->
-    $.event 'CloseMenu'
-    hide = if @nodeName is 'INPUT'
-      @checked
-    else
-      !!Header.footer.hidden
-    Header.setFooterVisibility hide
-    $.set 'Bottom Board List', hide
-    message = if hide
-      'The bottom navigation will now be hidden.'
-    else
-      'The bottom navigation will remain visible.'
-    new Notice 'info', message, 2
-
->>>>>>> 8570d5e6
   setCustomNav: (show) ->
     Header.customNavToggler.checked = show
     cust = $ '#custom-board-list', Header.bar
