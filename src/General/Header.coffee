--- conflicted
+++ resolved
@@ -21,11 +21,6 @@
     @barFixedToggler    = barFixedToggler.firstElementChild
     @barPositionToggler = barPositionToggler.firstElementChild
     @headerToggler      = headerToggler.firstElementChild
-<<<<<<< HEAD
-=======
-    @footerToggler      = footerToggler.firstElementChild
-    @shortcutToggler    = shortcutToggler.firstElementChild
->>>>>>> 50416a0a
     @customNavToggler   = customNavToggler.firstElementChild
 
     @setBarFixed      Conf['Fixed Header']
