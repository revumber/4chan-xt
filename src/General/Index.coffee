Index =
  showHiddenThreads: false
  init: ->
    return if g.BOARD.ID is 'f' or !Conf['JSON Navigation']

    @board = "#{g.BOARD}"

    @button = $.el 'a',
      className: 'index-refresh-shortcut fa fa-refresh'
      title: 'Refresh'
      href: 'javascript:;'
      textContent: 'Refresh Index'
    $.on @button, 'click', @update
    Header.addShortcut @button, 1

    @db = new DataBoard 'pinnedThreads'
    Thread.callbacks.push
      name: 'Thread Pinning'
      cb:   @threadNode

    CatalogThread.callbacks.push
      name: 'Catalog Features'
      cb:   @catalogNode

    modeEntry =
      el: $.el 'span', textContent: 'Index mode'
      subEntries: [
        { el: $.el 'label', innerHTML: '<input type=radio name="Index Mode" value="paged"> Paged' }
        { el: $.el 'label', innerHTML: '<input type=radio name="Index Mode" value="infinite"> Infinite scrolling' }
        { el: $.el 'label', innerHTML: '<input type=radio name="Index Mode" value="all pages"> All threads' }
      ]
    for label in modeEntry.subEntries
      input = label.el.firstChild
      input.checked = Conf['Index Mode'] is input.value
      $.on input, 'change', $.cb.value
      $.on input, 'change', @cb.mode

    sortEntry =
      el: $.el 'span', textContent: 'Sort by'

    threadNumEntry =
      el: $.el 'span', textContent: 'Threads per page'
      subEntries: [
        { el: $.el 'label', innerHTML: '<input type=number min=0 name="Threads per Page">', title: 'Use 0 for default value' }
      ]
    threadsNumInput = threadNumEntry.subEntries[0].el.firstChild
    threadsNumInput.value = Conf['Threads per Page']
    $.on threadsNumInput, 'change', $.cb.value
    $.on threadsNumInput, 'change', @cb.threadsNum

    targetEntry =
      el: $.el 'label',
        innerHTML: '<input type=checkbox name="Open threads in a new tab"> Open threads in a new tab'
        title: 'Catalog-only setting.'

    repliesEntry =
      el: $.el 'label',
        innerHTML: '<input type=checkbox name="Show Replies"> Show replies'

    refNavEntry =
      el: $.el 'label',
        innerHTML: '<input type=checkbox name="Refreshed Navigation"> Refreshed navigation'
        title: 'Refresh index when navigating through pages.'

    for label in [targetEntry, repliesEntry, refNavEntry]
      input = label.el.firstChild
      {name} = input
      input.checked = Conf[name]
      $.on input, 'change', $.cb.checked
      switch name
        when 'Open threads in a new tab'
          $.on input, 'change', @cb.target
        when 'Show Replies'
          $.on input, 'change', @cb.replies

    $.event 'AddMenuEntry',
      type: 'header'
      el: $.el 'span',
        textContent: 'Index Navigation'
      order: 98
      subEntries: [threadNumEntry, targetEntry, repliesEntry, refNavEntry]

    $.addClass doc, 'index-loading'

    @root = $.el 'div', className: 'board'
    @pagelist = $.el 'div',
      className: 'pagelist'
      hidden: true
      innerHTML: <%= importHTML('Features/Index-pagelist') %>

    @navLinks = $.el 'div',
      className: 'navLinks'
      innerHTML: <%= importHTML('Features/Index-navlinks') %>

    @searchInput = $ '#index-search', @navLinks

    @searchTest true

    @hideLabel   = $ '#hidden-label', @navLinks
    @selectMode  = $ '#index-mode',   @navLinks
    @selectSort  = $ '#index-sort',   @navLinks
    @selectSize  = $ '#index-size',   @navLinks
    $.on @searchInput, 'input', @onSearchInput
    $.on $('#index-search-clear', @navLinks), 'click', @clearSearch
    $.on $('#hidden-toggle a',    @navLinks), 'click', @cb.toggleHiddenThreads
    for select in [@selectMode, @selectSort, @selectSize]
      select.value = Conf[select.name]
      $.on select, 'change', $.cb.value
    $.on @selectMode, 'change', @cb.mode
    $.on @selectSort, 'change', @cb.sort
    $.on @selectSize, 'change', @cb.size

    @currentPage = @getCurrentPage()

    $.on d, 'scroll', Index.scroll
    $.on @pagelist, 'click', @cb.pageNav
    $.on $('#returnlink a',  @navLinks), 'click', (e) ->
      if g.VIEW is 'index'
        Index.setIndexMode Conf['Previous Index Mode']
        e.preventDefault()
        return
      Navigate.navigate.call @, e

    if g.VIEW is 'index'
      @update()
      @cb.toggleCatalogMode()

    $.asap (-> $('.board', doc) or d.readyState isnt 'loading'), ->
      $.rm navLink for navLink in $$ '.navLinks'
      $.id('search-box')?.parentNode.remove()
      $.after $.x('child::form/preceding-sibling::hr[1]'), Index.navLinks

      return if g.VIEW isnt 'index'

      board = $ '.board'
      $.replace board, Index.root
      # Hacks:
      # - When removing an element from the document during page load,
      #   its ancestors will still be correctly created inside of it.
      # - Creating loadable elements inside of an origin-less document
      #   will not download them.
      # - Combine the two and you get a download canceller!
      #   Does not work on Firefox unfortunately. bugzil.la/939713
      d.implementation.createDocument(null, null, null).appendChild board

    $.asap (-> $('.pagelist', doc) or d.readyState isnt 'loading'), ->
      if pagelist = $('.pagelist')
        $.replace pagelist, Index.pagelist
      else
        $.after $.id('delform'), Index.pagelist
      $.rmClass doc, 'index-loading'

  scroll: ->
    return if Index.req or Conf['Index Mode'] isnt 'infinite' or (window.scrollY <= doc.scrollHeight - (300 + window.innerHeight)) or g.VIEW is 'thread'
    Index.currentPage = (Index.currentPage or Index.getCurrentPage()) + 1 # Avoid having to pushState to keep track of the current page

<<<<<<< HEAD
    return Index.endNotice() if Index.currentPage >= Index.pagesNum

    Index.buildIndex true
=======
    pageNum = Index.pageNum++
    return Index.endNotice() if pageNum > Index.pagesNum
>>>>>>> f6a5fce2

  endNotice: do ->
    notify = false
    reset = -> notify = false
    return ->
      return if notify
      notify = true
      new Notice 'info', "Last page reached.", 2
      setTimeout reset, 3 * $.SECOND

  menu:
    init: ->
      return if g.VIEW isnt 'index' or !Conf['Menu'] or g.BOARD.ID is 'f'

      $.event 'AddMenuEntry',
        type: 'post'
        el: $.el 'a', href: 'javascript:;'
        order: 19
        open: ({thread}) ->
          return false if Conf['Index Mode'] isnt 'catalog'
          @el.textContent = if thread.isPinned
            'Unpin thread'
          else
            'Pin thread'
          $.off @el, 'click', @cb if @cb
          @cb = ->
            $.event 'CloseMenu'
            Index.togglePin thread
          $.on @el, 'click', @cb
          true

  threadNode: ->
    return if g.VIEW isnt 'index'
    return unless Index.db.get {boardID: @board.ID, threadID: @ID}
    @pin()

  catalogNode: ->
    $.on @nodes.thumb, 'click', Index.onClick
    return if Conf['Image Hover in Catalog']
    $.on @nodes.thumb, 'mouseover', Index.onOver

  onClick: (e) ->
    return if e.button isnt 0
    thread = g.threads[@parentNode.dataset.fullID]
    if e.shiftKey
      PostHiding.toggle thread.OP
    else if e.altKey
      Index.togglePin thread
    else
      Navigate.navigate.call @
    e.preventDefault()

  onOver: (e) ->
    # 4chan's less than stellar CSS forces us to include a .post and .postInfo
    # in order to have proper styling for the .nameBlock's content.
    {nodes} = g.threads[@parentNode.dataset.fullID].OP
    el = $.el 'div',
      innerHTML: '<div class=post><div class=postInfo></div></div>'
      className: 'thread-info dialog'
      hidden: true
    $.add el.firstElementChild.firstElementChild, [
      $('.nameBlock', nodes.info).cloneNode true
      $.tn ' '
      nodes.date.cloneNode true
    ]
    $.add Header.hover, el
    UI.hover
      root: @
      el: el
      latestEvent: e
      endEvents: 'mouseout'
      offsetX: 15
      offsetY: -20
    setTimeout (-> el.hidden = false if el.parentNode), .25 * $.SECOND

  togglePin: (thread) ->
    data =
      boardID:  thread.board.ID
      threadID: thread.ID
    if thread.isPinned
      thread.unpin()
      Index.db.delete data
    else
      thread.pin()
      data.val = true
      Index.db.set data
    Index.sort()
    Index.buildIndex()

  setIndexMode: (mode) ->
    Index.selectMode.value = mode
    $.event 'change', null, Index.selectMode

  cycleSortType: ->
    types = []
    i = 0
    while option = Index.selectSort.options[i++]
      types.push option if !option.disabled
    for type, i in types
      break if type.selected
    types[(i + 1) % types.length].selected = true
    $.event 'change', null, Index.selectSort

  catalogSwitch: ->
    $.get 'JSON Navigation', true, (items) ->
      return if !items['JSON Navigation']
      $.set 'Index Mode', 'catalog'
      {hash} = window.location
      window.location = './' + hash

  searchTest: (init) ->
    return false unless hash = window.location.hash
    return false unless match = hash.match /s=([\w]+)/
    @searchInput.value = match[1]
    if init
      $.on d, '4chanXInitFinished', Index.onSearchInput
    else
      Index.onSearchInput()
    return true

  setupNavLinks: ->
    for el in $$ '.navLinks.desktop > a'
      if el.getAttribute('href') is '.././catalog'
        el.href = '.././'
      $.on el, 'click', ->
        switch @textContent
          when 'Return'
            $.set 'Index Mode', Conf['Previous Index Mode']
          when 'Catalog'
            $.set 'Index Mode', 'catalog'
    return

  cb:
    toggleCatalogMode: ->
      if Conf['Index Mode'] is 'catalog'
        $.addClass doc, 'catalog-mode'
      else
        $.rmClass doc, 'catalog-mode'
      Index.cb.size()

    toggleHiddenThreads: ->
      $('#hidden-toggle a', Index.navLinks).textContent = if Index.showHiddenThreads = !Index.showHiddenThreads
        'Hide'
      else
        'Show'
      Index.sort()
      if Conf['Index Mode'] is 'paged' and Index.getCurrentPage() > 0
        Index.pageNav 0
      else
        Index.buildIndex()

    mode: (e) ->
      Index.cb.toggleCatalogMode()
      Index.togglePagelist()
      Index.buildIndex() if e
      mode = Conf['Index Mode']
      if mode not in ['catalog', Conf['Previous Index Mode']]
        Conf['Previous Index Mode'] = mode
        $.set 'Previous Index Mode', mode

    sort: (e) ->
      Index.sort()
      Index.buildIndex() if e

    size: (e) ->
      if Conf['Index Mode'] isnt 'catalog'
        $.rmClass Index.root, 'catalog-small'
        $.rmClass Index.root, 'catalog-large'
      else if Conf['Index Size'] is 'small'
        $.addClass Index.root, 'catalog-small'
        $.rmClass Index.root,  'catalog-large'
      else
        $.addClass Index.root, 'catalog-large'
        $.rmClass Index.root,  'catalog-small'
      Index.buildIndex() if e

    threadsNum: ->
      return unless Conf['Index Mode'] is 'paged'
      Index.buildIndex()

    target: ->
      g.BOARD.threads.forEach (thread) ->
        return if !thread.catalogView
        {thumb} = thread.catalogView.nodes
        if Conf['Open threads in a new tab']
          thumb.target = '_blank'
        else
          thumb.removeAttribute 'target'

    replies: ->
      Index.buildThreads()
      Index.sort()
      Index.buildIndex()

    pageNav: (e) ->
      return if e.shiftKey or e.altKey or e.ctrlKey or e.metaKey or e.button isnt 0
      switch e.target.nodeName
        when 'BUTTON'
          a = e.target.parentNode
        when 'A'
          a = e.target
        else
          return
      e.preventDefault()
      return if Index.cb.indexNav a, true
      Index.userPageNav +a.pathname.split('/')[2]

    headerNav: (e) ->
      a = e.target
      return if e.button isnt 0 or a.nodeName isnt 'A' or a.hostname isnt 'boards.4chan.org'
      # Save settings
      onSameIndex = g.VIEW is 'index' and a.pathname.split('/')[1] is g.BOARD.ID
      needChange = Index.cb.indexNav a, onSameIndex
      # Do nav if this isn't a simple click, or different board.
      return if e.shiftKey or e.altKey or e.ctrlKey or e.metaKey or !onSameIndex
      e.preventDefault()
      Index.update() unless needChange

    indexNav: (a, onSameIndex) ->
      {indexMode, indexSort} = a.dataset
      if indexMode and Conf['Index Mode'] isnt indexMode
        $.set 'Index Mode', indexMode
        Conf['Index Mode'] = indexMode
        if onSameIndex
          Index.selectMode.value = indexMode
          Index.cb.mode()
          needChange = true
      if indexSort and Conf['Index Sort'] isnt indexSort
        $.set 'Index Sort', indexSort
        Conf['Index Sort'] = indexSort
        if onSameIndex
          Index.selectSort.value = indexSort
          Index.cb.sort()
          needChange = true
      if needChange
        Index.buildIndex()
        Index.scrollToIndex()
      needChange

  scrollToIndex: ->
    Header.scrollToIfNeeded Index.navLinks

  getCurrentPage: ->
<<<<<<< HEAD
    if Conf['Index Mode'] is 'infinite' and Index.currentPage
      return Index.currentPage
    +window.location.pathname.split('/')[2]

=======
    +window.location.pathname.split('/')[2] or 1
>>>>>>> f6a5fce2
  userPageNav: (pageNum) ->
    Navigate.pushState if pageNum is 1 then './' else pageNum
    if Conf['Refreshed Navigation'] and Conf['Index Mode'] isnt 'all pages'
      Index.update pageNum
    else
<<<<<<< HEAD
      Index.pageNav pageNum

  pageNav: (pageNum) ->
    return if Index.currentPage is pageNum and not Index.root.parentElement
    Navigate.pushState if pageNum is 0 then './' else pageNum
    Index.pageLoad pageNum

=======
      return if Index.currentPage is pageNum
      Index.pageLoad pageNum
>>>>>>> f6a5fce2
  pageLoad: (pageNum) ->
    Index.currentPage = pageNum
    return if Conf['Index Mode'] is 'all pages'
    Index.buildIndex()
    Index.scrollToIndex()

  getThreadsNumPerPage: ->
    if Conf['Threads per Page'] > 0
      +Conf['Threads per Page']
    else
      Index.threadsNumPerPage

  getPagesNum: ->
    Math.ceil Index.sortedThreads.length / Index.getThreadsNumPerPage()

  getMaxPageNum: ->
<<<<<<< HEAD
    Math.max 0, Index.getPagesNum() - 1

=======
    Math.max 1, Index.getPagesNum()
>>>>>>> f6a5fce2
  togglePagelist: ->
    Index.pagelist.hidden = Conf['Index Mode'] isnt 'paged'

  buildPagelist: ->
    pagesRoot = $ '.pages', Index.pagelist
    maxPageNum = Index.getMaxPageNum()
    if pagesRoot.childElementCount isnt maxPageNum
      nodes = []
      for i in [1..maxPageNum] by 1
        a = $.el 'a',
          textContent: i
          href: if i is 1 then './' else i
        nodes.push $.tn('['), a, $.tn '] '
      $.rmAll pagesRoot
      $.add pagesRoot, nodes
    Index.togglePagelist()

  setPage: (pageNum = Index.getCurrentPage()) ->
    Index.currentPage = pageNum
    maxPageNum = Index.getMaxPageNum()
    pagesRoot  = $ '.pages', Index.pagelist
    # Previous/Next buttons
    prev = pagesRoot.previousSibling.firstChild
    next = pagesRoot.nextSibling.firstChild
    href = Math.max pageNum - 1, 1
    prev.href = if href is 1 then './' else href
    prev.firstChild.disabled = href is pageNum
    href = Math.min pageNum + 1, maxPageNum
    next.href = if href is 1 then './' else href
    next.firstChild.disabled = href is pageNum
    # <strong> current page
    if strong = $ 'strong', pagesRoot
      return if +strong.textContent is pageNum
      $.replace strong, strong.firstChild
    else
      strong = $.el 'strong'
<<<<<<< HEAD
    return unless a = pagesRoot.children[pageNum] # If coming in from a Navigate.navigate, this could break.
=======
    a = pagesRoot.children[pageNum - 1]
>>>>>>> f6a5fce2
    $.before a, strong
    $.add strong, a

  updateHideLabel: ->
    hiddenCount = 0
    for threadID, thread of g.BOARD.threads when thread.isHidden
      hiddenCount++ if thread.ID in Index.liveThreadData.keys
    unless hiddenCount
      Index.hideLabel.hidden = true
      Index.cb.toggleHiddenThreads() if Index.showHiddenThreads
      return
    Index.hideLabel.hidden = false
    $('#hidden-count', Index.hideLabel).textContent = if hiddenCount is 1
      '1 hidden thread'
    else
      "#{hiddenCount} hidden threads"

  update: (pageNum) ->
    return unless navigator.onLine
    if g.VIEW is 'thread'
      return ThreadUpdater.update() if Conf['Thread Updater']
      return
    unless d.readyState is 'loading' or Index.root.parentElement
      $.replace $('.board'), Index.root
    Index.currentPage = 0
    Index.req?.abort()
    Index.notice?.close()
    
    {sortedThreads} = Index
    if sortedThreads
      board = sortedThreads[0].board.ID

    # This notice only displays if Index Refresh is taking too long
    now = Date.now()
    $.ready ->
      Index.nTimeout = setTimeout (->
        if Index.req and !Index.notice
          Index.notice = new Notice 'info', 'Refreshing index...', 2
      ), 3 * $.SECOND - (Date.now() - now)

    pageNum = null if typeof pageNum isnt 'number' # event
    onload = (e) -> Index.load e, pageNum
    Index.req = $.ajax "//a.4cdn.org/#{g.BOARD.ID}/catalog.json",
      onabort:   onload
      onloadend: onload
    ,
      whenModified: board is g.BOARD.ID
    $.addClass Index.button, 'fa-spin'

  load: (e, pageNum) ->
    $.rmClass Index.button, 'fa-spin'
    {req, notice, nTimeout} = Index
    clearTimeout nTimeout if nTimeout
    delete Index.nTimeout
    delete Index.req
    delete Index.notice

    if e.type is 'abort'
      req.onloadend = null
      notice.close()
      return

    if req.status not in [200, 304]
      err = "Index refresh failed. Error #{req.statusText} (#{req.status})"
      if notice
        notice.setType 'warning'
        notice.el.lastElementChild.textContent = err
        setTimeout notice.close, $.SECOND
      else
        new Notice 'warning', err, 1
      return

    Navigate.title()

    try
      pageNum or= 0
      if req.status is 200
        Index.parse req.response, pageNum
<<<<<<< HEAD
      else if req.status is 304
        if Index.currentPage is pageNum
          Index.buildIndex()
        else
          Index.pageNav pageNum
=======
      else if req.status is 304 and pageNum?
        Index.pageLoad pageNum
>>>>>>> f6a5fce2
    catch err
      c.error "Index failure: #{err.message}", err.stack
      # network error or non-JSON content for example.
      if notice
        notice.setType 'error'
        notice.el.lastElementChild.textContent = 'Index refresh failed.'
        setTimeout notice.close, $.SECOND
      else
        new Notice 'error', 'Index refresh failed.', 1
      return

    timeEl = $ 'time#index-last-refresh', Index.navLinks
    timeEl.dataset.utc = Date.parse req.getResponseHeader 'Last-Modified'
    RelativeDates.update timeEl
    Index.scrollToIndex()

  parse: (pages, pageNum) ->
    Index.parseThreadList pages
    Index.buildThreads()
    Index.sort()
<<<<<<< HEAD
    if pageNum? and Index.currentPage isnt pageNum
      Index.pageNav pageNum
=======
    Index.buildPagelist()
    if pageNum?
      Index.pageLoad pageNum
>>>>>>> f6a5fce2
      return
    Index.buildIndex()

  parseThreadList: (pages) ->
    Index.threadsNumPerPage = pages[0].threads.length

    live = new SimpleDict()
    i    = 0
    while page = pages[i++]
      j = 0
      {threads} = page
      while thread = threads[j++]
        live.push thread.no, thread

    Index.liveThreadData = live

    g.BOARD.threads.forEach (thread) ->
      thread.collect() unless thread.ID in Index.liveThreadData.keys

  buildThreads: ->
    threads = []
    posts   = []
    errors  = null

    Index.liveThreadData.forEach (threadData) ->
      threadRoot = Build.thread g.BOARD, threadData
      if thread = g.BOARD.threads[threadData.no]
        thread.setPage i // Index.threadsNumPerPage
        thread.setCount 'post', threadData.replies + 1,                threadData.bumplimit
        thread.setCount 'file', threadData.images  + !!threadData.ext, threadData.imagelimit
        thread.setStatus 'Sticky', !!threadData.sticky
        thread.setStatus 'Closed', !!threadData.closed

      else
        thread = new Thread threadData.no, g.BOARD
        threads.push thread

      return if thread.ID of thread.posts

      try
        posts.push new Post $('.opContainer', threadRoot), thread, g.BOARD

      catch err
        # Skip posts that we failed to parse.
        errors = [] unless errors
        errors.push
          message: "Parsing of Thread No.#{thread} failed. Thread will be skipped."
          error: err

    Main.handleErrors  errors if errors
    Thread.callbacks.execute threads
    Post.callbacks.execute   posts
    Index.updateHideLabel()

    $.event 'IndexRefresh'

  buildReplies: (thread) ->
    return unless Conf['Show Replies']
    posts = []
    return unless lastReplies = Index.liveThreadData[thread.ID].last_replies
    nodes = []
    for data in lastReplies
      if post = thread.posts[data.no]
        nodes.push post.nodes.root
        continue
      nodes.push node = Build.postFromObject data, thread.board.ID
      try
        posts.push new Post node, thread, thread.board
      catch err
        # Skip posts that we failed to parse.
        errors = [] unless errors
        errors.push
          message: "Parsing of Post No.#{data.no} failed. Post will be skipped."
          error: err
      $.add thread.OP.nodes.root.parentNode, nodes

    Main.handleErrors errors if errors
    Post.callbacks.execute posts

  buildCatalogViews: ->
    catalogThreads = []
    nodes = []
    i = 0
    size = if Conf['Index Size'] is 'small' then 150 else 250
    while thread = Index.sortedThreads[i++]
      if !thread.catalogView
        catalogThreads.push new CatalogThread Build.catalogThread(thread), thread
      {root} = thread.catalogView.nodes
      Index.sizeSingleCatalogNode root, size
      nodes.push root
    CatalogThread.callbacks.execute catalogThreads
    return nodes

  sizeSingleCatalogNode: (node, size) ->
    thumb = node.firstElementChild
    {width, height} = thumb.dataset
    return unless width
    ratio = size / Math.max width, height
    thumb.style.width  = width  * ratio + 'px'
    thumb.style.height = height * ratio + 'px'

  sort: ->
    sortedThreads   = []
    sortedThreadIDs = []

    liveData = []
    Index.liveThreadData.forEach (data) -> liveData.push data

    {
      'bump': ->
        sortedThreadIDs = Index.liveThreadData.keys
      'lastreply': ->
        liveData.sort (a, b) ->
          [..., a] = a.last_replies if 'last_replies' of a
          [..., b] = b.last_replies if 'last_replies' of b
          b.no - a.no
        i = 0
        while data = liveData[i++]
          sortedThreadIDs.push data.no
        return
      'birth': ->
        sortedThreadIDs = [Index.liveThreadData.keys...].sort (a, b) -> b - a
      'replycount': ->
        liveData.sort (a, b) -> b.replies - a.replies
        i = 0
        while data = liveData[i++]
          sortedThreadIDs.push data.no
        return
      'filecount': ->
        liveData = []
        Index.liveThreadData.forEach (data) -> liveData.push data
        liveData.sort (a, b) -> b.images - a.images
        i = 0
        while data = liveData[i++]
          sortedThreadIDs.push data.no
        return
    }[Conf['Index Sort']]()

    i = 0
    while threadID = sortedThreadIDs[i++]
      sortedThreads.push g.BOARD.threads[threadID]

    Index.sortedThreads = []
    i = 0
    while thread = sortedThreads[i++]
      Index.sortedThreads.push thread if thread.isHidden is Index.showHiddenThreads

    if Index.isSearching
      Index.sortedThreads = Index.querySearch(Index.searchInput.value) or Index.sortedThreads
    # Sticky threads
    Index.sortOnTop (thread) -> thread.isSticky
    # Highlighted threads
    Index.sortOnTop (thread) -> thread.isOnTop or thread.isPinned

  sortOnTop: (match) ->
    offset = 0
    for thread, i in Index.sortedThreads when match thread
      Index.sortedThreads.splice offset++, 0, Index.sortedThreads.splice(i, 1)[0]
    return

  buildIndex: (infinite) ->
    {sortedThreads} = Index
    nodes = []
<<<<<<< HEAD
    switch Conf['Index Mode']
      when 'paged', 'infinite'
        pageNum = Index.getCurrentPage()
        threadsPerPage = Index.getThreadsNumPerPage()

        threads = []
        i       = threadsPerPage * pageNum
        max     = i + threadsPerPage
        while i < max and thread = sortedThreads[i++]
          threads.push thread
          nodes.push thread.OP.nodes.root.parentNode, $.el 'hr'
          Index.buildReplies thread

        Index.buildPagelist()
        Index.setPage()

      when 'catalog'
        nodes = Index.buildCatalogViews()

      else
        i = 0
        while thread = sortedThreads[i++]
          nodes.push thread.OP.nodes.root.parentNode, $.el 'hr'
          Index.buildReplies thread

    $.rmAll Index.root unless infinite
    $.add Index.root, nodes
    $.event 'IndexBuild', nodes
=======
    nodesPerPage = Index.threadsNumPerPage
    offset = nodesPerPage * (pageNum - 1)
    end    = offset + nodesPerPage
    target = Index.sortedNodes.order()[offset]
    Index.sortedNodes
    while (offset++ <= end) and target
      nodes.push target.data
      target = target.next
    nodes

  buildStructure: (nodes) ->
    result = $.frag()
    i = 0
    $.add result, [node, $.el 'hr'] while node = nodes[i++]
    $.add Index.root, result
    $.rm hr for hr in $$ 'hr + hr', Index.root # Temp fix until I figure out where I fucked up
    $.event 'IndexBuild', result
>>>>>>> f6a5fce2

  isSearching: false

  clearSearch: ->
    Index.searchInput.value = null
    Index.onSearchInput()
    Index.searchInput.focus()

  onSearchInput: ->
    if Index.isSearching = !!Index.searchInput.value.trim()
      unless Index.searchInput.dataset.searching
        Index.searchInput.dataset.searching = 1
        Index.pageBeforeSearch = Index.getCurrentPage()
<<<<<<< HEAD
        Index.setPage pageNum = 0
=======
        pageNum = 1
>>>>>>> f6a5fce2
      else
        unless Conf['Index Mode'] is 'infinite'
          pageNum = Index.getCurrentPage()
        
    else
      return unless Index.searchInput.dataset.searching
      pageNum = Index.pageBeforeSearch
      delete Index.pageBeforeSearch
      <% if (type === 'userscript') { %>
      # XXX https://github.com/greasemonkey/greasemonkey/issues/1571
      Index.searchInput.removeAttribute 'data-searching'
      <% } else { %>
      delete Index.searchInput.dataset.searching
      <% } %>
    Index.sort()
    if Conf['Index Mode'] in ['paged', 'infinite'] and Index.currentPage not in [pageNum, Index.getMaxPageNum()]
      # Go to the last available page if we were past the limit.
      Index.pageNav pageNum
    else
      Index.buildIndex()
      Index.setPage()
<<<<<<< HEAD
=======
    else
      Navigate.pushState if pageNum is 1 then './' else pageNum
      Index.pageLoad pageNum
>>>>>>> f6a5fce2

  querySearch: (query) ->
    return unless keywords = query.toLowerCase().match /\S+/g
    Index.search keywords

  search: (keywords) ->
    filtered = []
    i = 0
    {sortedThreads} = Index
    while thread = sortedThreads[i++]
      filtered.push thread if Index.searchMatch thread, keywords
    Index.sortedThreads = filtered

  searchMatch: (thread, keywords) ->
    {info, file} = thread.OP
    text = []
    for key in ['comment', 'subject', 'name', 'tripcode', 'email']
      text.push info[key] if key of info
    text.push file.name if file
    text = text.join(' ').toLowerCase()
    for keyword in keywords
      return false if -1 is text.indexOf keyword
    return true<|MERGE_RESOLUTION|>--- conflicted
+++ resolved
@@ -153,15 +153,8 @@
   scroll: ->
     return if Index.req or Conf['Index Mode'] isnt 'infinite' or (window.scrollY <= doc.scrollHeight - (300 + window.innerHeight)) or g.VIEW is 'thread'
     Index.currentPage = (Index.currentPage or Index.getCurrentPage()) + 1 # Avoid having to pushState to keep track of the current page
-
-<<<<<<< HEAD
     return Index.endNotice() if Index.currentPage >= Index.pagesNum
-
     Index.buildIndex true
-=======
-    pageNum = Index.pageNum++
-    return Index.endNotice() if pageNum > Index.pagesNum
->>>>>>> f6a5fce2
 
   endNotice: do ->
     notify = false
@@ -405,20 +398,15 @@
     Header.scrollToIfNeeded Index.navLinks
 
   getCurrentPage: ->
-<<<<<<< HEAD
     if Conf['Index Mode'] is 'infinite' and Index.currentPage
       return Index.currentPage
-    +window.location.pathname.split('/')[2]
-
-=======
     +window.location.pathname.split('/')[2] or 1
->>>>>>> f6a5fce2
+
   userPageNav: (pageNum) ->
     Navigate.pushState if pageNum is 1 then './' else pageNum
     if Conf['Refreshed Navigation'] and Conf['Index Mode'] isnt 'all pages'
       Index.update pageNum
     else
-<<<<<<< HEAD
       Index.pageNav pageNum
 
   pageNav: (pageNum) ->
@@ -426,10 +414,6 @@
     Navigate.pushState if pageNum is 0 then './' else pageNum
     Index.pageLoad pageNum
 
-=======
-      return if Index.currentPage is pageNum
-      Index.pageLoad pageNum
->>>>>>> f6a5fce2
   pageLoad: (pageNum) ->
     Index.currentPage = pageNum
     return if Conf['Index Mode'] is 'all pages'
@@ -446,12 +430,10 @@
     Math.ceil Index.sortedThreads.length / Index.getThreadsNumPerPage()
 
   getMaxPageNum: ->
-<<<<<<< HEAD
-    Math.max 0, Index.getPagesNum() - 1
-
-=======
-    Math.max 1, Index.getPagesNum()
->>>>>>> f6a5fce2
+    min = 1
+    max = +Index.getPagesNum()
+    if min < max then max else
+      min
   togglePagelist: ->
     Index.pagelist.hidden = Conf['Index Mode'] isnt 'paged'
 
@@ -488,11 +470,7 @@
       $.replace strong, strong.firstChild
     else
       strong = $.el 'strong'
-<<<<<<< HEAD
-    return unless a = pagesRoot.children[pageNum] # If coming in from a Navigate.navigate, this could break.
-=======
-    a = pagesRoot.children[pageNum - 1]
->>>>>>> f6a5fce2
+    return unless a = pagesRoot.children[pageNum - 1] # If coming in from a Navigate.navigate, this could break.
     $.before a, strong
     $.add strong, a
 
@@ -517,7 +495,7 @@
       return
     unless d.readyState is 'loading' or Index.root.parentElement
       $.replace $('.board'), Index.root
-    Index.currentPage = 0
+    Index.currentPage = 1
     Index.req?.abort()
     Index.notice?.close()
     
@@ -568,19 +546,14 @@
     Navigate.title()
 
     try
-      pageNum or= 0
+      pageNum or= 1
       if req.status is 200
         Index.parse req.response, pageNum
-<<<<<<< HEAD
       else if req.status is 304
         if Index.currentPage is pageNum
           Index.buildIndex()
         else
           Index.pageNav pageNum
-=======
-      else if req.status is 304 and pageNum?
-        Index.pageLoad pageNum
->>>>>>> f6a5fce2
     catch err
       c.error "Index failure: #{err.message}", err.stack
       # network error or non-JSON content for example.
@@ -601,14 +574,8 @@
     Index.parseThreadList pages
     Index.buildThreads()
     Index.sort()
-<<<<<<< HEAD
     if pageNum? and Index.currentPage isnt pageNum
       Index.pageNav pageNum
-=======
-    Index.buildPagelist()
-    if pageNum?
-      Index.pageLoad pageNum
->>>>>>> f6a5fce2
       return
     Index.buildIndex()
 
@@ -772,7 +739,6 @@
   buildIndex: (infinite) ->
     {sortedThreads} = Index
     nodes = []
-<<<<<<< HEAD
     switch Conf['Index Mode']
       when 'paged', 'infinite'
         pageNum = Index.getCurrentPage()
@@ -801,25 +767,6 @@
     $.rmAll Index.root unless infinite
     $.add Index.root, nodes
     $.event 'IndexBuild', nodes
-=======
-    nodesPerPage = Index.threadsNumPerPage
-    offset = nodesPerPage * (pageNum - 1)
-    end    = offset + nodesPerPage
-    target = Index.sortedNodes.order()[offset]
-    Index.sortedNodes
-    while (offset++ <= end) and target
-      nodes.push target.data
-      target = target.next
-    nodes
-
-  buildStructure: (nodes) ->
-    result = $.frag()
-    i = 0
-    $.add result, [node, $.el 'hr'] while node = nodes[i++]
-    $.add Index.root, result
-    $.rm hr for hr in $$ 'hr + hr', Index.root # Temp fix until I figure out where I fucked up
-    $.event 'IndexBuild', result
->>>>>>> f6a5fce2
 
   isSearching: false
 
@@ -833,11 +780,7 @@
       unless Index.searchInput.dataset.searching
         Index.searchInput.dataset.searching = 1
         Index.pageBeforeSearch = Index.getCurrentPage()
-<<<<<<< HEAD
-        Index.setPage pageNum = 0
-=======
-        pageNum = 1
->>>>>>> f6a5fce2
+        Index.setPage pageNum = 1
       else
         unless Conf['Index Mode'] is 'infinite'
           pageNum = Index.getCurrentPage()
@@ -859,12 +802,6 @@
     else
       Index.buildIndex()
       Index.setPage()
-<<<<<<< HEAD
-=======
-    else
-      Navigate.pushState if pageNum is 1 then './' else pageNum
-      Index.pageLoad pageNum
->>>>>>> f6a5fce2
 
   querySearch: (query) ->
     return unless keywords = query.toLowerCase().match /\S+/g
