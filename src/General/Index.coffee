--- conflicted
+++ resolved
@@ -63,11 +63,7 @@
       type: 'header'
       el: $.el 'span',
         textContent: 'Index Navigation'
-<<<<<<< HEAD
-      order: 90
-=======
       order: 98
->>>>>>> de5d903e
       subEntries: [repliesEntry, anchorEntry, refNavEntry, modeEntry, sortEntry]
 
     return if g.VIEW isnt 'index'
@@ -215,19 +211,15 @@
     return unless navigator.onLine
     Index.req?.abort()
     Index.notice?.close()
-<<<<<<< HEAD
-
-    # Delay the notice on initial page load
-    # and only display it for slow connections.
+
+    # This notice only displays if Index Refresh is taking too long
     now = Date.now()
     $.ready ->
       setTimeout (->
         if Index.req and !Index.notice
           Index.notice = new Notice 'info', 'Refreshing index...'
-      ), 5 * $.SECOND - (Date.now() - now)
-
-=======
->>>>>>> de5d903e
+      ), 3 * $.SECOND - (Date.now() - now)
+
     pageNum = null if typeof pageNum isnt 'number' # event
     onload = (e) -> Index.load e, pageNum
     Index.req = $.ajax "//a.4cdn.org/#{g.BOARD}/catalog.json",
