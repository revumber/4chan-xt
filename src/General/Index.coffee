Index =
  showHiddenThreads: false
  init: ->
    return if g.BOARD.ID is 'f' or !Conf['JSON Navigation']

    @board = "#{g.BOARD}"

    @button = $.el 'a',
      className: 'index-refresh-shortcut fa fa-refresh'
      title: 'Refresh'
      href: 'javascript:;'
      textContent: 'Refresh Index'
    $.on @button, 'click', @update
    Header.addShortcut @button, 1

    @db = new DataBoard 'pinnedThreads'
    Thread.callbacks.push
      name: 'Thread Pinning'
      cb:   @threadNode

    CatalogThread.callbacks.push
      name: 'Catalog Features'
      cb:   @catalogNode

    modeEntry =
      el: $.el 'span', textContent: 'Index mode'
      subEntries: [
        { el: $.el 'label', innerHTML: '<input type=radio name="Index Mode" value="paged"> Paged' }
        { el: $.el 'label', innerHTML: '<input type=radio name="Index Mode" value="infinite"> Infinite scrolling' }
        { el: $.el 'label', innerHTML: '<input type=radio name="Index Mode" value="all pages"> All threads' }
      ]
    for label in modeEntry.subEntries
      input = label.el.firstChild
      input.checked = Conf['Index Mode'] is input.value
      $.on input, 'change', $.cb.value
      $.on input, 'change', @cb.mode

    sortEntry =
      el: $.el 'span', textContent: 'Sort by'

    threadNumEntry =
      el: $.el 'span', textContent: 'Threads per page'
      subEntries: [
        { el: $.el 'label', innerHTML: '<input type=number min=0 name="Threads per Page">', title: 'Use 0 for default value' }
      ]
    threadsNumInput = threadNumEntry.subEntries[0].el.firstChild
    threadsNumInput.value = Conf['Threads per Page']
    $.on threadsNumInput, 'change', $.cb.value
    $.on threadsNumInput, 'change', @cb.threadsNum

    targetEntry =
      el: $.el 'label',
        innerHTML: '<input type=checkbox name="Open threads in a new tab"> Open threads in a new tab'
        title: 'Catalog-only setting.'

    repliesEntry =
      el: $.el 'label',
        innerHTML: '<input type=checkbox name="Show Replies"> Show replies'

    refNavEntry =
      el: $.el 'label',
        innerHTML: '<input type=checkbox name="Refreshed Navigation"> Refreshed navigation'
        title: 'Refresh index when navigating through pages.'

    for label in [targetEntry, repliesEntry, refNavEntry]
      input = label.el.firstChild
      {name} = input
      input.checked = Conf[name]
      $.on input, 'change', $.cb.checked
      switch name
        when 'Open threads in a new tab'
          $.on input, 'change', @cb.target
        when 'Show Replies'
          $.on input, 'change', @cb.replies

    $.event 'AddMenuEntry',
      type: 'header'
      el: $.el 'span',
        textContent: 'Index Navigation'
      order: 98
      subEntries: [threadNumEntry, targetEntry, repliesEntry, refNavEntry]

    $.addClass doc, 'index-loading'

    @root = $.el 'div', className: 'board'
    @pagelist = $.el 'div',
      className: 'pagelist'
      hidden: true
      innerHTML: <%= importHTML('Features/Index-pagelist') %>

    @navLinks = $.el 'div',
      className: 'navLinks'
      innerHTML: <%= importHTML('Features/Index-navlinks') %>

    @searchInput = $ '#index-search', @navLinks

    @searchTest true

    @hideLabel   = $ '#hidden-label', @navLinks
    @selectMode  = $ '#index-mode',   @navLinks
    @selectSort  = $ '#index-sort',   @navLinks
    @selectSize  = $ '#index-size',   @navLinks
    $.on @searchInput, 'input', @onSearchInput
    $.on $('#index-search-clear', @navLinks), 'click', @clearSearch
    $.on $('#hidden-toggle a',    @navLinks), 'click', @cb.toggleHiddenThreads
    for select in [@selectMode, @selectSort, @selectSize]
      select.value = Conf[select.name]
      $.on select, 'change', $.cb.value
    $.on @selectMode, 'change', @cb.mode
    $.on @selectSort, 'change', @cb.sort
    $.on @selectSize, 'change', @cb.size

    @currentPage = @getCurrentPage()

    $.on d, 'scroll', Index.scroll
    $.on @pagelist, 'click', @cb.pageNav
    $.on $('#returnlink a',  @navLinks), 'click', (e) ->
      if g.VIEW is 'index'
        Index.setIndexMode Conf['Previous Index Mode']
        e.preventDefault()
        return
      Navigate.navigate.call @, e

    if g.VIEW is 'index'
      @update()
      @cb.toggleCatalogMode()

    $.asap (-> $('.board', doc) or d.readyState isnt 'loading'), ->
      $.rm navLink for navLink in $$ '.navLinks'
      $.after $.x('child::form/preceding-sibling::hr[1]'), Index.navLinks

      return if g.VIEW isnt 'index'

      board = $ '.board'
      $.replace board, Index.root
      # Hacks:
      # - When removing an element from the document during page load,
      #   its ancestors will still be correctly created inside of it.
      # - Creating loadable elements inside of an origin-less document
      #   will not download them.
      # - Combine the two and you get a download canceller!
      #   Does not work on Firefox unfortunately. bugzil.la/939713
      d.implementation.createDocument(null, null, null).appendChild board

    $.asap (-> $('.pagelist', doc) or d.readyState isnt 'loading'), ->
      if pagelist = $('.pagelist')
        $.replace pagelist, Index.pagelist
      else
        $.after $.id('delform'), Index.pagelist
      $.rmClass doc, 'index-loading'

  scroll: ->
    return if Index.req or Conf['Index Mode'] isnt 'infinite' or (window.scrollY <= doc.scrollHeight - (300 + window.innerHeight)) or g.VIEW is 'thread'
    Index.currentPage = (Index.currentPage or Index.getCurrentPage()) + 1 # Avoid having to pushState to keep track of the current page

    return Index.endNotice() if Index.currentPage >= Index.pagesNum

    Index.buildIndex true

  endNotice: do ->
    notify = false
    reset = -> notify = false
    return ->
      return if notify
      notify = true
      new Notice 'info', "Last page reached.", 2
      setTimeout reset, 3 * $.SECOND

  menu:
    init: ->
      return if g.VIEW isnt 'index' or !Conf['Menu'] or g.BOARD.ID is 'f'

      $.event 'AddMenuEntry',
        type: 'post'
        el: $.el 'a', href: 'javascript:;'
        order: 19
        open: ({thread}) ->
          return false if Conf['Index Mode'] isnt 'catalog'
          @el.textContent = if thread.isPinned
            'Unpin thread'
          else
            'Pin thread'
          $.off @el, 'click', @cb if @cb
          @cb = ->
            $.event 'CloseMenu'
            Index.togglePin thread
          $.on @el, 'click', @cb
          true

  threadNode: ->
    return if g.VIEW isnt 'index'
    return unless Index.db.get {boardID: @board.ID, threadID: @ID}
    @pin()

  catalogNode: ->
    $.on @nodes.thumb, 'click', Index.onClick
    return if Conf['Image Hover in Catalog']
    $.on @nodes.thumb, 'mouseover', Index.onOver

  onClick: (e) ->
    return if e.button isnt 0
    thread = g.threads[@parentNode.dataset.fullID]
    if e.shiftKey
      PostHiding.toggle thread.OP
    else if e.altKey
      Index.togglePin thread
    else
      Navigate.navigate.call @
    e.preventDefault()

  onOver: (e) ->
    # 4chan's less than stellar CSS forces us to include a .post and .postInfo
    # in order to have proper styling for the .nameBlock's content.
    {nodes} = g.threads[@parentNode.dataset.fullID].OP
    el = $.el 'div',
      innerHTML: '<div class=post><div class=postInfo></div></div>'
      className: 'thread-info dialog'
      hidden: true
    $.add el.firstElementChild.firstElementChild, [
      $('.nameBlock', nodes.info).cloneNode true
      $.tn ' '
      nodes.date.cloneNode true
    ]
    $.add Header.hover, el
    UI.hover
      root: @
      el: el
      latestEvent: e
      endEvents: 'mouseout'
      offsetX: 15
      offsetY: -20
    setTimeout (-> el.hidden = false if el.parentNode), .25 * $.SECOND

  togglePin: (thread) ->
    data =
      boardID:  thread.board.ID
      threadID: thread.ID
    if thread.isPinned
      thread.unpin()
      Index.db.delete data
    else
      thread.pin()
      data.val = true
      Index.db.set data
    Index.sort()
    Index.buildIndex()

  setIndexMode: (mode) ->
    Index.selectMode.value = mode
    $.event 'change', null, Index.selectMode

  cycleSortType: ->
    types = []
    i = 0
    while option = Index.selectSort.options[i++]
      types.push option if !option.disabled
    for type, i in types
      break if type.selected
    types[(i + 1) % types.length].selected = true
    $.event 'change', null, Index.selectSort

  catalogSwitch: ->
    $.get 'JSON Navigation', true, (items) ->
      return if !items['JSON Navigation']
      $.set 'Index Mode', 'catalog'
      {hash} = window.location
      window.location = './' + hash

  searchTest: (init) ->
    return false unless hash = window.location.hash
    return false unless match = hash.match /s=([\w]+)/
    @searchInput.value = match[1]
    if init
      $.on d, '4chanXInitFinished', Index.onSearchInput
    else
      Index.onSearchInput()
    return true

  setupNavLinks: ->
    for el in $$ '.navLinks.desktop > a'
      if el.getAttribute('href') is '.././catalog'
        el.href = '.././'
      $.on el, 'click', ->
        switch @textContent
          when 'Return'
            $.set 'Index Mode', Conf['Previous Index Mode']
          when 'Catalog'
            $.set 'Index Mode', 'catalog'
    return

  cb:
    toggleCatalogMode: ->
      if Conf['Index Mode'] is 'catalog'
        $.addClass doc, 'catalog-mode'
      else
        $.rmClass doc, 'catalog-mode'
      Index.cb.size()

    toggleHiddenThreads: ->
      $('#hidden-toggle a', Index.navLinks).textContent = if Index.showHiddenThreads = !Index.showHiddenThreads
        'Hide'
      else
        'Show'
      Index.sort()
      if Conf['Index Mode'] is 'paged' and Index.getCurrentPage() > 0
        Index.pageNav 0
      else
        Index.buildIndex()

    mode: (e) ->
      Index.cb.toggleCatalogMode()
      Index.togglePagelist()
      Index.buildIndex() if e
      mode = Conf['Index Mode']
      if mode not in ['catalog', Conf['Previous Index Mode']]
        Conf['Previous Index Mode'] = mode
        $.set 'Previous Index Mode', mode

    sort: (e) ->
      Index.sort()
      Index.buildIndex() if e

    size: (e) ->
      if Conf['Index Mode'] isnt 'catalog'
        $.rmClass Index.root, 'catalog-small'
        $.rmClass Index.root, 'catalog-large'
      else if Conf['Index Size'] is 'small'
        $.addClass Index.root, 'catalog-small'
        $.rmClass Index.root,  'catalog-large'
      else
        $.addClass Index.root, 'catalog-large'
        $.rmClass Index.root,  'catalog-small'
      Index.buildIndex() if e

    threadsNum: ->
      return unless Conf['Index Mode'] is 'paged'
      Index.buildIndex()

    target: ->
      g.BOARD.threads.forEach (thread) ->
        return if !thread.catalogView
        {thumb} = thread.catalogView.nodes
        if Conf['Open threads in a new tab']
          thumb.target = '_blank'
        else
          thumb.removeAttribute 'target'

    replies: ->
      Index.buildThreads()
      Index.sort()
      Index.buildIndex()

    pageNav: (e) ->
      return if e.shiftKey or e.altKey or e.ctrlKey or e.metaKey or e.button isnt 0
      switch e.target.nodeName
        when 'BUTTON'
          a = e.target.parentNode
        when 'A'
          a = e.target
        else
          return
      e.preventDefault()
      return if Index.cb.indexNav a, true
      Index.userPageNav +a.pathname.split('/')[2]

    headerNav: (e) ->
      a = e.target
      return if e.button isnt 0 or a.nodeName isnt 'A' or a.hostname isnt 'boards.4chan.org'
      # Save settings
      onSameIndex = g.VIEW is 'index' and a.pathname.split('/')[1] is g.BOARD.ID
      needChange = Index.cb.indexNav a, onSameIndex
      # Do nav if this isn't a simple click, or different board.
      return if e.shiftKey or e.altKey or e.ctrlKey or e.metaKey or !onSameIndex
      e.preventDefault()
      Index.update() unless needChange

    indexNav: (a, onSameIndex) ->
      {indexMode, indexSort} = a.dataset
      if indexMode and Conf['Index Mode'] isnt indexMode
        $.set 'Index Mode', indexMode
        Conf['Index Mode'] = indexMode
        if onSameIndex
          Index.selectMode.value = indexMode
          Index.cb.mode()
          needChange = true
      if indexSort and Conf['Index Sort'] isnt indexSort
        $.set 'Index Sort', indexSort
        Conf['Index Sort'] = indexSort
        if onSameIndex
          Index.selectSort.value = indexSort
          Index.cb.sort()
          needChange = true
      if needChange
        Index.buildIndex()
        Index.scrollToIndex()
      needChange

  scrollToIndex: ->
    Header.scrollToIfNeeded Index.navLinks

  getCurrentPage: ->
    if Conf['Index Mode'] is 'infinite' and Index.currentPage
      return Index.currentPage
    +window.location.pathname.split('/')[2]

  userPageNav: (pageNum) ->
    Navigate.pushState if pageNum is 0 then './' else pageNum
    if Conf['Refreshed Navigation'] and Conf['Index Mode'] isnt 'all pages'
      Index.update pageNum
    else
      Index.pageNav pageNum

  pageNav: (pageNum) ->
<<<<<<< HEAD
    return if Index.currentPage is pageNum and not Index.root.parentElement
    history.pushState null, '', if pageNum is 0 then './' else pageNum
=======
    return if Index.currentPage is pageNum
>>>>>>> ca216894
    Index.pageLoad pageNum

  pageLoad: (pageNum) ->
    Index.currentPage = pageNum
    return if Conf['Index Mode'] is 'all pages'
    Index.buildIndex()
    Index.scrollToIndex()

  getThreadsNumPerPage: ->
    if Conf['Threads per Page'] > 0
      +Conf['Threads per Page']
    else
      Index.threadsNumPerPage

  getPagesNum: ->
    Math.ceil Index.sortedThreads.length / Index.getThreadsNumPerPage()

  getMaxPageNum: ->
    Math.max 0, Index.getPagesNum() - 1

  togglePagelist: ->
    Index.pagelist.hidden = Conf['Index Mode'] isnt 'paged'

  buildPagelist: ->
    pagesRoot = $ '.pages', Index.pagelist
    maxPageNum = Index.getMaxPageNum()
    if pagesRoot.childElementCount isnt maxPageNum + 1
      nodes = []
      for i in [0..maxPageNum] by 1
        a = $.el 'a',
          textContent: i
          href: if i then i else './'
        nodes.push $.tn('['), a, $.tn '] '
      $.rmAll pagesRoot
      $.add pagesRoot, nodes
    Index.togglePagelist()

  setPage: (pageNum = Index.getCurrentPage()) ->
    Index.currentPage = pageNum
    maxPageNum = Index.getMaxPageNum()
    pagesRoot  = $ '.pages', Index.pagelist
    # Previous/Next buttons
    prev = pagesRoot.previousSibling.firstChild
    next = pagesRoot.nextSibling.firstChild
    href = Math.max pageNum - 1, 0
    prev.href = if href is 0 then './' else href
    prev.firstChild.disabled = href is pageNum
    href = Math.min pageNum + 1, maxPageNum
    next.href = if href is 0 then './' else href
    next.firstChild.disabled = href is pageNum
    # <strong> current page
    if strong = $ 'strong', pagesRoot
      return if +strong.textContent is pageNum
      $.replace strong, strong.firstChild
    else
      strong = $.el 'strong'
    return unless a = pagesRoot.children[pageNum] # If coming in from a Navigate.navigate, this could break.
    $.before a, strong
    $.add strong, a

  updateHideLabel: ->
    hiddenCount = 0
    for threadID, thread of g.BOARD.threads when thread.isHidden
      hiddenCount++ if thread.ID in Index.liveThreadData.keys
    unless hiddenCount
      Index.hideLabel.hidden = true
      Index.cb.toggleHiddenThreads() if Index.showHiddenThreads
      return
    Index.hideLabel.hidden = false
    $('#hidden-count', Index.hideLabel).textContent = if hiddenCount is 1
      '1 hidden thread'
    else
      "#{hiddenCount} hidden threads"

  update: (pageNum) ->
    return unless navigator.onLine
    if g.VIEW is 'thread'
      return ThreadUpdater.update() if Conf['Thread Updater']
      return
    unless d.readyState is 'loading' or Index.root.parentElement
      $.replace $('.board'), Index.root
    Index.currentPage = 0
    Index.req?.abort()
    Index.notice?.close()
    
    {sortedThreads} = Index
    if sortedThreads
      board = sortedThreads[0].board.ID

    # This notice only displays if Index Refresh is taking too long
    now = Date.now()
    $.ready ->
      Index.nTimeout = setTimeout (->
        if Index.req and !Index.notice
          Index.notice = new Notice 'info', 'Refreshing index...', 2
      ), 3 * $.SECOND - (Date.now() - now)

    pageNum = null if typeof pageNum isnt 'number' # event
    onload = (e) -> Index.load e, pageNum
    Index.req = $.ajax "//a.4cdn.org/#{g.BOARD.ID}/catalog.json",
      onabort:   onload
      onloadend: onload
    ,
      whenModified: board is g.BOARD.ID
    $.addClass Index.button, 'fa-spin'

  load: (e, pageNum) ->
    $.rmClass Index.button, 'fa-spin'
    {req, notice, nTimeout} = Index
    clearTimeout nTimeout if nTimeout
    delete Index.nTimeout
    delete Index.req
    delete Index.notice

    if e.type is 'abort'
      req.onloadend = null
      notice.close()
      return

    if req.status not in [200, 304]
      err = "Index refresh failed. Error #{req.statusText} (#{req.status})"
      if notice
        notice.setType 'warning'
        notice.el.lastElementChild.textContent = err
        setTimeout notice.close, $.SECOND
      else
        new Notice 'warning', err, 1
      return

    Navigate.title()

    try
      pageNum or= 0
      if req.status is 200
        Index.parse req.response, pageNum
      else if req.status is 304
        if Index.currentPage is pageNum
          Index.buildIndex()
        else
          Index.pageNav pageNum
    catch err
      c.error "Index failure: #{err.message}", err.stack
      # network error or non-JSON content for example.
      if notice
        notice.setType 'error'
        notice.el.lastElementChild.textContent = 'Index refresh failed.'
        setTimeout notice.close, $.SECOND
      else
        new Notice 'error', 'Index refresh failed.', 1
      return

    timeEl = $ 'time#index-last-refresh', Index.navLinks
    timeEl.dataset.utc = Date.parse req.getResponseHeader 'Last-Modified'
    RelativeDates.update timeEl
    Index.scrollToIndex()

  parse: (pages, pageNum) ->
    Index.parseThreadList pages
    Index.buildThreads()
    Index.sort()
    if pageNum? and Index.currentPage isnt pageNum
      Index.pageNav pageNum
      return
    Index.buildIndex()

  parseThreadList: (pages) ->
    Index.threadsNumPerPage = pages[0].threads.length

    live = new SimpleDict()
    i    = 0
    while page = pages[i++]
      j = 0
      {threads} = page
      while thread = threads[j++]
        live.push thread.no, thread

    Index.liveThreadData = live

    g.BOARD.threads.forEach (thread) ->
      thread.collect() unless thread.ID in Index.liveThreadData.keys

  buildThreads: ->
    threads = []
    posts   = []
    errors  = null

    Index.liveThreadData.forEach (threadData) ->
      threadRoot = Build.thread g.BOARD, threadData
      if thread = g.BOARD.threads[threadData.no]
        thread.setPage i // Index.threadsNumPerPage
        thread.setCount 'post', threadData.replies + 1,                threadData.bumplimit
        thread.setCount 'file', threadData.images  + !!threadData.ext, threadData.imagelimit
        thread.setStatus 'Sticky', !!threadData.sticky
        thread.setStatus 'Closed', !!threadData.closed

      else
        thread = new Thread threadData.no, g.BOARD
        threads.push thread

      return if thread.ID of thread.posts

      try
        posts.push new Post $('.opContainer', threadRoot), thread, g.BOARD

      catch err
        # Skip posts that we failed to parse.
        errors = [] unless errors
        errors.push
          message: "Parsing of Thread No.#{thread} failed. Thread will be skipped."
          error: err

    Main.handleErrors  errors if errors
    Thread.callbacks.execute threads
    Post.callbacks.execute   posts
    Index.updateHideLabel()

    $.event 'IndexRefresh'

  buildReplies: (thread) ->
    return unless Conf['Show Replies']
    posts = []
    return unless lastReplies = Index.liveThreadData[thread.ID].last_replies
    nodes = []
    for data in lastReplies
      if post = thread.posts[data.no]
        nodes.push post.nodes.root
        continue
      nodes.push node = Build.postFromObject data, thread.board.ID
      try
        posts.push new Post node, thread, thread.board
      catch err
        # Skip posts that we failed to parse.
        errors = [] unless errors
        errors.push
          message: "Parsing of Post No.#{data.no} failed. Post will be skipped."
          error: err
      $.add thread.OP.nodes.root.parentNode, nodes

    Main.handleErrors errors if errors
    Post.callbacks.execute posts

  buildCatalogViews: ->
    catalogThreads = []
    nodes = []
    i = 0
    size = if Conf['Index Size'] is 'small' then 150 else 250
    while thread = Index.sortedThreads[i++]
      if !thread.catalogView
        catalogThreads.push new CatalogThread Build.catalogThread(thread), thread
      {root} = thread.catalogView.nodes
      Index.sizeSingleCatalogNode root, size
      nodes.push root
    CatalogThread.callbacks.execute catalogThreads
    return nodes

  sizeSingleCatalogNode: (node, size) ->
    thumb = node.firstElementChild
    {width, height} = thumb.dataset
    return unless width
    ratio = size / Math.max width, height
    thumb.style.width  = width  * ratio + 'px'
    thumb.style.height = height * ratio + 'px'

  sort: ->
    sortedThreads   = []
    sortedThreadIDs = []

    liveData = []
    Index.liveThreadData.forEach (data) -> liveData.push data

    {
      'bump': ->
        sortedThreadIDs = Index.liveThreadData.keys
      'lastreply': ->
        liveData.sort (a, b) ->
          [..., a] = a.last_replies if 'last_replies' of a
          [..., b] = b.last_replies if 'last_replies' of b
          b.no - a.no
        i = 0
        while data = liveData[i++]
          sortedThreadIDs.push data.no
        return
      'birth': ->
        sortedThreadIDs = [Index.liveThreadData.keys...].sort (a, b) -> b - a
      'replycount': ->
        liveData.sort (a, b) -> b.replies - a.replies
        i = 0
        while data = liveData[i++]
          sortedThreadIDs.push data.no
        return
      'filecount': ->
        liveData = []
        Index.liveThreadData.forEach (data) -> liveData.push data
        liveData.sort (a, b) -> b.images - a.images
        i = 0
        while data = liveData[i++]
          sortedThreadIDs.push data.no
        return
    }[Conf['Index Sort']]()

    i = 0
    while threadID = sortedThreadIDs[i++]
      sortedThreads.push g.BOARD.threads[threadID]

    Index.sortedThreads = []
    i = 0
    while thread = sortedThreads[i++]
      Index.sortedThreads.push thread if thread.isHidden is Index.showHiddenThreads

    if Index.isSearching
      Index.sortedThreads = Index.querySearch(Index.searchInput.value) or Index.sortedThreads
    # Sticky threads
    Index.sortOnTop (thread) -> thread.isSticky
    # Highlighted threads
    Index.sortOnTop (thread) -> thread.isOnTop or thread.isPinned

  sortOnTop: (match) ->
    offset = 0
    for thread, i in Index.sortedThreads when match thread
      Index.sortedThreads.splice offset++, 0, Index.sortedThreads.splice(i, 1)[0]
    return

  buildIndex: (infinite) ->
    {sortedThreads} = Index
    nodes = []
    switch Conf['Index Mode']
      when 'paged', 'infinite'
        pageNum = Index.getCurrentPage()
        threadsPerPage = Index.getThreadsNumPerPage()

        threads = []
        i       = threadsPerPage * pageNum
        max     = i + threadsPerPage
        while i < max and thread = sortedThreads[i++]
          threads.push thread
          nodes.push thread.OP.nodes.root.parentNode, $.el 'hr'
          Index.buildReplies thread

        Index.buildPagelist()
        Index.setPage()

      when 'catalog'
        nodes = Index.buildCatalogViews()

      else
        i = 0
        while thread = sortedThreads[i++]
          nodes.push thread.OP.nodes.root.parentNode, $.el 'hr'
          Index.buildReplies thread

    $.rmAll Index.root unless infinite
    $.add Index.root, nodes
    $.event 'IndexBuild', nodes

  isSearching: false

  clearSearch: ->
    Index.searchInput.value = null
    Index.onSearchInput()
    Index.searchInput.focus()

  onSearchInput: ->
    if Index.isSearching = !!Index.searchInput.value.trim()
      unless Index.searchInput.dataset.searching
        Index.searchInput.dataset.searching = 1
        Index.pageBeforeSearch = Index.getCurrentPage()
        Index.setPage pageNum = 0
      else
        unless Conf['Index Mode'] is 'infinite'
          pageNum = Index.getCurrentPage()
        
    else
      return unless Index.searchInput.dataset.searching
      pageNum = Index.pageBeforeSearch
      delete Index.pageBeforeSearch
      <% if (type === 'userscript') { %>
      # XXX https://github.com/greasemonkey/greasemonkey/issues/1571
      Index.searchInput.removeAttribute 'data-searching'
      <% } else { %>
      delete Index.searchInput.dataset.searching
      <% } %>
    Index.sort()
    if Conf['Index Mode'] in ['paged', 'infinite'] and Index.currentPage not in [pageNum, Index.getMaxPageNum()]
      # Go to the last available page if we were past the limit.
      Index.pageNav pageNum
    else
      Index.buildIndex()
      Index.setPage()
<<<<<<< HEAD
=======
    else
      Navigate.pushState if pageNum is 0 then './' else pageNum
      Index.pageNav pageNum
>>>>>>> ca216894

  querySearch: (query) ->
    return unless keywords = query.toLowerCase().match /\S+/g
    Index.search keywords

  search: (keywords) ->
    filtered = []
    i = 0
    {sortedThreads} = Index
    while thread = sortedThreads[i++]
      filtered.push thread if Index.searchMatch thread, keywords
    Index.sortedThreads = filtered

  searchMatch: (thread, keywords) ->
    {info, file} = thread.OP
    text = []
    for key in ['comment', 'subject', 'name', 'tripcode', 'email']
      text.push info[key] if key of info
    text.push file.name if file
    text = text.join(' ').toLowerCase()
    for keyword in keywords
      return false if -1 is text.indexOf keyword
    return true<|MERGE_RESOLUTION|>--- conflicted
+++ resolved
@@ -411,12 +411,8 @@
       Index.pageNav pageNum
 
   pageNav: (pageNum) ->
-<<<<<<< HEAD
     return if Index.currentPage is pageNum and not Index.root.parentElement
-    history.pushState null, '', if pageNum is 0 then './' else pageNum
-=======
-    return if Index.currentPage is pageNum
->>>>>>> ca216894
+    Navigate.pushState if pageNum is 0 then './' else pageNum
     Index.pageLoad pageNum
 
   pageLoad: (pageNum) ->
@@ -805,12 +801,6 @@
     else
       Index.buildIndex()
       Index.setPage()
-<<<<<<< HEAD
-=======
-    else
-      Navigate.pushState if pageNum is 0 then './' else pageNum
-      Index.pageNav pageNum
->>>>>>> ca216894
 
   querySearch: (query) ->
     return unless keywords = query.toLowerCase().match /\S+/g
