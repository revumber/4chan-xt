--- conflicted
+++ resolved
@@ -3,13 +3,8 @@
     return if g.BOARD.ID is 'f'
 
     @button = $.el 'a',
-<<<<<<< HEAD
       className: 'index-refresh-shortcut fa'
       title: 'Refresh Index'
-=======
-      className: 'index-refresh-shortcut fa fa-refresh'
-      title: 'Refresh'
->>>>>>> a02705f5
       href: 'javascript:;'
       textContent: "\uf021"
     $.on @button, 'click', @update
