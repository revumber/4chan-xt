Index =
  init: ->
    return if g.BOARD.ID is 'f' or g.VIEW is 'catalog' or !Conf['JSON Navigation']

    @board = "#{g.BOARD}"

    @button = $.el 'a',
      className: 'index-refresh-shortcut fa fa-refresh'
      title: 'Refresh'
      href: 'javascript:;'
      textContent: 'Refresh Index'
    $.on @button, 'click', @update
    Header.addShortcut @button, 1

    modeEntry =
      el: $.el 'span', textContent: 'Index mode'
      subEntries: [
        { el: $.el 'label', innerHTML: '<input type=radio name="Index Mode" value="paged"> Paged' }
        { el: $.el 'label', innerHTML: '<input type=radio name="Index Mode" value="infinite"> Infinite scrolling' }
        { el: $.el 'label', innerHTML: '<input type=radio name="Index Mode" value="all pages"> All threads' }
      ]
    for label in modeEntry.subEntries
      input = label.el.firstChild
      input.checked = Conf['Index Mode'] is input.value
      $.on input, 'change', $.cb.value
      $.on input, 'change', @cb.mode

    sortEntry =
      el: $.el 'span', textContent: 'Sort by'
      subEntries: [
        { el: $.el 'label', innerHTML: '<input type=radio name="Index Sort" value="bump"> Bump order' }
        { el: $.el 'label', innerHTML: '<input type=radio name="Index Sort" value="lastreply"> Last reply' }
        { el: $.el 'label', innerHTML: '<input type=radio name="Index Sort" value="birth"> Creation date' }
        { el: $.el 'label', innerHTML: '<input type=radio name="Index Sort" value="replycount"> Reply count' }
        { el: $.el 'label', innerHTML: '<input type=radio name="Index Sort" value="filecount"> File count' }
      ]
    for label in sortEntry.subEntries
      input = label.el.firstChild
      input.checked = Conf['Index Sort'] is input.value
      $.on input, 'change', $.cb.value
      $.on input, 'change', @cb.sort

    repliesEntry =
      el: $.el 'label',
        innerHTML: '<input type=checkbox name="Show Replies"> Show replies'
    anchorEntry =
      el: $.el 'label',
        innerHTML: '<input type=checkbox name="Anchor Hidden Threads"> Anchor hidden threads'
        title: 'Move hidden threads at the end of the index.'
    refNavEntry =
      el: $.el 'label',
        innerHTML: '<input type=checkbox name="Refreshed Navigation"> Refreshed navigation'
        title: 'Refresh index when navigating through pages.'
    for label in [repliesEntry, anchorEntry, refNavEntry]
      input = label.el.firstChild
      {name} = input
      input.checked = Conf[name]
      $.on input, 'change', $.cb.checked
      switch name
        when 'Show Replies'
          $.on input, 'change', @cb.replies
        when 'Anchor Hidden Threads'
          $.on input, 'change', @cb.sort

    $.event 'AddMenuEntry',
      type: 'header'
      el: $.el 'span',
        textContent: 'Index Navigation'
      order: 98
      subEntries: [repliesEntry, anchorEntry, refNavEntry, modeEntry, sortEntry]

    $.addClass doc, 'index-loading'
    @root = $.el 'div', className: 'board'
    @pagelist = $.el 'div',
      className: 'pagelist'
      hidden: true
      innerHTML: <%= importHTML('Features/Index-pagelist') %>
    @navLinks = $.el 'div',
      className: 'navLinks'
      innerHTML: <%= importHTML('Features/Index-navlinks') %>
    @searchInput = $ '#index-search', @navLinks
    @currentPage = @getCurrentPage()

    $.on d, 'scroll', Index.scroll
    $.on @pagelist, 'click', @cb.pageNav
    $.on @searchInput, 'input', @onSearchInput
    $.on $('#index-search-clear', @navLinks), 'click', @clearSearch
    $.on $('#returnlink a',  @navLinks), 'click', Navigate.navigate
    $.on $('#cataloglink a', @navLinks), 'click', -> window.location = "//boards.4chan.org/#{g.BOARD}/catalog"

    @update() if g.VIEW is 'index'
    $.asap (-> $('.board', doc) or d.readyState isnt 'loading'), ->
      if g.VIEW is 'index'
        board = $ '.board'
        $.replace board, Index.root
        # Hacks:
        # - When removing an element from the document during page load,
        #   its ancestors will still be correctly created inside of it.
        # - Creating loadable elements inside of an origin-less document
        #   will not download them.
        # - Combine the two and you get a download canceller!
        #   Does not work on Firefox unfortunately. bugzil.la/939713
        d.implementation.createDocument(null, null, null).appendChild board

      $.rm navLink for navLink in $$ '.navLinks'
      $.after $.x('child::form/preceding-sibling::hr[1]'), Index.navLinks
      $.rmClass doc, 'index-loading'

    $.asap (-> $('.pagelist', doc) or d.readyState isnt 'loading'), ->
      if pagelist = $('.pagelist')
        $.replace pagelist, Index.pagelist
      else
        $.after $.id('delform'), Index.pagelist

  scroll: $.debounce 100, ->
    return if Index.req or Conf['Index Mode'] isnt 'infinite' or (doc.scrollTop <= doc.scrollHeight - (300 + window.innerHeight)) or g.VIEW is 'thread'
    Index.pageNum = Index.getCurrentPage() unless Index.pageNum? # Avoid having to pushState to keep track of the current page

    pageNum = Index.pageNum++
    return Index.endNotice() if pageNum > Index.pagesNum

    nodes = Index.buildSinglePage pageNum
    Index.buildReplies   nodes if Conf['Show Replies']
    Index.buildStructure nodes
    Index.setPage pageNum
    
  endNotice: do ->
    notify = false
    reset = -> notify = false
    return ->
      return if notify
      notify = true
      new Notice 'info', "Last page reached.", 2
      setTimeout reset, 3 * $.SECOND

  cb:
    mode: ->
      Index.togglePagelist()
      Index.buildIndex()
    sort: ->
      Index.sort()
      Index.buildIndex()
    replies: ->
      Index.buildThreads()
      Index.sort()
      Index.buildIndex()
    pageNav: (e) ->
      return if e.shiftKey or e.altKey or e.ctrlKey or e.metaKey or e.button isnt 0
      switch e.target.nodeName
        when 'BUTTON'
          a = e.target.parentNode
        when 'A'
          a = e.target
        else
          return
      return if a.textContent is 'Catalog'
      e.preventDefault()
      Index.userPageNav +a.pathname.split('/')[2]

  scrollToIndex: ->
    Header.scrollToIfNeeded Index.root

  getCurrentPage: ->
    +window.location.pathname.split('/')[2] or 1
  userPageNav: (pageNum) ->
    Navigate.pushState if pageNum is 0 then './' else pageNum
    if Conf['Refreshed Navigation'] and Conf['Index Mode'] isnt 'all pages'
      Index.update pageNum
    else
      Index.pageNav pageNum
  pageNav: (pageNum) ->
    return if Index.currentPage is pageNum
<<<<<<< HEAD
    history.pushState null, '', if pageNum is 1 then './' else pageNum
=======
>>>>>>> 8812d4b3
    Index.pageLoad pageNum
  pageLoad: (pageNum) ->
    Index.currentPage = pageNum
    return if Conf['Index Mode'] is 'all pages'
    Index.buildIndex()
    Index.setPage()
    Index.scrollToIndex()

  getPagesNum: ->
    if Index.isSearching
      Math.ceil (Index.sortedNodes.length / 2) / Index.threadsNumPerPage
    else
      Index.pagesNum
  getMaxPageNum: ->
    Math.max 1, Index.getPagesNum()
  togglePagelist: ->
    Index.pagelist.hidden = Conf['Index Mode'] isnt 'paged'
  buildPagelist: ->
    pagesRoot = $ '.pages', Index.pagelist
    maxPageNum = Index.getMaxPageNum()
    if pagesRoot.childElementCount isnt maxPageNum
      nodes = []
      for i in [1..maxPageNum] by 1
        a = $.el 'a',
          textContent: i
          href: if i then i else './'
        nodes.push $.tn('['), a, $.tn '] '
      $.rmAll pagesRoot
      $.add pagesRoot, nodes
    Index.togglePagelist()
  setPage: (pageNum) ->
    pageNum  or= Index.getCurrentPage()
    maxPageNum = Index.getMaxPageNum()
    pagesRoot  = $ '.pages', Index.pagelist
    # Previous/Next buttons
    prev = pagesRoot.previousSibling.firstChild
    next = pagesRoot.nextSibling.firstChild
    href = Math.max pageNum - 1, 1
    prev.href = if href is 1 then './' else href
    prev.firstChild.disabled = href is pageNum
    href = Math.min pageNum + 1, maxPageNum
    next.href = if href is 1 then './' else href
    next.firstChild.disabled = href is pageNum
    # <strong> current page
    if strong = $ 'strong', pagesRoot
      return if +strong.textContent is pageNum
      $.replace strong, strong.firstChild
    else
      strong = $.el 'strong'
    a = pagesRoot.children[pageNum]
    $.before a, strong
    $.add strong, a

  update: (pageNum) ->
    return unless navigator.onLine
    if g.VIEW is 'thread'
      return ThreadUpdater.update() if Conf['Thread Updater']
      return
    unless d.readyState is 'loading' or Index.root.parentElement
      $.replace $('.board'), Index.root
    delete Index.pageNum
    Index.req?.abort()
    Index.notice?.close()

    # This notice only displays if Index Refresh is taking too long
    now = Date.now()
    $.ready ->
      Index.nTimeout = setTimeout (->
        if Index.req and !Index.notice
          Index.notice = new Notice 'info', 'Refreshing index...', 2
      ), 3 * $.SECOND - (Date.now() - now)

    pageNum = null if typeof pageNum isnt 'number' # event
    onload = (e) -> Index.load e, pageNum
    Index.req = $.ajax "//a.4cdn.org/#{g.BOARD}/catalog.json",
      onabort:   onload
      onloadend: onload
    ,
      whenModified: Index.board is "#{g.BOARD}"
    $.addClass Index.button, 'fa-spin'

  load: (e, pageNum) ->
    $.rmClass Index.button, 'fa-spin'
    {req, notice, nTimeout} = Index
    clearTimeout nTimeout if nTimeout
    delete Index.nTimeout
    delete Index.req
    delete Index.notice

    if e.type is 'abort'
      req.onloadend = null
      notice.close()
      return

    if req.status not in [200, 304]
      err = "Index refresh failed. Error #{req.statusText} (#{req.status})"
      if notice
        notice.setType 'warning'
        notice.el.lastElementChild.textContent = err
        setTimeout notice.close, $.SECOND
      else
        new Notice 'warning', err, 1
      return

    Navigate.title()
    Index.board = "#{g.BOARD}"

    try
      if req.status is 200
        Index.parse req.response, pageNum
      else if req.status is 304 and pageNum?
        Index.pageNav pageNum
    catch err
      c.error "Index failure: #{err.message}", err.stack
      # network error or non-JSON content for example.
      if notice
        notice.setType 'error'
        notice.el.lastElementChild.textContent = 'Index refresh failed.'
        setTimeout notice.close, $.SECOND
      else
        new Notice 'error', 'Index refresh failed.', 1
      return

    timeEl = $ '#index-last-refresh time', Index.navLinks
    timeEl.dataset.utc = Date.parse req.getResponseHeader 'Last-Modified'
    RelativeDates.update timeEl
    Index.scrollToIndex()

  parse: (pages, pageNum) ->
    Index.parseThreadList pages
    Index.buildThreads()
    Index.sort()
    Index.buildPagelist()
    if pageNum?
      Index.pageNav pageNum
      return
    Index.buildIndex()
    Index.setPage()

  parseThreadList: (pages) ->
    Index.pagesNum          = pages.length
    Index.threadsNumPerPage = pages[0].threads.length
    Index.liveThreadData    = pages.reduce ((arr, next) -> arr.concat next.threads), []
    Index.liveThreadIDs     = Index.liveThreadData.map (data) -> data.no
    g.BOARD.threads.forEach (thread) ->
      thread.collect() unless thread.ID in Index.liveThreadIDs
    return

  buildThreads: ->
    Index.nodes = []
    threads     = []
    posts       = []
    for threadData, i in Index.liveThreadData
      try
        threadRoot = Build.thread g.BOARD, threadData
        if thread = g.BOARD.threads[threadData.no]
          thread.setPage Math.floor i / Index.threadsNumPerPage
          thread.setStatus 'Sticky', !!threadData.sticky
          thread.setStatus 'Closed', !!threadData.closed
        else
          thread = new Thread threadData.no, g.BOARD
          threads.push thread
        Index.nodes.push threadRoot
        continue if thread.ID of thread.posts
        posts.push new Post $('.opContainer', threadRoot), thread, g.BOARD
      catch err
        # Skip posts that we failed to parse.
        errors = [] unless errors
        errors.push
          message: "Parsing of Thread No.#{thread} failed. Thread will be skipped."
          error: err
    Main.handleErrors errors if errors

    # Add the threads and <hr>s in a container to make sure all features work.
    $.nodes Index.nodes
    Main.callbackNodes Thread, threads
    Main.callbackNodes Post,   posts
    $.event 'IndexRefresh'

  buildReplies: (threadRoots) ->
    posts = []
    for threadRoot in threadRoots
      thread = Get.threadFromRoot threadRoot
      i = Index.liveThreadIDs.indexOf thread.ID
      continue unless lastReplies = Index.liveThreadData[i].last_replies
      nodes = []
      for data in lastReplies
        if post = thread.posts[data.no]
          nodes.push post.nodes.root
          continue
        nodes.push node = Build.postFromObject data, thread.board.ID
        try
          posts.push new Post node, thread, thread.board
        catch err
          # Skip posts that we failed to parse.
          errors = [] unless errors
          errors.push
            message: "Parsing of Post No.#{data.no} failed. Post will be skipped."
            error: err
      $.add threadRoot, nodes

    Main.handleErrors errors if errors
    Main.callbackNodes Post, posts

  sort: ->
    {liveThreadIDs, liveThreadData} = Index
    sortedThreadIDs = {
      lastreply:
        [liveThreadData...].sort((a, b) ->
          a = num[num.length - 1] if (num = a.last_replies)
          b = num[num.length - 1] if (num = b.last_replies)
          b.no - a.no
        ).map (post) -> post.no
      bump:       liveThreadIDs
      birth:      [liveThreadIDs... ].sort (a, b) -> b - a
      replycount: [liveThreadData...].sort((a, b) -> b.replies - a.replies).map (post) -> post.no
      filecount:  [liveThreadData...].sort((a, b) -> b.images  - a.images ).map (post) -> post.no
    }[Conf['Index Sort']]
    Index.sortedNodes = sortedNodes = new RandomAccessList
    {nodes} = Index
    for threadID in sortedThreadIDs
      sortedNodes.push nodes[Index.liveThreadIDs.indexOf(threadID)]
    if Index.isSearching and nodes = Index.querySearch(Index.searchInput.value)
      Index.sortedNodes = new RandomAccessList nodes
    items = [
      # Sticky threads
      fn:  (thread) -> thread.isSticky
      cnd: true
    , # Highlighted threads
      fn:  (thread) -> thread.isOnTop
      cnd: Conf['Filter']
    , # Non-hidden threads
      fn:  (thread) -> !thread.isHidden
      cnd: Conf['Anchor Hidden Threads']
    ]
    i = 0
    while item = items[i++]
      {fn, cnd} = item
      Index.sortOnTop fn if cnd
    return

  sortOnTop: (match) ->
    offset = 0
    {sortedNodes} = Index
    threadRoot = sortedNodes.first
    while threadRoot
      if match Get.threadFromRoot threadRoot.data
        target = sortedNodes.first
        j = 0
        while j++ < offset
          target = target.next
        unless threadRoot is target
          offset++
          sortedNodes.before target, threadRoot
      threadRoot = threadRoot.next
    return

  buildIndex: ->
    if Conf['Index Mode'] isnt 'all pages'
      nodes = Index.buildSinglePage Index.getCurrentPage()
    else
      nodes = [(target = Index.sortedNodes.first).data]
      while target = target.next
        nodes.push target.data
    $.rmAll Index.root
    $.rmAll Header.hover
    Index.buildReplies nodes if Conf['Show Replies']
    Index.buildStructure nodes

  buildSinglePage: (pageNum) ->
    nodes = []
    nodesPerPage = Index.threadsNumPerPage
    offset = nodesPerPage * (pageNum - 1)
    end    = offset + nodesPerPage
    target = Index.sortedNodes.order()[offset]
    Index.sortedNodes
    while (offset++ <= end) and target
      nodes.push target.data
      target = target.next
    nodes

  buildStructure: (nodes) ->
    result = $.frag()
    i = 0
    $.add result, [node, $.el 'hr'] while node = nodes[i++]
    $.add Index.root, result
    $.rm hr for hr in $$ 'hr + hr', Index.root # Temp fix until I figure out where I fucked up
    $.event 'IndexBuild', result

  isSearching: false

  clearSearch: ->
    Index.searchInput.value = null
    Index.onSearchInput()
    Index.searchInput.focus()

  onSearchInput: ->
    if Index.isSearching = !!Index.searchInput.value.trim()
      unless Index.searchInput.dataset.searching
        Index.searchInput.dataset.searching = 1
        Index.pageBeforeSearch = Index.getCurrentPage()
        pageNum = 1
      else
        pageNum = Index.getCurrentPage()
    else
      return unless Index.searchInput.dataset.searching
      pageNum = Index.pageBeforeSearch
      delete Index.pageBeforeSearch
      <% if (type === 'userscript') { %>
      # XXX https://github.com/greasemonkey/greasemonkey/issues/1571
      Index.searchInput.removeAttribute 'data-searching'
      <% } else { %>
      delete Index.searchInput.dataset.searching
      <% } %>
    Index.sort()
    # Go to the last available page if we were past the limit.
    pageNum = Math.min pageNum, Index.getMaxPageNum() if Conf['Index Mode'] isnt 'all pages'
    Index.buildPagelist()
    if Index.currentPage is pageNum
      Index.buildIndex()
      Index.setPage()
    else
      Navigate.pushState if pageNum is 0 then './' else pageNum
      Index.pageNav pageNum

  querySearch: (query) ->
    return unless keywords = query.toLowerCase().match /\S+/g
    Index.search keywords

  search: (keywords) -> 
    found  = []
    target = Index.sortedNodes.first
    while target
      {data} = target
      if Index.searchMatch Get.threadFromRoot(data), keywords
        found.push data
      target = target.next
    found

  searchMatch: (thread, keywords) ->
    {info, file} = thread.OP
    text = []
    for key in ['comment', 'subject', 'name', 'tripcode', 'email']
      text.push info[key] if key of info
    text.push file.name if file
    text = text.join(' ').toLowerCase()
    for keyword in keywords
      return false if -1 is text.indexOf keyword
    return true<|MERGE_RESOLUTION|>--- conflicted
+++ resolved
@@ -163,17 +163,13 @@
   getCurrentPage: ->
     +window.location.pathname.split('/')[2] or 1
   userPageNav: (pageNum) ->
-    Navigate.pushState if pageNum is 0 then './' else pageNum
+    Navigate.pushState if pageNum is 1 then './' else pageNum
     if Conf['Refreshed Navigation'] and Conf['Index Mode'] isnt 'all pages'
       Index.update pageNum
     else
       Index.pageNav pageNum
   pageNav: (pageNum) ->
     return if Index.currentPage is pageNum
-<<<<<<< HEAD
-    history.pushState null, '', if pageNum is 1 then './' else pageNum
-=======
->>>>>>> 8812d4b3
     Index.pageLoad pageNum
   pageLoad: (pageNum) ->
     Index.currentPage = pageNum
@@ -496,7 +492,7 @@
       Index.buildIndex()
       Index.setPage()
     else
-      Navigate.pushState if pageNum is 0 then './' else pageNum
+      Navigate.pushState if pageNum is 1 then './' else pageNum
       Index.pageNav pageNum
 
   querySearch: (query) ->
