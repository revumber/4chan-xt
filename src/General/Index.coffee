Index =
  showHiddenThreads: false
  init: ->
<<<<<<< HEAD
    return if g.BOARD.ID is 'f' or g.VIEW is 'catalog' or !Conf['JSON Navigation']

    @board = "#{g.BOARD}"
=======
    if g.VIEW isnt 'index'
      $.ready @setupNavLinks
      return
    return if g.BOARD.ID is 'f'

    @db = new DataBoard 'pinnedThreads'
    Thread.callbacks.push
      name: 'Thread Pinning'
      cb:   @threadNode
    CatalogThread.callbacks.push
      name: 'Catalog Features'
      cb:   @catalogNode
>>>>>>> 3f2aeff4

    @button = $.el 'a',
      className: 'index-refresh-shortcut fa fa-refresh'
      title: 'Refresh'
      href: 'javascript:;'
      textContent: 'Refresh Index'
    $.on @button, 'click', @update
    Header.addShortcut @button, 1

<<<<<<< HEAD
    modeEntry =
      el: $.el 'span', textContent: 'Index mode'
      subEntries: [
        { el: $.el 'label', innerHTML: '<input type=radio name="Index Mode" value="paged"> Paged' }
        { el: $.el 'label', innerHTML: '<input type=radio name="Index Mode" value="infinite"> Infinite scrolling' }
        { el: $.el 'label', innerHTML: '<input type=radio name="Index Mode" value="all pages"> All threads' }
      ]
    for label in modeEntry.subEntries
      input = label.el.firstChild
      input.checked = Conf['Index Mode'] is input.value
      $.on input, 'change', $.cb.value
      $.on input, 'change', @cb.mode

    sortEntry =
      el: $.el 'span', textContent: 'Sort by'
=======
    threadNumEntry =
      el: $.el 'span', textContent: 'Threads per page'
>>>>>>> 3f2aeff4
      subEntries: [
        { el: $.el 'label', innerHTML: '<input type=number min=0 name="Threads per Page">', title: 'Use 0 for default value' }
      ]
    threadsNumInput = threadNumEntry.subEntries[0].el.firstChild
    threadsNumInput.value = Conf['Threads per Page']
    $.on threadsNumInput, 'change', $.cb.value
    $.on threadsNumInput, 'change', @cb.threadsNum

    targetEntry =
      el: $.el 'label',
        innerHTML: '<input type=checkbox name="Open threads in a new tab"> Open threads in a new tab'
        title: 'Catalog-only setting.'
    repliesEntry =
      el: $.el 'label',
        innerHTML: '<input type=checkbox name="Show Replies"> Show replies'
    refNavEntry =
      el: $.el 'label',
        innerHTML: '<input type=checkbox name="Refreshed Navigation"> Refreshed navigation'
        title: 'Refresh index when navigating through pages.'
    for label in [targetEntry, repliesEntry, refNavEntry]
      input = label.el.firstChild
      {name} = input
      input.checked = Conf[name]
      $.on input, 'change', $.cb.checked
      switch name
        when 'Open threads in a new tab'
          $.on input, 'change', @cb.target
        when 'Show Replies'
          $.on input, 'change', @cb.replies

    $.event 'AddMenuEntry',
      type: 'header'
      el: $.el 'span',
        textContent: 'Index Navigation'
<<<<<<< HEAD
      order: 98
      subEntries: [repliesEntry, anchorEntry, refNavEntry, modeEntry, sortEntry]

    $.addClass doc, 'index-loading'
=======
      order: 90
      subEntries: [threadNumEntry, targetEntry, repliesEntry, refNavEntry]

    $.addClass doc, 'index-loading'
    @update()

    @navLinks = $.el 'div',
      id: 'nav-links'
      innerHTML: <%= importHTML('General/Index-navlinks') %>
    @searchInput = $ '#index-search', @navLinks
    @hideLabel   = $ '#hidden-label', @navLinks
    @selectMode  = $ '#index-mode',   @navLinks
    @selectSort  = $ '#index-sort',   @navLinks
    @selectSize  = $ '#index-size',   @navLinks
    $.on @searchInput, 'input', @onSearchInput
    $.on $('#index-search-clear', @navLinks), 'click', @clearSearch
    $.on $('#hidden-toggle a',    @navLinks), 'click', @cb.toggleHiddenThreads
    for select in [@selectMode, @selectSort, @selectSize]
      select.value = Conf[select.name]
      $.on select, 'change', $.cb.value
    $.on @selectMode, 'change', @cb.mode
    $.on @selectSort, 'change', @cb.sort
    $.on @selectSize, 'change', @cb.size

>>>>>>> 3f2aeff4
    @root = $.el 'div', className: 'board'
    @pagelist = $.el 'div',
      className: 'pagelist'
      hidden: true
<<<<<<< HEAD
      innerHTML: <%= importHTML('Features/Index-pagelist') %>
    @navLinks = $.el 'div',
      className: 'navLinks'
      innerHTML: <%= importHTML('Features/Index-navlinks') %>
    @searchInput = $ '#index-search', @navLinks
=======
      innerHTML: <%= importHTML('General/Index-pagelist') %>
>>>>>>> 3f2aeff4
    @currentPage = @getCurrentPage()

    $.on d, 'scroll', Index.scroll
    $.on @pagelist, 'click', @cb.pageNav
<<<<<<< HEAD
    $.on @searchInput, 'input', @onSearchInput
    $.on $('#index-search-clear', @navLinks), 'click', @clearSearch
    $.on $('#returnlink a',  @navLinks), 'click', Navigate.navigate
    $.on $('#cataloglink a', @navLinks), 'click', -> window.location = "//boards.4chan.org/#{g.BOARD}/catalog"

    @update() if g.VIEW is 'index'
    $.asap (-> $('.board', doc) or d.readyState isnt 'loading'), ->
      if g.VIEW is 'index'
        board = $ '.board'
        $.replace board, Index.root
        # Hacks:
        # - When removing an element from the document during page load,
        #   its ancestors will still be correctly created inside of it.
        # - Creating loadable elements inside of an origin-less document
        #   will not download them.
        # - Combine the two and you get a download canceller!
        #   Does not work on Firefox unfortunately. bugzil.la/939713
        d.implementation.createDocument(null, null, null).appendChild board

      $.rm navLink for navLink in $$ '.navLinks'
      $.after $.x('child::form/preceding-sibling::hr[1]'), Index.navLinks
      $.rmClass doc, 'index-loading'

    $.asap (-> $('.pagelist', doc) or d.readyState isnt 'loading'), ->
      if pagelist = $('.pagelist')
        $.replace pagelist, Index.pagelist
      else
        $.after $.id('delform'), Index.pagelist

  scroll: $.debounce 100, ->
    return if Index.req or Conf['Index Mode'] isnt 'infinite' or (doc.scrollTop <= doc.scrollHeight - (300 + window.innerHeight)) or g.VIEW is 'thread'
    Index.pageNum = Index.getCurrentPage() unless Index.pageNum? # Avoid having to pushState to keep track of the current page

    pageNum = Index.pageNum++
    return Index.endNotice() if pageNum >= Index.pagesNum

    nodes = Index.buildSinglePage pageNum
    Index.buildReplies   nodes if Conf['Show Replies']
    Index.buildStructure nodes
    Index.setPage pageNum
    
  endNotice: do ->
    notify = false
    reset = -> notify = false
    return ->
      return if notify
      notify = true
      new Notice 'info', "Last page reached.", 2
      setTimeout reset, 3 * $.SECOND
=======
    $.on $('#custom-board-list', Header.bar), 'click', @cb.headerNav

    @cb.toggleCatalogMode()

    $.asap (-> $('.board', doc) or d.readyState isnt 'loading'), ->
      board = $ '.board'
      $.replace board, Index.root
      # Hacks:
      # - When removing an element from the document during page load,
      #   its ancestors will still be correctly created inside of it.
      # - Creating loadable elements inside of an origin-less document
      #   will not download them.
      # - Combine the two and you get a download canceller!
      #   Does not work on Firefox unfortunately. bugzil.la/939713
      d.implementation.createDocument(null, null, null).appendChild board

      for navLink in $$ '.navLinks'
        $.rm navLink
      $.before $.id('delform'), [Index.navLinks, $.x 'child::form/preceding-sibling::hr[1]']
      $.rmClass doc, 'index-loading'
      $.asap (-> $('.pagelist') or d.readyState isnt 'loading'), ->
        $.replace $('.pagelist'), Index.pagelist
  menu:
    init: ->
      return if g.VIEW isnt 'index' or !Conf['Menu'] or g.BOARD.ID is 'f'

      $.event 'AddMenuEntry',
        type: 'post'
        el: $.el 'a', href: 'javascript:;'
        order: 19
        open: ({thread}) ->
          return false if Conf['Index Mode'] isnt 'catalog'
          @el.textContent = if thread.isPinned
            'Unpin thread'
          else
            'Pin thread'
          $.off @el, 'click', @cb if @cb
          @cb = ->
            $.event 'CloseMenu'
            Index.togglePin thread
          $.on @el, 'click', @cb
          true

  threadNode: ->
    return unless Index.db.get {boardID: @board.ID, threadID: @ID}
    @pin()
  catalogNode: ->
    $.on @nodes.thumb, 'click', Index.onClick
    return if Conf['Image Hover in Catalog']
    $.on @nodes.thumb, 'mouseover', Index.onOver
  onClick: (e) ->
    return if e.button isnt 0
    thread = g.threads[@parentNode.dataset.fullID]
    if e.shiftKey
      PostHiding.toggle thread.OP
    else if e.altKey
      Index.togglePin thread
    else
      return
    e.preventDefault()
  onOver: (e) ->
    # 4chan's less than stellar CSS forces us to include a .post and .postInfo
    # in order to have proper styling for the .nameBlock's content.
    {nodes} = g.threads[@parentNode.dataset.fullID].OP
    el = $.el 'div',
      innerHTML: '<div class=post><div class=postInfo>'
      className: 'thread-info'
      hidden: true
    $.add el.firstElementChild.firstElementChild, [
      $('.nameBlock', nodes.info).cloneNode true
      $.tn ' '
      nodes.date.cloneNode true
    ]
    $.add d.body, el
    UI.hover
      root: @
      el: el
      latestEvent: e
      endEvents: 'mouseout'
      offsetX: 15
      offsetY: -20
    setTimeout (-> el.hidden = false if el.parentNode), .25 * $.SECOND
  togglePin: (thread) ->
    data =
      boardID:  thread.board.ID
      threadID: thread.ID
    if thread.isPinned
      thread.unpin()
      Index.db.delete data
    else
      thread.pin()
      data.val = true
      Index.db.set data
    Index.sort()
    Index.buildIndex()
  setIndexMode: (mode) ->
    Index.selectMode.value = mode
    $.event 'change', null, Index.selectMode
  cycleSortType: ->
    types = [Index.selectSort.options...].filter (option) -> !option.disabled
    for type, i in types
      break if type.selected
    types[(i + 1) % types.length].selected = true
    $.event 'change', null, Index.selectSort
  addCatalogSwitch: ->
    a = $.el 'a',
      href: 'javascript:;'
      textContent: 'Switch to <%= meta.name %>\'s catalog'
      className: 'btn-wrap'
    $.on a, 'click', ->
      $.set 'Index Mode', 'catalog'
      window.location = './'
    $.add $.id('info'), a
  setupNavLinks: ->
    for el in $$ '.navLinks.desktop > a'
      if el.getAttribute('href') is '.././catalog'
        el.href = '.././'
      $.on el, 'click', ->
        switch @textContent
          when 'Return'
            $.set 'Index Mode', Conf['Previous Index Mode']
          when 'Catalog'
            $.set 'Index Mode', 'catalog'
    return
>>>>>>> 3f2aeff4

  cb:
    toggleCatalogMode: ->
      if Conf['Index Mode'] is 'catalog'
        $.addClass doc, 'catalog-mode'
      else
        $.rmClass doc, 'catalog-mode'
      Index.cb.size()
    toggleHiddenThreads: ->
      $('#hidden-toggle a', Index.navLinks).textContent = if Index.showHiddenThreads = !Index.showHiddenThreads
        'Hide'
      else
        'Show'
      Index.sort()
      if Conf['Index Mode'] is 'paged' and Index.getCurrentPage() > 0
        Index.pageNav 0
      else
        Index.buildIndex()
    mode: (e) ->
      Index.cb.toggleCatalogMode()
      Index.togglePagelist()
      Index.buildIndex() if e
      mode = Conf['Index Mode']
      if mode not in ['catalog', Conf['Previous Index Mode']]
        Conf['Previous Index Mode'] = mode
        $.set 'Previous Index Mode', mode
      return unless QR.nodes
      if mode is 'catalog'
        QR.hide()
      else
        QR.unhide()
    sort: (e) ->
      Index.sort()
      Index.buildIndex() if e
    size: (e) ->
      if Conf['Index Mode'] isnt 'catalog'
        $.rmClass Index.root, 'catalog-small'
        $.rmClass Index.root, 'catalog-large'
      else if Conf['Index Size'] is 'small'
        $.addClass Index.root, 'catalog-small'
        $.rmClass Index.root,  'catalog-large'
      else
        $.addClass Index.root, 'catalog-large'
        $.rmClass Index.root,  'catalog-small'
      Index.buildIndex() if e
    threadsNum: ->
      return unless Conf['Index Mode'] is 'paged'
      Index.buildIndex()
    target: ->
      for threadID, thread of g.BOARD.threads when thread.catalogView
        {thumb} = thread.catalogView.nodes
        if Conf['Open threads in a new tab']
          thumb.target = '_blank'
        else
          thumb.removeAttribute 'target'
      return
    replies: ->
      Index.buildThreads()
      Index.sort()
      Index.buildIndex()
    pageNav: (e) ->
      return if e.shiftKey or e.altKey or e.ctrlKey or e.metaKey or e.button isnt 0
      switch e.target.nodeName
        when 'BUTTON'
          a = e.target.parentNode
        when 'A'
          a = e.target
        else
          return
      e.preventDefault()
      return if Index.cb.indexNav a, true
      Index.userPageNav +a.pathname.split('/')[2]
    headerNav: (e) ->
      a = e.target
      return if e.button isnt 0 or a.nodeName isnt 'A' or a.hostname isnt 'boards.4chan.org'
      # Save settings
      onSameIndex = g.VIEW is 'index' and a.pathname.split('/')[1] is g.BOARD.ID
      needChange = Index.cb.indexNav a, onSameIndex
      # Do nav if this isn't a simple click, or different board.
      return if e.shiftKey or e.altKey or e.ctrlKey or e.metaKey or !onSameIndex
      e.preventDefault()
      Index.update() unless needChange
    indexNav: (a, onSameIndex) ->
      {indexMode, indexSort} = a.dataset
      if indexMode and Conf['Index Mode'] isnt indexMode
        $.set 'Index Mode', indexMode
        Conf['Index Mode'] = indexMode
        if onSameIndex
          Index.selectMode.value = indexMode
          Index.cb.mode()
          needChange = true
      if indexSort and Conf['Index Sort'] isnt indexSort
        $.set 'Index Sort', indexSort
        Conf['Index Sort'] = indexSort
        if onSameIndex
          Index.selectSort.value = indexSort
          Index.cb.sort()
          needChange = true
      if needChange
        Index.buildIndex()
        Index.scrollToIndex()
      needChange

  scrollToIndex: ->
    Header.scrollToIfNeeded Index.navLinks

  getCurrentPage: ->
    +window.location.pathname.split('/')[2]
  userPageNav: (pageNum) ->
    if Conf['Refreshed Navigation'] and Conf['Index Mode'] isnt 'all pages'
      Index.update pageNum
    else
      Index.pageNav pageNum
  pageNav: (pageNum) ->
    return if Index.currentPage is pageNum
    history.pushState null, '', if pageNum is 0 then './' else pageNum
    Index.pageLoad pageNum
  pageLoad: (pageNum) ->
    Index.currentPage = pageNum
    return if Conf['Index Mode'] is 'all pages'
    Index.buildIndex()
    Index.scrollToIndex()

  getThreadsNumPerPage: ->
    if Conf['Threads per Page'] > 0
      +Conf['Threads per Page']
    else
      Index.threadsNumPerPage
  getPagesNum: ->
    Math.ceil Index.sortedThreads.length / Index.getThreadsNumPerPage()
  getMaxPageNum: ->
    Math.max 0, Index.getPagesNum() - 1
  togglePagelist: ->
    Index.pagelist.hidden = Conf['Index Mode'] is 'all pages'
  buildPagelist: ->
    pagesRoot = $ '.pages', Index.pagelist
    maxPageNum = Index.getMaxPageNum()
    if pagesRoot.childElementCount isnt maxPageNum + 1
      nodes = []
      for i in [0..maxPageNum] by 1
        a = $.el 'a',
          textContent: i
          href: if i then i else './'
        nodes.push $.tn('['), a, $.tn '] '
      $.rmAll pagesRoot
      $.add pagesRoot, nodes
    Index.togglePagelist()
  setPage: (pageNum) ->
    pageNum  or= Index.getCurrentPage()
    maxPageNum = Index.getMaxPageNum()
    pagesRoot  = $ '.pages', Index.pagelist
    # Previous/Next buttons
    prev = pagesRoot.previousSibling.firstChild
    next = pagesRoot.nextSibling.firstChild
    href = Math.max pageNum - 1, 0
    prev.href = if href is 0 then './' else href
    prev.firstChild.disabled = href is pageNum
    href = Math.min pageNum + 1, maxPageNum
    next.href = if href is 0 then './' else href
    next.firstChild.disabled = href is pageNum
    # <strong> current page
    if strong = $ 'strong', pagesRoot
      return if +strong.textContent is pageNum
      $.replace strong, strong.firstChild
    else
      strong = $.el 'strong'
    a = pagesRoot.children[pageNum]
    $.before a, strong
    $.add strong, a

  updateHideLabel: ->
    hiddenCount = 0
    for threadID, thread of g.BOARD.threads when thread.isHidden
      hiddenCount++ if thread.ID in Index.liveThreadIDs
    unless hiddenCount
      Index.hideLabel.hidden = true
      Index.cb.toggleHiddenThreads() if Index.showHiddenThreads
      return
    Index.hideLabel.hidden = false
    $('#hidden-count', Index.hideLabel).textContent = if hiddenCount is 1
      '1 hidden thread'
    else
      "#{hiddenCount} hidden threads"

  update: (pageNum) ->
    return unless navigator.onLine
    if g.VIEW is 'thread'
      return ThreadUpdater.update() if Conf['Thread Updater']
      return
    unless d.readyState is 'loading' or Index.root.parentElement
      $.replace $('.board'), Index.root
    delete Index.pageNum
    Index.req?.abort()
    Index.notice?.close()

    # This notice only displays if Index Refresh is taking too long
    now = Date.now()
    $.ready ->
      Index.nTimeout = setTimeout (->
        if Index.req and !Index.notice
          Index.notice = new Notice 'info', 'Refreshing index...', 2
      ), 3 * $.SECOND - (Date.now() - now)

    pageNum = null if typeof pageNum isnt 'number' # event
    onload = (e) -> Index.load e, pageNum
    Index.req = $.ajax "//a.4cdn.org/#{g.BOARD}/catalog.json",
      onabort:   onload
      onloadend: onload
    ,
      whenModified: Index.board is "#{g.BOARD}"
    $.addClass Index.button, 'fa-spin'

  load: (e, pageNum) ->
    $.rmClass Index.button, 'fa-spin'
    {req, notice, nTimeout} = Index
    clearTimeout nTimeout if nTimeout
    delete Index.nTimeout
    delete Index.req
    delete Index.notice

    if e.type is 'abort'
      req.onloadend = null
      notice.close()
      return

    if req.status not in [200, 304]
      err = "Index refresh failed. Error #{req.statusText} (#{req.status})"
      if notice
        notice.setType 'warning'
        notice.el.lastElementChild.textContent = err
        setTimeout notice.close, $.SECOND
      else
        new Notice 'warning', err, 1
      return

    Navigate.title()
    Index.board = "#{g.BOARD}"

    try
      if req.status is 200
        Index.parse req.response, pageNum
      else if req.status is 304 and pageNum?
        Index.pageNav pageNum
    catch err
      c.error "Index failure: #{err.message}", err.stack
      # network error or non-JSON content for example.
      if notice
        notice.setType 'error'
        notice.el.lastElementChild.textContent = 'Index refresh failed.'
        setTimeout notice.close, $.SECOND
      else
        new Notice 'error', 'Index refresh failed.', 1
      return

    timeEl = $ '#index-last-refresh time', Index.navLinks
    timeEl.dataset.utc = Date.parse req.getResponseHeader 'Last-Modified'
    RelativeDates.update timeEl
    Index.scrollToIndex()

  parse: (pages, pageNum) ->
    Index.parseThreadList pages
    Index.buildThreads()
    Index.sort()
    if pageNum?
      Index.pageNav pageNum
      return
    Index.buildIndex()
<<<<<<< HEAD
    Index.setPage()

=======
>>>>>>> 3f2aeff4
  parseThreadList: (pages) ->
    Index.threadsNumPerPage = pages[0].threads.length
    Index.liveThreadData    = pages.reduce ((arr, next) -> arr.concat next.threads), []
    Index.liveThreadIDs     = Index.liveThreadData.map (data) -> data.no
    g.BOARD.threads.forEach (thread) ->
      thread.collect() unless thread.ID in Index.liveThreadIDs
    return

  buildThreads: ->
    Index.nodes = []
    threads     = []
    posts       = []
    for threadData, i in Index.liveThreadData
<<<<<<< HEAD
=======
      threadRoot = Build.thread g.BOARD, threadData
      Index.nodes.push threadRoot
      if thread = g.BOARD.threads[threadData.no]
        thread.setPage i // Index.threadsNumPerPage
        thread.setCount 'post', threadData.replies + 1,                threadData.bumplimit
        thread.setCount 'file', threadData.images  + !!threadData.ext, threadData.imagelimit
        thread.setStatus 'Sticky', !!threadData.sticky
        thread.setStatus 'Closed', !!threadData.closed
      else
        thread = new Thread threadData.no, g.BOARD
        threads.push thread
      continue if thread.ID of thread.posts
>>>>>>> 3f2aeff4
      try
        threadRoot = Build.thread g.BOARD, threadData
        if thread = g.BOARD.threads[threadData.no]
          thread.setPage Math.floor i / Index.threadsNumPerPage
          thread.setStatus 'Sticky', !!threadData.sticky
          thread.setStatus 'Closed', !!threadData.closed
        else
          thread = new Thread threadData.no, g.BOARD
          threads.push thread
        Index.nodes.push threadRoot
        continue if thread.ID of thread.posts
        posts.push new Post $('.opContainer', threadRoot), thread, g.BOARD
      catch err
        # Skip posts that we failed to parse.
        errors = [] unless errors
        errors.push
          message: "Parsing of Thread No.#{thread} failed. Thread will be skipped."
          error: err
    Main.handleErrors errors if errors

    Main.callbackNodes Thread, threads
    Main.callbackNodes Post,   posts
    Index.updateHideLabel()
    $.event 'IndexRefresh'
<<<<<<< HEAD

  buildReplies: (threadRoots) ->
    posts = []
    for threadRoot in threadRoots
      thread = Get.threadFromRoot threadRoot
=======
  buildHRs: (threadRoots) ->
    for i in [0...threadRoots.length] by 1
      threadRoots.splice (i * 2) + 1, 0, $.el 'hr'
    return
  buildReplies: (threads) ->
    return unless Conf['Show Replies']
    posts = []
    for thread in threads
>>>>>>> 3f2aeff4
      i = Index.liveThreadIDs.indexOf thread.ID
      continue unless lastReplies = Index.liveThreadData[i].last_replies
      nodes = []
      for data in lastReplies
        if post = thread.posts[data.no]
          nodes.push post.nodes.root
          continue
        nodes.push node = Build.postFromObject data, thread.board.ID
        try
          posts.push new Post node, thread, thread.board
        catch err
          # Skip posts that we failed to parse.
          errors = [] unless errors
          errors.push
            message: "Parsing of Post No.#{data.no} failed. Post will be skipped."
            error: err
      $.add thread.OP.nodes.root.parentNode, nodes

    Main.handleErrors errors if errors
    Main.callbackNodes Post, posts
<<<<<<< HEAD

  sort: ->
    {liveThreadIDs, liveThreadData} = Index
    sortedThreadIDs = {
      lastreply:
        [liveThreadData...].sort((a, b) ->
          a = num[num.length - 1] if (num = a.last_replies)
          b = num[num.length - 1] if (num = b.last_replies)
          b.no - a.no
        ).map (post) -> post.no
      bump:       liveThreadIDs
      birth:      [liveThreadIDs... ].sort (a, b) -> b - a
      replycount: [liveThreadData...].sort((a, b) -> b.replies - a.replies).map (post) -> post.no
      filecount:  [liveThreadData...].sort((a, b) -> b.images  - a.images ).map (post) -> post.no
    }[Conf['Index Sort']]
    Index.sortedNodes = sortedNodes = new RandomAccessList
    {nodes} = Index
    for threadID in sortedThreadIDs
      sortedNodes.push nodes[Index.liveThreadIDs.indexOf(threadID)]
    if Index.isSearching and nodes = Index.querySearch(Index.searchInput.value)
      Index.sortedNodes = new RandomAccessList nodes
    items = [
      # Sticky threads
      fn:  (thread) -> thread.isSticky
      cnd: true
    , # Highlighted threads
      fn:  (thread) -> thread.isOnTop
      cnd: Conf['Filter']
    , # Non-hidden threads
      fn:  (thread) -> !thread.isHidden
      cnd: Conf['Anchor Hidden Threads']
    ]
    i = 0
    while item = items[i++]
      {fn, cnd} = item
      Index.sortOnTop fn if cnd
    return

  sortOnTop: (match) ->
    offset = 0
    {sortedNodes} = Index
    threadRoot = sortedNodes.first
    while threadRoot
      if match Get.threadFromRoot threadRoot.data
        target = sortedNodes.first
        j = 0
        while j++ < offset
          target = target.next
        unless threadRoot is target
          offset++
          sortedNodes.before target, threadRoot
      threadRoot = threadRoot.next
=======
  buildCatalogViews: ->
    catalogThreads = []
    for thread in Index.sortedThreads when !thread.catalogView
      catalogThreads.push new CatalogThread Build.catalogThread(thread), thread
    Main.callbackNodes CatalogThread, catalogThreads
    Index.sortedThreads.map (thread) -> thread.catalogView.nodes.root
  sizeCatalogViews: (nodes) ->
    # XXX When browsers support CSS3 attr(), use it instead.
    size = if Conf['Index Size'] is 'small' then 150 else 250
    for node in nodes
      thumb = node.firstElementChild
      {width, height} = thumb.dataset
      continue unless width
      ratio = size / Math.max width, height
      thumb.style.width  = width  * ratio + 'px'
      thumb.style.height = height * ratio + 'px'
    return
  sort: ->
    switch Conf['Index Sort']
      when 'bump'
        sortedThreadIDs = Index.liveThreadIDs
      when 'lastreply'
        sortedThreadIDs = [Index.liveThreadData...].sort (a, b) ->
          [..., a] = a.last_replies if 'last_replies' of a
          [..., b] = b.last_replies if 'last_replies' of b
          b.no - a.no
        .map (data) -> data.no
      when 'birth'
        sortedThreadIDs = [Index.liveThreadIDs...].sort (a, b) -> b - a
      when 'replycount'
        sortedThreadIDs = [Index.liveThreadData...].sort((a, b) -> b.replies - a.replies).map (data) -> data.no
      when 'filecount'
        sortedThreadIDs = [Index.liveThreadData...].sort((a, b) -> b.images - a.images).map (data) -> data.no
    Index.sortedThreads = sortedThreadIDs
      .map (threadID) -> Get.threadFromRoot Index.nodes[Index.liveThreadIDs.indexOf threadID]
      .filter (thread) -> thread.isHidden is Index.showHiddenThreads
    if Index.isSearching
      Index.sortedThreads = Index.querySearch(Index.searchInput.value) or Index.sortedThreads
    # Sticky threads
    Index.sortOnTop (thread) -> thread.isSticky
    # Highlighted threads
    Index.sortOnTop (thread) -> thread.isOnTop or thread.isPinned
  sortOnTop: (match) ->
    offset = 0
    for thread, i in Index.sortedThreads when match thread
      Index.sortedThreads.splice offset++, 0, Index.sortedThreads.splice(i, 1)[0]
>>>>>>> 3f2aeff4
    return

  buildIndex: ->
<<<<<<< HEAD
    if Conf['Index Mode'] isnt 'all pages'
      nodes = Index.buildSinglePage Index.getCurrentPage()
    else
      nodes = [(target = Index.sortedNodes.first).data]
      while target = target.next
        nodes.push target.data
    $.rmAll Index.root
    $.rmAll Header.hover
    Index.buildReplies nodes if Conf['Show Replies']
    Index.buildStructure nodes

  buildSinglePage: (pageNum) ->
    nodes = []
    nodesPerPage = Index.threadsNumPerPage
    offset = nodesPerPage * pageNum
    end    = offset + nodesPerPage
    target = Index.sortedNodes.order()[offset]
    Index.sortedNodes
    while (offset++ <= end) and target
      nodes.push target.data
      target = target.next
    nodes

  buildStructure: (nodes) ->
    result = $.frag()
    i = 0
    $.add result, [node, $.el 'hr'] while node = nodes[i++]
    $.add Index.root, result
    $.rm hr for hr in $$ 'hr + hr', Index.root # Temp fix until I figure out where I fucked up
    $.event 'IndexBuild', result
=======
    switch Conf['Index Mode']
      when 'paged'
        pageNum = Index.getCurrentPage()
        if pageNum > Index.getMaxPageNum()
          # Go to the last available page if we were past the limit.
          Index.pageNav Index.getMaxPageNum()
          return
        threadsPerPage = Index.getThreadsNumPerPage()
        threads = Index.sortedThreads[threadsPerPage * pageNum ... threadsPerPage * (pageNum + 1)]
        nodes   = threads.map (thread) -> thread.OP.nodes.root.parentNode
        Index.buildReplies threads
        Index.buildHRs nodes
        Index.buildPagelist()
        Index.setPage()
      when 'catalog'
        nodes = Index.buildCatalogViews()
        Index.sizeCatalogViews nodes
      else
        nodes = Index.sortedThreads.map (thread) -> thread.OP.nodes.root.parentNode
        Index.buildReplies Index.sortedThreads
        Index.buildHRs nodes
    $.rmAll Index.root
    $.add Index.root, nodes
    $.event 'IndexBuild', nodes
>>>>>>> 3f2aeff4

  isSearching: false

  clearSearch: ->
    Index.searchInput.value = null
    Index.onSearchInput()
    Index.searchInput.focus()

  onSearchInput: ->
    if Index.isSearching = !!Index.searchInput.value.trim()
      unless Index.searchInput.dataset.searching
        Index.searchInput.dataset.searching = 1
        Index.pageBeforeSearch = Index.getCurrentPage()
        pageNum = 0
      else
        pageNum = Index.getCurrentPage()
    else
      return unless Index.searchInput.dataset.searching
      pageNum = Index.pageBeforeSearch
      delete Index.pageBeforeSearch
      <% if (type === 'userscript') { %>
      # XXX https://github.com/greasemonkey/greasemonkey/issues/1571
      Index.searchInput.removeAttribute 'data-searching'
      <% } else { %>
      delete Index.searchInput.dataset.searching
      <% } %>
    Index.sort()
<<<<<<< HEAD
    # Go to the last available page if we were past the limit.
    pageNum = Math.min pageNum, Index.getMaxPageNum() if Conf['Index Mode'] isnt 'all pages'
    Index.buildPagelist()
    if Index.currentPage is pageNum
      Index.buildIndex()
      Index.setPage()
    else
      Index.pageNav pageNum

  querySearch: (query) ->
    return unless keywords = query.toLowerCase().match /\S+/g
    Index.search keywords

  search: (keywords) -> 
    found  = []
    target = Index.sortedNodes.first
    while target
      {data} = target
      if Index.searchMatch Get.threadFromRoot(data), keywords
        found.push data
      target = target.next
    found

=======
    if Conf['Index Mode'] is 'paged' and Index.currentPage isnt Math.min pageNum, Index.getMaxPageNum()
      # Go to the last available page if we were past the limit.
      Index.pageNav pageNum
    else
      Index.buildIndex()
  querySearch: (query) ->
    return unless keywords = query.toLowerCase().match /\S+/g
    Index.search keywords
  search: (keywords) ->
    Index.sortedThreads.filter (thread) ->
      Index.searchMatch thread, keywords
>>>>>>> 3f2aeff4
  searchMatch: (thread, keywords) ->
    {info, file} = thread.OP
    text = []
    for key in ['comment', 'subject', 'name', 'tripcode', 'email']
      text.push info[key] if key of info
    text.push file.name if file
    text = text.join(' ').toLowerCase()
    for keyword in keywords
      return false if -1 is text.indexOf keyword
    return true<|MERGE_RESOLUTION|>--- conflicted
+++ resolved
@@ -1,11 +1,10 @@
 Index =
   showHiddenThreads: false
   init: ->
-<<<<<<< HEAD
-    return if g.BOARD.ID is 'f' or g.VIEW is 'catalog' or !Conf['JSON Navigation']
+    return if g.BOARD.ID is 'f' or !Conf['JSON Navigation']
 
     @board = "#{g.BOARD}"
-=======
+
     if g.VIEW isnt 'index'
       $.ready @setupNavLinks
       return
@@ -15,10 +14,10 @@
     Thread.callbacks.push
       name: 'Thread Pinning'
       cb:   @threadNode
+
     CatalogThread.callbacks.push
       name: 'Catalog Features'
       cb:   @catalogNode
->>>>>>> 3f2aeff4
 
     @button = $.el 'a',
       className: 'index-refresh-shortcut fa fa-refresh'
@@ -28,7 +27,6 @@
     $.on @button, 'click', @update
     Header.addShortcut @button, 1
 
-<<<<<<< HEAD
     modeEntry =
       el: $.el 'span', textContent: 'Index mode'
       subEntries: [
@@ -44,10 +42,9 @@
 
     sortEntry =
       el: $.el 'span', textContent: 'Sort by'
-=======
+
     threadNumEntry =
       el: $.el 'span', textContent: 'Threads per page'
->>>>>>> 3f2aeff4
       subEntries: [
         { el: $.el 'label', innerHTML: '<input type=number min=0 name="Threads per Page">', title: 'Use 0 for default value' }
       ]
@@ -60,13 +57,16 @@
       el: $.el 'label',
         innerHTML: '<input type=checkbox name="Open threads in a new tab"> Open threads in a new tab'
         title: 'Catalog-only setting.'
+
     repliesEntry =
       el: $.el 'label',
         innerHTML: '<input type=checkbox name="Show Replies"> Show replies'
+
     refNavEntry =
       el: $.el 'label',
         innerHTML: '<input type=checkbox name="Refreshed Navigation"> Refreshed navigation'
         title: 'Refresh index when navigating through pages.'
+
     for label in [targetEntry, repliesEntry, refNavEntry]
       input = label.el.firstChild
       {name} = input
@@ -82,21 +82,11 @@
       type: 'header'
       el: $.el 'span',
         textContent: 'Index Navigation'
-<<<<<<< HEAD
       order: 98
-      subEntries: [repliesEntry, anchorEntry, refNavEntry, modeEntry, sortEntry]
+      subEntries: [threadNumEntry, targetEntry, repliesEntry, refNavEntry]
 
     $.addClass doc, 'index-loading'
-=======
-      order: 90
-      subEntries: [threadNumEntry, targetEntry, repliesEntry, refNavEntry]
-
-    $.addClass doc, 'index-loading'
-    @update()
-
-    @navLinks = $.el 'div',
-      id: 'nav-links'
-      innerHTML: <%= importHTML('General/Index-navlinks') %>
+
     @searchInput = $ '#index-search', @navLinks
     @hideLabel   = $ '#hidden-label', @navLinks
     @selectMode  = $ '#index-mode',   @navLinks
@@ -112,29 +102,25 @@
     $.on @selectSort, 'change', @cb.sort
     $.on @selectSize, 'change', @cb.size
 
->>>>>>> 3f2aeff4
     @root = $.el 'div', className: 'board'
     @pagelist = $.el 'div',
       className: 'pagelist'
       hidden: true
-<<<<<<< HEAD
       innerHTML: <%= importHTML('Features/Index-pagelist') %>
+
     @navLinks = $.el 'div',
       className: 'navLinks'
       innerHTML: <%= importHTML('Features/Index-navlinks') %>
+
     @searchInput = $ '#index-search', @navLinks
-=======
-      innerHTML: <%= importHTML('General/Index-pagelist') %>
->>>>>>> 3f2aeff4
+
     @currentPage = @getCurrentPage()
 
     $.on d, 'scroll', Index.scroll
     $.on @pagelist, 'click', @cb.pageNav
-<<<<<<< HEAD
     $.on @searchInput, 'input', @onSearchInput
     $.on $('#index-search-clear', @navLinks), 'click', @clearSearch
     $.on $('#returnlink a',  @navLinks), 'click', Navigate.navigate
-    $.on $('#cataloglink a', @navLinks), 'click', -> window.location = "//boards.4chan.org/#{g.BOARD}/catalog"
 
     @update() if g.VIEW is 'index'
     $.asap (-> $('.board', doc) or d.readyState isnt 'loading'), ->
@@ -154,6 +140,10 @@
       $.after $.x('child::form/preceding-sibling::hr[1]'), Index.navLinks
       $.rmClass doc, 'index-loading'
 
+    $.on $('#custom-board-list', Header.bar), 'click', @cb.headerNav
+
+    @cb.toggleCatalogMode()
+
     $.asap (-> $('.pagelist', doc) or d.readyState isnt 'loading'), ->
       if pagelist = $('.pagelist')
         $.replace pagelist, Index.pagelist
@@ -180,29 +170,7 @@
       notify = true
       new Notice 'info', "Last page reached.", 2
       setTimeout reset, 3 * $.SECOND
-=======
-    $.on $('#custom-board-list', Header.bar), 'click', @cb.headerNav
-
-    @cb.toggleCatalogMode()
-
-    $.asap (-> $('.board', doc) or d.readyState isnt 'loading'), ->
-      board = $ '.board'
-      $.replace board, Index.root
-      # Hacks:
-      # - When removing an element from the document during page load,
-      #   its ancestors will still be correctly created inside of it.
-      # - Creating loadable elements inside of an origin-less document
-      #   will not download them.
-      # - Combine the two and you get a download canceller!
-      #   Does not work on Firefox unfortunately. bugzil.la/939713
-      d.implementation.createDocument(null, null, null).appendChild board
-
-      for navLink in $$ '.navLinks'
-        $.rm navLink
-      $.before $.id('delform'), [Index.navLinks, $.x 'child::form/preceding-sibling::hr[1]']
-      $.rmClass doc, 'index-loading'
-      $.asap (-> $('.pagelist') or d.readyState isnt 'loading'), ->
-        $.replace $('.pagelist'), Index.pagelist
+
   menu:
     init: ->
       return if g.VIEW isnt 'index' or !Conf['Menu'] or g.BOARD.ID is 'f'
@@ -227,10 +195,12 @@
   threadNode: ->
     return unless Index.db.get {boardID: @board.ID, threadID: @ID}
     @pin()
+
   catalogNode: ->
     $.on @nodes.thumb, 'click', Index.onClick
     return if Conf['Image Hover in Catalog']
     $.on @nodes.thumb, 'mouseover', Index.onOver
+
   onClick: (e) ->
     return if e.button isnt 0
     thread = g.threads[@parentNode.dataset.fullID]
@@ -241,6 +211,7 @@
     else
       return
     e.preventDefault()
+
   onOver: (e) ->
     # 4chan's less than stellar CSS forces us to include a .post and .postInfo
     # in order to have proper styling for the .nameBlock's content.
@@ -263,6 +234,7 @@
       offsetX: 15
       offsetY: -20
     setTimeout (-> el.hidden = false if el.parentNode), .25 * $.SECOND
+
   togglePin: (thread) ->
     data =
       boardID:  thread.board.ID
@@ -276,15 +248,18 @@
       Index.db.set data
     Index.sort()
     Index.buildIndex()
+
   setIndexMode: (mode) ->
     Index.selectMode.value = mode
     $.event 'change', null, Index.selectMode
+
   cycleSortType: ->
     types = [Index.selectSort.options...].filter (option) -> !option.disabled
     for type, i in types
       break if type.selected
     types[(i + 1) % types.length].selected = true
     $.event 'change', null, Index.selectSort
+
   addCatalogSwitch: ->
     a = $.el 'a',
       href: 'javascript:;'
@@ -294,6 +269,7 @@
       $.set 'Index Mode', 'catalog'
       window.location = './'
     $.add $.id('info'), a
+
   setupNavLinks: ->
     for el in $$ '.navLinks.desktop > a'
       if el.getAttribute('href') is '.././catalog'
@@ -305,7 +281,6 @@
           when 'Catalog'
             $.set 'Index Mode', 'catalog'
     return
->>>>>>> 3f2aeff4
 
   cb:
     toggleCatalogMode: ->
@@ -423,6 +398,7 @@
     return if Index.currentPage is pageNum
     history.pushState null, '', if pageNum is 0 then './' else pageNum
     Index.pageLoad pageNum
+
   pageLoad: (pageNum) ->
     Index.currentPage = pageNum
     return if Conf['Index Mode'] is 'all pages'
@@ -434,12 +410,16 @@
       +Conf['Threads per Page']
     else
       Index.threadsNumPerPage
+
   getPagesNum: ->
     Math.ceil Index.sortedThreads.length / Index.getThreadsNumPerPage()
+
   getMaxPageNum: ->
     Math.max 0, Index.getPagesNum() - 1
+
   togglePagelist: ->
     Index.pagelist.hidden = Conf['Index Mode'] is 'all pages'
+
   buildPagelist: ->
     pagesRoot = $ '.pages', Index.pagelist
     maxPageNum = Index.getMaxPageNum()
@@ -453,6 +433,7 @@
       $.rmAll pagesRoot
       $.add pagesRoot, nodes
     Index.togglePagelist()
+
   setPage: (pageNum) ->
     pageNum  or= Index.getCurrentPage()
     maxPageNum = Index.getMaxPageNum()
@@ -573,11 +554,8 @@
       Index.pageNav pageNum
       return
     Index.buildIndex()
-<<<<<<< HEAD
     Index.setPage()
 
-=======
->>>>>>> 3f2aeff4
   parseThreadList: (pages) ->
     Index.threadsNumPerPage = pages[0].threads.length
     Index.liveThreadData    = pages.reduce ((arr, next) -> arr.concat next.threads), []
@@ -591,8 +569,6 @@
     threads     = []
     posts       = []
     for threadData, i in Index.liveThreadData
-<<<<<<< HEAD
-=======
       threadRoot = Build.thread g.BOARD, threadData
       Index.nodes.push threadRoot
       if thread = g.BOARD.threads[threadData.no]
@@ -605,18 +581,7 @@
         thread = new Thread threadData.no, g.BOARD
         threads.push thread
       continue if thread.ID of thread.posts
->>>>>>> 3f2aeff4
       try
-        threadRoot = Build.thread g.BOARD, threadData
-        if thread = g.BOARD.threads[threadData.no]
-          thread.setPage Math.floor i / Index.threadsNumPerPage
-          thread.setStatus 'Sticky', !!threadData.sticky
-          thread.setStatus 'Closed', !!threadData.closed
-        else
-          thread = new Thread threadData.no, g.BOARD
-          threads.push thread
-        Index.nodes.push threadRoot
-        continue if thread.ID of thread.posts
         posts.push new Post $('.opContainer', threadRoot), thread, g.BOARD
       catch err
         # Skip posts that we failed to parse.
@@ -630,22 +595,18 @@
     Main.callbackNodes Post,   posts
     Index.updateHideLabel()
     $.event 'IndexRefresh'
-<<<<<<< HEAD
-
-  buildReplies: (threadRoots) ->
-    posts = []
-    for threadRoot in threadRoots
-      thread = Get.threadFromRoot threadRoot
-=======
+
   buildHRs: (threadRoots) ->
-    for i in [0...threadRoots.length] by 1
-      threadRoots.splice (i * 2) + 1, 0, $.el 'hr'
-    return
+    nodes = []
+    for node in threadRoots
+      nodes.push node
+      nodes.push $.el 'hr'
+    nodes
+
   buildReplies: (threads) ->
     return unless Conf['Show Replies']
     posts = []
     for thread in threads
->>>>>>> 3f2aeff4
       i = Index.liveThreadIDs.indexOf thread.ID
       continue unless lastReplies = Index.liveThreadData[i].last_replies
       nodes = []
@@ -666,66 +627,14 @@
 
     Main.handleErrors errors if errors
     Main.callbackNodes Post, posts
-<<<<<<< HEAD
-
-  sort: ->
-    {liveThreadIDs, liveThreadData} = Index
-    sortedThreadIDs = {
-      lastreply:
-        [liveThreadData...].sort((a, b) ->
-          a = num[num.length - 1] if (num = a.last_replies)
-          b = num[num.length - 1] if (num = b.last_replies)
-          b.no - a.no
-        ).map (post) -> post.no
-      bump:       liveThreadIDs
-      birth:      [liveThreadIDs... ].sort (a, b) -> b - a
-      replycount: [liveThreadData...].sort((a, b) -> b.replies - a.replies).map (post) -> post.no
-      filecount:  [liveThreadData...].sort((a, b) -> b.images  - a.images ).map (post) -> post.no
-    }[Conf['Index Sort']]
-    Index.sortedNodes = sortedNodes = new RandomAccessList
-    {nodes} = Index
-    for threadID in sortedThreadIDs
-      sortedNodes.push nodes[Index.liveThreadIDs.indexOf(threadID)]
-    if Index.isSearching and nodes = Index.querySearch(Index.searchInput.value)
-      Index.sortedNodes = new RandomAccessList nodes
-    items = [
-      # Sticky threads
-      fn:  (thread) -> thread.isSticky
-      cnd: true
-    , # Highlighted threads
-      fn:  (thread) -> thread.isOnTop
-      cnd: Conf['Filter']
-    , # Non-hidden threads
-      fn:  (thread) -> !thread.isHidden
-      cnd: Conf['Anchor Hidden Threads']
-    ]
-    i = 0
-    while item = items[i++]
-      {fn, cnd} = item
-      Index.sortOnTop fn if cnd
-    return
-
-  sortOnTop: (match) ->
-    offset = 0
-    {sortedNodes} = Index
-    threadRoot = sortedNodes.first
-    while threadRoot
-      if match Get.threadFromRoot threadRoot.data
-        target = sortedNodes.first
-        j = 0
-        while j++ < offset
-          target = target.next
-        unless threadRoot is target
-          offset++
-          sortedNodes.before target, threadRoot
-      threadRoot = threadRoot.next
-=======
+
   buildCatalogViews: ->
     catalogThreads = []
     for thread in Index.sortedThreads when !thread.catalogView
       catalogThreads.push new CatalogThread Build.catalogThread(thread), thread
     Main.callbackNodes CatalogThread, catalogThreads
     Index.sortedThreads.map (thread) -> thread.catalogView.nodes.root
+
   sizeCatalogViews: (nodes) ->
     # XXX When browsers support CSS3 attr(), use it instead.
     size = if Conf['Index Size'] is 'small' then 150 else 250
@@ -737,6 +646,7 @@
       thumb.style.width  = width  * ratio + 'px'
       thumb.style.height = height * ratio + 'px'
     return
+
   sort: ->
     switch Conf['Index Sort']
       when 'bump'
@@ -762,58 +672,26 @@
     Index.sortOnTop (thread) -> thread.isSticky
     # Highlighted threads
     Index.sortOnTop (thread) -> thread.isOnTop or thread.isPinned
+
   sortOnTop: (match) ->
     offset = 0
     for thread, i in Index.sortedThreads when match thread
       Index.sortedThreads.splice offset++, 0, Index.sortedThreads.splice(i, 1)[0]
->>>>>>> 3f2aeff4
     return
 
   buildIndex: ->
-<<<<<<< HEAD
-    if Conf['Index Mode'] isnt 'all pages'
-      nodes = Index.buildSinglePage Index.getCurrentPage()
-    else
-      nodes = [(target = Index.sortedNodes.first).data]
-      while target = target.next
-        nodes.push target.data
-    $.rmAll Index.root
-    $.rmAll Header.hover
-    Index.buildReplies nodes if Conf['Show Replies']
-    Index.buildStructure nodes
-
-  buildSinglePage: (pageNum) ->
-    nodes = []
-    nodesPerPage = Index.threadsNumPerPage
-    offset = nodesPerPage * pageNum
-    end    = offset + nodesPerPage
-    target = Index.sortedNodes.order()[offset]
-    Index.sortedNodes
-    while (offset++ <= end) and target
-      nodes.push target.data
-      target = target.next
-    nodes
-
-  buildStructure: (nodes) ->
-    result = $.frag()
-    i = 0
-    $.add result, [node, $.el 'hr'] while node = nodes[i++]
-    $.add Index.root, result
-    $.rm hr for hr in $$ 'hr + hr', Index.root # Temp fix until I figure out where I fucked up
-    $.event 'IndexBuild', result
-=======
     switch Conf['Index Mode']
-      when 'paged'
+      when 'paged', 'infinite'
         pageNum = Index.getCurrentPage()
         if pageNum > Index.getMaxPageNum()
           # Go to the last available page if we were past the limit.
           Index.pageNav Index.getMaxPageNum()
           return
-        threadsPerPage = Index.getThreadsNumPerPage()
+        
         threads = Index.sortedThreads[threadsPerPage * pageNum ... threadsPerPage * (pageNum + 1)]
         nodes   = threads.map (thread) -> thread.OP.nodes.root.parentNode
         Index.buildReplies threads
-        Index.buildHRs nodes
+        nodes = Index.buildHRs nodes
         Index.buildPagelist()
         Index.setPage()
       when 'catalog'
@@ -822,11 +700,10 @@
       else
         nodes = Index.sortedThreads.map (thread) -> thread.OP.nodes.root.parentNode
         Index.buildReplies Index.sortedThreads
-        Index.buildHRs nodes
+        nodes = Index.buildHRs nodes
     $.rmAll Index.root
     $.add Index.root, nodes
     $.event 'IndexBuild', nodes
->>>>>>> 3f2aeff4
 
   isSearching: false
 
@@ -854,43 +731,21 @@
       delete Index.searchInput.dataset.searching
       <% } %>
     Index.sort()
-<<<<<<< HEAD
-    # Go to the last available page if we were past the limit.
-    pageNum = Math.min pageNum, Index.getMaxPageNum() if Conf['Index Mode'] isnt 'all pages'
-    Index.buildPagelist()
-    if Index.currentPage is pageNum
-      Index.buildIndex()
-      Index.setPage()
-    else
-      Index.pageNav pageNum
-
-  querySearch: (query) ->
-    return unless keywords = query.toLowerCase().match /\S+/g
-    Index.search keywords
-
-  search: (keywords) -> 
-    found  = []
-    target = Index.sortedNodes.first
-    while target
-      {data} = target
-      if Index.searchMatch Get.threadFromRoot(data), keywords
-        found.push data
-      target = target.next
-    found
-
-=======
-    if Conf['Index Mode'] is 'paged' and Index.currentPage isnt Math.min pageNum, Index.getMaxPageNum()
+    if Conf['Index Mode'] in ['paged', 'infinite'] and Index.currentPage not in [pageNum, Index.getMaxPageNum()]
       # Go to the last available page if we were past the limit.
       Index.pageNav pageNum
     else
       Index.buildIndex()
+      Index.setPage()
+
   querySearch: (query) ->
     return unless keywords = query.toLowerCase().match /\S+/g
     Index.search keywords
+
   search: (keywords) ->
     Index.sortedThreads.filter (thread) ->
       Index.searchMatch thread, keywords
->>>>>>> 3f2aeff4
+
   searchMatch: (thread, keywords) ->
     {info, file} = thread.OP
     text = []
