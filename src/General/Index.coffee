--- conflicted
+++ resolved
@@ -544,18 +544,14 @@
     Navigate.title()
 
     try
+      pageNum or= 0
       if req.status is 200
         Index.parse req.response, pageNum
-<<<<<<< HEAD
       else if req.status is 304
-        Index.pageNav pageNum or 0
-=======
-      else if req.status is 304 and pageNum?
         if Index.currentPage is pageNum
           Index.buildIndex()
         else
           Index.pageNav pageNum
->>>>>>> 0815e008
     catch err
       c.error "Index failure: #{err.message}", err.stack
       # network error or non-JSON content for example.
