--- conflicted
+++ resolved
@@ -490,13 +490,8 @@
       Index.buildIndex()
       Index.setPage()
     else
-<<<<<<< HEAD
       Navigate.pushState if pageNum is 1 then './' else pageNum
-      Index.pageNav pageNum
-=======
-      Navigate.pushState if pageNum is 0 then './' else pageNum
       Index.pageLoad pageNum
->>>>>>> 3206724a
 
   querySearch: (query) ->
     return unless keywords = query.toLowerCase().match /\S+/g
