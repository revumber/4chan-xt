--- conflicted
+++ resolved
@@ -238,11 +238,6 @@
     popstate: (e) ->
       if e?.state
         {search, mode} = e.state
-<<<<<<< HEAD
-        page = Index.getCurrentPage()
-=======
-        state = {}
->>>>>>> 1cc05470
         if Index.search isnt search
           Index.changed.search = true
           Index.search = search
