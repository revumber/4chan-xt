Main =
  init: ->
    g.threads = new SimpleDict
    g.posts   = new SimpleDict

    pathname = location.pathname.split '/'
    g.BOARD  = new Board pathname[1]
    return if g.BOARD.ID in ['z', 'fk']
    g.VIEW   =
      switch pathname[2]
        when 'res', 'thread'
          'thread'
        when 'catalog'
          'catalog'
        else
          'index'
    if g.VIEW is 'catalog'
      return Index.catalogSwitch()
    if g.VIEW is 'thread'
      g.THREADID = +pathname[3]
<<<<<<< HEAD
      if pathname[2] isnt 'thread' or pathname.length > 4
        pathname[2] = 'thread'
        history.replaceState null, '', pathname.slice(0,4).join('/') + location.hash
=======
      g.SLUG = pathname[4] if pathname[4]?
>>>>>>> 6c748be4

    # flatten Config into Conf
    # and get saved or default values
    flatten = (parent, obj) ->
      if obj instanceof Array
        Conf[parent] = obj[0]
      else if typeof obj is 'object'
        for key, val of obj
          flatten key, val
      else # string or number
        Conf[parent] = obj
      return
    flatten null, Config
    for db in DataBoard.keys
      Conf[db] = boards: {}
    Conf['selectedArchives'] = {}
    Conf['CachedTitles']     = []
    $.get Conf, (items) ->
      $.extend Conf, items
      Main.initFeatures()

    $.on d, '4chanMainInit', Main.initStyle

  initFeatures: ->
    switch location.hostname
      when 'a.4cdn.org'
        return
      when 'sys.4chan.org'
        Report.init()
        return
      when 'i.4cdn.org'
        if Conf['Loop in New Tab'] and video = $ 'video'
          Video.configure video
          $.on video, 'click', ->
            if !video.controls
              if video.paused then video.play() else video.pause()
        $.ready ->
          if Conf['404 Redirect'] and d.title in ['4chan - Temporarily Offline', '4chan - 404 Not Found']
            Redirect.init()
            pathname = location.pathname.split '/'
            URL = Redirect.to 'file',
              boardID:  g.BOARD.ID
              filename: pathname[pathname.length - 1]
            location.replace URL if URL
        return

    # c.time 'All initializations'
    init = (name, feature) ->
      # c.time "#{name} initialization"
      try
        feature.init()
      catch err
        Main.handleErrors
          message: "\"#{name}\" initialization crashed."
          error: err
      # finally
      #   c.timeEnd "#{name} initialization"

    # c.timeEnd 'All initializations'

    init 'Polyfill',                  Polyfill
    init 'Redirect',                  Redirect
    init 'Header',                    Header
    init 'Catalog Links',             CatalogLinks
    init 'Settings',                  Settings
    init 'Index Generator',           Index
    init 'Announcement Hiding',       PSAHiding
    init 'Fourchan thingies',         Fourchan
    init 'Emoji',                     Emoji
    init 'Color User IDs',            IDColor
    init 'Custom CSS',                CustomCSS
    init 'Linkify',                   Linkify
    init 'Reveal Spoilers',           RemoveSpoilers
    init 'Resurrect Quotes',          Quotify
    init 'Filter',                    Filter
    init 'Reply Hiding Buttons',      PostHiding
    init 'Recursive',                 Recursive
    init 'Strike-through Quotes',     QuoteStrikeThrough
    init 'Quick Reply',               QR
    init 'Menu',                      Menu
    init 'Report Link',               ReportLink
    init 'Reply Hiding (Menu)',       PostHiding.menu
    init 'Delete Link',               DeleteLink
    init 'Filter (Menu)',             Filter.menu
    init 'Download Link',             DownloadLink
    init 'Archive Link',              ArchiveLink
    init 'Quote Inlining',            QuoteInline
    init 'Quote Previewing',          QuotePreview
    init 'Quote Backlinks',           QuoteBacklink
    init 'Quote Markers',             QuoteMarkers
    init 'Anonymize',                 Anonymize
    init 'Time Formatting',           Time
    init 'Relative Post Dates',       RelativeDates
    init 'File Info Formatting',      FileInfo
    init 'Fappe Tyme',                FappeTyme
    init 'Gallery',                   Gallery
    init 'Gallery (menu)',            Gallery.menu
    init 'Sauce',                     Sauce
    init 'Image Expansion',           ImageExpand
    init 'Image Expansion (Menu)',    ImageExpand.menu
    init 'Reveal Spoiler Thumbnails', RevealSpoilers
    init 'Image Loading',             ImageLoader
    init 'Image Hover',               ImageHover
    init 'Thread Expansion',          ExpandThread
    init 'Comment Expansion',         ExpandComment
    init 'Thread Excerpt',            ThreadExcerpt
    init 'Favicon',                   Favicon
    init 'Unread',                    Unread
    init 'Quote Threading',           QuoteThreading
    init 'Thread Stats',              ThreadStats
    init 'Thread Updater',            ThreadUpdater
    init 'Thread Watcher',            ThreadWatcher
    init 'Thread Watcher (Menu)',     ThreadWatcher.menu
    init 'Index Navigation',          Nav
    init 'Keybinds',                  Keybinds
    init 'Show Dice Roll',            Dice
    init 'Banner',                    Banner
    init 'Navigate',                  Navigate
    init 'Flash Features',            Flash

    $.on d, 'AddCallback', Main.addCallback
    $.ready Main.initReady

  initStyle: ->
    $.off d, '4chanMainInit', Main.initStyle
    return if !Main.isThisPageLegit() or $.hasClass doc, 'fourchan-x'
    # disable the mobile layout
    $('link[href*=mobile]', d.head)?.disabled = true
    $.addClass doc, 'fourchan-x', 'seaweedchan', g.VIEW, '<% if (type === 'crx') { %>blink<% } else { %>gecko<% } %>'
    $.addStyle Main.css
    Main.setClass()

  setClass: ->
    style          = 'yotsuba-b'
    mainStyleSheet = $ 'link[title=switch]', d.head
    styleSheets    = $$ 'link[rel="alternate stylesheet"]', d.head
    setStyle = ->
      $.rmClass doc, style
      for styleSheet in styleSheets
        if styleSheet.href is mainStyleSheet.href
          style = styleSheet.title.toLowerCase().replace('new', '').trim().replace /\s+/g, '-'
          break
      $.addClass doc, style
    setStyle()
    return unless mainStyleSheet
    new MutationObserver(setStyle).observe mainStyleSheet,
      attributes: true
      attributeFilter: ['href']

  initReady: ->
    if d.title in ['4chan - Temporarily Offline', '4chan - 404 Not Found']
      if Conf['404 Redirect'] and g.VIEW is 'thread'
        href = Redirect.to 'thread',
          boardID:  g.BOARD.ID
          threadID: g.THREADID
          postID:   +location.hash.match /\d+/ # post number or 0
        location.replace href or "/#{g.BOARD}/"
      return

    # Something might have gone wrong!
    Main.initStyle()

    # 4chan Pass Link
    if styleSelector = $.id 'styleSelector'
      passLink = $.el 'a',
        textContent: '4chan Pass'
        href: 'javascript:;'
      $.on passLink, 'click', ->
        window.open '//sys.4chan.org/auth',
          'This will steal your data.'
          'left=0,top=0,width=500,height=255,toolbar=0,resizable=0'
      $.before styleSelector.previousSibling, [$.tn '['; passLink, $.tn ']\u00A0\u00A0']
      # Completely disable the mobile layout
      $('link[href*="yotsubluemobile.559.css"', d.head).disabled = true

    # Parse HTML or skip it and start building from JSON.
    if !Conf['JSON Navigation'] or g.VIEW is 'thread'
      Main.initThread()
        
      # JSON Navigation may not load on a page that has flags, so force their CSS to always be available.
      $.add d.head, $.el 'link',
        href: "//s.4cdn.org/css/flags.556.css"
        rel:  "stylesheet"

    $.event '4chanXInitFinished'

    <% if (type === 'userscript') { %>
    test = $.el 'span'
    test.classList.add 'a', 'b'
    if test.className isnt 'a b' and Conf['Show Support Message']
      new Notice 'warning', "Your version of Firefox is outdated (v<%= meta.min.firefox %> minimum) and <%= meta.name %> may not operate correctly.", 30

    GMver = GM_info.version.split '.'
    for v, i in "<%= meta.min.greasemonkey %>".split '.'
      continue if v is GMver[i]
      (v < GMver[i]) or new Notice 'warning', "Your version of Greasemonkey is outdated (v#{GM_info.version} instead of v<%= meta.min.greasemonkey %> minimum) and <%= meta.name %> may not operate correctly.", 30
      break
    <% } %>

    try
      localStorage.getItem '4chan-settings'
    catch err
      new Notice 'warning', 'Cookies need to be enabled on 4chan for <%= meta.name %> to operate properly.', 30

  initThread: ->
    if board = $ '.board'
      threads = []
      posts   = []

      for threadRoot in $$ '.board > .thread', board
        thread = new Thread +threadRoot.id[1..], g.BOARD
        threads.push thread
        for postRoot in $$ '.thread > .postContainer', threadRoot
          try
            posts.push new Post postRoot, thread, g.BOARD
          catch err
            # Skip posts that we failed to parse.
            unless errors
              errors = []
            errors.push
              message: "Parsing of Post No.#{postRoot.id.match(/\d+/)} failed. Post will be skipped."
              error: err
      Main.handleErrors errors if errors

      Thread.callbacks.execute threads
      Post.callbacks.execute   posts

    $.get 'previousversion', null, ({previousversion}) ->
      return if previousversion is g.VERSION
      if previousversion
        changelog = '<%= meta.repo %>blob/<%= meta.mainBranch %>/CHANGELOG.md'
        el = $.el 'span',
          innerHTML: "<%= meta.name %> has been updated to <a href='#{changelog}' target=_blank>version #{g.VERSION}</a>."
        new Notice 'info', el, 15
      else
        Settings.open()
      $.set 'previousversion', g.VERSION

  addCallback: (e) ->
    obj = e.detail
    unless typeof obj.callback.name is 'string'
      throw new Error "Invalid callback name: #{obj.callback.name}"
    switch obj.type
      when 'Post'
        Klass = Post
      when 'Thread'
        Klass = Thread
      else
        return
    obj.callback.isAddon = true
    Klass.callbacks.push obj.callback

  handleErrors: (errors) ->
    unless errors instanceof Array
      error = errors
    else if errors.length is 1
      error = errors[0]
    if error
      new Notice 'error', Main.parseError(error), 15
      return

    div = $.el 'div',
      innerHTML: "#{errors.length} errors occurred. [<a href=javascript:;>show</a>]"
    $.on div.lastElementChild, 'click', ->
      [@textContent, logs.hidden] = if @textContent is 'show'
        ['hide', false]
      else
        ['show', true]

    logs = $.el 'div',
      hidden: true
    for error in errors
      $.add logs, Main.parseError error

    new Notice 'error', [div, logs], 30

  parseError: (data) ->
    c.error data.message, data.error.stack
    message = $.el 'div',
      textContent: data.message
    error = $.el 'div',
      textContent: data.error
    [message, error]

  isThisPageLegit: ->
    # 404 error page or similar.
    unless 'thisPageIsLegit' of Main
      Main.thisPageIsLegit = location.hostname is 'boards.4chan.org' and
        !$('link[href*="favicon-status.ico"]', d.head) and
        d.title not in ['4chan - Temporarily Offline', '4chan - Error', '504 Gateway Time-out']
    Main.thisPageIsLegit

  css: """
  <%= grunt.file.read('src/General/css/font-awesome.css').replace(/\s+/g, ' ').replace(/\\/g, '\\\\').trim() %>
  <%= grunt.file.read('src/General/css/style.css').replace(/\s+/g, ' ').trim() %>
  <%= grunt.file.read('src/General/css/yotsuba.css').replace(/\s+/g, ' ').trim() %>
  <%= grunt.file.read('src/General/css/yotsuba-b.css').replace(/\s+/g, ' ').trim() %>
  <%= grunt.file.read('src/General/css/futaba.css').replace(/\s+/g, ' ').trim() %>
  <%= grunt.file.read('src/General/css/burichan.css').replace(/\s+/g, ' ').trim() %>
  <%= grunt.file.read('src/General/css/tomorrow.css').replace(/\s+/g, ' ').trim() %>
  <%= grunt.file.read('src/General/css/photon.css').replace(/\s+/g, ' ').trim() %>
  """

Main.init()<|MERGE_RESOLUTION|>--- conflicted
+++ resolved
@@ -18,13 +18,10 @@
       return Index.catalogSwitch()
     if g.VIEW is 'thread'
       g.THREADID = +pathname[3]
-<<<<<<< HEAD
-      if pathname[2] isnt 'thread' or pathname.length > 4
+      g.SLUG = pathname[4] if pathname[4]?
+      if pathname[2] isnt 'thread'
         pathname[2] = 'thread'
         history.replaceState null, '', pathname.slice(0,4).join('/') + location.hash
-=======
-      g.SLUG = pathname[4] if pathname[4]?
->>>>>>> 6c748be4
 
     # flatten Config into Conf
     # and get saved or default values
