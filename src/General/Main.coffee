--- conflicted
+++ resolved
@@ -27,12 +27,6 @@
     
     $.get Conf, Main.initFeatures
 
-<<<<<<< HEAD
-=======
-    $.asap (-> d.head and $('link[rel="canonical"]', d.head) or d.readyState in ['interactive', 'complete']),
-      Main.initStyle
-
->>>>>>> 974197af
   initFeatures: (items) ->
     Conf = items
 
