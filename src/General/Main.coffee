Main =
  init: (items) ->
    # flatten Config into Conf
    # and get saved or default values
    flatten = (parent, obj) ->
      if obj instanceof Array
        Conf[parent] = obj[0]
      else if typeof obj is 'object'
        for key, val of obj
          flatten key, val
      else # string or number
        Conf[parent] = obj
      return
    flatten null, Config
    for db in DataBoards
      Conf[db] = boards: {}
    Conf['selectedArchives'] = {}
    Conf['CachedTitles']     = []
    
    $.get Conf, Main.initFeatures

    $.on d, '4chanMainInit', Main.initStyle
    $.asap (-> d.head and $('link[rel="shortcut icon"]', d.head) or d.readyState isnt 'loading'),
      Main.initStyle

  initFeatures: (items) ->
    Conf = items

    pathname = location.pathname.split '/'
    g.BOARD  = new Board pathname[1]
    return if g.BOARD.ID in ['z', 'fk']
    g.VIEW   =
      switch pathname[2]
        when 'res'
          'thread'
        when 'catalog'
          'catalog'
        else
          'index'
    if g.VIEW is 'thread'
      g.THREADID = +pathname[3]

    switch location.hostname
      when 'api.4chan.org'
        return
      when 'sys.4chan.org'
        Report.init()
        return
      when 'images.4chan.org'
        $.ready ->
          if Conf['404 Redirect'] and ['4chan - Temporarily Offline', '4chan - 404 Not Found'].contains d.title
            Redirect.init()
            pathname = location.pathname.split '/'
            URL = Redirect.to 'file',
              boardID:  g.BOARD.ID
              filename: pathname[pathname.length - 1]
            location.replace URL if URL
        return

    init = (features) ->
      for name, module of features
        # c.time "#{name} initialization"
        try
          module.init()
        catch err
          Main.handleErrors
            message: "\"#{name}\" initialization crashed."
            error: err
        # finally
        #   c.timeEnd "#{name} initialization"
      return

    # c.time 'All initializations'
<<<<<<< HEAD

    init
      'Polyfill':                  Polyfill
      'Redirect':                  Redirect
      'Header':                    Header
      'Catalog Links':             CatalogLinks
      'Settings':                  Settings
      'Announcement Hiding':       PSAHiding
      'Fourchan thingies':         Fourchan
      'Emoji':                     Emoji
      'Color User IDs':            IDColor
      'Reveal Spoilers':           RemoveSpoilers
      'Custom CSS':                CustomCSS
      'Linkify':                   Linkify
      'Resurrect Quotes':          Quotify
      'Filter':                    Filter
      'Thread Hiding Buttons':     ThreadHiding
      'Reply Hiding Buttons':      PostHiding
      'Recursive':                 Recursive
      'Strike-through Quotes':     QuoteStrikeThrough
      'Quick Reply':               QR
      'Menu':                      Menu
      'Report Link':               ReportLink
      'Thread Hiding (Menu)':      ThreadHiding.menu
      'Reply Hiding (Menu)':       PostHiding.menu
      'Delete Link':               DeleteLink
      'Filter (Menu)':             Filter.menu
      'Download Link':             DownloadLink
      'Archive Link':              ArchiveLink
      'Quote Inlining':            QuoteInline
      'Quote Previewing':          QuotePreview
      'Quote Backlinks':           QuoteBacklink
      'Mark Quotes of You':        QuoteYou
      'Mark OP Quotes':            QuoteOP
      'Mark Cross-thread Quotes':  QuoteCT
      'Anonymize':                 Anonymize
      'Time Formatting':           Time
      'Relative Post Dates':       RelativeDates
      'File Info Formatting':      FileInfo
      'Fappe Tyme':                FappeTyme
      'Sauce':                     Sauce
      'Image Expansion':           ImageExpand
      'Image Expansion (Menu)':    ImageExpand.menu
      'Reveal Spoiler Thumbnails': RevealSpoilers
      'Image Loading':             ImageLoader
      'Image Hover':               ImageHover
      'Comment Expansion':         ExpandComment
      'Thread Expansion':          ExpandThread
      'Thread Excerpt':            ThreadExcerpt
      'Favicon':                   Favicon
      'Unread':                    Unread
      'Quote Threading':           QuoteThreading
      'Thread Stats':              ThreadStats
      'Thread Updater':            ThreadUpdater
      'Thread Watcher':            ThreadWatcher
      'Index Navigation':          Nav
      'Keybinds':                  Keybinds

=======
    initFeature 'Polyfill',                 Polyfill
    initFeature 'Header',                   Header
    initFeature 'Settings',                 Settings
    initFeature 'Announcement Hiding',      PSAHiding
    initFeature 'Fourchan thingies',        Fourchan
    initFeature 'Custom CSS',               CustomCSS
    initFeature 'Redirect',                 Redirect
    initFeature 'Resurrect Quotes',         Quotify
    initFeature 'Filter',                   Filter
    initFeature 'Thread Hiding',            ThreadHiding
    initFeature 'Reply Hiding',             PostHiding
    initFeature 'Recursive',                Recursive
    initFeature 'Strike-through Quotes',    QuoteStrikeThrough
    initFeature 'Quick Reply',              QR
    initFeature 'Menu',                     Menu
    initFeature 'Report Link',              ReportLink
    initFeature 'Thread Hiding (Menu)',     ThreadHiding.menu
    initFeature 'Reply Hiding (Menu)',      PostHiding.menu
    initFeature 'Delete Link',              DeleteLink
    initFeature 'Filter (Menu)',            Filter.menu
    initFeature 'Download Link',            DownloadLink
    initFeature 'Archive Link',             ArchiveLink
    initFeature 'Quote Inlining',           QuoteInline
    initFeature 'Quote Previewing',         QuotePreview
    initFeature 'Quote Backlinks',          QuoteBacklink
    initFeature 'Mark Quotes of You',       QuoteYou
    initFeature 'Mark OP Quotes',           QuoteOP
    initFeature 'Mark Cross-thread Quotes', QuoteCT
    initFeature 'Anonymize',                Anonymize
    initFeature 'Time Formatting',          Time
    initFeature 'Relative Post Dates',      RelativeDates
    initFeature 'File Info Formatting',     FileInfo
    initFeature 'Sauce',                    Sauce
    initFeature 'Image Expansion',          ImageExpand
    initFeature 'Image Expansion (Menu)',   ImageExpand.menu
    initFeature 'Reveal Spoilers',          RevealSpoilers
    initFeature 'Auto-GIF',                 AutoGIF
    initFeature 'Image Hover',              ImageHover
    initFeature 'Comment Expansion',        ExpandComment
    initFeature 'Thread Expansion',         ExpandThread
    initFeature 'Thread Excerpt',           ThreadExcerpt
    initFeature 'Favicon',                  Favicon
    initFeature 'Unread',                   Unread
    initFeature 'Thread Stats',             ThreadStats
    initFeature 'Thread Updater',           ThreadUpdater
    initFeature 'Thread Watcher',           ThreadWatcher
    initFeature 'Index Navigation',         Nav
    initFeature 'Keybinds',                 Keybinds
    initFeature 'Show Dice Roll',           Dice
>>>>>>> 6f6c1be3
    # c.timeEnd 'All initializations'

    $.on d, 'AddCallback', Main.addCallback
    $.ready Main.initReady

  initStyle: ->
    $.off d, '4chanMainInit', Main.initStyle
    return if !Main.isThisPageLegit() or $.hasClass doc, 'fourchan-x'
    # disable the mobile layout
    $('link[href*=mobile]', d.head)?.disabled = true
    <% if (type === 'crx') { %>
    $.addClass doc, 'blink'
    <% } else { %>
    $.addClass doc, 'gecko'
    <% } %>
    $.addClass doc, 'fourchan-x'
    $.addClass doc, g.VIEW
    $.addStyle Main.css

    if g.VIEW is 'catalog'
      $.addClass doc, $.id('base-css').href.match(/catalog_(\w+)/)[1].replace('_new', '').replace /_+/g, '-'
      return

    style          = 'yotsuba-b'
    mainStyleSheet = $ 'link[title=switch]', d.head
    styleSheets    = $$ 'link[rel="alternate stylesheet"]', d.head
    setStyle = ->
      $.rmClass doc, style
      for styleSheet in styleSheets
        if styleSheet.href is mainStyleSheet.href
          style = styleSheet.title.toLowerCase().replace('new', '').trim().replace /\s+/g, '-'
          break
      $.addClass doc, style
    setStyle()
    return unless mainStyleSheet
    new MutationObserver(setStyle).observe mainStyleSheet,
      attributes: true
      attributeFilter: ['href']

  initReady: ->
    if d.title is '4chan - 404 Not Found'
      if Conf['404 Redirect'] and g.VIEW is 'thread'
        href = Redirect.to 'thread',
          boardID:  g.BOARD.ID
          threadID: g.THREADID
          postID:   +location.hash.match /\d+/ # post number or 0
        location.replace href or "/#{g.BOARD}/"
      return

    unless $.hasClass doc, 'fourchan-x'
      # Something might have gone wrong!
      Main.initStyle()

    if board = $ '.board'
      threads = []
      posts   = []

      for threadRoot in $$ '.board > .thread', board
        thread = new Thread +threadRoot.id[1..], g.BOARD
        threads.push thread
        for postRoot in $$ '.thread > .postContainer', threadRoot
          try
            posts.push new Post postRoot, thread, g.BOARD
          catch err
            # Skip posts that we failed to parse.
            unless errors
              errors = []
            errors.push
              message: "Parsing of Post No.#{postRoot.id.match(/\d+/)} failed. Post will be skipped."
              error: err
      Main.handleErrors errors if errors

      Main.callbackNodes Thread, threads
      Main.callbackNodesDB Post, posts, ->
        $.event '4chanXInitFinished'
        <% if (type !== 'crx') { %>
        Main.checkUpdate()
        <% } %>

      if styleSelector = $.id 'styleSelector'
        passLink = $.el 'a',
          textContent: '4chan Pass'
          href: 'javascript:;'
        $.on passLink, 'click', ->
          window.open '//sys.4chan.org/auth',
            'This will steal your data.'
            'left=0,top=0,width=500,height=255,toolbar=0,resizable=0'
        $.before styleSelector.previousSibling, [$.tn '['; passLink, $.tn ']\u00A0\u00A0']

      return

    try
      localStorage.getItem '4chan-settings'
    catch err
      new Notification 'warning', 'Cookies need to be enabled on 4chan for <%= meta.name %> to properly function.', 30

    $.event '4chanXInitFinished'
    <% if (type !== 'crx') { %>
    Main.checkUpdate()
    <% } %>

  callbackNodes: (klass, nodes) ->
    # get the nodes' length only once
    len = nodes.length
    for callback in klass::callbacks
      # c.profile callback.name
      i = 0
      while i < len
        node = nodes[i++]
        try
          callback.cb.call node
        catch err
          unless errors
            errors = []
          errors.push
            message: "\"#{callback.name}\" crashed on #{klass.name} No.#{node} (/#{node.board}/)."
            error: err
      # c.profileEnd callback.name
    Main.handleErrors errors if errors

  callbackNodesDB: (klass, nodes, cb) ->
    queue = []
    softTask =  ->
      task = queue.shift()
      func = task[0]
      args = Array::slice.call task, 1
      func.apply func, args
      return unless queue.length
      if (queue.length % 7) is 0
        setTimeout softTask, 0
      else
        softTask()

    # get the nodes' length only once
    len    = nodes.length
    i      = 0
    errors = null

    func = (node, i) ->
      for callback in klass::callbacks
        try
          callback.cb.call node
        catch err
          unless errors
            errors = []
          errors.push
            message: "\"#{callback.name}\" crashed on #{klass.name} No.#{node} (/#{node.board}/)."
            error: err
      # finish
      if i is len
        Main.handleErrors errors if errors
        cb() if cb

    while i < len
      node = nodes[i]
      queue.push [func, node, ++i]

    softTask()

  addCallback: (e) ->
    obj = e.detail
    unless typeof obj.callback.name is 'string'
      throw new Error "Invalid callback name: #{obj.callback.name}"
    switch obj.type
      when 'Post'
        Klass = Post
      when 'Thread'
        Klass = Thread
      else
        return
    obj.callback.isAddon = true
    Klass::callbacks.push obj.callback

  <% if (type !== 'crx') { %>
  message: (e) ->
    {version} = e.data
    if version and version isnt g.VERSION
        el = $.el 'span',
          innerHTML: "Update: <%= meta.name %> v#{version} is out, get it <a href=<%= meta.page %> target=_blank>here</a>."
        new Notification 'info', el, 120

  checkUpdate: ->
    return unless Conf['Check for Updates'] and Main.isThisPageLegit()
    now  = Date.now()
    $.get 'lastchecked', 0, ({lastchecked}) ->
      if (lastchecked > now - $.DAY)
        return
      $.ready ->
        $.on window, 'message', Main.message
        $.set 'lastchecked', now
        $.add d.head, $.el 'script',
          src: '<%= meta.repo %>raw/<%= meta.mainBranch %>/latest.js'
  <% } %>

  handleErrors: (errors) ->
    unless errors instanceof Array
      error = errors
    else if errors.length is 1
      error = errors[0]
    if error
      new Notification 'error', Main.parseError(error), 15
      return

    div = $.el 'div',
      innerHTML: "#{errors.length} errors occurred. [<a href=javascript:;>show</a>]"
    $.on div.lastElementChild, 'click', ->
      [@textContent, logs.hidden] = if @textContent is 'show'
        ['hide', false]
      else
        ['show', true]

    logs = $.el 'div',
      hidden: true
    for error in errors
      $.add logs, Main.parseError error

    new Notification 'error', [div, logs], 30

  parseError: (data) ->
    Main.logError data
    message = $.el 'div',
      textContent: data.message
    error = $.el 'div',
      textContent: data.error
    [message, error]

  errors: []
  logError: (data) ->
    c.error data.message, data.error.stack
    Main.errors.push data

  isThisPageLegit: ->
    # 404 error page or similar.
    unless 'thisPageIsLegit' of Main
      Main.thisPageIsLegit = location.hostname is 'boards.4chan.org' and
        !$('link[href*="favicon-status.ico"]', d.head) and
        d.title not in ['4chan - Temporarily Offline', '4chan - Error', '504 Gateway Time-out']
    Main.thisPageIsLegit

  css: """
  <%= grunt.file.read('src/General/css/style.css') %>
  <%= grunt.file.read('src/General/css/yotsuba.css') %>
  <%= grunt.file.read('src/General/css/yotsuba-b.css') %>
  <%= grunt.file.read('src/General/css/futaba.css') %>
  <%= grunt.file.read('src/General/css/burichan.css') %>
  <%= grunt.file.read('src/General/css/tomorrow.css') %>
  <%= grunt.file.read('src/General/css/photon.css') %>
  """

Main.init()<|MERGE_RESOLUTION|>--- conflicted
+++ resolved
@@ -71,7 +71,6 @@
       return
 
     # c.time 'All initializations'
-<<<<<<< HEAD
 
     init
       'Polyfill':                  Polyfill
@@ -129,58 +128,8 @@
       'Thread Watcher':            ThreadWatcher
       'Index Navigation':          Nav
       'Keybinds':                  Keybinds
-
-=======
-    initFeature 'Polyfill',                 Polyfill
-    initFeature 'Header',                   Header
-    initFeature 'Settings',                 Settings
-    initFeature 'Announcement Hiding',      PSAHiding
-    initFeature 'Fourchan thingies',        Fourchan
-    initFeature 'Custom CSS',               CustomCSS
-    initFeature 'Redirect',                 Redirect
-    initFeature 'Resurrect Quotes',         Quotify
-    initFeature 'Filter',                   Filter
-    initFeature 'Thread Hiding',            ThreadHiding
-    initFeature 'Reply Hiding',             PostHiding
-    initFeature 'Recursive',                Recursive
-    initFeature 'Strike-through Quotes',    QuoteStrikeThrough
-    initFeature 'Quick Reply',              QR
-    initFeature 'Menu',                     Menu
-    initFeature 'Report Link',              ReportLink
-    initFeature 'Thread Hiding (Menu)',     ThreadHiding.menu
-    initFeature 'Reply Hiding (Menu)',      PostHiding.menu
-    initFeature 'Delete Link',              DeleteLink
-    initFeature 'Filter (Menu)',            Filter.menu
-    initFeature 'Download Link',            DownloadLink
-    initFeature 'Archive Link',             ArchiveLink
-    initFeature 'Quote Inlining',           QuoteInline
-    initFeature 'Quote Previewing',         QuotePreview
-    initFeature 'Quote Backlinks',          QuoteBacklink
-    initFeature 'Mark Quotes of You',       QuoteYou
-    initFeature 'Mark OP Quotes',           QuoteOP
-    initFeature 'Mark Cross-thread Quotes', QuoteCT
-    initFeature 'Anonymize',                Anonymize
-    initFeature 'Time Formatting',          Time
-    initFeature 'Relative Post Dates',      RelativeDates
-    initFeature 'File Info Formatting',     FileInfo
-    initFeature 'Sauce',                    Sauce
-    initFeature 'Image Expansion',          ImageExpand
-    initFeature 'Image Expansion (Menu)',   ImageExpand.menu
-    initFeature 'Reveal Spoilers',          RevealSpoilers
-    initFeature 'Auto-GIF',                 AutoGIF
-    initFeature 'Image Hover',              ImageHover
-    initFeature 'Comment Expansion',        ExpandComment
-    initFeature 'Thread Expansion',         ExpandThread
-    initFeature 'Thread Excerpt',           ThreadExcerpt
-    initFeature 'Favicon',                  Favicon
-    initFeature 'Unread',                   Unread
-    initFeature 'Thread Stats',             ThreadStats
-    initFeature 'Thread Updater',           ThreadUpdater
-    initFeature 'Thread Watcher',           ThreadWatcher
-    initFeature 'Index Navigation',         Nav
-    initFeature 'Keybinds',                 Keybinds
-    initFeature 'Show Dice Roll',           Dice
->>>>>>> 6f6c1be3
+      'Show Dice Roll':            Dice
+
     # c.timeEnd 'All initializations'
 
     $.on d, 'AddCallback', Main.addCallback
