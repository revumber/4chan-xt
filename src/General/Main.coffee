--- conflicted
+++ resolved
@@ -358,7 +358,13 @@
     Main.thisPageIsLegit
 
   css: """
-<<<<<<< HEAD
+  @font-face {
+    font-family: 'FontAwesome';
+    src: url('data:application/font-woff;base64,<%= grunt.file.read('node_modules/font-awesome/font/fontawesome-webfont.woff', {encoding: 'base64'}) %>') format('woff');
+    font-weight: normal;
+    font-style: normal;
+  }
+  <%= grunt.file.read('node_modules/font-awesome/css/font-awesome.min.css').replace(/@font-face\{[^}]+\}/, '').replace(/\\/g, '\\\\') %>
   <%= grunt.file.read('src/General/css/style.css') %>
   <%= grunt.file.read('src/General/css/yotsuba.css') %>
   <%= grunt.file.read('src/General/css/yotsuba-b.css') %>
@@ -366,22 +372,6 @@
   <%= grunt.file.read('src/General/css/burichan.css') %>
   <%= grunt.file.read('src/General/css/tomorrow.css') %>
   <%= grunt.file.read('src/General/css/photon.css') %>
-=======
-  @font-face {
-    font-family: 'FontAwesome';
-    src: url('data:application/font-woff;base64,<%= grunt.file.read('node_modules/font-awesome/font/fontawesome-webfont.woff', {encoding: 'base64'}) %>') format('woff');
-    font-weight: normal;
-    font-style: normal;
-  }
-  <%= grunt.file.read('node_modules/font-awesome/css/font-awesome.min.css').replace(/@font-face\{[^}]+\}/, '').replace(/\\/g, '\\\\') %>
-  <%= grunt.file.read('css/style.css') %>
-  <%= grunt.file.read('css/yotsuba.css') %>
-  <%= grunt.file.read('css/yotsuba-b.css') %>
-  <%= grunt.file.read('css/futaba.css') %>
-  <%= grunt.file.read('css/burichan.css') %>
-  <%= grunt.file.read('css/tomorrow.css') %>
-  <%= grunt.file.read('css/photon.css') %>
->>>>>>> 43fbf62d
   """
 
 Main.init()