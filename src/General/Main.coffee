Main =
  init: ->

    # flatten Config into Conf
    # and get saved or default values
    flatten = (parent, obj) ->
      if obj instanceof Array
        Conf[parent] = obj[0]
      else if typeof obj is 'object'
        for key, val of obj
          flatten key, val
      else # string or number
        Conf[parent] = obj
      return
    flatten null, Config
    for db in DataBoard.keys
      Conf[db] = boards: {}
    Conf['selectedArchives'] = {}
    Conf['CachedTitles']     = []
    $.get Conf, (items) ->
      $.extend Conf, items
      <% if (type === 'crx') { %>
      unless items
        new Notice 'error', $.el 'span',
          innerHTML: """
          It seems like your <%= meta.name %> settings became corrupted due to a <a href="https://code.google.com/p/chromium/issues/detail?id=261623" target=_blank>Chrome bug</a>.<br>
          Unfortunately, you'll have to <a href="https://github.com/MayhemYDG/4chan-x/wiki/FAQ#known-problems" target=_blank>fix it yourself</a>.
          """
        # Track resolution of this bug.
        Main.logError
          message: 'Chrome Storage API bug'
          error: new Error '~'
      <% } %>
      Main.initFeatures()

    $.on d, '4chanMainInit', Main.initStyle
    $.asap (-> d.head and $('link[rel="shortcut icon"]', d.head) or d.readyState isnt 'loading'),
      Main.initStyle

  initFeatures: ->

    pathname = location.pathname.split '/'
    g.BOARD  = new Board pathname[1]
    return if g.BOARD.ID in ['z', 'fk']
    g.VIEW   =
      switch pathname[2]
        when 'res'
          'thread'
        when 'catalog'
          'catalog'
        else
          'index'
    if g.VIEW is 'thread'
      g.THREADID = +pathname[3]

    switch location.hostname
      when 'api.4chan.org'
        return
      when 'sys.4chan.org'
        Report.init()
        return
      when 'images.4chan.org'
        $.ready ->
          if Conf['404 Redirect'] and ['4chan - Temporarily Offline', '4chan - 404 Not Found'].contains d.title
            Redirect.init()
            pathname = location.pathname.split '/'
            URL = Redirect.to 'file',
              boardID:  g.BOARD.ID
              filename: pathname[pathname.length - 1]
            location.replace URL if URL
        return

    init = (features) ->
      for name, module of features
        # c.time "#{name} initialization"
        try
          module.init()
        catch err
          Main.handleErrors
            message: "\"#{name}\" initialization crashed."
            error: err
        # finally
        #   c.timeEnd "#{name} initialization"
      return

    # c.time 'All initializations'
<<<<<<< HEAD

    init
      'Polyfill':                  Polyfill
      'Redirect':                  Redirect
      'Header':                    Header
      'Catalog Links':             CatalogLinks
      'Settings':                  Settings
      'Announcement Hiding':       PSAHiding
      'Fourchan thingies':         Fourchan
      'Emoji':                     Emoji
      'Color User IDs':            IDColor
      'Reveal Spoilers':           RemoveSpoilers
      'Custom CSS':                CustomCSS
      'Linkify':                   Linkify
      'Resurrect Quotes':          Quotify
      'Filter':                    Filter
      'Thread Hiding Buttons':     ThreadHiding
      'Reply Hiding Buttons':      PostHiding
      'Recursive':                 Recursive
      'Strike-through Quotes':     QuoteStrikeThrough
      'Quick Reply':               QR
      'Menu':                      Menu
      'Report Link':               ReportLink
      'Thread Hiding (Menu)':      ThreadHiding.menu
      'Reply Hiding (Menu)':       PostHiding.menu
      'Delete Link':               DeleteLink
      'Filter (Menu)':             Filter.menu
      'Download Link':             DownloadLink
      'Archive Link':              ArchiveLink
      'Quote Inlining':            QuoteInline
      'Quote Previewing':          QuotePreview
      'Quote Backlinks':           QuoteBacklink
      'Mark Quotes of You':        QuoteYou
      'Mark OP Quotes':            QuoteOP
      'Mark Cross-thread Quotes':  QuoteCT
      'Anonymize':                 Anonymize
      'Time Formatting':           Time
      'Relative Post Dates':       RelativeDates
      'File Info Formatting':      FileInfo
      'Fappe Tyme':                FappeTyme
      'Sauce':                     Sauce
      'Image Expansion':           ImageExpand
      'Image Expansion (Menu)':    ImageExpand.menu
      'Reveal Spoiler Thumbnails': RevealSpoilers
      'Image Loading':             ImageLoader
      'Image Hover':               ImageHover
      'Comment Expansion':         ExpandComment
      'Thread Expansion':          ExpandThread
      'Thread Excerpt':            ThreadExcerpt
      'Favicon':                   Favicon
      'Unread':                    Unread
      'Quote Threading':           QuoteThreading
      'Thread Stats':              ThreadStats
      'Thread Updater':            ThreadUpdater
      'Thread Watcher':            ThreadWatcher
      'Thread Watcher (Menu)':     ThreadWatcher.menu
      'Index Navigation':          Nav
      'Keybinds':                  Keybinds
      'Show Dice Roll':            Dice
      'Banner':                    Banner

=======
    initFeature 'Polyfill',                 Polyfill
    initFeature 'Header',                   Header
    initFeature 'Settings',                 Settings
    initFeature 'Announcement Hiding',      PSAHiding
    initFeature 'Fourchan thingies',        Fourchan
    initFeature 'Custom CSS',               CustomCSS
    initFeature 'Redirect',                 Redirect
    initFeature 'Resurrect Quotes',         Quotify
    initFeature 'Filter',                   Filter
    initFeature 'Thread Hiding',            ThreadHiding
    initFeature 'Reply Hiding',             PostHiding
    initFeature 'Recursive',                Recursive
    initFeature 'Strike-through Quotes',    QuoteStrikeThrough
    initFeature 'Quick Reply',              QR
    initFeature 'Menu',                     Menu
    initFeature 'Report Link',              ReportLink
    initFeature 'Thread Hiding (Menu)',     ThreadHiding.menu
    initFeature 'Reply Hiding (Menu)',      PostHiding.menu
    initFeature 'Delete Link',              DeleteLink
    initFeature 'Filter (Menu)',            Filter.menu
    initFeature 'Download Link',            DownloadLink
    initFeature 'Archive Link',             ArchiveLink
    initFeature 'Quote Inlining',           QuoteInline
    initFeature 'Quote Previewing',         QuotePreview
    initFeature 'Quote Backlinks',          QuoteBacklink
    initFeature 'Mark Quotes of You',       QuoteYou
    initFeature 'Mark OP Quotes',           QuoteOP
    initFeature 'Mark Cross-thread Quotes', QuoteCT
    initFeature 'Anonymize',                Anonymize
    initFeature 'Time Formatting',          Time
    initFeature 'Relative Post Dates',      RelativeDates
    initFeature 'File Info Formatting',     FileInfo
    initFeature 'Sauce',                    Sauce
    initFeature 'Image Expansion',          ImageExpand
    initFeature 'Image Expansion (Menu)',   ImageExpand.menu
    initFeature 'Reveal Spoilers',          RevealSpoilers
    initFeature 'Auto-GIF',                 AutoGIF
    initFeature 'Image Hover',              ImageHover
    initFeature 'Comment Expansion',        ExpandComment
    initFeature 'Thread Expansion',         ExpandThread
    initFeature 'Thread Excerpt',           ThreadExcerpt
    initFeature 'Favicon',                  Favicon
    initFeature 'Unread',                   Unread
    initFeature 'Thread Stats',             ThreadStats
    initFeature 'Thread Updater',           ThreadUpdater
    initFeature 'Thread Watcher',           ThreadWatcher
    initFeature 'Thread Watcher (Menu)',    ThreadWatcher.menu
    initFeature 'Index Navigation',         Nav
    initFeature 'Keybinds',                 Keybinds
    initFeature 'Show Dice Roll',           Dice
    initFeature 'Linkify',                  Linkify
>>>>>>> 132d94d4
    # c.timeEnd 'All initializations'

    $.on d, 'AddCallback', Main.addCallback
    $.ready Main.initReady

  initStyle: ->
    $.off d, '4chanMainInit', Main.initStyle
    return if !Main.isThisPageLegit() or $.hasClass doc, 'fourchan-x'
    # disable the mobile layout
    $('link[href*=mobile]', d.head)?.disabled = true
    <% if (type === 'crx') { %>
    $.addClass doc, 'blink'
    <% } else { %>
    $.addClass doc, 'gecko'
    <% } %>
    $.addClass doc, 'fourchan-x'
    $.addClass doc, 'seaweedchan'
    $.addClass doc, g.VIEW
    $.addStyle Main.css

    if g.VIEW is 'catalog'
      $.addClass doc, $.id('base-css').href.match(/catalog_(\w+)/)[1].replace('_new', '').replace /_+/g, '-'
      return

    style          = 'yotsuba-b'
    mainStyleSheet = $ 'link[title=switch]', d.head
    styleSheets    = $$ 'link[rel="alternate stylesheet"]', d.head
    setStyle = ->
      $.rmClass doc, style
      for styleSheet in styleSheets
        if styleSheet.href is mainStyleSheet.href
          style = styleSheet.title.toLowerCase().replace('new', '').trim().replace /\s+/g, '-'
          break
      $.addClass doc, style
    setStyle()
    return unless mainStyleSheet
    new MutationObserver(setStyle).observe mainStyleSheet,
      attributes: true
      attributeFilter: ['href']

  initReady: ->
    if ['4chan - Temporarily Offline', '4chan - 404 Not Found'].contains d.title
      if Conf['404 Redirect'] and g.VIEW is 'thread'
        href = Redirect.to 'thread',
          boardID:  g.BOARD.ID
          threadID: g.THREADID
          postID:   +location.hash.match /\d+/ # post number or 0
        location.replace href or "/#{g.BOARD}/"
      return

    # Something might have gone wrong!
    Main.initStyle()

    if board = $ '.board'
      threads = []
      posts   = []

      for threadRoot in $$ '.board > .thread', board
        thread = new Thread +threadRoot.id[1..], g.BOARD
        threads.push thread
        for postRoot in $$ '.thread > .postContainer', threadRoot
          try
            posts.push new Post postRoot, thread, g.BOARD
          catch err
            # Skip posts that we failed to parse.
            unless errors
              errors = []
            errors.push
              message: "Parsing of Post No.#{postRoot.id.match(/\d+/)} failed. Post will be skipped."
              error: err
      Main.handleErrors errors if errors

      Main.callbackNodes Thread, threads
      Main.callbackNodesDB Post, posts, ->
        $.event '4chanXInitFinished'

<<<<<<< HEAD
      if styleSelector = $.id 'styleSelector'
        passLink = $.el 'a',
          textContent: '4chan Pass'
          href: 'javascript:;'
        $.on passLink, 'click', ->
          window.open '//sys.4chan.org/auth',
            'This will steal your data.'
            'left=0,top=0,width=500,height=255,toolbar=0,resizable=0'
        $.before styleSelector.previousSibling, [$.tn '['; passLink, $.tn ']\u00A0\u00A0']

      return
=======
    if $.hasClass d.body, 'fourchan_x'
      Main.disableReports = true
      alert '4chan X v2 detected: Disable it or v3 will break.'
>>>>>>> 132d94d4

    try
      localStorage.getItem '4chan-settings'
    catch err
      new Notice 'warning', 'Cookies need to be enabled on 4chan for <%= meta.name %> to properly function.', 30
      Main.disableReports = true

    $.event '4chanXInitFinished'

  callbackNodes: (klass, nodes) ->
    # get the nodes' length only once
    len = nodes.length
    for callback in klass::callbacks
      # c.profile callback.name
      i = 0
      while i < len
        node = nodes[i++]
        try
          callback.cb.call node
        catch err
          unless errors
            errors = []
          errors.push
            message: "\"#{callback.name}\" crashed on #{klass.name} No.#{node} (/#{node.board}/)."
            error: err
      # c.profileEnd callback.name
    Main.handleErrors errors if errors

  callbackNodesDB: (klass, nodes, cb) ->
    queue = []
    softTask =  ->
      task = queue.shift()
      func = task[0]
      args = Array::slice.call task, 1
      func.apply func, args
      return unless queue.length
      if (queue.length % 7) is 0
        setTimeout softTask, 0
      else
        softTask()

    # get the nodes' length only once
    len    = nodes.length
    i      = 0
    errors = null

    func = (node, i) ->
      for callback in klass::callbacks
        try
          callback.cb.call node
        catch err
          unless errors
            errors = []
          errors.push
            message: "\"#{callback.name}\" crashed on #{klass.name} No.#{node} (/#{node.board}/)."
            error: err
      # finish
      if i is len
        Main.handleErrors errors if errors
        cb() if cb

    while i < len
      node = nodes[i]
      queue.push [func, node, ++i]

    softTask()

  addCallback: (e) ->
    obj = e.detail
    unless typeof obj.callback.name is 'string'
      throw new Error "Invalid callback name: #{obj.callback.name}"
    switch obj.type
      when 'Post'
        Klass = Post
      when 'Thread'
        Klass = Thread
      else
        return
    obj.callback.isAddon = true
    Klass::callbacks.push obj.callback

  handleErrors: (errors) ->
    unless errors instanceof Array
      error = errors
    else if errors.length is 1
      error = errors[0]
    if error
      new Notice 'error', Main.parseError(error), 15
      return

    div = $.el 'div',
      innerHTML: "#{errors.length} errors occurred. [<a href=javascript:;>show</a>]"
    $.on div.lastElementChild, 'click', ->
      [@textContent, logs.hidden] = if @textContent is 'show'
        ['hide', false]
      else
        ['show', true]

    logs = $.el 'div',
      hidden: true
    for error in errors
      $.add logs, Main.parseError error

    new Notice 'error', [div, logs], 30

  parseError: (data) ->
    Main.logError data
    message = $.el 'div',
      textContent: data.message
    error = $.el 'div',
      textContent: data.error
    [message, error]

  errors: []
  logError: (data) ->
    c.error data.message, data.error.stack
    Main.errors.push data

<<<<<<< HEAD
=======
  postErrors: ->
    return if Main.disableReports
    errors = Main.errors.filter((d) -> !!d.error.stack).map((d) ->
      <% if (type === 'userscript') { %>
      # Before:
      # someFn@file:///C:/Users/<USER>/AppData/Roaming/Mozilla/Firefox/Profiles/<garbage>.default/gm_scripts/4chan_X/4chan-X.user.js:line_number
      # someFn@file:///home/<USER>/.mozilla/firefox/<garbage>.default/gm_scripts/4chan_X/4chan-X.user.js:line_number
      # After:
      # someFn@4chan-X.user.js:line_number
      {name, message, stack} = d.error
      stack = stack.replace /file:\/{3}.+\//g, ''
      "#{d.message} #{name}: #{message} #{stack}"
      <% } else { %>
      "#{d.message} #{d.error.stack}"
      <% } %>
    ).join '\n'
    return unless errors
    $.ajax '<%= meta.page %>errors', null,
      sync: true
      form: $.formData
        n: "<%= meta.name %> v#{g.VERSION}"
        t: '<%= type %>'
        ua:  window.navigator.userAgent
        url: window.location.href
        e: errors

>>>>>>> 132d94d4
  isThisPageLegit: ->
    # 404 error page or similar.
    unless 'thisPageIsLegit' of Main
      Main.thisPageIsLegit = location.hostname is 'boards.4chan.org' and
        !$('link[href*="favicon-status.ico"]', d.head) and
        d.title not in ['4chan - Temporarily Offline', '4chan - Error', '504 Gateway Time-out']
    Main.thisPageIsLegit

  css: """
  <%= grunt.file.read('src/General/css/font-awesome.css').replace(/\s+/g, ' ').replace(/\\/g, '\\\\').trim() %>
  <%= grunt.file.read('src/General/css/style.css').replace(/\s+/g, ' ').trim() %>
  <%= grunt.file.read('src/General/css/yotsuba.css').replace(/\s+/g, ' ').trim() %>
  <%= grunt.file.read('src/General/css/yotsuba-b.css').replace(/\s+/g, ' ').trim() %>
  <%= grunt.file.read('src/General/css/futaba.css').replace(/\s+/g, ' ').trim() %>
  <%= grunt.file.read('src/General/css/burichan.css').replace(/\s+/g, ' ').trim() %>
  <%= grunt.file.read('src/General/css/tomorrow.css').replace(/\s+/g, ' ').trim() %>
  <%= grunt.file.read('src/General/css/photon.css').replace(/\s+/g, ' ').trim() %>
  """

Main.init()<|MERGE_RESOLUTION|>--- conflicted
+++ resolved
@@ -84,7 +84,6 @@
       return
 
     # c.time 'All initializations'
-<<<<<<< HEAD
 
     init
       'Polyfill':                  Polyfill
@@ -146,59 +145,6 @@
       'Show Dice Roll':            Dice
       'Banner':                    Banner
 
-=======
-    initFeature 'Polyfill',                 Polyfill
-    initFeature 'Header',                   Header
-    initFeature 'Settings',                 Settings
-    initFeature 'Announcement Hiding',      PSAHiding
-    initFeature 'Fourchan thingies',        Fourchan
-    initFeature 'Custom CSS',               CustomCSS
-    initFeature 'Redirect',                 Redirect
-    initFeature 'Resurrect Quotes',         Quotify
-    initFeature 'Filter',                   Filter
-    initFeature 'Thread Hiding',            ThreadHiding
-    initFeature 'Reply Hiding',             PostHiding
-    initFeature 'Recursive',                Recursive
-    initFeature 'Strike-through Quotes',    QuoteStrikeThrough
-    initFeature 'Quick Reply',              QR
-    initFeature 'Menu',                     Menu
-    initFeature 'Report Link',              ReportLink
-    initFeature 'Thread Hiding (Menu)',     ThreadHiding.menu
-    initFeature 'Reply Hiding (Menu)',      PostHiding.menu
-    initFeature 'Delete Link',              DeleteLink
-    initFeature 'Filter (Menu)',            Filter.menu
-    initFeature 'Download Link',            DownloadLink
-    initFeature 'Archive Link',             ArchiveLink
-    initFeature 'Quote Inlining',           QuoteInline
-    initFeature 'Quote Previewing',         QuotePreview
-    initFeature 'Quote Backlinks',          QuoteBacklink
-    initFeature 'Mark Quotes of You',       QuoteYou
-    initFeature 'Mark OP Quotes',           QuoteOP
-    initFeature 'Mark Cross-thread Quotes', QuoteCT
-    initFeature 'Anonymize',                Anonymize
-    initFeature 'Time Formatting',          Time
-    initFeature 'Relative Post Dates',      RelativeDates
-    initFeature 'File Info Formatting',     FileInfo
-    initFeature 'Sauce',                    Sauce
-    initFeature 'Image Expansion',          ImageExpand
-    initFeature 'Image Expansion (Menu)',   ImageExpand.menu
-    initFeature 'Reveal Spoilers',          RevealSpoilers
-    initFeature 'Auto-GIF',                 AutoGIF
-    initFeature 'Image Hover',              ImageHover
-    initFeature 'Comment Expansion',        ExpandComment
-    initFeature 'Thread Expansion',         ExpandThread
-    initFeature 'Thread Excerpt',           ThreadExcerpt
-    initFeature 'Favicon',                  Favicon
-    initFeature 'Unread',                   Unread
-    initFeature 'Thread Stats',             ThreadStats
-    initFeature 'Thread Updater',           ThreadUpdater
-    initFeature 'Thread Watcher',           ThreadWatcher
-    initFeature 'Thread Watcher (Menu)',    ThreadWatcher.menu
-    initFeature 'Index Navigation',         Nav
-    initFeature 'Keybinds',                 Keybinds
-    initFeature 'Show Dice Roll',           Dice
-    initFeature 'Linkify',                  Linkify
->>>>>>> 132d94d4
     # c.timeEnd 'All initializations'
 
     $.on d, 'AddCallback', Main.addCallback
@@ -275,7 +221,6 @@
       Main.callbackNodesDB Post, posts, ->
         $.event '4chanXInitFinished'
 
-<<<<<<< HEAD
       if styleSelector = $.id 'styleSelector'
         passLink = $.el 'a',
           textContent: '4chan Pass'
@@ -287,11 +232,6 @@
         $.before styleSelector.previousSibling, [$.tn '['; passLink, $.tn ']\u00A0\u00A0']
 
       return
-=======
-    if $.hasClass d.body, 'fourchan_x'
-      Main.disableReports = true
-      alert '4chan X v2 detected: Disable it or v3 will break.'
->>>>>>> 132d94d4
 
     try
       localStorage.getItem '4chan-settings'
@@ -410,35 +350,6 @@
     c.error data.message, data.error.stack
     Main.errors.push data
 
-<<<<<<< HEAD
-=======
-  postErrors: ->
-    return if Main.disableReports
-    errors = Main.errors.filter((d) -> !!d.error.stack).map((d) ->
-      <% if (type === 'userscript') { %>
-      # Before:
-      # someFn@file:///C:/Users/<USER>/AppData/Roaming/Mozilla/Firefox/Profiles/<garbage>.default/gm_scripts/4chan_X/4chan-X.user.js:line_number
-      # someFn@file:///home/<USER>/.mozilla/firefox/<garbage>.default/gm_scripts/4chan_X/4chan-X.user.js:line_number
-      # After:
-      # someFn@4chan-X.user.js:line_number
-      {name, message, stack} = d.error
-      stack = stack.replace /file:\/{3}.+\//g, ''
-      "#{d.message} #{name}: #{message} #{stack}"
-      <% } else { %>
-      "#{d.message} #{d.error.stack}"
-      <% } %>
-    ).join '\n'
-    return unless errors
-    $.ajax '<%= meta.page %>errors', null,
-      sync: true
-      form: $.formData
-        n: "<%= meta.name %> v#{g.VERSION}"
-        t: '<%= type %>'
-        ua:  window.navigator.userAgent
-        url: window.location.href
-        e: errors
-
->>>>>>> 132d94d4
   isThisPageLegit: ->
     # 404 error page or similar.
     unless 'thisPageIsLegit' of Main
