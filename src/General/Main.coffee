--- conflicted
+++ resolved
@@ -18,15 +18,13 @@
     
     $.get Conf, Main.initFeatures
 
-<<<<<<< HEAD
-    $.asap (-> d.head and $('link[rel="shortcut icon"]', d.head) or d.readyState in ['interactive', 'complete']),\
+    $.on d, '4chanMainInit', Main.initStyle
+    $.asap (-> d.head and $('title', d.head) or d.readyState in ['interactive', 'complete']),
       Main.initStyle
 
   initFeatures: (items) ->
     Conf = items
 
-=======
->>>>>>> 57758fdc
     pathname = location.pathname.split '/'
     g.BOARD  = new Board pathname[1]
     return if g.BOARD.ID is 'z'
@@ -41,13 +39,6 @@
     if g.VIEW is 'thread'
       g.THREADID = +pathname[3]
 
-    $.on d, '4chanMainInit', Main.initStyle
-    $.asap (-> d.head and $('title', d.head) or d.readyState in ['interactive', 'complete']),
-      Main.initStyle
-
-  initFeatures: (items) ->
-    Conf = items
-
     switch location.hostname
       when 'api.4chan.org'
         return
@@ -58,18 +49,10 @@
         $.ready ->
           if Conf['404 Redirect'] and d.title is '4chan - 404 Not Found'
             Redirect.init()
-<<<<<<< HEAD
             url = Redirect.to 'file',
               boardID:  pathname[1]
               filename: pathname[3]
             location.href = url if url
-=======
-            pathname = location.pathname.split '/'
-            URL = Redirect.to 'file',
-              boardID:  g.BOARD.ID
-              filename: pathname[pathname.length - 1]
-            location.href = URL if URL
->>>>>>> 57758fdc
         return
 
     init = (features) ->
@@ -227,7 +210,6 @@
       Main.handleErrors errors if errors
 
       Main.callbackNodes Thread, threads
-<<<<<<< HEAD
       Main.callbackNodesDB Post, posts, ->
         $.event '4chanXInitFinished'
         Main.checkUpdate()
@@ -244,28 +226,10 @@
 
       return
 
-=======
-      Main.callbackNodes Post, posts
-
-    if $.hasClass d.body, 'fourchan_x'
-      alert '4chan X v2 detected: Disable it or v3 will break.'
-
     try
       localStorage.getItem '4chan-settings'
     catch err
       new Notification 'warning', 'Cookies need to be enabled on 4chan for <%= meta.name %> to properly function.', 30
-
-    <% if (type === 'userscript') { %>
-    el = $.el 'span'
-    el.style.flex = 'test'
-    if el.style.flex is 'test'
-      el.innerHTML = """
-      Firefox is not correctly set up and some <%= meta.name %> features will be displayed incorrectly.<br>
-      Follow the instructions of the <a href='<%= meta.page %>' target=_blank>install guide</a> to fix it.
-      """
-      new Notification 'warning', el, 30
-    <% } %>
->>>>>>> 57758fdc
 
     $.event '4chanXInitFinished'
     Main.checkUpdate()
