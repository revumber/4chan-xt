--- conflicted
+++ resolved
@@ -71,61 +71,7 @@
           error: err
       # finally
       #   c.timeEnd "#{name} initialization"
-<<<<<<< HEAD
-=======
-
-    # c.time 'All initializations'
-    initFeature 'Polyfill',                 Polyfill
-    initFeature 'Header',                   Header
-    initFeature 'Settings',                 Settings
-    initFeature 'Index Generator',          Index
-    initFeature 'Announcement Hiding',      PSAHiding
-    initFeature 'Fourchan thingies',        Fourchan
-    initFeature 'Custom CSS',               CustomCSS
-    initFeature 'Redirect',                 Redirect
-    initFeature 'Resurrect Quotes',         Quotify
-    initFeature 'Filter',                   Filter
-    initFeature 'Post Hiding',              PostHiding
-    initFeature 'Recursive',                Recursive
-    initFeature 'Strike-through Quotes',    QuoteStrikeThrough
-    initFeature 'Quick Reply',              QR
-    initFeature 'Menu',                     Menu
-    initFeature 'Index Generator (Menu)',   Index.menu
-    initFeature 'Report Link',              ReportLink
-    initFeature 'Post Hiding (Menu)',       PostHiding.menu
-    initFeature 'Delete Link',              DeleteLink
-    initFeature 'Filter (Menu)',            Filter.menu
-    initFeature 'Download Link',            DownloadLink
-    initFeature 'Labels list',              Labels
-    initFeature 'Archive Link',             ArchiveLink
-    initFeature 'Quote Inlining',           QuoteInline
-    initFeature 'Quote Previewing',         QuotePreview
-    initFeature 'Quote Backlinks',          QuoteBacklink
-    initFeature 'Quote Markers',            QuoteMarkers
-    initFeature 'Anonymize',                Anonymize
-    initFeature 'Color User IDs',           IDColor
-    initFeature 'Time Formatting',          Time
-    initFeature 'Relative Post Dates',      RelativeDates
-    initFeature 'File Info Formatting',     FileInfo
-    initFeature 'Sauce',                    Sauce
-    initFeature 'Image Expansion',          ImageExpand
-    initFeature 'Image Expansion (Menu)',   ImageExpand.menu
-    initFeature 'Reveal Spoilers',          RevealSpoilers
-    initFeature 'Auto-GIF',                 AutoGIF
-    initFeature 'Image Hover',              ImageHover
-    initFeature 'Thread Expansion',         ExpandThread
-    initFeature 'Thread Excerpt',           ThreadExcerpt
-    initFeature 'Favicon',                  Favicon
-    initFeature 'Unread',                   Unread
-    initFeature 'Thread Stats',             ThreadStats
-    initFeature 'Thread Updater',           ThreadUpdater
-    initFeature 'Thread Watcher',           ThreadWatcher
-    initFeature 'Thread Watcher (Menu)',    ThreadWatcher.menu
-    initFeature 'Index Navigation',         Nav
-    initFeature 'Keybinds',                 Keybinds
-    initFeature 'Show Dice Roll',           Dice
-    initFeature 'Linkify',                  Linkify
->>>>>>> 3f2aeff4
+
     # c.timeEnd 'All initializations'
 
     $.on d, 'AddCallback', Main.addCallback
@@ -139,16 +85,6 @@
     $.addClass doc, 'fourchan-x', 'seaweedchan', g.VIEW, '<% if (type === 'crx') { %>blink<% } else { %>gecko<% } %>'
     $.addStyle Main.css
 
-<<<<<<< HEAD
-    Main.setClass()
-
-  setClass: ->
-    if g.VIEW is 'catalog'
-      $.addClass doc, $.id('base-css').href.match(/catalog_(\w+)/)[1].replace('_new', '').replace /_+/g, '-'
-      return
-
-=======
->>>>>>> 3f2aeff4
     style          = 'yotsuba-b'
     mainStyleSheet = $ 'link[title=switch]', d.head
     styleSheets    = $$ 'link[rel="alternate stylesheet"]', d.head
