Main =
  init: (items) ->
    # flatten Config into Conf
    # and get saved or default values
    flatten = (parent, obj) ->
      if obj instanceof Array
        Conf[parent] = obj[0]
      else if typeof obj is 'object'
        for key, val of obj
          flatten key, val
      else # string or number
        Conf[parent] = obj
      return
    flatten null, Config
    for db in DataBoards
      Conf[db] = boards: {}
<<<<<<< HEAD
    Conf['archivers'] = {}
=======
    Conf['selectedArchives'] = {}
    Conf['archives'] = Redirect.archives
>>>>>>> d0fc792d
    $.get Conf, Main.initFeatures

    $.asap (-> d.head and $('link[rel="shortcut icon"]', d.head) or d.readyState in ['interactive', 'complete']),
      Main.initStyle

  initFeatures: (items) ->
    Conf = items

    pathname = location.pathname.split '/'
    g.BOARD  = new Board pathname[1]
    g.VIEW   =
      switch pathname[2]
        when 'res'
          'thread'
        when 'catalog'
          'catalog'
        else
          'index'
    if g.VIEW is 'thread'
      g.THREADID = +pathname[3]

    switch location.hostname
      when 'api.4chan.org'
        return
      when 'sys.4chan.org'
        Report.init()
        return
      when 'images.4chan.org'
        $.ready ->
          if Conf['404 Redirect'] and d.title is '4chan - 404 Not Found'
            Redirect.init()
            URL = Redirect.to 'file',
              boardID:  pathname[1]
              filename: pathname[3]
            location.href = URL if URL
        return

    init = (features) ->
      for name, module of features
        # c.time "#{name} initialization"
        try
          module.init()
        catch err
          Main.handleErrors
            message: "\"#{name}\" initialization crashed."
            error: err
        # finally
        #   c.timeEnd "#{name} initialization"
      return

    # c.time 'All initializations'
<<<<<<< HEAD

    init
      'Polyfill':                 Polyfill
      'Redirect':                 Redirect
      'Header':                   Header
      'Catalog Links':            CatalogLinks
      'Settings':                 Settings
      'Announcement Hiding':      PSAHiding
      'Fourchan thingies':        Fourchan
      'Emoji':                    Emoji
      'Color User IDs':           IDColor
      'Remove Spoilers':          RemoveSpoilers
      'Custom CSS':               CustomCSS
      'Linkify':                  Linkify
      'Resurrect Quotes':         Quotify
      'Filter':                   Filter
      'Thread Hiding Buttons':    ThreadHiding
      'Reply Hiding Buttons':     PostHiding
      'Recursive':                Recursive
      'Strike-through Quotes':    QuoteStrikeThrough
      'Quick Reply':              QR
      'Menu':                     Menu
      'Report Link':              ReportLink
      'Thread Hiding (Menu)':     ThreadHiding.menu
      'Reply Hiding (Menu)':      PostHiding.menu
      'Delete Link':              DeleteLink
      'Filter (Menu)':            Filter.menu
      'Download Link':            DownloadLink
      'Archive Link':             ArchiveLink
      'Quote Inlining':           QuoteInline
      'Quote Previewing':         QuotePreview
      'Quote Backlinks':          QuoteBacklink
      'Mark Quotes of You':       QuoteYou
      'Mark OP Quotes':           QuoteOP
      'Mark Cross-thread Quotes': QuoteCT
      'Anonymize':                Anonymize
      'Time Formatting':          Time
      'Relative Post Dates':      RelativeDates
      'File Info Formatting':     FileInfo
      'Fappe Tyme':               FappeTyme
      'Sauce':                    Sauce
      'Image Expansion':          ImageExpand
      'Image Expansion (Menu)':   ImageExpand.menu
      'Reveal Spoilers':          RevealSpoilers
      'Image Replace':            ImageReplace
      'Image Hover':              ImageHover
      'Comment Expansion':        ExpandComment
      'Thread Expansion':         ExpandThread
      'Thread Excerpt':           ThreadExcerpt
      'Favicon':                  Favicon
      'Unread':                   Unread
      'Quote Threading':          QuoteThreading
      'Thread Stats':             ThreadStats
      'Thread Updater':           ThreadUpdater
      'Thread Watcher':           ThreadWatcher
      'Index Navigation':         Nav
      'Keybinds':                 Keybinds

=======
    initFeature 'Polyfill',                 Polyfill
    initFeature 'Header',                   Header
    initFeature 'Settings',                 Settings
    initFeature 'Announcement Hiding',      PSAHiding
    initFeature 'Fourchan thingies',        Fourchan
    initFeature 'Custom CSS',               CustomCSS
    initFeature 'Redirect',                 Redirect
    initFeature 'Resurrect Quotes',         Quotify
    initFeature 'Filter',                   Filter
    initFeature 'Thread Hiding',            ThreadHiding
    initFeature 'Reply Hiding',             PostHiding
    initFeature 'Recursive',                Recursive
    initFeature 'Strike-through Quotes',    QuoteStrikeThrough
    initFeature 'Quick Reply',              QR
    initFeature 'Menu',                     Menu
    initFeature 'Report Link',              ReportLink
    initFeature 'Thread Hiding (Menu)',     ThreadHiding.menu
    initFeature 'Reply Hiding (Menu)',      PostHiding.menu
    initFeature 'Delete Link',              DeleteLink
    initFeature 'Filter (Menu)',            Filter.menu
    initFeature 'Download Link',            DownloadLink
    initFeature 'Archive Link',             ArchiveLink
    initFeature 'Quote Inlining',           QuoteInline
    initFeature 'Quote Previewing',         QuotePreview
    initFeature 'Quote Backlinks',          QuoteBacklink
    initFeature 'Mark Quotes of You',       QuoteYou
    initFeature 'Mark OP Quotes',           QuoteOP
    initFeature 'Mark Cross-thread Quotes', QuoteCT
    initFeature 'Anonymize',                Anonymize
    initFeature 'Time Formatting',          Time
    initFeature 'Relative Post Dates',      RelativeDates
    initFeature 'File Info Formatting',     FileInfo
    initFeature 'Sauce',                    Sauce
    initFeature 'Image Expansion',          ImageExpand
    initFeature 'Image Expansion (Menu)',   ImageExpand.menu
    initFeature 'Reveal Spoilers',          RevealSpoilers
    initFeature 'Auto-GIF',                 AutoGIF
    initFeature 'Image Hover',              ImageHover
    initFeature 'Comment Expansion',        ExpandComment
    initFeature 'Thread Expansion',         ExpandThread
    initFeature 'Thread Excerpt',           ThreadExcerpt
    initFeature 'Favicon',                  Favicon
    initFeature 'Unread',                   Unread
    initFeature 'Thread Stats',             ThreadStats
    initFeature 'Thread Updater',           ThreadUpdater
    initFeature 'Thread Watcher',           ThreadWatcher
    initFeature 'Index Navigation',         Nav
    initFeature 'Keybinds',                 Keybinds
>>>>>>> d0fc792d
    # c.timeEnd 'All initializations'

    $.on d, 'AddCallback', Main.addCallback
    $.ready Main.initReady

  initStyle: ->
    return unless Main.isThisPageLegit()
    # disable the mobile layout
    $('link[href*=mobile]', d.head)?.disabled = true
    <% if (type === 'crx') { %>
    $.addClass doc, 'webkit'
    $.addClass doc, 'blink'
    <% } else if (type === 'userjs') { %>
    $.addClass doc, 'presto'
    <% } else { %>
    $.addClass doc, 'gecko'
    <% } %>
    $.addClass doc, 'fourchan-x'
    $.addClass doc, g.VIEW
    $.addStyle Main.css

    if g.VIEW is 'catalog'
      $.addClass doc, $.id('base-css').href.match(/catalog_(\w+)/)[1].replace('_new', '').replace /_+/g, '-'
      return

    style          = 'yotsuba-b'
    mainStyleSheet = $ 'link[title=switch]', d.head
    styleSheets    = $$ 'link[rel="alternate stylesheet"]', d.head
    setStyle = ->
      $.rmClass doc, style
      for styleSheet in styleSheets
        if styleSheet.href is mainStyleSheet.href
          style = styleSheet.title.toLowerCase().replace('new', '').trim().replace /\s+/g, '-'
          break
      $.addClass doc, style
    setStyle()
    return unless mainStyleSheet
    if MutationObserver = window.MutationObserver or window.WebKitMutationObserver or window.OMutationObserver
      observer = new MutationObserver setStyle
      observer.observe mainStyleSheet,
        attributes: true
        attributeFilter: ['href']
    else
      # XXX this doesn't seem to work?
      $.on mainStyleSheet, 'DOMAttrModified', setStyle

  initReady: ->
    if d.title is '4chan - 404 Not Found'
      if Conf['404 Redirect'] and g.VIEW is 'thread'
        href = Redirect.to 'thread',
          boardID:  g.BOARD.ID
          threadID: g.THREADID
          postID:   +location.hash.match /\d+/ # post number or 0
        location.href = href or "/#{g.BOARD}/"
      return

    unless $.hasClass doc, 'fourchan-x'
      # Something might have gone wrong!
      Main.initStyle()

    if board = $ '.board'
      threads = []
      posts   = []

      for boardChild in board.children
        continue unless $.hasClass boardChild, 'thread'
        thread = new Thread boardChild.id[1..], g.BOARD
        threads.push thread
        for threadChild in boardChild.children
          continue unless $.hasClass threadChild, 'postContainer'
          try
            posts.push new Post threadChild, thread, g.BOARD
          catch err
            # Skip posts that we failed to parse.
            unless errors
              errors = []
            errors.push
              message: "Parsing of Post No.#{threadChild.id.match(/\d+/)} failed. Post will be skipped."
              error: err
      Main.handleErrors errors if errors

      Main.callbackNodes Thread, threads
      Main.callbackNodesDB Post, posts, ->
        $.event '4chanXInitFinished'
        Main.checkUpdate()

      if styleSelector = $.id 'styleSelector'
        passLink = $.el 'a',
          textContent: '4chan Pass'
          href: 'javascript:;'
        $.on passLink, 'click', ->
          window.open '//sys.4chan.org/auth',
            'This will steal your data.'
            'left=0,top=0,width=500,height=255,toolbar=0,resizable=0'
        $.before styleSelector.previousSibling, [$.tn '['; passLink, $.tn ']\u00A0\u00A0']

      return


    $.event '4chanXInitFinished'
    Main.checkUpdate()

  callbackNodes: (klass, nodes) ->
    # get the nodes' length only once
    len = nodes.length
    for callback in klass::callbacks
      # c.profile callback.name
      i = 0
      while i < len
        node = nodes[i++]
        try
          callback.cb.call node
        catch err
          unless errors
            errors = []
          errors.push
            message: "\"#{callback.name}\" crashed on #{klass.name} No.#{node} (/#{node.board}/)."
            error: err
      # c.profileEnd callback.name
    Main.handleErrors errors if errors

  callbackNodesDB: (klass, nodes, cb) ->
    queue = []
    softTask =  ->
      task = queue.shift()
      func = task[0]
      args = Array::slice.call task, 1
      func.apply func, args
      return unless queue.length
      if (queue.length % 7) is 0
        setTimeout softTask, 0
      else
        softTask()

    # get the nodes' length only once
    len    = nodes.length
    i      = 0
    errors = null

    func = (node, i) ->
      for callback in klass::callbacks
        try
          callback.cb.call node
        catch err
          unless errors
            errors = []
          errors.push
            message: "\"#{callback.name}\" crashed on #{klass.name} No.#{node} (/#{node.board}/)."
            error: err
      # finish
      if i is len
        Main.handleErrors errors if errors
        cb() if cb

    while i < len
      node = nodes[i]
      queue.push [func, node, ++i]

    softTask()

  addCallback: (e) ->
    obj = e.detail
    unless typeof obj.callback.name is 'string'
      throw new Error "Invalid callback name: #{obj.callback.name}"
    switch obj.type
      when 'Post'
        Klass = Post
      when 'Thread'
        Klass = Thread
      else
        return
    obj.callback.isAddon = true
    Klass::callbacks.push obj.callback

  message: (e) ->
    {version} = e.data
    if version and version isnt g.VERSION
        el = $.el 'span',
          innerHTML: "Update: <%= meta.name %> v#{version} is out, get it <a href=<%= meta.page %> target=_blank>here</a>."
        new Notification 'info', el, 120

  checkUpdate: ->
    return unless Conf['Check for Updates'] and Main.isThisPageLegit()
    now  = Date.now()
    $.get 'lastchecked', 0, ({lastchecked}) ->
      if (lastchecked > now - $.DAY)
        return
      $.ready ->
        $.on window, 'message', Main.message
        $.set 'lastchecked', now
        $.add d.head, $.el 'script',
          src: '<%= meta.repo %>raw/<%= meta.mainBranch %>/latest.js'

  handleErrors: (errors) ->
    unless errors instanceof Array
      error = errors
    else if errors.length is 1
      error = errors[0]
    if error
      new Notification 'error', Main.parseError(error), 15
      return

    div = $.el 'div',
      innerHTML: "#{errors.length} errors occurred. [<a href=javascript:;>show</a>]"
    $.on div.lastElementChild, 'click', ->
      [@textContent, logs.hidden] = if @textContent is 'show'
        ['hide', false]
      else
        ['show', true]

    logs = $.el 'div',
      hidden: true
    for error in errors
      $.add logs, Main.parseError error

    new Notification 'error', [div, logs], 30

  parseError: (data) ->
    Main.logError data
    message = $.el 'div',
      textContent: data.message
    error = $.el 'div',
      textContent: data.error
    [message, error]

  errors: []
  logError: (data) ->
    unless Main.errors.length
      $.on window, 'unload', Main.postErrors
    c.error data.message, data.error.stack
    Main.errors.push data

  postErrors: ->
    errors = Main.errors.map (d) -> d.message + ' ' + d.error.stack
    $.ajax '<%= meta.page %>errors', {},
      sync: true
      form: $.formData
        n: "<%= meta.name %> v#{g.VERSION}"
        t: '<%= type %>'
        ua:  window.navigator.userAgent
        url: window.location.href
        e: errors.join '\n'

  isThisPageLegit: ->
    # 404 error page or similar.
    unless 'thisPageIsLegit' of Main
      Main.thisPageIsLegit = location.hostname is 'boards.4chan.org' and
        !$('link[href*="favicon-status.ico"]', d.head) and
        d.title not in ['4chan - Temporarily Offline', '4chan - Error']
    Main.thisPageIsLegit

  css: """
  <%= grunt.file.read('src/General/css/style.css') %>
  <%= grunt.file.read('src/General/css/yotsuba.css') %>
  <%= grunt.file.read('src/General/css/yotsuba-b.css') %>
  <%= grunt.file.read('src/General/css/futaba.css') %>
  <%= grunt.file.read('src/General/css/burichan.css') %>
  <%= grunt.file.read('src/General/css/tomorrow.css') %>
  <%= grunt.file.read('src/General/css/photon.css') %>
  """

Main.init()<|MERGE_RESOLUTION|>--- conflicted
+++ resolved
@@ -14,15 +14,10 @@
     flatten null, Config
     for db in DataBoards
       Conf[db] = boards: {}
-<<<<<<< HEAD
     Conf['archivers'] = {}
-=======
-    Conf['selectedArchives'] = {}
-    Conf['archives'] = Redirect.archives
->>>>>>> d0fc792d
     $.get Conf, Main.initFeatures
 
-    $.asap (-> d.head and $('link[rel="shortcut icon"]', d.head) or d.readyState in ['interactive', 'complete']),
+    $.asap (-> d.head and $('link[rel="shortcut icon"]', d.head) or d.readyState in ['interactive', 'complete']),\
       Main.initStyle
 
   initFeatures: (items) ->
@@ -50,11 +45,8 @@
       when 'images.4chan.org'
         $.ready ->
           if Conf['404 Redirect'] and d.title is '4chan - 404 Not Found'
-            Redirect.init()
-            URL = Redirect.to 'file',
-              boardID:  pathname[1]
-              filename: pathname[3]
-            location.href = URL if URL
+            url = Redirect.image pathname[1], pathname[3]
+            location.href = url if url
         return
 
     init = (features) ->
@@ -71,7 +63,6 @@
       return
 
     # c.time 'All initializations'
-<<<<<<< HEAD
 
     init
       'Polyfill':                 Polyfill
@@ -130,56 +121,6 @@
       'Index Navigation':         Nav
       'Keybinds':                 Keybinds
 
-=======
-    initFeature 'Polyfill',                 Polyfill
-    initFeature 'Header',                   Header
-    initFeature 'Settings',                 Settings
-    initFeature 'Announcement Hiding',      PSAHiding
-    initFeature 'Fourchan thingies',        Fourchan
-    initFeature 'Custom CSS',               CustomCSS
-    initFeature 'Redirect',                 Redirect
-    initFeature 'Resurrect Quotes',         Quotify
-    initFeature 'Filter',                   Filter
-    initFeature 'Thread Hiding',            ThreadHiding
-    initFeature 'Reply Hiding',             PostHiding
-    initFeature 'Recursive',                Recursive
-    initFeature 'Strike-through Quotes',    QuoteStrikeThrough
-    initFeature 'Quick Reply',              QR
-    initFeature 'Menu',                     Menu
-    initFeature 'Report Link',              ReportLink
-    initFeature 'Thread Hiding (Menu)',     ThreadHiding.menu
-    initFeature 'Reply Hiding (Menu)',      PostHiding.menu
-    initFeature 'Delete Link',              DeleteLink
-    initFeature 'Filter (Menu)',            Filter.menu
-    initFeature 'Download Link',            DownloadLink
-    initFeature 'Archive Link',             ArchiveLink
-    initFeature 'Quote Inlining',           QuoteInline
-    initFeature 'Quote Previewing',         QuotePreview
-    initFeature 'Quote Backlinks',          QuoteBacklink
-    initFeature 'Mark Quotes of You',       QuoteYou
-    initFeature 'Mark OP Quotes',           QuoteOP
-    initFeature 'Mark Cross-thread Quotes', QuoteCT
-    initFeature 'Anonymize',                Anonymize
-    initFeature 'Time Formatting',          Time
-    initFeature 'Relative Post Dates',      RelativeDates
-    initFeature 'File Info Formatting',     FileInfo
-    initFeature 'Sauce',                    Sauce
-    initFeature 'Image Expansion',          ImageExpand
-    initFeature 'Image Expansion (Menu)',   ImageExpand.menu
-    initFeature 'Reveal Spoilers',          RevealSpoilers
-    initFeature 'Auto-GIF',                 AutoGIF
-    initFeature 'Image Hover',              ImageHover
-    initFeature 'Comment Expansion',        ExpandComment
-    initFeature 'Thread Expansion',         ExpandThread
-    initFeature 'Thread Excerpt',           ThreadExcerpt
-    initFeature 'Favicon',                  Favicon
-    initFeature 'Unread',                   Unread
-    initFeature 'Thread Stats',             ThreadStats
-    initFeature 'Thread Updater',           ThreadUpdater
-    initFeature 'Thread Watcher',           ThreadWatcher
-    initFeature 'Index Navigation',         Nav
-    initFeature 'Keybinds',                 Keybinds
->>>>>>> d0fc792d
     # c.timeEnd 'All initializations'
 
     $.on d, 'AddCallback', Main.addCallback
@@ -229,7 +170,7 @@
   initReady: ->
     if d.title is '4chan - 404 Not Found'
       if Conf['404 Redirect'] and g.VIEW is 'thread'
-        href = Redirect.to 'thread',
+        href = Redirect.to
           boardID:  g.BOARD.ID
           threadID: g.THREADID
           postID:   +location.hash.match /\d+/ # post number or 0
