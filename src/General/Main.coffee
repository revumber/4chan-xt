--- conflicted
+++ resolved
@@ -70,15 +70,11 @@
     return if g.BOARD.ID in ['z', 'fk'] then Style.init()
 
     switch location.hostname
-<<<<<<< HEAD
       when '4chan.org', 'www.4chan.org'
         g.VIEW = 'home'
         Style.init()
         return
-      when 'api.4chan.org'
-=======
       when 'a.4cdn.org'
->>>>>>> 407fdf74
         return
       when 'sys.4chan.org'
         g.VIEW = 'report'
@@ -175,12 +171,6 @@
       'Index Navigation':          Nav
       'Keybinds':                  Keybinds
       'Show Dice Roll':            Dice
-<<<<<<< HEAD
-      'Infinite Scrolling':        InfiniScroll
-
-=======
-      'Banner':                    Banner
->>>>>>> 407fdf74
     # c.timeEnd 'All initializations'
 
     $.on d, 'AddCallback', Main.addCallback
@@ -195,28 +185,6 @@
           postID:   +location.hash.match /\d+/ # post number or 0
         location.replace href or "/#{g.BOARD}/"
       return
-
-<<<<<<< HEAD
-    if board = $ '.board'
-      threads = []
-      posts   = []
-
-      for threadRoot in $$ '.board > .thread', board
-        thread = new Thread +threadRoot.id[1..], g.BOARD
-        threads.push thread
-        for postRoot in $$ '.thread > .postContainer', threadRoot
-          try
-            posts.push new Post postRoot, thread, g.BOARD
-          catch err
-            # Skip posts that we failed to parse.
-            unless errors
-              errors = []
-            errors.push
-              message: "Parsing of Post No.#{postRoot.id.match(/\d+/)} failed. Post will be skipped."
-              error: err
-=======
-    # Something might have gone wrong!
-    Main.initStyle()
 
     if g.VIEW is 'thread' and threadRoot = $ '.thread'
       thread = new Thread +threadRoot.id[1..], g.BOARD
@@ -230,7 +198,6 @@
           errors.push
             message: "Parsing of Post No.#{postRoot.id.match /\d+/} failed. Post will be skipped."
             error: err
->>>>>>> 407fdf74
       Main.handleErrors errors if errors
 
       Main.callbackNodes Thread, [thread]
