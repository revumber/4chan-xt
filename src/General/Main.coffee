--- conflicted
+++ resolved
@@ -1,7 +1,4 @@
 Main =
-<<<<<<< HEAD
-  init: (items) ->
-=======
   init: ->
     pathname = location.pathname.split '/'
     g.BOARD  = new Board pathname[1]
@@ -17,7 +14,6 @@
     if g.VIEW is 'thread'
       g.THREADID = +pathname[3]
 
->>>>>>> e0a44bcb
     # flatten Config into Conf
     # and get saved or default values
     flatten = (parent, obj) ->
@@ -33,12 +29,8 @@
     for db in DataBoards
       Conf[db] = boards: {}
     Conf['selectedArchives'] = {}
-<<<<<<< HEAD
     Conf['CachedTitles']     = []
-    
-    $.get Conf, Main.initFeatures
-=======
-    Conf['archives'] = Redirect.archives
+
     $.get Conf, (items) ->
       $.extend Conf, items
       <% if (type === 'crx') { %>
@@ -54,15 +46,13 @@
           error: new Error chrome.runtime.lastError.message or 'no lastError.message'
       <% } %>
       Main.initFeatures()
->>>>>>> e0a44bcb
 
     $.on d, '4chanMainInit', Main.initStyle
     $.asap (-> d.head and $('link[rel="shortcut icon"]', d.head) or d.readyState isnt 'loading'),
       Main.initStyle
 
-<<<<<<< HEAD
-  initFeatures: (items) ->
-    Conf = items
+  initFeatures: ->
+    Conf
 
     pathname = location.pathname.split '/'
     g.BOARD  = new Board pathname[1]
@@ -78,9 +68,6 @@
     if g.VIEW is 'thread'
       g.THREADID = +pathname[3]
 
-=======
-  initFeatures: ->
->>>>>>> e0a44bcb
     switch location.hostname
       when 'api.4chan.org'
         return
@@ -212,7 +199,7 @@
       attributeFilter: ['href']
 
   initReady: ->
-    if d.title is '4chan - 404 Not Found'
+    if ['4chan - Temporarily Offline', '4chan - 404 Not Found'].contains d.title
       if Conf['404 Redirect'] and g.VIEW is 'thread'
         href = Redirect.to 'thread',
           boardID:  g.BOARD.ID
