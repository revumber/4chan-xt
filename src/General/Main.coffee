--- conflicted
+++ resolved
@@ -197,15 +197,9 @@
 
     # Parse HTML or skip it and start building from JSON.
     if !Conf['JSON Navigation'] or g.VIEW is 'thread'
-<<<<<<< HEAD
-      Main.initThread()
-    else
-      $.event '4chanXInitFinished'
-=======
       Main.initThread() 
 
     $.event '4chanXInitFinished'
->>>>>>> 282a2338
 
     <% if (type === 'userscript') { %>
     test = $.el 'span'
