--- conflicted
+++ resolved
@@ -105,76 +105,19 @@
     # c.time 'All initializations'
 
     init
-<<<<<<< HEAD
-      'Polyfill':                 Polyfill
-      'Emoji':                    Emoji
-      'Style':                    Style
-      'Mascots':                  MascotTools
-      'Rice':                     Rice
-      'Banner':                   Banner
-      'Announcements':            GlobalMessage
-      'Archive Redirection':      Redirect
-      'Header':                   Header
-      'Catalog Links':            CatalogLinks
-      'Settings':                 Settings
-      'Announcement Hiding':      PSAHiding
-      'Fourchan thingies':        Fourchan
-      'Color User IDs':           IDColor
-      'Remove Spoilers':          RemoveSpoilers
-      'Custom CSS':               CustomCSS
-      'Linkify':                  Linkify
-      'Resurrect Quotes':         Quotify
-      'Filter':                   Filter
-      'Thread Hiding Buttons':    ThreadHiding
-      'Reply Hiding Buttons':     PostHiding
-      'Recursive':                Recursive
-      'Strike-through Quotes':    QuoteStrikeThrough
-      'Quick Reply':              QR
-      'Menu':                     Menu
-      'Report Link':              ReportLink
-      'Thread Hiding (Menu)':     ThreadHiding.menu
-      'Reply Hiding (Menu)':      PostHiding.menu
-      'Delete Link':              DeleteLink
-      'Filter (Menu)':            Filter.menu
-      'Download Link':            DownloadLink
-      'Archive Link':             ArchiveLink
-      'Quote Inlining':           QuoteInline
-      'Quote Previewing':         QuotePreview
-      'Quote Backlinks':          QuoteBacklink
-      'Mark Quotes of You':       QuoteYou
-      'Mark OP Quotes':           QuoteOP
-      'Mark Cross-thread Quotes': QuoteCT
-      'Anonymize':                Anonymize
-      'Time Formatting':          Time
-      'Relative Post Dates':      RelativeDates
-      'File Info Formatting':     FileInfo
-      'Fappe Tyme':               FappeTyme
-      'Sauce':                    Sauce
-      'Image Expansion':          ImageExpand
-      'Image Expansion (Menu)':   ImageExpand.menu
-      'Reveal Spoilers':          RevealSpoilers
-      'Image Loading':            ImageLoader
-      'Image Hover':              ImageHover
-      'Comment Expansion':        ExpandComment
-      'Thread Expansion':         ExpandThread
-      'Thread Excerpt':           ThreadExcerpt
-      'Favicon':                  Favicon
-      'Unread':                   Unread
-      'Quote Threading':          QuoteThreading
-      'Thread Updater':           ThreadUpdater
-      'Thread Stats':             ThreadStats
-      'Thread Watcher':           ThreadWatcher
-      'Index Navigation':         Nav
-      'Keybinds':                 Keybinds
-=======
       'Polyfill':                  Polyfill
-      'Redirect':                  Redirect
+      'Emoji':                     Emoji
+      'Style':                     Style
+      'Mascots':                   MascotTools
+      'Rice':                      Rice
+      'Banner':                    Banner
+      'Announcements':             GlobalMessage
+      'Archive Redirection':       Redirect
       'Header':                    Header
       'Catalog Links':             CatalogLinks
       'Settings':                  Settings
       'Announcement Hiding':       PSAHiding
       'Fourchan thingies':         Fourchan
-      'Emoji':                     Emoji
       'Color User IDs':            IDColor
       'Reveal Spoilers':           RemoveSpoilers
       'Custom CSS':                CustomCSS
@@ -217,12 +160,11 @@
       'Favicon':                   Favicon
       'Unread':                    Unread
       'Quote Threading':           QuoteThreading
+      'Thread Updater':            ThreadUpdater
       'Thread Stats':              ThreadStats
-      'Thread Updater':            ThreadUpdater
       'Thread Watcher':            ThreadWatcher
       'Index Navigation':          Nav
       'Keybinds':                  Keybinds
->>>>>>> 73250fcc
 
     # c.timeEnd 'All initializations'
 
