Main =
  init: (items) ->
    # flatten Config into Conf
    # and get saved or default values
    flatten = (parent, obj) ->
      if obj instanceof Array
        Conf[parent] = obj[0]
      else if typeof obj is 'object'
        for key, val of obj
          flatten key, val
      else # string or number
        Conf[parent] = obj
      return
    flatten null, Config
    for db in DataBoards
      Conf[db] = boards: {}
    # Unflattened Config.
    $.extend Conf,
      'userThemes':           []
      'userMascots':          []
      'Enabled Mascots':      []
      'Enabled Mascots sfw':  []
      'Enabled Mascots nsfw': []
      'Deleted Mascots':      []
      'Hidden Categories':    ["Questionable"]
      'archivers':            {}

    $.get Conf, Main.initFeatures

  initFeatures: (items) ->
    Conf = items

    pathname = location.pathname.split '/'
    g.BOARD  = new Board pathname[1]
    g.VIEW   =
      switch pathname[2]
        when 'res'
          'thread'
        when 'catalog'
          'catalog'
        else
          'index'
    if g.VIEW is 'thread'
      g.THREADID = +pathname[3]

    # Check if the current board we're on is SFW or not, so we can handle options that need to know that.
    if ['b', 'd', 'e', 'gif', 'h', 'hc', 'hm', 'hr', 'pol', 'r', 'r9k', 'rs', 's', 'soc', 't', 'u', 'y'].contains g.BOARD
      g.TYPE = 'nsfw'

    $.extend Themes,  Conf["userThemes"]
    $.extend Mascots, Conf["userMascots"]

    if Conf["NSFW/SFW Mascots"]
      g.MASCOTSTRING = "Enabled Mascots #{g.TYPE}"
    else
      g.MASCOTSTRING = "Enabled Mascots"

    if Conf["NSFW/SFW Themes"]
      Conf["theme"] = Conf["theme_#{g.TYPE}"]

    switch location.hostname
      when 'api.4chan.org'
        return
      when 'sys.4chan.org'
        Report.init()
        return
      when 'images.4chan.org'
        $.ready ->
          if Conf['404 Redirect'] and d.title is '4chan - 404 Not Found'
            url = Redirect.image pathname[1], pathname[3]
            location.href = url if url
        return

    init = (features) ->
      for name, module of features
        # c.time "#{name} initialization"
        try
          module.init()
        catch err
          Main.handleErrors
            message: "\"#{name}\" initialization crashed."
            error: err
        # finally
        #   c.timeEnd "#{name} initialization"
      return

    # c.time 'All initializations'

    init
      'Polyfill':                 Polyfill
<<<<<<< HEAD
      'Emoji':                    Emoji
      'Style':                    Style
      'Rice':                     Rice
      'Banner':                   Banner
      'Announcements':            GlobalMessage
      'Redirection':              Redirect
=======
      'Redirect':                 Redirect
>>>>>>> 49585245
      'Header':                   Header
      'Catalog Links':            CatalogLinks
      'Settings':                 Settings
      'Announcement Hiding':      PSAHiding
      'Fourchan thingies':        Fourchan
      'Emoji':                    Emoji
      'Color User IDs':           IDColor
      'Remove Spoilers':          RemoveSpoilers
      'Custom CSS':               CustomCSS
      'Linkify':                  Linkify
      'Resurrect Quotes':         Quotify
      'Filter':                   Filter
      'Thread Hiding Buttons':    ThreadHiding
      'Reply Hiding Buttons':     PostHiding
      'Recursive':                Recursive
      'Strike-through Quotes':    QuoteStrikeThrough
      'Quick Reply':              QR
      'Menu':                     Menu
      'Report Link':              ReportLink
      'Thread Hiding (Menu)':     ThreadHiding.menu
      'Reply Hiding (Menu)':      PostHiding.menu
      'Delete Link':              DeleteLink
      'Filter (Menu)':            Filter.menu
      'Download Link':            DownloadLink
      'Archive Link':             ArchiveLink
      'Quote Inlining':           QuoteInline
      'Quote Previewing':         QuotePreview
      'Quote Backlinks':          QuoteBacklink
      'Mark Quotes of You':       QuoteYou
      'Mark OP Quotes':           QuoteOP
      'Mark Cross-thread Quotes': QuoteCT
      'Anonymize':                Anonymize
      'Time Formatting':          Time
      'Relative Post Dates':      RelativeDates
      'File Info Formatting':     FileInfo
      'Fappe Tyme':               FappeTyme
      'Sauce':                    Sauce
      'Image Expansion':          ImageExpand
      'Image Expansion (Menu)':   ImageExpand.menu
      'Reveal Spoilers':          RevealSpoilers
      'Image Replace':            ImageReplace
      'Image Hover':              ImageHover
      'Fappe Tyme':               FappeTyme
      'Comment Expansion':        ExpandComment
      'Thread Expansion':         ExpandThread
      'Thread Excerpt':           ThreadExcerpt
      'Favicon':                  Favicon
      'Unread':                   Unread
      'Quote Threading':          QuoteThreading
      'Thread Updater':           ThreadUpdater
      'Thread Stats':             ThreadStats
      'Thread Watcher':           ThreadWatcher
      'Index Navigation':         Nav
      'Keybinds':                 Keybinds

    # c.timeEnd 'All initializations'

    $.on d, 'AddCallback', Main.addCallback
    $.ready Main.initReady

  initReady: ->
    if d.title is '4chan - 404 Not Found'
      if Conf['404 Redirect'] and g.VIEW is 'thread'
        href = Redirect.to
          boardID:  g.BOARD.ID
          threadID: g.THREADID
          postID:   +location.hash.match /\d+/ # post number or 0
        location.href = href or "/#{g.BOARD}/"
      return

    if board = $ '.board'
      threads = []
      posts   = []

      for boardChild in board.children
        continue unless $.hasClass boardChild, 'thread'
        thread = new Thread boardChild.id[1..], g.BOARD
        threads.push thread
        for threadChild in boardChild.children
          continue unless $.hasClass threadChild, 'postContainer'
          try
            posts.push new Post threadChild, thread, g.BOARD
          catch err
            # Skip posts that we failed to parse.
            unless errors
              errors = []
            errors.push
              message: "Parsing of Post No.#{threadChild.id.match(/\d+/)} failed. Post will be skipped."
              error: err
      Main.handleErrors errors if errors

      Main.callbackNodes Thread, threads
      Main.callbackNodesDB Post, posts, ->
        $.event '4chanXInitFinished'
        Main.checkUpdate()

      if styleSelector = $.id 'styleSelector'
        passLink = $.el 'a',
          textContent: '4chan Pass'
          href: 'javascript:;'
        $.on passLink, 'click', ->
          window.open '//sys.4chan.org/auth',
            'This will steal your data.'
            'left=0,top=0,width=500,height=255,toolbar=0,resizable=0'
        $.before styleSelector.previousSibling, [$.tn '['; passLink, $.tn ']\u00A0\u00A0']

      return


    $.event '4chanXInitFinished'
    Main.checkUpdate()

  callbackNodes: (klass, nodes) ->
    # get the nodes' length only once
    len = nodes.length
    for callback in klass::callbacks
      # c.profile callback.name
      for i in [0...len]
        node = nodes[i]
        try
          callback.cb.call node
        catch err
          unless errors
            errors = []
          errors.push
            message: "\"#{callback.name}\" crashed on #{klass.name} No.#{node} (/#{node.board}/)."
            error: err
      # c.profileEnd callback.name
    Main.handleErrors errors if errors

  callbackNodesDB: (klass, nodes, cb) ->
    queue = []
    softTask =  ->
      task = queue.shift()
      func = task[0]
      args = Array::slice.call task, 1
      func.apply func, args
      return unless queue.length
      if (queue.length % 7) is 0
        setTimeout softTask, 0
      else
        softTask()

    # get the nodes' length only once
    len    = nodes.length
    i      = 0
    errors = null

    func = (node, i) ->
      for callback in klass::callbacks
        try
          callback.cb.call node
        catch err
          unless errors
            errors = []
          errors.push
            message: "\"#{callback.name}\" crashed on #{klass.name} No.#{node} (/#{node.board}/)."
            error: err
      # finish
      if i is len
        Main.handleErrors errors if errors
        cb() if cb

    while i < len
      node = nodes[i]
      queue.push [func, node, ++i]

    softTask()

  addCallback: (e) ->
    obj = e.detail
    unless typeof obj.callback.name is 'string'
      throw new Error "Invalid callback name: #{obj.callback.name}"
    switch obj.type
      when 'Post'
        Klass = Post
      when 'Thread'
        Klass = Thread
      else
        return
    obj.callback.isAddon = true
    Klass::callbacks.push obj.callback

  checkUpdate: ->
    return unless Conf['Check for Updates'] and Main.isThisPageLegit()
    # Check for updates after:
    #  - 6 hours since the last update on Opera because it lacks auto-updating.
    #  - 7 days since the last update on Chrome/Firefox.
    # After that, check for updates every day if we still haven't updated.
    now  = Date.now()
    freq = <% if (type === 'userjs') { %>6 * $.HOUR<% } else { %>7 * $.DAY<% } %>
    items =
      lastupdate:  0
      lastchecked: 0
    $.get items, (items) ->
      if items.lastupdate > now - freq or items.lastchecked > now - $.DAY
        return
      $.ajax '<%= meta.repo %>raw/<%= meta.mainBranch %>/<%= meta.buildsPath %>version', onload: ->
        return unless @status is 200
        version = @response
        return unless /^\d\.\d+\.\d+$/.test version
        if g.VERSION is version
          # Don't check for updates too frequently if there wasn't one in a 'long' time.
          $.set 'lastupdate', now
          return
        $.set 'lastchecked', now
        el = $.el 'span',
          innerHTML: "Update: <%= meta.name %> v#{version} is out, get it <a href=<%= meta.page %> target=_blank>here</a>."
        new Notification 'info', el, 120

  handleErrors: (errors) ->
    unless errors instanceof Array
      error = errors
    else if errors.length is 1
      error = errors[0]
    if error
      new Notification 'error', Main.parseError(error), 15
      return

    div = $.el 'div',
      innerHTML: "#{errors.length} errors occurred. [<a href=javascript:;>show</a>]"
    $.on div.lastElementChild, 'click', ->
      [@textContent, logs.hidden] = if @textContent is 'show'
        ['hide', false]
      else
        ['show', true]

    logs = $.el 'div',
      hidden: true
    for error in errors
      $.add logs, Main.parseError error

    new Notification 'error', [div, logs], 30

  parseError: (data) ->
    Main.logError data
    message = $.el 'div',
      textContent: data.message
    error = $.el 'div',
      textContent: data.error
    [message, error]

  errors: []
  logError: (data) ->
    unless Main.errors.length
      $.on window, 'unload', Main.postErrors
    c.error data.message, data.error.stack
    Main.errors.push data

  postErrors: ->
    errors = Main.errors.map (d) -> d.message + ' ' + d.error.stack
    $.ajax '<%= meta.page %>errors', {},
      sync: true
      form: $.formData
        n: "<%= meta.name %> v#{g.VERSION}"
        t: '<%= type %>'
        ua:  window.navigator.userAgent
        url: window.location.href
        e: errors.join '\n'

  isThisPageLegit: ->
    # 404 error page or similar.
    unless 'thisPageIsLegit' of Main
      Main.thisPageIsLegit = location.hostname is 'boards.4chan.org' and
        !$('link[href*="favicon-status.ico"]', d.head) and
        d.title not in ['4chan - Temporarily Offline', '4chan - Error']
    Main.thisPageIsLegit

Main.init()<|MERGE_RESOLUTION|>--- conflicted
+++ resolved
@@ -88,16 +88,12 @@
 
     init
       'Polyfill':                 Polyfill
-<<<<<<< HEAD
       'Emoji':                    Emoji
       'Style':                    Style
       'Rice':                     Rice
       'Banner':                   Banner
       'Announcements':            GlobalMessage
-      'Redirection':              Redirect
-=======
-      'Redirect':                 Redirect
->>>>>>> 49585245
+      'Archive Redirection':      Redirect
       'Header':                   Header
       'Catalog Links':            CatalogLinks
       'Settings':                 Settings
