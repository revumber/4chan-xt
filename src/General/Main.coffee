--- conflicted
+++ resolved
@@ -27,13 +27,6 @@
     
     $.get Conf, Main.initFeatures
 
-<<<<<<< HEAD
-=======
-    $.on d, '4chanMainInit', Main.initStyle
-    $.asap (-> d.head and $('link[rel="shortcut icon"]', d.head) or d.readyState in ['interactive', 'complete']),
-      Main.initStyle
-
->>>>>>> dd4520fe
   initFeatures: (items) ->
     Conf = items
 
