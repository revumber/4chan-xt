Main =
  init: ->
    g.threads = new SimpleDict
    g.posts   = new SimpleDict

    pathname = location.pathname.split '/'
    g.BOARD  = new Board pathname[1]
    return if g.BOARD.ID in ['z', 'fk']
    g.VIEW   =
      switch pathname[2]
        when 'res'
          'thread'
        when 'catalog'
          'catalog'
        else
          'index'
    if g.VIEW is 'thread'
      g.THREADID = +pathname[3]

    # flatten Config into Conf
    # and get saved or default values
    flatten = (parent, obj) ->
      if obj instanceof Array
        Conf[parent] = obj[0]
      else if typeof obj is 'object'
        for key, val of obj
          flatten key, val
      else # string or number
        Conf[parent] = obj
      return

    flatten null, Config

    for db in DataBoard.keys
      Conf[db] = boards: {}

    $.extend Conf,
      'Enabled Mascots':      []
      'Enabled Mascots sfw':  []
      'Enabled Mascots nsfw': []
      'Deleted Mascots':      []
      'Hidden Categories':    ["Custom", "Questionable"]
      'userThemes':           {}
      'userMascots':          {}
      'selectedArchives':     {}
      'CachedTitles':         {}

    $.get Conf, (items) ->
      $.extend Conf, items
      $.asap (-> Favicon.el = $ 'link[rel="shortcut icon"]', d.head), Main.initFeatures

  initFeatures: ->
    # Check if the current board we're on is SFW or not, so we can handle options that need to know that.
    
    Favicon.el.type = 'image/x-icon'
    {href}          = Favicon.el
    Favicon.SFW     = /ws\.ico$/.test href
    Favicon.default = href
    g.TYPE = if Favicon.SFW then 'sfw' else 'nsfw'

    $.extend Themes,  Conf["userThemes"]
    $.extend Mascots, Conf["userMascots"]

    return if g.BOARD.ID in ['z', 'fk'] then Style.init()
    
    Main.setThemeString()
    Main.setMascotString()

    switch location.hostname
      when '4chan.org', 'www.4chan.org'
        g.VIEW = 'home'
        Style.init()
        return
      when 'a.4cdn.org'
        return
      when 'sys.4chan.org'
        g.VIEW = 'report'
        Style.init()
        Report.init()
        return
      when 'i.4cdn.org'
        $.ready ->
          if Conf['404 Redirect'] and d.title in ['4chan - Temporarily Offline', '4chan - 404 Not Found']
            Redirect.init()
            pathname = location.pathname.split '/'
            URL = Redirect.to 'file',
              boardID:  g.BOARD.ID
              filename: pathname[pathname.length - 1]
            location.replace URL if URL
        return

    # c.time 'All initializations'
    for [name, feature] in Main.features
      # c.time "#{name} initialization"
      try
        feature.init()
      catch err
        Main.handleErrors
          message: "\"#{name}\" initialization crashed."
          error: err
      # finally
      #   c.timeEnd "#{name} initialization"
    # c.timeEnd 'All initializations'

    $.on d, 'AddCallback', Main.addCallback
    $.ready Main.initReady

<<<<<<< HEAD
=======
  initStyle: ->
    $.off d, '4chanMainInit', Main.initStyle
    return if !Main.isThisPageLegit() or $.hasClass doc, 'fourchan-x'
    # disable the mobile layout
    $('link[href*=mobile]', d.head)?.disabled = true
    $.addClass doc, 'fourchan-x', 'seaweedchan', g.VIEW, '<% if (type === 'crx') { %>blink<% } else { %>gecko<% } %>'
    $.addStyle Main.css

    Main.setClass()

  setClass: ->
    if g.VIEW is 'catalog'
      $.addClass doc, $.id('base-css').href.match(/catalog_(\w+)/)[1].replace('_new', '').replace /_+/g, '-'
      return

    style          = 'yotsuba-b'
    mainStyleSheet = $ 'link[title=switch]', d.head
    styleSheets    = $$ 'link[rel="alternate stylesheet"]', d.head
    setStyle = ->
      $.rmClass doc, style
      for styleSheet in styleSheets
        if styleSheet.href is mainStyleSheet.href
          style = styleSheet.title.toLowerCase().replace('new', '').trim().replace /\s+/g, '-'
          break
      $.addClass doc, style
    setStyle()
    return unless mainStyleSheet
    new MutationObserver(setStyle).observe mainStyleSheet,
      attributes: true
      attributeFilter: ['href']

>>>>>>> 51ba8353
  initReady: ->
    if d.title in ['4chan - Temporarily Offline', '4chan - 404 Not Found']
      if Conf['404 Redirect'] and g.VIEW is 'thread'
        href = Redirect.to 'thread',
          boardID:  g.BOARD.ID
          threadID: g.THREADID
          postID:   +location.hash.match /\d+/ # post number or 0
        location.replace href or "/#{g.BOARD}/"
      return

<<<<<<< HEAD
=======
    # Something might have gone wrong!
    Main.initStyle()

    # 4chan Pass Link
>>>>>>> 51ba8353
    if styleSelector = $.id 'styleSelector'
      passLink = $.el 'a',
        textContent: '4chan Pass'
        href: 'javascript:;'
      $.on passLink, 'click', ->
        window.open '//sys.4chan.org/auth',
          'This will steal your data.'
          'left=0,top=0,width=500,height=255,toolbar=0,resizable=0'
      $.before styleSelector.previousSibling, [$.tn '['; passLink, $.tn ']\u00A0\u00A0']

    # Parse HTML or skip it and start building from JSON.
    unless Conf['JSON Navigation'] and g.VIEW is 'index'
      Main.initThread()
    else
      $.event '4chanXInitFinished'

    <% if (type === 'userscript') { %>
    test = $.el 'span'
    test.classList.add 'a', 'b'
    if test.className isnt 'a b'
      new Notice 'warning', "Your version of Firefox is outdated (v<%= meta.min.firefox %> minimum) and <%= meta.name %> may not operate correctly.", 30

    GMver = GM_info.version.split '.'
    for v, i in "<%= meta.min.greasemonkey %>".split '.'
      continue if v is GMver[i]
      (v < GMver[i]) or new Notice 'warning', "Your version of Greasemonkey is outdated (v#{GM_info.version} instead of v<%= meta.min.greasemonkey %> minimum) and <%= meta.name %> may not operate correctly.", 30
      break
    <% } %>

    try
      localStorage.getItem '4chan-settings'
    catch err
      new Notice 'warning', 'Cookies need to be enabled on 4chan for <%= meta.name %> to operate properly.', 30

  initThread: ->
    if board = $ '.board'
      threads = []
      posts   = []

      for threadRoot in $$ '.board > .thread', board
        thread = new Thread +threadRoot.id[1..], g.BOARD
        threads.push thread
        for postRoot in $$ '.thread > .postContainer', threadRoot
          try
            posts.push new Post postRoot, thread, g.BOARD
          catch err
            # Skip posts that we failed to parse.
            unless errors
              errors = []
            errors.push
              message: "Parsing of Post No.#{postRoot.id.match(/\d+/)} failed. Post will be skipped."
              error: err
      Main.handleErrors errors if errors

      Main.callbackNodes Thread, threads
      Main.callbackNodesDB Post, posts, ->
        $.event '4chanXInitFinished'

    $.get 'previousversion', null, ({previousversion}) ->
      return if previousversion is g.VERSION
      if previousversion
        changelog = '<%= meta.repo %>blob/<%= meta.mainBranch %>/CHANGELOG.md'
        el = $.el 'span',
          innerHTML: "<%= meta.name %> has been updated to <a href='#{changelog}' target=_blank>version #{g.VERSION}</a>."
        new Notice 'info', el, 15
      else
        Settings.open()
      $.set 'previousversion', g.VERSION

  callbackNodes: (klass, nodes) ->
    i = 0
    cb = klass.callbacks
    while node = nodes[i++]
      cb.execute node
    return

  callbackNodesDB: (klass, nodes, cb) ->
    i   = 0
    cbs = klass.callbacks
    fn  = ->
      return false unless node = nodes[i]
      cbs.execute node
      ++i % 25

    softTask = ->
      while fn()
        continue
      unless nodes[i]
        cb() if cb
        return
      setTimeout softTask, 0 

    softTask()

  addCallback: (e) ->
    obj = e.detail
    unless typeof obj.callback.name is 'string'
      throw new Error "Invalid callback name: #{obj.callback.name}"
    switch obj.type
      when 'Post'
        Klass = Post
      when 'Thread'
        Klass = Thread
      else
        return
    obj.callback.isAddon = true
    Klass.callbacks.push obj.callback

  handleErrors: (errors) ->
    unless errors instanceof Array
      error = errors
    else if errors.length is 1
      error = errors[0]
    if error
      new Notice 'error', Main.parseError(error), 15
      return

    div = $.el 'div',
      innerHTML: "#{errors.length} errors occurred. [<a href=javascript:;>show</a>]"
    $.on div.lastElementChild, 'click', ->
      [@textContent, logs.hidden] = if @textContent is 'show'
        ['hide', false]
      else
        ['show', true]

    logs = $.el 'div',
      hidden: true
    for error in errors
      $.add logs, Main.parseError error

    new Notice 'error', [div, logs], 30

  parseError: (data) ->
    c.error data.message, data.error.stack
    message = $.el 'div',
      textContent: data.message
    error = $.el 'div',
      textContent: data.error
    [message, error]

  isThisPageLegit: ->
    # 404 error page or similar.
    unless 'thisPageIsLegit' of Main
      Main.thisPageIsLegit = location.hostname is 'boards.4chan.org' and
        !$('link[href*="favicon-status.ico"]', d.head) and
        d.title not in ['4chan - Temporarily Offline', '4chan - Error', '504 Gateway Time-out']
    Main.thisPageIsLegit

  features: [
    ['Polyfill',                  Polyfill]
    ['Emoji',                     Emoji]
    ['Style',                     Style]
    ['Mascots',                   MascotTools]
    ['Rice',                      Rice]
    ['Banner',                    Banner]
    ['Announcements',             GlobalMessage]
    ['Archive Redirection',       Redirect]
    ['Header',                    Header]
    ['Catalog Links',             CatalogLinks]
    ['Settings',                  Settings]
    ['Index Generator',           Index]
    ['Announcement Hiding',       PSAHiding]
    ['Fourchan thingies',         Fourchan]
    ['Color User IDs',            IDColor]
    ['Custom CSS',                CustomCSS]
    ['Linkify',                   Linkify]
    ['Reveal Spoilers',           RemoveSpoilers]
    ['Resurrect Quotes',          Quotify]
    ['Filter',                    Filter]
    ['Thread Hiding Buttons',     ThreadHiding]
    ['Reply Hiding Buttons',      PostHiding]
    ['Recursive',                 Recursive]
    ['Strike-through Quotes',     QuoteStrikeThrough]
    ['Quick Reply',               QR]
    ['Menu',                      Menu]
    ['Report Link',               ReportLink]
    ['Thread Hiding (Menu)',      ThreadHiding.menu]
    ['Reply Hiding (Menu)',       PostHiding.menu]
    ['Delete Link',               DeleteLink]
    ['Filter (Menu)',             Filter.menu]
    ['Download Link',             DownloadLink]
    ['Archive Link',              ArchiveLink]
    ['Quote Inlining',            QuoteInline]
    ['Quote Previewing',          QuotePreview]
    ['Quote Backlinks',           QuoteBacklink]
    ['Mark Quotes of You',        QuoteYou]
    ['Mark OP Quotes',            QuoteOP]
    ['Mark Cross-thread Quotes',  QuoteCT]
    ['Anonymize',                 Anonymize]
    ['Time Formatting',           Time]
    ['Relative Post Dates',       RelativeDates]
    ['File Info Formatting',      FileInfo]
    ['Fappe Tyme',                FappeTyme]
    ['Gallery',                   Gallery]
    ['Gallery (menu)',            Gallery.menu]
    ['Sauce',                     Sauce]
    ['Image Expansion',           ImageExpand]
    ['Image Expansion (Menu)',    ImageExpand.menu]
    ['Reveal Spoiler Thumbnails', RevealSpoilers]
    ['Image Loading',             ImageLoader]
    ['Image Hover',               ImageHover]
    ['Thread Expansion',          ExpandThread]
    ['Thread Excerpt',            ThreadExcerpt]
    ['Favicon',                   Favicon]
    ['Unread',                    Unread]
    ['Quote Threading',           QuoteThreading]
    ['Thread Updater',            ThreadUpdater]
    ['Thread Stats',              ThreadStats]
    ['Thread Watcher',            ThreadWatcher]
    ['Thread Watcher (Menu)',     ThreadWatcher.menu]
    ['Index Navigation',          Nav]
    ['Keybinds',                  Keybinds]
    ['Show Dice Roll',            Dice]
    ['Navigate',                  Navigate]
  ]

  setMascotString: ->
    type = "Enabled Mascots"
    if Conf["NSFW/SFW Mascots"]
      type += " #{g.TYPE}"
    g.MASCOTSTRING = type

  setThemeString: ->
    type = "theme"
    if Conf["NSFW/SFW Themes"]
      type += "_#{g.TYPE}"
    g.THEMESTRING = type

Main.init()<|MERGE_RESOLUTION|>--- conflicted
+++ resolved
@@ -105,40 +105,6 @@
     $.on d, 'AddCallback', Main.addCallback
     $.ready Main.initReady
 
-<<<<<<< HEAD
-=======
-  initStyle: ->
-    $.off d, '4chanMainInit', Main.initStyle
-    return if !Main.isThisPageLegit() or $.hasClass doc, 'fourchan-x'
-    # disable the mobile layout
-    $('link[href*=mobile]', d.head)?.disabled = true
-    $.addClass doc, 'fourchan-x', 'seaweedchan', g.VIEW, '<% if (type === 'crx') { %>blink<% } else { %>gecko<% } %>'
-    $.addStyle Main.css
-
-    Main.setClass()
-
-  setClass: ->
-    if g.VIEW is 'catalog'
-      $.addClass doc, $.id('base-css').href.match(/catalog_(\w+)/)[1].replace('_new', '').replace /_+/g, '-'
-      return
-
-    style          = 'yotsuba-b'
-    mainStyleSheet = $ 'link[title=switch]', d.head
-    styleSheets    = $$ 'link[rel="alternate stylesheet"]', d.head
-    setStyle = ->
-      $.rmClass doc, style
-      for styleSheet in styleSheets
-        if styleSheet.href is mainStyleSheet.href
-          style = styleSheet.title.toLowerCase().replace('new', '').trim().replace /\s+/g, '-'
-          break
-      $.addClass doc, style
-    setStyle()
-    return unless mainStyleSheet
-    new MutationObserver(setStyle).observe mainStyleSheet,
-      attributes: true
-      attributeFilter: ['href']
-
->>>>>>> 51ba8353
   initReady: ->
     if d.title in ['4chan - Temporarily Offline', '4chan - 404 Not Found']
       if Conf['404 Redirect'] and g.VIEW is 'thread'
@@ -149,13 +115,6 @@
         location.replace href or "/#{g.BOARD}/"
       return
 
-<<<<<<< HEAD
-=======
-    # Something might have gone wrong!
-    Main.initStyle()
-
-    # 4chan Pass Link
->>>>>>> 51ba8353
     if styleSelector = $.id 'styleSelector'
       passLink = $.el 'a',
         textContent: '4chan Pass'
