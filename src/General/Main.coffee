--- conflicted
+++ resolved
@@ -49,18 +49,11 @@
         $.ready ->
           if Conf['404 Redirect'] and d.title is '4chan - 404 Not Found'
             Redirect.init()
-<<<<<<< HEAD
-            url = Redirect.to 'file',
-              boardID:  pathname[1]
-              filename: pathname[3]
-            location.href = url if url
-=======
             pathname = location.pathname.split '/'
             URL = Redirect.to 'file',
               boardID:  g.BOARD.ID
               filename: pathname[pathname.length - 1]
             location.replace URL if URL
->>>>>>> e21d1ac5
         return
 
     init = (features) ->
