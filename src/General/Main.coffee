Main =
  init: ->
    pathname = location.pathname.split '/'
    g.BOARD  = new Board pathname[1]
    return if g.BOARD.ID in ['z', 'fk']
    g.VIEW   =
      switch pathname[2]
        when 'res'
          'thread'
        when 'catalog'
          'catalog'
        else
          'index'
    if g.VIEW is 'thread'
      g.THREADID = +pathname[3]

    # flatten Config into Conf
    # and get saved or default values
    flatten = (parent, obj) ->
      if obj instanceof Array
        Conf[parent] = obj[0]
      else if typeof obj is 'object'
        for key, val of obj
          flatten key, val
      else # string or number
        Conf[parent] = obj
      return

    flatten null, Config

    for db in DataBoard.keys
      Conf[db] = boards: {}

    $.extend Conf,
      'Enabled Mascots':      []
      'Enabled Mascots sfw':  []
      'Enabled Mascots nsfw': []
      'Deleted Mascots':      []
      'Hidden Categories':    ["Questionable"]
      'userThemes':           {}
      'userMascots':          {}
      'selectedArchives':     {}
      'CachedTitles':         {}

    $.get Conf, (items) ->
      # TempFix for accidental declaration as an array. Remove by 2.4.?
      $.set 'userMascots', items.userMascots = {} if items.userMascots instanceof Array
      $.set 'userThemes',  items.userThemes  = {} if items.userThemes  instanceof Array
      $.extend Conf, items
      Main.initFeatures()

<<<<<<< HEAD
=======
    $.on d, '4chanMainInit', Main.initStyle

>>>>>>> a02705f5
  initFeatures: ->
    # Check if the current board we're on is SFW or not, so we can handle options that need to know that.
    g.TYPE = 
      if g.BOARD.ID in ['b', 'd', 'e', 'gif', 'h', 'hc', 'hm', 'hr', 'pol', 'r', 'r9k', 'rs', 's', 's4s', 'soc', 't', 'u', 'y']
        'nsfw'
      else
        'sfw'

    $.extend Themes,  Conf["userThemes"]
    $.extend Mascots, Conf["userMascots"]

    if Conf["NSFW/SFW Mascots"]
      g.MASCOTSTRING = "Enabled Mascots #{g.TYPE}"
    else
      g.MASCOTSTRING = "Enabled Mascots"

    if Conf["NSFW/SFW Themes"]
      Conf["theme"] = Conf["theme_#{g.TYPE}"]

    return if g.BOARD.ID in ['z', 'fk'] then Style.init()

    switch location.hostname
      when '4chan.org', 'www.4chan.org'
        g.VIEW = 'home'
        Style.init()
        return
      when 'a.4cdn.org'
        return
      when 'sys.4chan.org'
        g.VIEW = 'report'
        Style.init()
        Report.init()
        return
      when 'i.4cdn.org'
        $.ready ->
          if Conf['404 Redirect'] and d.title in ['4chan - Temporarily Offline', '4chan - 404 Not Found']
            Redirect.init()
            pathname = location.pathname.split '/'
            URL = Redirect.to 'file',
              boardID:  g.BOARD.ID
              filename: pathname[pathname.length - 1]
            location.replace URL if URL
        return

    # c.time 'All initializations'
<<<<<<< HEAD
    init
      'Polyfill':                  Polyfill
      'Emoji':                     Emoji
      'Style':                     Style
      'Mascots':                   MascotTools
      'Rice':                      Rice
      'Banner':                    Banner
      'Announcements':             GlobalMessage
      'Archive Redirection':       Redirect
      'Header':                    Header
      'Catalog Links':             CatalogLinks
      'Settings':                  Settings
      'Index Generator':           Index
      'Announcement Hiding':       PSAHiding
      'Fourchan thingies':         Fourchan
      'Color User IDs':            IDColor
      'Custom CSS':                CustomCSS
      'Linkify':                   Linkify
      'Reveal Spoilers':           RemoveSpoilers
      'Resurrect Quotes':          Quotify
      'Filter':                    Filter
      'Thread Hiding Buttons':     ThreadHiding
      'Reply Hiding Buttons':      PostHiding
      'Recursive':                 Recursive
      'Strike-through Quotes':     QuoteStrikeThrough
      'Quick Reply':               QR
      'Menu':                      Menu
      'Report Link':               ReportLink
      'Thread Hiding (Menu)':      ThreadHiding.menu
      'Reply Hiding (Menu)':       PostHiding.menu
      'Delete Link':               DeleteLink
      'Filter (Menu)':             Filter.menu
      'Download Link':             DownloadLink
      'Archive Link':              ArchiveLink
      'Quote Inlining':            QuoteInline
      'Quote Previewing':          QuotePreview
      'Quote Backlinks':           QuoteBacklink
      'Mark Quotes of You':        QuoteYou
      'Mark OP Quotes':            QuoteOP
      'Mark Cross-thread Quotes':  QuoteCT
      'Anonymize':                 Anonymize
      'Time Formatting':           Time
      'Relative Post Dates':       RelativeDates
      'File Info Formatting':      FileInfo
      'Fappe Tyme':                FappeTyme
      'Gallery':                   Gallery
      'Gallery (menu)':            Gallery.menu
      'Sauce':                     Sauce
      'Image Expansion':           ImageExpand
      'Image Expansion (Menu)':    ImageExpand.menu
      'Reveal Spoiler Thumbnails': RevealSpoilers
      'Image Loading':             ImageLoader
      'Image Hover':               ImageHover
      'Thread Expansion':          ExpandThread
      'Thread Excerpt':            ThreadExcerpt
      'Favicon':                   Favicon
      'Unread':                    Unread
      'Quote Threading':           QuoteThreading
      'Thread Updater':            ThreadUpdater
      'Thread Stats':              ThreadStats
      'Thread Watcher':            ThreadWatcher
      'Thread Watcher (Menu)':     ThreadWatcher.menu
      'Index Navigation':          Nav
      'Keybinds':                  Keybinds
      'Show Dice Roll':            Dice
=======
    for [name, feature] in Main.features
      # c.time "#{name} initialization"
      try
        feature.init()
      catch err
        Main.handleErrors
          message: "\"#{name}\" initialization crashed."
          error: err
      # finally
      #   c.timeEnd "#{name} initialization"
>>>>>>> a02705f5
    # c.timeEnd 'All initializations'

    $.on d, 'AddCallback', Main.addCallback
    $.ready Main.initReady

<<<<<<< HEAD
=======
  initStyle: ->
    $.off d, '4chanMainInit', Main.initStyle
    return if !Main.isThisPageLegit() or $.hasClass doc, 'fourchan-x'
    # disable the mobile layout
    $('link[href*=mobile]', d.head)?.disabled = true
    <% if (type === 'crx') { %>
    $.addClass doc, 'blink'
    <% } else { %>
    $.addClass doc, 'gecko'
    <% } %>
    $.addClass doc, 'fourchan-x'
    $.addClass doc, 'seaweedchan'
    $.addClass doc, g.VIEW
    $.addStyle Main.css
   
    Main.setClass()

  setClass: ->
    if g.VIEW is 'catalog'
      $.addClass doc, $.id('base-css').href.match(/catalog_(\w+)/)[1].replace('_new', '').replace /_+/g, '-'
      return

    style          = 'yotsuba-b'
    mainStyleSheet = $ 'link[title=switch]', d.head
    styleSheets    = $$ 'link[rel="alternate stylesheet"]', d.head
    setStyle = ->
      $.rmClass doc, style
      for styleSheet in styleSheets
        if styleSheet.href is mainStyleSheet.href
          style = styleSheet.title.toLowerCase().replace('new', '').trim().replace /\s+/g, '-'
          break
      $.addClass doc, style
    setStyle()
    return unless mainStyleSheet
    new MutationObserver(setStyle).observe mainStyleSheet,
      attributes: true
      attributeFilter: ['href']

>>>>>>> a02705f5
  initReady: ->
    if d.title in ['4chan - Temporarily Offline', '4chan - 404 Not Found']
      if Conf['404 Redirect'] and g.VIEW is 'thread'
        href = Redirect.to 'thread',
          boardID:  g.BOARD.ID
          threadID: g.THREADID
          postID:   +location.hash.match /\d+/ # post number or 0
        location.replace href or "/#{g.BOARD}/"
      return

<<<<<<< HEAD
    if g.VIEW is 'thread' and threadRoot = $ '.thread'
      thread = new Thread +threadRoot.id[1..], g.BOARD
      posts  = []
      for postRoot in $$ '.thread > .postContainer', threadRoot
        try
          posts.push post = new Post postRoot, thread, g.BOARD, {isOriginalMarkup: true}
        catch err
          # Skip posts that we failed to parse.
          errors = [] unless errors
          errors.push
            message: "Parsing of Post No.#{postRoot.id.match /\d+/} failed. Post will be skipped."
            error: err
      Main.handleErrors errors if errors

      Main.callbackNodes Thread, [thread]
      Main.callbackNodesDB Post, posts, ->
        $.event '4chanXInitFinished'
=======
    # Something might have gone wrong!
    Main.initStyle()

    if styleSelector = $.id 'styleSelector'
      passLink = $.el 'a',
        textContent: '4chan Pass'
        href: 'javascript:;'
      $.on passLink, 'click', ->
        window.open '//sys.4chan.org/auth',
          'This will steal your data.'
          'left=0,top=0,width=500,height=255,toolbar=0,resizable=0'
      $.before styleSelector.previousSibling, [$.tn '['; passLink, $.tn ']\u00A0\u00A0']
>>>>>>> a02705f5

    if g.VIEW is 'thread'
      Main.initThread() 
    else
      $.event '4chanXInitFinished'

    <% if (type === 'userscript') { %>
    GMver = GM_info.version.split '.'
    for v, i in "<%= meta.min.greasemonkey %>".split '.'
      continue if v is GMver[i]
      (v < GMver[i]) or new Notice 'warning', "Your version of Greasemonkey is outdated (v#{GM_info.version} instead of v<%= meta.min.greasemonkey %> minimum) and <%= meta.name %> may not operate correctly.", 30
      break
    <% } %>

    try
      localStorage.getItem '4chan-settings'
    catch err
      new Notice 'warning', 'Cookies need to be enabled on 4chan for <%= meta.name %> to operate properly.', 30

  initThread: ->
    return unless threadRoot = $ '.thread'
    thread = new Thread +threadRoot.id[1..], g.BOARD
    posts  = []
    for postRoot in $$ '.thread > .postContainer', threadRoot
      try
        posts.push new Post postRoot, thread, g.BOARD, {isOriginalMarkup: true}
      catch err
        # Skip posts that we failed to parse.
        errors = [] unless errors
        errors.push
          message: "Parsing of Post No.#{postRoot.id.match /\d+/} failed. Post will be skipped."
          error: err
    Main.handleErrors errors if errors

    Main.callbackNodes Thread, [thread]
    Main.callbackNodesDB Post, posts, ->
      $.event '4chanXInitFinished'

  callbackNodes: (klass, nodes) ->
    i = 0
    cb = klass.callbacks
    while node = nodes[i++]
      cb.execute node
    return

  callbackNodesDB: (klass, nodes, cb) ->
    i   = 0
    cbs = klass.callbacks
    fn  = ->
      return false unless node = nodes[i]
      cbs.execute node
      ++i % 25

    softTask = ->
      while fn()
        continue
      unless nodes[i]
        cb() if cb
        return
      setTimeout softTask, 0 

    softTask()

  addCallback: (e) ->
    obj = e.detail
    unless typeof obj.callback.name is 'string'
      throw new Error "Invalid callback name: #{obj.callback.name}"
    switch obj.type
      when 'Post'
        Klass = Post
      when 'Thread'
        Klass = Thread
      else
        return
    obj.callback.isAddon = true
    Klass.callbacks.push obj.callback

  handleErrors: (errors) ->
    unless errors instanceof Array
      error = errors
    else if errors.length is 1
      error = errors[0]
    if error
      new Notice 'error', Main.parseError(error), 15
      return

    div = $.el 'div',
      innerHTML: "#{errors.length} errors occurred. [<a href=javascript:;>show</a>]"
    $.on div.lastElementChild, 'click', ->
      [@textContent, logs.hidden] = if @textContent is 'show'
        ['hide', false]
      else
        ['show', true]

    logs = $.el 'div',
      hidden: true
    for error in errors
      $.add logs, Main.parseError error

    new Notice 'error', [div, logs], 30

  parseError: (data) ->
    c.error data.message, data.error.stack
    message = $.el 'div',
      textContent: data.message
    error = $.el 'div',
      textContent: data.error
    [message, error]

  isThisPageLegit: ->
    # 404 error page or similar.
    unless 'thisPageIsLegit' of Main
      Main.thisPageIsLegit = location.hostname is 'boards.4chan.org' and
        !$('link[href*="favicon-status.ico"]', d.head) and
        d.title not in ['4chan - Temporarily Offline', '4chan - Error', '504 Gateway Time-out']
    Main.thisPageIsLegit

<<<<<<< HEAD
=======
  css: """
  <%= grunt.file.read('src/General/css/font-awesome.css').replace(/\s+/g, ' ').replace(/\\/g, '\\\\').trim() %>
  <%= grunt.file.read('src/General/css/style.css').replace(/\s+/g, ' ').trim() %>
  <%= grunt.file.read('src/General/css/yotsuba.css').replace(/\s+/g, ' ').trim() %>
  <%= grunt.file.read('src/General/css/yotsuba-b.css').replace(/\s+/g, ' ').trim() %>
  <%= grunt.file.read('src/General/css/futaba.css').replace(/\s+/g, ' ').trim() %>
  <%= grunt.file.read('src/General/css/burichan.css').replace(/\s+/g, ' ').trim() %>
  <%= grunt.file.read('src/General/css/tomorrow.css').replace(/\s+/g, ' ').trim() %>
  <%= grunt.file.read('src/General/css/photon.css').replace(/\s+/g, ' ').trim() %>
  """

  features: [
    ['Polyfill',                  Polyfill]
    ['Redirect',                  Redirect]
    ['Header',                    Header]
    ['Catalog Links',             CatalogLinks]
    ['Settings',                  Settings]
    ['Index Generator',           Index]
    ['Announcement Hiding',       PSAHiding]
    ['Fourchan thingies',         Fourchan]
    ['Emoji',                     Emoji]
    ['Color User IDs',            IDColor]
    ['Custom CSS',                CustomCSS]
    ['Linkify',                   Linkify]
    ['Reveal Spoilers',           RemoveSpoilers]
    ['Resurrect Quotes',          Quotify]
    ['Filter',                    Filter]
    ['Thread Hiding Buttons',     ThreadHiding]
    ['Reply Hiding Buttons',      PostHiding]
    ['Recursive',                 Recursive]
    ['Strike-through Quotes',     QuoteStrikeThrough]
    ['Quick Reply',               QR]
    ['Menu',                      Menu]
    ['Report Link',               ReportLink]
    ['Thread Hiding (Menu)',      ThreadHiding.menu]
    ['Reply Hiding (Menu)',       PostHiding.menu]
    ['Delete Link',               DeleteLink]
    ['Filter (Menu)',             Filter.menu]
    ['Download Link',             DownloadLink]
    ['Archive Link',              ArchiveLink]
    ['Quote Inlining',            QuoteInline]
    ['Quote Previewing',          QuotePreview]
    ['Quote Backlinks',           QuoteBacklink]
    ['Mark Quotes of You',        QuoteYou]
    ['Mark OP Quotes',            QuoteOP]
    ['Mark Cross-thread Quotes',  QuoteCT]
    ['Anonymize',                 Anonymize]
    ['Time Formatting',           Time]
    ['Relative Post Dates',       RelativeDates]
    ['File Info Formatting',      FileInfo]
    ['Fappe Tyme',                FappeTyme]
    ['Gallery',                   Gallery]
    ['Gallery (menu)',            Gallery.menu]
    ['Sauce',                     Sauce]
    ['Image Expansion',           ImageExpand]
    ['Image Expansion (Menu)',    ImageExpand.menu]
    ['Reveal Spoiler Thumbnails', RevealSpoilers]
    ['Image Loading',             ImageLoader]
    ['Image Hover',               ImageHover]
    ['Thread Expansion',          ExpandThread]
    ['Thread Excerpt',            ThreadExcerpt]
    ['Favicon',                   Favicon]
    ['Unread',                    Unread]
    ['Quote Threading',           QuoteThreading]
    ['Thread Stats',              ThreadStats]
    ['Thread Updater',            ThreadUpdater]
    ['Thread Watcher',            ThreadWatcher]
    ['Thread Watcher (Menu)',     ThreadWatcher.menu]
    ['Index Navigation',          Nav]
    ['Keybinds',                  Keybinds]
    ['Show Dice Roll',            Dice]
    ['Banner',                    Banner]
    ['Navigate',                  Navigate]
  ]

>>>>>>> a02705f5
Main.init()<|MERGE_RESOLUTION|>--- conflicted
+++ resolved
@@ -49,11 +49,6 @@
       $.extend Conf, items
       Main.initFeatures()
 
-<<<<<<< HEAD
-=======
-    $.on d, '4chanMainInit', Main.initStyle
-
->>>>>>> a02705f5
   initFeatures: ->
     # Check if the current board we're on is SFW or not, so we can handle options that need to know that.
     g.TYPE = 
@@ -99,73 +94,6 @@
         return
 
     # c.time 'All initializations'
-<<<<<<< HEAD
-    init
-      'Polyfill':                  Polyfill
-      'Emoji':                     Emoji
-      'Style':                     Style
-      'Mascots':                   MascotTools
-      'Rice':                      Rice
-      'Banner':                    Banner
-      'Announcements':             GlobalMessage
-      'Archive Redirection':       Redirect
-      'Header':                    Header
-      'Catalog Links':             CatalogLinks
-      'Settings':                  Settings
-      'Index Generator':           Index
-      'Announcement Hiding':       PSAHiding
-      'Fourchan thingies':         Fourchan
-      'Color User IDs':            IDColor
-      'Custom CSS':                CustomCSS
-      'Linkify':                   Linkify
-      'Reveal Spoilers':           RemoveSpoilers
-      'Resurrect Quotes':          Quotify
-      'Filter':                    Filter
-      'Thread Hiding Buttons':     ThreadHiding
-      'Reply Hiding Buttons':      PostHiding
-      'Recursive':                 Recursive
-      'Strike-through Quotes':     QuoteStrikeThrough
-      'Quick Reply':               QR
-      'Menu':                      Menu
-      'Report Link':               ReportLink
-      'Thread Hiding (Menu)':      ThreadHiding.menu
-      'Reply Hiding (Menu)':       PostHiding.menu
-      'Delete Link':               DeleteLink
-      'Filter (Menu)':             Filter.menu
-      'Download Link':             DownloadLink
-      'Archive Link':              ArchiveLink
-      'Quote Inlining':            QuoteInline
-      'Quote Previewing':          QuotePreview
-      'Quote Backlinks':           QuoteBacklink
-      'Mark Quotes of You':        QuoteYou
-      'Mark OP Quotes':            QuoteOP
-      'Mark Cross-thread Quotes':  QuoteCT
-      'Anonymize':                 Anonymize
-      'Time Formatting':           Time
-      'Relative Post Dates':       RelativeDates
-      'File Info Formatting':      FileInfo
-      'Fappe Tyme':                FappeTyme
-      'Gallery':                   Gallery
-      'Gallery (menu)':            Gallery.menu
-      'Sauce':                     Sauce
-      'Image Expansion':           ImageExpand
-      'Image Expansion (Menu)':    ImageExpand.menu
-      'Reveal Spoiler Thumbnails': RevealSpoilers
-      'Image Loading':             ImageLoader
-      'Image Hover':               ImageHover
-      'Thread Expansion':          ExpandThread
-      'Thread Excerpt':            ThreadExcerpt
-      'Favicon':                   Favicon
-      'Unread':                    Unread
-      'Quote Threading':           QuoteThreading
-      'Thread Updater':            ThreadUpdater
-      'Thread Stats':              ThreadStats
-      'Thread Watcher':            ThreadWatcher
-      'Thread Watcher (Menu)':     ThreadWatcher.menu
-      'Index Navigation':          Nav
-      'Keybinds':                  Keybinds
-      'Show Dice Roll':            Dice
-=======
     for [name, feature] in Main.features
       # c.time "#{name} initialization"
       try
@@ -176,53 +104,11 @@
           error: err
       # finally
       #   c.timeEnd "#{name} initialization"
->>>>>>> a02705f5
     # c.timeEnd 'All initializations'
 
     $.on d, 'AddCallback', Main.addCallback
     $.ready Main.initReady
 
-<<<<<<< HEAD
-=======
-  initStyle: ->
-    $.off d, '4chanMainInit', Main.initStyle
-    return if !Main.isThisPageLegit() or $.hasClass doc, 'fourchan-x'
-    # disable the mobile layout
-    $('link[href*=mobile]', d.head)?.disabled = true
-    <% if (type === 'crx') { %>
-    $.addClass doc, 'blink'
-    <% } else { %>
-    $.addClass doc, 'gecko'
-    <% } %>
-    $.addClass doc, 'fourchan-x'
-    $.addClass doc, 'seaweedchan'
-    $.addClass doc, g.VIEW
-    $.addStyle Main.css
-   
-    Main.setClass()
-
-  setClass: ->
-    if g.VIEW is 'catalog'
-      $.addClass doc, $.id('base-css').href.match(/catalog_(\w+)/)[1].replace('_new', '').replace /_+/g, '-'
-      return
-
-    style          = 'yotsuba-b'
-    mainStyleSheet = $ 'link[title=switch]', d.head
-    styleSheets    = $$ 'link[rel="alternate stylesheet"]', d.head
-    setStyle = ->
-      $.rmClass doc, style
-      for styleSheet in styleSheets
-        if styleSheet.href is mainStyleSheet.href
-          style = styleSheet.title.toLowerCase().replace('new', '').trim().replace /\s+/g, '-'
-          break
-      $.addClass doc, style
-    setStyle()
-    return unless mainStyleSheet
-    new MutationObserver(setStyle).observe mainStyleSheet,
-      attributes: true
-      attributeFilter: ['href']
-
->>>>>>> a02705f5
   initReady: ->
     if d.title in ['4chan - Temporarily Offline', '4chan - 404 Not Found']
       if Conf['404 Redirect'] and g.VIEW is 'thread'
@@ -233,7 +119,6 @@
         location.replace href or "/#{g.BOARD}/"
       return
 
-<<<<<<< HEAD
     if g.VIEW is 'thread' and threadRoot = $ '.thread'
       thread = new Thread +threadRoot.id[1..], g.BOARD
       posts  = []
@@ -251,9 +136,6 @@
       Main.callbackNodes Thread, [thread]
       Main.callbackNodesDB Post, posts, ->
         $.event '4chanXInitFinished'
-=======
-    # Something might have gone wrong!
-    Main.initStyle()
 
     if styleSelector = $.id 'styleSelector'
       passLink = $.el 'a',
@@ -264,10 +146,9 @@
           'This will steal your data.'
           'left=0,top=0,width=500,height=255,toolbar=0,resizable=0'
       $.before styleSelector.previousSibling, [$.tn '['; passLink, $.tn ']\u00A0\u00A0']
->>>>>>> a02705f5
 
     if g.VIEW is 'thread'
-      Main.initThread() 
+      Main.initThread()
     else
       $.event '4chanXInitFinished'
 
@@ -382,29 +263,21 @@
         d.title not in ['4chan - Temporarily Offline', '4chan - Error', '504 Gateway Time-out']
     Main.thisPageIsLegit
 
-<<<<<<< HEAD
-=======
-  css: """
-  <%= grunt.file.read('src/General/css/font-awesome.css').replace(/\s+/g, ' ').replace(/\\/g, '\\\\').trim() %>
-  <%= grunt.file.read('src/General/css/style.css').replace(/\s+/g, ' ').trim() %>
-  <%= grunt.file.read('src/General/css/yotsuba.css').replace(/\s+/g, ' ').trim() %>
-  <%= grunt.file.read('src/General/css/yotsuba-b.css').replace(/\s+/g, ' ').trim() %>
-  <%= grunt.file.read('src/General/css/futaba.css').replace(/\s+/g, ' ').trim() %>
-  <%= grunt.file.read('src/General/css/burichan.css').replace(/\s+/g, ' ').trim() %>
-  <%= grunt.file.read('src/General/css/tomorrow.css').replace(/\s+/g, ' ').trim() %>
-  <%= grunt.file.read('src/General/css/photon.css').replace(/\s+/g, ' ').trim() %>
-  """
-
   features: [
     ['Polyfill',                  Polyfill]
-    ['Redirect',                  Redirect]
+    ['Emoji',                     Emoji]
+    ['Style',                     Style]
+    ['Mascots',                   MascotTools]
+    ['Rice',                      Rice]
+    ['Banner',                    Banner]
+    ['Announcements',             GlobalMessage]
+    ['Archive Redirection',       Redirect]
     ['Header',                    Header]
     ['Catalog Links',             CatalogLinks]
     ['Settings',                  Settings]
     ['Index Generator',           Index]
     ['Announcement Hiding',       PSAHiding]
     ['Fourchan thingies',         Fourchan]
-    ['Emoji',                     Emoji]
     ['Color User IDs',            IDColor]
     ['Custom CSS',                CustomCSS]
     ['Linkify',                   Linkify]
@@ -448,16 +321,14 @@
     ['Favicon',                   Favicon]
     ['Unread',                    Unread]
     ['Quote Threading',           QuoteThreading]
+    ['Thread Updater',            ThreadUpdater]
     ['Thread Stats',              ThreadStats]
-    ['Thread Updater',            ThreadUpdater]
     ['Thread Watcher',            ThreadWatcher]
     ['Thread Watcher (Menu)',     ThreadWatcher.menu]
     ['Index Navigation',          Nav]
     ['Keybinds',                  Keybinds]
     ['Show Dice Roll',            Dice]
-    ['Banner',                    Banner]
     ['Navigate',                  Navigate]
   ]
 
->>>>>>> a02705f5
 Main.init()