Main =
  init: (items) ->
    # flatten Config into Conf
    # and get saved or default values
    flatten = (parent, obj) ->
      if obj instanceof Array
        Conf[parent] = obj[0]
      else if typeof obj is 'object'
        for key, val of obj
          flatten key, val
      else # string or number
        Conf[parent] = obj
      return
    flatten null, Config
    for db in DataBoards
      Conf[db] = boards: {}
    Conf['selectedArchives'] = {}
    Conf['CachedTitles']     = []
    
    $.get Conf, Main.initFeatures

    $.on d, '4chanMainInit', Main.initStyle
    $.asap (-> d.head and $('link[rel="shortcut icon"]', d.head) or d.readyState isnt 'loading'),
      Main.initStyle

  initFeatures: (items) ->
    Conf = items

    pathname = location.pathname.split '/'
    g.BOARD  = new Board pathname[1]
    return if g.BOARD.ID in ['z', 'fk']
    g.VIEW   =
      switch pathname[2]
        when 'res'
          'thread'
        when 'catalog'
          'catalog'
        else
          'index'
    if g.VIEW is 'thread'
      g.THREADID = +pathname[3]

    switch location.hostname
      when 'api.4chan.org'
        return
      when 'sys.4chan.org'
        Report.init()
        return
      when 'images.4chan.org'
        $.ready ->
          if Conf['404 Redirect'] and ['4chan - Temporarily Offline', '4chan - 404 Not Found'].contains d.title
            Redirect.init()
            pathname = location.pathname.split '/'
            URL = Redirect.to 'file',
              boardID:  g.BOARD.ID
              filename: pathname[pathname.length - 1]
            location.replace URL if URL
        return

    init = (features) ->
      for name, module of features
        # c.time "#{name} initialization"
        try
          module.init()
        catch err
          Main.handleErrors
            message: "\"#{name}\" initialization crashed."
            error: err
        # finally
        #   c.timeEnd "#{name} initialization"
      return

    # c.time 'All initializations'
<<<<<<< HEAD

    init
      'Polyfill':                  Polyfill
      'Redirect':                  Redirect
      'Header':                    Header
      'Catalog Links':             CatalogLinks
      'Settings':                  Settings
      'Announcement Hiding':       PSAHiding
      'Fourchan thingies':         Fourchan
      'Emoji':                     Emoji
      'Color User IDs':            IDColor
      'Reveal Spoilers':           RemoveSpoilers
      'Custom CSS':                CustomCSS
      'Linkify':                   Linkify
      'Resurrect Quotes':          Quotify
      'Filter':                    Filter
      'Thread Hiding Buttons':     ThreadHiding
      'Reply Hiding Buttons':      PostHiding
      'Recursive':                 Recursive
      'Strike-through Quotes':     QuoteStrikeThrough
      'Quick Reply':               QR
      'Menu':                      Menu
      'Report Link':               ReportLink
      'Thread Hiding (Menu)':      ThreadHiding.menu
      'Reply Hiding (Menu)':       PostHiding.menu
      'Delete Link':               DeleteLink
      'Filter (Menu)':             Filter.menu
      'Download Link':             DownloadLink
      'Archive Link':              ArchiveLink
      'Quote Inlining':            QuoteInline
      'Quote Previewing':          QuotePreview
      'Quote Backlinks':           QuoteBacklink
      'Mark Quotes of You':        QuoteYou
      'Mark OP Quotes':            QuoteOP
      'Mark Cross-thread Quotes':  QuoteCT
      'Anonymize':                 Anonymize
      'Time Formatting':           Time
      'Relative Post Dates':       RelativeDates
      'File Info Formatting':      FileInfo
      'Fappe Tyme':                FappeTyme
      'Sauce':                     Sauce
      'Image Expansion':           ImageExpand
      'Image Expansion (Menu)':    ImageExpand.menu
      'Reveal Spoiler Thumbnails': RevealSpoilers
      'Image Loading':             ImageLoader
      'Image Hover':               ImageHover
      'Comment Expansion':         ExpandComment
      'Thread Expansion':          ExpandThread
      'Thread Excerpt':            ThreadExcerpt
      'Favicon':                   Favicon
      'Unread':                    Unread
      'Quote Threading':           QuoteThreading
      'Thread Stats':              ThreadStats
      'Thread Updater':            ThreadUpdater
      'Thread Watcher':            ThreadWatcher
      'Index Navigation':          Nav
      'Keybinds':                  Keybinds
      'Show Dice Roll':            Dice

=======
    initFeature 'Polyfill',                 Polyfill
    initFeature 'Header',                   Header
    initFeature 'Settings',                 Settings
    initFeature 'Announcement Hiding',      PSAHiding
    initFeature 'Fourchan thingies',        Fourchan
    initFeature 'Custom CSS',               CustomCSS
    initFeature 'Redirect',                 Redirect
    initFeature 'Resurrect Quotes',         Quotify
    initFeature 'Filter',                   Filter
    initFeature 'Thread Hiding',            ThreadHiding
    initFeature 'Reply Hiding',             PostHiding
    initFeature 'Recursive',                Recursive
    initFeature 'Strike-through Quotes',    QuoteStrikeThrough
    initFeature 'Quick Reply',              QR
    initFeature 'Menu',                     Menu
    initFeature 'Report Link',              ReportLink
    initFeature 'Thread Hiding (Menu)',     ThreadHiding.menu
    initFeature 'Reply Hiding (Menu)',      PostHiding.menu
    initFeature 'Delete Link',              DeleteLink
    initFeature 'Filter (Menu)',            Filter.menu
    initFeature 'Download Link',            DownloadLink
    initFeature 'Archive Link',             ArchiveLink
    initFeature 'Quote Inlining',           QuoteInline
    initFeature 'Quote Previewing',         QuotePreview
    initFeature 'Quote Backlinks',          QuoteBacklink
    initFeature 'Mark Quotes of You',       QuoteYou
    initFeature 'Mark OP Quotes',           QuoteOP
    initFeature 'Mark Cross-thread Quotes', QuoteCT
    initFeature 'Anonymize',                Anonymize
    initFeature 'Time Formatting',          Time
    initFeature 'Relative Post Dates',      RelativeDates
    initFeature 'File Info Formatting',     FileInfo
    initFeature 'Sauce',                    Sauce
    initFeature 'Image Expansion',          ImageExpand
    initFeature 'Image Expansion (Menu)',   ImageExpand.menu
    initFeature 'Reveal Spoilers',          RevealSpoilers
    initFeature 'Auto-GIF',                 AutoGIF
    initFeature 'Image Hover',              ImageHover
    initFeature 'Comment Expansion',        ExpandComment
    initFeature 'Thread Expansion',         ExpandThread
    initFeature 'Thread Excerpt',           ThreadExcerpt
    initFeature 'Favicon',                  Favicon
    initFeature 'Unread',                   Unread
    initFeature 'Thread Stats',             ThreadStats
    initFeature 'Thread Updater',           ThreadUpdater
    initFeature 'Thread Watcher',           ThreadWatcher
    initFeature 'Thread Watcher (Menu)',    ThreadWatcher.menu
    initFeature 'Index Navigation',         Nav
    initFeature 'Keybinds',                 Keybinds
    initFeature 'Show Dice Roll',           Dice
>>>>>>> 288b7155
    # c.timeEnd 'All initializations'

    $.on d, 'AddCallback', Main.addCallback
    $.ready Main.initReady

  initStyle: ->
    $.off d, '4chanMainInit', Main.initStyle
    return if !Main.isThisPageLegit() or $.hasClass doc, 'fourchan-x'
    # disable the mobile layout
    $('link[href*=mobile]', d.head)?.disabled = true
    <% if (type === 'crx') { %>
    $.addClass doc, 'blink'
    <% } else { %>
    $.addClass doc, 'gecko'
    <% } %>
    $.addClass doc, 'fourchan-x'
    $.addClass doc, g.VIEW
    $.addStyle Main.css

    if g.VIEW is 'catalog'
      $.addClass doc, $.id('base-css').href.match(/catalog_(\w+)/)[1].replace('_new', '').replace /_+/g, '-'
      return

    style          = 'yotsuba-b'
    mainStyleSheet = $ 'link[title=switch]', d.head
    styleSheets    = $$ 'link[rel="alternate stylesheet"]', d.head
    setStyle = ->
      $.rmClass doc, style
      for styleSheet in styleSheets
        if styleSheet.href is mainStyleSheet.href
          style = styleSheet.title.toLowerCase().replace('new', '').trim().replace /\s+/g, '-'
          break
      $.addClass doc, style
    setStyle()
    return unless mainStyleSheet
    new MutationObserver(setStyle).observe mainStyleSheet,
      attributes: true
      attributeFilter: ['href']

  initReady: ->
    if d.title is '4chan - 404 Not Found'
      if Conf['404 Redirect'] and g.VIEW is 'thread'
        href = Redirect.to 'thread',
          boardID:  g.BOARD.ID
          threadID: g.THREADID
          postID:   +location.hash.match /\d+/ # post number or 0
        location.replace href or "/#{g.BOARD}/"
      return

    unless $.hasClass doc, 'fourchan-x'
      # Something might have gone wrong!
      Main.initStyle()

    if board = $ '.board'
      threads = []
      posts   = []

      for threadRoot in $$ '.board > .thread', board
        thread = new Thread +threadRoot.id[1..], g.BOARD
        threads.push thread
        for postRoot in $$ '.thread > .postContainer', threadRoot
          try
            posts.push new Post postRoot, thread, g.BOARD
          catch err
            # Skip posts that we failed to parse.
            unless errors
              errors = []
            errors.push
              message: "Parsing of Post No.#{postRoot.id.match(/\d+/)} failed. Post will be skipped."
              error: err
      Main.handleErrors errors if errors

      Main.callbackNodes Thread, threads
      Main.callbackNodesDB Post, posts, ->
        $.event '4chanXInitFinished'
        <% if (type !== 'crx') { %>
        Main.checkUpdate()
        <% } %>

      if styleSelector = $.id 'styleSelector'
        passLink = $.el 'a',
          textContent: '4chan Pass'
          href: 'javascript:;'
        $.on passLink, 'click', ->
          window.open '//sys.4chan.org/auth',
            'This will steal your data.'
            'left=0,top=0,width=500,height=255,toolbar=0,resizable=0'
        $.before styleSelector.previousSibling, [$.tn '['; passLink, $.tn ']\u00A0\u00A0']

      return

    try
      localStorage.getItem '4chan-settings'
    catch err
      new Notification 'warning', 'Cookies need to be enabled on 4chan for <%= meta.name %> to properly function.', 30

    $.event '4chanXInitFinished'
<<<<<<< HEAD
    <% if (type !== 'crx') { %>
    Main.checkUpdate()
    <% } %>
=======
>>>>>>> 288b7155

  callbackNodes: (klass, nodes) ->
    # get the nodes' length only once
    len = nodes.length
    for callback in klass::callbacks
      # c.profile callback.name
      i = 0
      while i < len
        node = nodes[i++]
        try
          callback.cb.call node
        catch err
          unless errors
            errors = []
          errors.push
            message: "\"#{callback.name}\" crashed on #{klass.name} No.#{node} (/#{node.board}/)."
            error: err
      # c.profileEnd callback.name
    Main.handleErrors errors if errors

  callbackNodesDB: (klass, nodes, cb) ->
    queue = []
    softTask =  ->
      task = queue.shift()
      func = task[0]
      args = Array::slice.call task, 1
      func.apply func, args
      return unless queue.length
      if (queue.length % 7) is 0
        setTimeout softTask, 0
      else
        softTask()

    # get the nodes' length only once
    len    = nodes.length
    i      = 0
    errors = null

    func = (node, i) ->
      for callback in klass::callbacks
        try
          callback.cb.call node
        catch err
          unless errors
            errors = []
          errors.push
            message: "\"#{callback.name}\" crashed on #{klass.name} No.#{node} (/#{node.board}/)."
            error: err
      # finish
      if i is len
        Main.handleErrors errors if errors
        cb() if cb

    while i < len
      node = nodes[i]
      queue.push [func, node, ++i]

    softTask()

  addCallback: (e) ->
    obj = e.detail
    unless typeof obj.callback.name is 'string'
      throw new Error "Invalid callback name: #{obj.callback.name}"
    switch obj.type
      when 'Post'
        Klass = Post
      when 'Thread'
        Klass = Thread
      else
        return
    obj.callback.isAddon = true
    Klass::callbacks.push obj.callback

<<<<<<< HEAD
  <% if (type !== 'crx') { %>
  message: (e) ->
    {version} = e.data
    if version and version isnt g.VERSION
        el = $.el 'span',
          innerHTML: "Update: <%= meta.name %> v#{version} is out, get it <a href=<%= meta.page %> target=_blank>here</a>."
        new Notification 'info', el, 120

  checkUpdate: ->
    return unless Conf['Check for Updates'] and Main.isThisPageLegit()
    now  = Date.now()
    $.get 'lastchecked', 0, ({lastchecked}) ->
      if (lastchecked > now - $.DAY)
        return
      $.ready ->
        $.on window, 'message', Main.message
        $.set 'lastchecked', now
        $.add d.head, $.el 'script',
          src: '<%= meta.repo %>raw/<%= meta.mainBranch %>/latest.js'
  <% } %>

=======
>>>>>>> 288b7155
  handleErrors: (errors) ->
    unless errors instanceof Array
      error = errors
    else if errors.length is 1
      error = errors[0]
    if error
      new Notification 'error', Main.parseError(error), 15
      return

    div = $.el 'div',
      innerHTML: "#{errors.length} errors occurred. [<a href=javascript:;>show</a>]"
    $.on div.lastElementChild, 'click', ->
      [@textContent, logs.hidden] = if @textContent is 'show'
        ['hide', false]
      else
        ['show', true]

    logs = $.el 'div',
      hidden: true
    for error in errors
      $.add logs, Main.parseError error

    new Notification 'error', [div, logs], 30

  parseError: (data) ->
    Main.logError data
    message = $.el 'div',
      textContent: data.message
    error = $.el 'div',
      textContent: data.error
    [message, error]

  errors: []
  logError: (data) ->
    c.error data.message, data.error.stack
    Main.errors.push data

  isThisPageLegit: ->
    # 404 error page or similar.
    unless 'thisPageIsLegit' of Main
      Main.thisPageIsLegit = location.hostname is 'boards.4chan.org' and
        !$('link[href*="favicon-status.ico"]', d.head) and
        d.title not in ['4chan - Temporarily Offline', '4chan - Error', '504 Gateway Time-out']
    Main.thisPageIsLegit

  css: """
  <%= grunt.file.read('src/General/css/style.css') %>
  <%= grunt.file.read('src/General/css/yotsuba.css') %>
  <%= grunt.file.read('src/General/css/yotsuba-b.css') %>
  <%= grunt.file.read('src/General/css/futaba.css') %>
  <%= grunt.file.read('src/General/css/burichan.css') %>
  <%= grunt.file.read('src/General/css/tomorrow.css') %>
  <%= grunt.file.read('src/General/css/photon.css') %>
  """

Main.init()<|MERGE_RESOLUTION|>--- conflicted
+++ resolved
@@ -71,7 +71,6 @@
       return
 
     # c.time 'All initializations'
-<<<<<<< HEAD
 
     init
       'Polyfill':                  Polyfill
@@ -127,62 +126,11 @@
       'Thread Stats':              ThreadStats
       'Thread Updater':            ThreadUpdater
       'Thread Watcher':            ThreadWatcher
+      'Thread Watcher (Menu)':     ThreadWatcher.menu
       'Index Navigation':          Nav
       'Keybinds':                  Keybinds
       'Show Dice Roll':            Dice
 
-=======
-    initFeature 'Polyfill',                 Polyfill
-    initFeature 'Header',                   Header
-    initFeature 'Settings',                 Settings
-    initFeature 'Announcement Hiding',      PSAHiding
-    initFeature 'Fourchan thingies',        Fourchan
-    initFeature 'Custom CSS',               CustomCSS
-    initFeature 'Redirect',                 Redirect
-    initFeature 'Resurrect Quotes',         Quotify
-    initFeature 'Filter',                   Filter
-    initFeature 'Thread Hiding',            ThreadHiding
-    initFeature 'Reply Hiding',             PostHiding
-    initFeature 'Recursive',                Recursive
-    initFeature 'Strike-through Quotes',    QuoteStrikeThrough
-    initFeature 'Quick Reply',              QR
-    initFeature 'Menu',                     Menu
-    initFeature 'Report Link',              ReportLink
-    initFeature 'Thread Hiding (Menu)',     ThreadHiding.menu
-    initFeature 'Reply Hiding (Menu)',      PostHiding.menu
-    initFeature 'Delete Link',              DeleteLink
-    initFeature 'Filter (Menu)',            Filter.menu
-    initFeature 'Download Link',            DownloadLink
-    initFeature 'Archive Link',             ArchiveLink
-    initFeature 'Quote Inlining',           QuoteInline
-    initFeature 'Quote Previewing',         QuotePreview
-    initFeature 'Quote Backlinks',          QuoteBacklink
-    initFeature 'Mark Quotes of You',       QuoteYou
-    initFeature 'Mark OP Quotes',           QuoteOP
-    initFeature 'Mark Cross-thread Quotes', QuoteCT
-    initFeature 'Anonymize',                Anonymize
-    initFeature 'Time Formatting',          Time
-    initFeature 'Relative Post Dates',      RelativeDates
-    initFeature 'File Info Formatting',     FileInfo
-    initFeature 'Sauce',                    Sauce
-    initFeature 'Image Expansion',          ImageExpand
-    initFeature 'Image Expansion (Menu)',   ImageExpand.menu
-    initFeature 'Reveal Spoilers',          RevealSpoilers
-    initFeature 'Auto-GIF',                 AutoGIF
-    initFeature 'Image Hover',              ImageHover
-    initFeature 'Comment Expansion',        ExpandComment
-    initFeature 'Thread Expansion',         ExpandThread
-    initFeature 'Thread Excerpt',           ThreadExcerpt
-    initFeature 'Favicon',                  Favicon
-    initFeature 'Unread',                   Unread
-    initFeature 'Thread Stats',             ThreadStats
-    initFeature 'Thread Updater',           ThreadUpdater
-    initFeature 'Thread Watcher',           ThreadWatcher
-    initFeature 'Thread Watcher (Menu)',    ThreadWatcher.menu
-    initFeature 'Index Navigation',         Nav
-    initFeature 'Keybinds',                 Keybinds
-    initFeature 'Show Dice Roll',           Dice
->>>>>>> 288b7155
     # c.timeEnd 'All initializations'
 
     $.on d, 'AddCallback', Main.addCallback
@@ -258,9 +206,6 @@
       Main.callbackNodes Thread, threads
       Main.callbackNodesDB Post, posts, ->
         $.event '4chanXInitFinished'
-        <% if (type !== 'crx') { %>
-        Main.checkUpdate()
-        <% } %>
 
       if styleSelector = $.id 'styleSelector'
         passLink = $.el 'a',
@@ -280,12 +225,6 @@
       new Notification 'warning', 'Cookies need to be enabled on 4chan for <%= meta.name %> to properly function.', 30
 
     $.event '4chanXInitFinished'
-<<<<<<< HEAD
-    <% if (type !== 'crx') { %>
-    Main.checkUpdate()
-    <% } %>
-=======
->>>>>>> 288b7155
 
   callbackNodes: (klass, nodes) ->
     # get the nodes' length only once
@@ -359,30 +298,6 @@
     obj.callback.isAddon = true
     Klass::callbacks.push obj.callback
 
-<<<<<<< HEAD
-  <% if (type !== 'crx') { %>
-  message: (e) ->
-    {version} = e.data
-    if version and version isnt g.VERSION
-        el = $.el 'span',
-          innerHTML: "Update: <%= meta.name %> v#{version} is out, get it <a href=<%= meta.page %> target=_blank>here</a>."
-        new Notification 'info', el, 120
-
-  checkUpdate: ->
-    return unless Conf['Check for Updates'] and Main.isThisPageLegit()
-    now  = Date.now()
-    $.get 'lastchecked', 0, ({lastchecked}) ->
-      if (lastchecked > now - $.DAY)
-        return
-      $.ready ->
-        $.on window, 'message', Main.message
-        $.set 'lastchecked', now
-        $.add d.head, $.el 'script',
-          src: '<%= meta.repo %>raw/<%= meta.mainBranch %>/latest.js'
-  <% } %>
-
-=======
->>>>>>> 288b7155
   handleErrors: (errors) ->
     unless errors instanceof Array
       error = errors
