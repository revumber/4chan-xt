--- conflicted
+++ resolved
@@ -125,13 +125,8 @@
           'left=0,top=0,width=500,height=255,toolbar=0,resizable=0'
       $.before styleSelector.previousSibling, [$.tn '['; passLink, $.tn ']\u00A0\u00A0']
 
-<<<<<<< HEAD
-    if g.VIEW is 'thread' or !Conf['JSON Navigation']
+    unless Conf['JSON Navigation'] and g.VIEW is 'index'
       Main.initThread()
-=======
-    unless Conf['JSON Navigation'] and g.VIEW is 'index'
-      Main.initThread() 
->>>>>>> 90f780ff
     else
       $.event '4chanXInitFinished'
 
