Main =
  init: ->
<<<<<<< HEAD
=======
    pathname = location.pathname.split '/'
    g.BOARD  = new Board pathname[1]
    return if g.BOARD.ID in ['z', 'fk']
    g.VIEW   =
      switch pathname[2]
        when 'res'
          'thread'
        when 'catalog'
          'catalog'
        else
          'index'
    if g.VIEW is 'thread'
      g.THREADID = +pathname[3]

>>>>>>> 1f011dfd
    # flatten Config into Conf
    # and get saved or default values
    flatten = (parent, obj) ->
      if obj instanceof Array
        Conf[parent] = obj[0]
      else if typeof obj is 'object'
        for key, val of obj
          flatten key, val
      else # string or number
        Conf[parent] = obj
      return
    flatten null, Config
    for db in DataBoards
      Conf[db] = boards: {}
    Conf['selectedArchives'] = {}
    Conf['CachedTitles']     = []
<<<<<<< HEAD
    Conf['archives'] = Redirect.archives
=======

>>>>>>> 1f011dfd
    $.get Conf, (items) ->
      $.extend Conf, items
      <% if (type === 'crx') { %>
      unless items
        new Notification 'error', $.el 'span',
          innerHTML: """
          It seems like your <%= meta.name %> settings became corrupted due to a <a href="https://code.google.com/p/chromium/issues/detail?id=261623" target=_blank>Chrome bug</a>.<br>
          Unfortunately, you'll have to <a href="https://github.com/MayhemYDG/4chan-x/wiki/FAQ#known-problems" target=_blank>fix it yourself</a>.
          """
        # Track resolution of this bug.
        Main.logError
          message: 'Chrome Storage API bug'
          error: new Error chrome.runtime.lastError.message or 'no lastError.message'
      <% } %>
      Main.initFeatures()

    $.on d, '4chanMainInit', Main.initStyle
    $.asap (-> d.head and $('link[rel="shortcut icon"]', d.head) or d.readyState isnt 'loading'),
      Main.initStyle

  initFeatures: ->
<<<<<<< HEAD
=======
    Conf
>>>>>>> 1f011dfd

    pathname = location.pathname.split '/'
    g.BOARD  = new Board pathname[1]
    return if g.BOARD.ID in ['z', 'fk']
    g.VIEW   =
      switch pathname[2]
        when 'res'
          'thread'
        when 'catalog'
          'catalog'
        else
          'index'
    if g.VIEW is 'thread'
      g.THREADID = +pathname[3]
    switch location.hostname
      when 'api.4chan.org'
        return
      when 'sys.4chan.org'
        Report.init()
        return
      when 'images.4chan.org'
        $.ready ->
          if Conf['404 Redirect'] and ['4chan - Temporarily Offline', '4chan - 404 Not Found'].contains d.title
            Redirect.init()
            pathname = location.pathname.split '/'
            URL = Redirect.to 'file',
              boardID:  g.BOARD.ID
              filename: pathname[pathname.length - 1]
            location.replace URL if URL
        return

    init = (features) ->
      for name, module of features
        # c.time "#{name} initialization"
        try
          module.init()
        catch err
          Main.handleErrors
            message: "\"#{name}\" initialization crashed."
            error: err
        # finally
        #   c.timeEnd "#{name} initialization"
      return

    # c.time 'All initializations'

    init
      'Polyfill':                  Polyfill
      'Redirect':                  Redirect
      'Header':                    Header
      'Catalog Links':             CatalogLinks
      'Settings':                  Settings
      'Announcement Hiding':       PSAHiding
      'Fourchan thingies':         Fourchan
      'Emoji':                     Emoji
      'Color User IDs':            IDColor
      'Reveal Spoilers':           RemoveSpoilers
      'Custom CSS':                CustomCSS
      'Linkify':                   Linkify
      'Resurrect Quotes':          Quotify
      'Filter':                    Filter
      'Thread Hiding Buttons':     ThreadHiding
      'Reply Hiding Buttons':      PostHiding
      'Recursive':                 Recursive
      'Strike-through Quotes':     QuoteStrikeThrough
      'Quick Reply':               QR
      'Menu':                      Menu
      'Report Link':               ReportLink
      'Thread Hiding (Menu)':      ThreadHiding.menu
      'Reply Hiding (Menu)':       PostHiding.menu
      'Delete Link':               DeleteLink
      'Filter (Menu)':             Filter.menu
      'Download Link':             DownloadLink
      'Archive Link':              ArchiveLink
      'Quote Inlining':            QuoteInline
      'Quote Previewing':          QuotePreview
      'Quote Backlinks':           QuoteBacklink
      'Mark Quotes of You':        QuoteYou
      'Mark OP Quotes':            QuoteOP
      'Mark Cross-thread Quotes':  QuoteCT
      'Anonymize':                 Anonymize
      'Time Formatting':           Time
      'Relative Post Dates':       RelativeDates
      'File Info Formatting':      FileInfo
      'Fappe Tyme':                FappeTyme
      'Sauce':                     Sauce
      'Image Expansion':           ImageExpand
      'Image Expansion (Menu)':    ImageExpand.menu
      'Reveal Spoiler Thumbnails': RevealSpoilers
      'Image Loading':             ImageLoader
      'Image Hover':               ImageHover
      'Comment Expansion':         ExpandComment
      'Thread Expansion':          ExpandThread
      'Thread Excerpt':            ThreadExcerpt
      'Favicon':                   Favicon
      'Unread':                    Unread
      'Quote Threading':           QuoteThreading
      'Thread Stats':              ThreadStats
      'Thread Updater':            ThreadUpdater
      'Thread Watcher':            ThreadWatcher
      'Thread Watcher (Menu)':     ThreadWatcher.menu
      'Index Navigation':          Nav
      'Keybinds':                  Keybinds
      'Show Dice Roll':            Dice

    # c.timeEnd 'All initializations'

    $.on d, 'AddCallback', Main.addCallback
    $.ready Main.initReady

  initStyle: ->
    $.off d, '4chanMainInit', Main.initStyle
    return if !Main.isThisPageLegit() or $.hasClass doc, 'fourchan-x'
    # disable the mobile layout
    $('link[href*=mobile]', d.head)?.disabled = true
    <% if (type === 'crx') { %>
    $.addClass doc, 'blink'
    <% } else { %>
    $.addClass doc, 'gecko'
    <% } %>
    $.addClass doc, 'fourchan-x'
    $.addClass doc, g.VIEW
    $.addStyle Main.css

    if g.VIEW is 'catalog'
      $.addClass doc, $.id('base-css').href.match(/catalog_(\w+)/)[1].replace('_new', '').replace /_+/g, '-'
      return

    style          = 'yotsuba-b'
    mainStyleSheet = $ 'link[title=switch]', d.head
    styleSheets    = $$ 'link[rel="alternate stylesheet"]', d.head
    setStyle = ->
      $.rmClass doc, style
      for styleSheet in styleSheets
        if styleSheet.href is mainStyleSheet.href
          style = styleSheet.title.toLowerCase().replace('new', '').trim().replace /\s+/g, '-'
          break
      $.addClass doc, style
    setStyle()
    return unless mainStyleSheet
    new MutationObserver(setStyle).observe mainStyleSheet,
      attributes: true
      attributeFilter: ['href']

  initReady: ->
    if ['4chan - Temporarily Offline', '4chan - 404 Not Found'].contains d.title
      if Conf['404 Redirect'] and g.VIEW is 'thread'
        href = Redirect.to 'thread',
          boardID:  g.BOARD.ID
          threadID: g.THREADID
          postID:   +location.hash.match /\d+/ # post number or 0
        location.replace href or "/#{g.BOARD}/"
      return

    # Something might have gone wrong!
    Main.initStyle()

    if board = $ '.board'
      threads = []
      posts   = []

      for threadRoot in $$ '.board > .thread', board
        thread = new Thread +threadRoot.id[1..], g.BOARD
        threads.push thread
        for postRoot in $$ '.thread > .postContainer', threadRoot
          try
            posts.push new Post postRoot, thread, g.BOARD
          catch err
            # Skip posts that we failed to parse.
            unless errors
              errors = []
            errors.push
              message: "Parsing of Post No.#{postRoot.id.match(/\d+/)} failed. Post will be skipped."
              error: err
      Main.handleErrors errors if errors

      Main.callbackNodes Thread, threads
      Main.callbackNodesDB Post, posts, ->
        $.event '4chanXInitFinished'

      if styleSelector = $.id 'styleSelector'
        passLink = $.el 'a',
          textContent: '4chan Pass'
          href: 'javascript:;'
        $.on passLink, 'click', ->
          window.open '//sys.4chan.org/auth',
            'This will steal your data.'
            'left=0,top=0,width=500,height=255,toolbar=0,resizable=0'
        $.before styleSelector.previousSibling, [$.tn '['; passLink, $.tn ']\u00A0\u00A0']

      return

    try
      localStorage.getItem '4chan-settings'
    catch err
      new Notification 'warning', 'Cookies need to be enabled on 4chan for <%= meta.name %> to properly function.', 30

    $.event '4chanXInitFinished'

  callbackNodes: (klass, nodes) ->
    # get the nodes' length only once
    len = nodes.length
    for callback in klass::callbacks
      # c.profile callback.name
      i = 0
      while i < len
        node = nodes[i++]
        try
          callback.cb.call node
        catch err
          unless errors
            errors = []
          errors.push
            message: "\"#{callback.name}\" crashed on #{klass.name} No.#{node} (/#{node.board}/)."
            error: err
      # c.profileEnd callback.name
    Main.handleErrors errors if errors

  callbackNodesDB: (klass, nodes, cb) ->
    queue = []
    softTask =  ->
      task = queue.shift()
      func = task[0]
      args = Array::slice.call task, 1
      func.apply func, args
      return unless queue.length
      if (queue.length % 7) is 0
        setTimeout softTask, 0
      else
        softTask()

    # get the nodes' length only once
    len    = nodes.length
    i      = 0
    errors = null

    func = (node, i) ->
      for callback in klass::callbacks
        try
          callback.cb.call node
        catch err
          unless errors
            errors = []
          errors.push
            message: "\"#{callback.name}\" crashed on #{klass.name} No.#{node} (/#{node.board}/)."
            error: err
      # finish
      if i is len
        Main.handleErrors errors if errors
        cb() if cb

    while i < len
      node = nodes[i]
      queue.push [func, node, ++i]

    softTask()

  addCallback: (e) ->
    obj = e.detail
    unless typeof obj.callback.name is 'string'
      throw new Error "Invalid callback name: #{obj.callback.name}"
    switch obj.type
      when 'Post'
        Klass = Post
      when 'Thread'
        Klass = Thread
      else
        return
    obj.callback.isAddon = true
    Klass::callbacks.push obj.callback

  handleErrors: (errors) ->
    unless errors instanceof Array
      error = errors
    else if errors.length is 1
      error = errors[0]
    if error
      new Notification 'error', Main.parseError(error), 15
      return

    div = $.el 'div',
      innerHTML: "#{errors.length} errors occurred. [<a href=javascript:;>show</a>]"
    $.on div.lastElementChild, 'click', ->
      [@textContent, logs.hidden] = if @textContent is 'show'
        ['hide', false]
      else
        ['show', true]

    logs = $.el 'div',
      hidden: true
    for error in errors
      $.add logs, Main.parseError error

    new Notification 'error', [div, logs], 30

  parseError: (data) ->
    Main.logError data
    message = $.el 'div',
      textContent: data.message
    error = $.el 'div',
      textContent: data.error
    [message, error]

  errors: []
  logError: (data) ->
    c.error data.message, data.error.stack
    Main.errors.push data

  isThisPageLegit: ->
    # 404 error page or similar.
    unless 'thisPageIsLegit' of Main
      Main.thisPageIsLegit = location.hostname is 'boards.4chan.org' and
        !$('link[href*="favicon-status.ico"]', d.head) and
        d.title not in ['4chan - Temporarily Offline', '4chan - Error', '504 Gateway Time-out']
    Main.thisPageIsLegit

  css: """
  <%= grunt.file.read('src/General/css/style.css') %>
  <%= grunt.file.read('src/General/css/yotsuba.css') %>
  <%= grunt.file.read('src/General/css/yotsuba-b.css') %>
  <%= grunt.file.read('src/General/css/futaba.css') %>
  <%= grunt.file.read('src/General/css/burichan.css') %>
  <%= grunt.file.read('src/General/css/tomorrow.css') %>
  <%= grunt.file.read('src/General/css/photon.css') %>
  """

Main.init()<|MERGE_RESOLUTION|>--- conflicted
+++ resolved
@@ -1,22 +1,6 @@
 Main =
   init: ->
-<<<<<<< HEAD
-=======
-    pathname = location.pathname.split '/'
-    g.BOARD  = new Board pathname[1]
-    return if g.BOARD.ID in ['z', 'fk']
-    g.VIEW   =
-      switch pathname[2]
-        when 'res'
-          'thread'
-        when 'catalog'
-          'catalog'
-        else
-          'index'
-    if g.VIEW is 'thread'
-      g.THREADID = +pathname[3]
-
->>>>>>> 1f011dfd
+
     # flatten Config into Conf
     # and get saved or default values
     flatten = (parent, obj) ->
@@ -33,11 +17,6 @@
       Conf[db] = boards: {}
     Conf['selectedArchives'] = {}
     Conf['CachedTitles']     = []
-<<<<<<< HEAD
-    Conf['archives'] = Redirect.archives
-=======
-
->>>>>>> 1f011dfd
     $.get Conf, (items) ->
       $.extend Conf, items
       <% if (type === 'crx') { %>
@@ -59,10 +38,6 @@
       Main.initStyle
 
   initFeatures: ->
-<<<<<<< HEAD
-=======
-    Conf
->>>>>>> 1f011dfd
 
     pathname = location.pathname.split '/'
     g.BOARD  = new Board pathname[1]
@@ -77,6 +52,7 @@
           'index'
     if g.VIEW is 'thread'
       g.THREADID = +pathname[3]
+
     switch location.hostname
       when 'api.4chan.org'
         return
