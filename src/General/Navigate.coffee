Navigate =
  path:  window.location.pathname
  init: ->
    return if g.BOARD.ID is 'f' or !Conf['JSON Navigation']

    $.ready ->
      # blink/webkit throw a popstate on page load. Not what we want.
      $.on window, 'popstate', Navigate.popstate
      Navigate.makeBreadCrumb window.location, g.VIEW, g.BOARD.ID, g.THREADID
      $.add Index.navLinks, Navigate.el

    @title = -> return
    
    @el = $.el 'div',
      id: 'breadCrumb'

    Thread.callbacks.push
      name: 'Navigate'
      cb:   @thread

    Post.callbacks.push
      name: 'Navigate'
      cb:   @post

  thread: ->
    return if g.VIEW is 'thread' # The reply link only exists in index view
    replyLink = $ 'a.replylink', @OP.nodes.info
    $.on replyLink, 'click', Navigate.navigate

  post: -> # Allows us to navigate via JSON from thread to thread by hashes and quote highlights.
    if Conf['Quote Hash Navigation']
      for hashlink in $$ '.hashlink', @nodes.comment
        {boardID, threadID, postID} = Get.postDataFromLink hashlink
        if boardID isnt g.BOARD.ID or (threadID isnt g.THREADID)
          $.on hashlink, 'click', Navigate.navigate

    # We don't need to reload the thread inside the thread
    return if g.VIEW is 'thread' and @thread.ID is g.THREADID
    postlink = $ 'a[title="Highlight this post"]', @nodes.info
    $.on postlink, 'click', Navigate.navigate

  clean: ->
    # Garbage collection
    g.threads.forEach (thread) -> thread.collect()
    QuoteBacklink.map = {} if Conf['Quote Backlinks'] # Containers can get pretty icky.
    $.rmAll $ '.board'

  features: [
    ['Thread Excerpt',   ThreadExcerpt]
    ['Unread Count',     Unread]
    ['Quote Threading',  QuoteThreading]
    ['Thread Stats',     ThreadStats]
    ['Thread Updater',   ThreadUpdater]
    ['Thread Expansion', ExpandThread]
  ]

  disconnect: ->
    for [name, feature] in Navigate.features
      try
        feature.disconnect()
      catch err
        errors = [] unless errors
        errors.push
          message: "Failed to disconnect feature #{name}."
          error:   err

      Main.handleErrors errors if errors

    return

  reconnect: ->
    for [name, feature] in Navigate.features
      try
        feature.init()
      catch err
        errors = [] unless errors
        errors.push
          message: "Failed to reconnect feature #{name}."
          error:   err
    Main.handleErrors errors if errors
    return

  updateContext: (view) ->
    g.DEAD     = false
    g.THREADID = +window.location.pathname.split('/')[3] if view is 'thread'

    return if view is g.VIEW

    $.rmClass  doc, g.VIEW
    $.addClass doc, view

    {
      index: ->
        delete g.THREADID
<<<<<<< HEAD
        $.addClass doc, 'catalog-mode' if Conf['Index Mode'] is 'catalog'
=======
        QR.link.textContent = 'Start a Thread'
        Index.cb.toggleCatalogMode() if Conf['Index Mode'] is 'catalog'
>>>>>>> 2504cedf

      thread: ->
        $.rmClass doc, 'catalog-mode' if Conf['Index Mode'] is 'catalog'
    }[view]()

    g.VIEW = view

  updateBoard: (boardID) ->
    fullBoardList   = $ '#full-board-list', Header.boardList
    $.rmClass $('.current', fullBoardList), 'current'
    $.addClass $("a[href*='/#{boardID}/']", fullBoardList), 'current'
    Header.generateBoardList Conf['boardnav'].replace /(\r\n|\n|\r)/g, ' '

    QR.flagsInput()

    $.cache '//a.4cdn.org/boards.json', ->
      try
        return unless @status is 200
        for aboard in @response.boards when aboard.board is boardID
          board = aboard
          break

      catch err
        Main.handleErrors [
          message: "Navigation failed to update board name."
          error: err
        ]

      return unless board
      Navigate.updateTitle board
      Navigate.updateSFW !!board.ws_board

  updateSFW: (sfw) ->
    Favicon.el.href = Favicon.default = "//s.4cdn.org/image/favicon#{if sfw then '-ws' else ''}.ico"

    # Changing the href alone doesn't update the icon on Firefox
    $.add d.head, Favicon.el

    return if Favicon.SFW is sfw # Board SFW status hasn't changed

    Favicon.SFW = sfw
    Favicon.update()

    g.TYPE = if sfw then 'sfw' else 'nsfw'
    if Conf["NSFW/SFW Mascots"]
      Main.setMascotString()
      MascotTools.toggle()

    if Conf["NSFW/SFW Themes"]
      Main.setThemeString()
      theme = Themes[Conf[g.THEMESTRING] or if sfw then 'Yotsuba B' else 'Yotsuba']
      Style.setTheme theme

  updateTitle: ({board, title}) ->
    $.rm subtitle if subtitle = $ '.boardSubtitle'
    $('.boardTitle').textContent = d.title = "/#{board}/ - #{title}"

  navigate: (e) ->
    return if @hostname isnt 'boards.4chan.org' or window.location.hostname is 'rs.4chan.org'
    return if e and (e.shiftKey or e.ctrlKey or (e.type is 'click' and e.button isnt 0)) # Not simply a left click


    if @pathname is Navigate.path
      if g.VIEW is 'thread'
        ThreadUpdater.update()
      else
        Index.update()
      e.preventDefault()
      return

    $.addClass Index.button, 'fa-spin'

    [_, boardID, view, threadID] = @pathname.split '/'

    return if 'f' in [boardID, g.BOARD.ID]
    e.preventDefault() if e
    Index.clearSearch() if Index.isSearching
    Navigate.title = -> return

    delete Index.pageNum
    $.rmAll Header.hover

    if threadID
      view = 'thread'
    else
      pageNum = view
      view = 'index' # path is "/boardID/". See the problem?

    path = @pathname
    path += @hash if @hash and view is 'thread'

    Navigate.makeBreadCrumb @href, view, boardID, threadID

    history.pushState null, '', path unless @id is 'popState'
    Navigate.path = @pathname

    {indexMode, indexSort} = @dataset
    if indexMode and Conf['Index Mode'] isnt indexMode
      $.set 'Index Mode', Conf['Index Mode'] = Index.selectMode.value = indexMode
      Index.cb.mode()

    if indexSort and Conf['Index Sort'] isnt indexSort
      $.set 'Index Sort', Conf['Index Sort'] = Index.selectSort.value = indexSort
      Index.cb.sort()

    unless view is 'index' and 'index' is g.VIEW and boardID is g.BOARD.ID
      Navigate.disconnect()
      Navigate.updateContext view
      Navigate.clean()
      Navigate.reconnect()

    if boardID is g.BOARD.ID
      Navigate.title = -> d.title = $('.boardTitle').textContent if view is 'index'
    else
      g.BOARD = new Board boardID
      Navigate.title = -> Navigate.updateBoard boardID

    Navigate.updateSFW Favicon.SFW

    if view is 'index'
      return Index.update pageNum

    # Moving from index to thread or thread to thread
    {load} = Navigate
    Navigate.req = $.ajax "//a.4cdn.org/#{boardID}/res/#{threadID}.json",
      onabort:   load
      onloadend: load

    setTimeout (->
      if Navigate.req and !Navigate.notice
        Navigate.notice = new Notice 'info', 'Loading thread...'
    ), 3 * $.SECOND

  load: (e) ->
    $.rmClass Index.button, 'fa-spin'
    {req, notice} = Navigate
    notice?.close()
    delete Navigate.req
    delete Navigate.notice

    if e.type is 'abort' or req.status isnt 200
      req.onloadend = null
      new Notice 'warning', "Failed to load thread.#{if req.status then " #{req.status}" else ''}"
      return

    Navigate.title()

    try
      Navigate.parse req.response.posts
    catch err
      console.error 'Navigate failure:'
      console.log err
      # network error or non-JSON content for example.
      if notice
        notice.setType 'error'
        notice.el.lastElementChild.textContent = 'Navigation Failed.'
        setTimeout notice.close, 2 * $.SECOND
      else
        new Notice 'error', 'Navigation Failed.', 2
      return

  makeBreadCrumb: (href, view, boardID, threadID) ->
    breadCrumb = $.el 'span',
      className: 'crumb'
      innerHTML: "<a href=#{href}>/#{boardID}/ - #{view.charAt(0).toUpperCase()}#{view.slice 1}#{if threadID then " No.#{threadID}" else ''}</a> &gt; "

    $.on breadCrumb.firstElementChild, 'click', Navigate.navigate

    {el} = Navigate
    $.add el, breadCrumb
    $.rm el.firstChild if el.children.length > 5

  parse: (data) ->
    posts      = []
    errors     = null
    board      = g.BOARD
    threadRoot = Build.thread board, OP = data[0], true
    thread     = new Thread OP.no, board

    makePost = (postNode) ->
      try
        posts.push new Post postNode, thread, board
      catch err
        # Skip posts that we failed to parse.
        errors = [] unless errors
        errors.push
          message: "Parsing of Post No.#{postNode.ID} failed. Post will be skipped."
          error: err

    makePost $('.opContainer', threadRoot)

    i = 0
    while obj = data[++i]
      post = Build.postFromObject obj, board
      makePost post
      $.add threadRoot, post

    Main.callbackNodes Thread, [thread]
    Main.callbackNodes Post,   posts

    QuoteThreading.force() if Conf['Quote Threading'] and not Conf['Unread Count']

    board = $ '.board'
    $.rmAll board
    $.add board, [threadRoot, $.el 'hr']

    Unread.ready() if Conf['Unread Count']

    QR.generatePostableThreadsList()
    Header.hashScroll.call window

    Main.handleErrors errors if errors

  popstate: ->
    a = $.el 'a',
      href: window.location
      id:   'popState'

    Navigate.navigate.call a<|MERGE_RESOLUTION|>--- conflicted
+++ resolved
@@ -92,12 +92,7 @@
     {
       index: ->
         delete g.THREADID
-<<<<<<< HEAD
-        $.addClass doc, 'catalog-mode' if Conf['Index Mode'] is 'catalog'
-=======
-        QR.link.textContent = 'Start a Thread'
         Index.cb.toggleCatalogMode() if Conf['Index Mode'] is 'catalog'
->>>>>>> 2504cedf
 
       thread: ->
         $.rmClass doc, 'catalog-mode' if Conf['Index Mode'] is 'catalog'
