Navigate =
  path:  window.location.pathname
  init: ->
    return if g.BOARD.ID is 'f' or !Conf['JSON Navigation']

    <% if (type === 'crx') { %>
    # blink/webkit throw a popstate on page load. Not what we want.
    popstateHack = -> 
      $.off window, 'popstate', popstateHack
      $.on  window, 'popstate', Navigate.popstate

    $.on window, 'popstate', popstateHack
    <% } else { %>
    $.on  window, 'popstate', Navigate.popstate
    <% } %>
<<<<<<< HEAD

=======
    
>>>>>>> 282a2338
    $.ready ->
      Navigate.makeBreadCrumb window.location, g.VIEW, g.BOARD.ID, g.THREADID
      $.add Index.navLinks, Navigate.el

    @title = -> return

    @el = $.el 'span',
      id: 'breadCrumb'

    Thread.callbacks.push
      name: 'Navigate'
      cb:   @thread

    Post.callbacks.push
      name: 'Navigate'
      cb:   @post

  thread: ->
    return if g.VIEW is 'thread' # The reply link only exists in index view
    replyLink = $ 'a.replylink', @OP.nodes.info
    $.on replyLink, 'click', Navigate.navigate

  post: -> # Allows us to navigate via JSON from thread to thread by hashes and quote highlights.
    # We don't need to reload the thread inside the thread
    unless g.VIEW is 'thread' and @thread.ID is g.THREADID
      $.on $('a[title="Highlight this post"]', @nodes.info), 'click', Navigate.navigate

    return unless (linktype = if Conf['Quote Inlining'] and Conf['Quote Hash Navigation']
      '.hashlink'
    else if !Conf['Quote Inlining']
      '.quotelink'
    else
      null
    )

    Navigate.quoteLink $$ linktype, @nodes.comment

  quoteLink: (links) ->
    for link in links
      Navigate.singleQuoteLink link
    return

  singleQuoteLink: (link) ->
    {boardID, threadID} = Get.postDataFromLink link
    if g.VIEW is 'index' or boardID isnt g.BOARD.ID or threadID isnt g.THREADID
      $.on link, 'click', Navigate.navigate

  clean: ->
    # Garbage collection
    g.threads.forEach (thread) -> thread.collect()
    QuoteBacklink.map = {} if Conf['Quote Backlinks'] # Containers can get pretty icky.
    $.rmAll $ '.board'

  features: [
    ['Thread Excerpt',   ThreadExcerpt]
    ['Unread Count',     Unread]
    ['Quote Threading',  QuoteThreading]
    ['Thread Stats',     ThreadStats]
    ['Thread Updater',   ThreadUpdater]
    ['Thread Expansion', ExpandThread]
  ]

  disconnect: ->
    for [name, feature] in Navigate.features
      try
        feature.disconnect()
      catch err
        errors = [] unless errors
        errors.push
          message: "Failed to disconnect feature #{name}."
          error:   err

      Main.handleErrors errors if errors

    return

  reconnect: ->
    for [name, feature] in Navigate.features
      try
        feature.init()
      catch err
        errors = [] unless errors
        errors.push
          message: "Failed to reconnect feature #{name}."
          error:   err
    Main.handleErrors errors if errors
    return

  updateContext: (view) ->
    g.DEAD     = false
    g.THREADID = +window.location.pathname.split('/')[3] if view is 'thread'

    return if view is g.VIEW

    $.rmClass  doc, g.VIEW
    $.addClass doc, view

    {
      index: ->
        delete g.THREADID
        Index.cb.toggleCatalogMode() if Conf['Index Mode'] is 'catalog'

      thread: ->
        $.rmClass doc, 'catalog-mode' if Conf['Index Mode'] is 'catalog'
    }[view]()

    g.VIEW = view

  updateBoard: (boardID) ->
    fullBoardList   = $ '#full-board-list', Header.boardList
    $.rmClass $('.current', fullBoardList), 'current'
    $.addClass $("a[href*='/#{boardID}/']", fullBoardList), 'current'
    Header.generateBoardList Conf['boardnav'].replace /(\r\n|\n|\r)/g, ' '
    Index.catalogLink.href = "//boards.4chan.org/#{boardID}/"

    QR.flagsInput()

    $.cache '//a.4cdn.org/boards.json', ->
      try
        return unless @status is 200
        for aboard in @response.boards when aboard.board is boardID
          board = aboard
          break

      catch err
        Main.handleErrors [
          message: "Navigation failed to update board name."
          error: err
        ]

      return unless board
      Navigate.updateTitle board
      Navigate.updateSFW !!board.ws_board

  updateSFW: (sfw) ->
    Favicon.el.href = Favicon.default = "//s.4cdn.org/image/favicon#{if sfw then '-ws' else ''}.ico"

    # Changing the href alone doesn't update the icon on Firefox
    $.add d.head, Favicon.el

    return if Favicon.SFW is sfw # Board SFW status hasn't changed

    Favicon.SFW = sfw
    Favicon.update()

    g.TYPE = if sfw then 'sfw' else 'nsfw'
    if Conf["NSFW/SFW Mascots"]
      Main.setMascotString()
      MascotTools.toggle()

    if Conf["NSFW/SFW Themes"]
      Main.setThemeString()
      theme = Themes[Conf[g.THEMESTRING] or if sfw then 'Yotsuba B' else 'Yotsuba']
      Style.setTheme theme

  updateTitle: ({board, title}) ->
    $.rm subtitle if subtitle = $ '.boardSubtitle'
    $('.boardTitle').textContent = d.title = "/#{board}/ - #{title}"

  setMode: (a) ->
    {indexMode, indexSort} = a.dataset
    result = false
    if indexMode and Conf['Index Mode'] isnt indexMode
      $.set 'Index Mode', Conf['Index Mode'] = Index.selectMode.value = indexMode
      Index.cb.mode()
      result = true

    if indexSort and Conf['Index Sort'] isnt indexSort
      $.set 'Index Sort', Conf['Index Sort'] = Index.selectSort.value = indexSort
      Index.cb.sort()
      result = true
    
    return result

  navigate: (e) ->
    return if @hostname isnt 'boards.4chan.org' or window.location.hostname is 'rs.4chan.org'
    if e
      if e.shiftKey or e.ctrlKey or (e.type is 'click' and e.button isnt 0) # Not simply a left click
        Navigate.setMode @ unless e?.button is 2 # Right Click
<<<<<<< HEAD
        return
=======
        return 
>>>>>>> 282a2338

    if @pathname is Navigate.path
      if g.VIEW is 'thread'
        ThreadUpdater.update()
      else
        unless Index.searchTest()
          if Navigate.setMode @
            Index.buildIndex()
          else
            Index.update()
      e?.preventDefault()
      return

    $.addClass Index.button, 'fa-spin'

    [_, boardID, view, threadID] = @pathname.split '/'

    return if 'f' in [boardID, g.BOARD.ID]
    e?.preventDefault()
    Index.clearSearch() if Index.isSearching
    Navigate.title = -> return

    delete Index.pageNum
    $.rmAll Header.hover

    if threadID
      view = 'thread'
    else
      pageNum = view
      view = 'index' # path is "/boardID/". See the problem?

    path = @pathname
    path += @hash if @hash and view is 'thread'

    Navigate.makeBreadCrumb @href, view, boardID, threadID

    history.pushState 'internal', '', path unless @id is 'popState'
    Navigate.path = @pathname
<<<<<<< HEAD
    
=======

>>>>>>> 282a2338
    Navigate.setMode @

    unless view is 'index' and 'index' is g.VIEW and boardID is g.BOARD.ID
      Navigate.disconnect()
      Navigate.updateContext view
      Navigate.clean()
      Navigate.reconnect()

    if boardID is g.BOARD.ID
      Navigate.title = -> d.title = $('.boardTitle').textContent if view is 'index'
    else
      g.BOARD = new Board boardID
      Navigate.title = -> Navigate.updateBoard boardID

    Navigate.updateSFW Favicon.SFW

    if view is 'index'
      return Index.update pageNum

    # Moving from index to thread or thread to thread
    {load} = Navigate
    Navigate.req = $.ajax "//a.4cdn.org/#{boardID}/res/#{threadID}.json",
      onabort:   load
      onloadend: load

    setTimeout (->
      if Navigate.req and !Navigate.notice
        Navigate.notice = new Notice 'info', 'Loading thread...'
    ), 3 * $.SECOND

  load: (e) ->
    $.rmClass Index.button, 'fa-spin'
    {req, notice} = Navigate
    notice?.close()
    delete Navigate.req
    delete Navigate.notice

    if e.type is 'abort' or req.status isnt 200
      req.onloadend = null
      new Notice 'warning', "Failed to load thread.#{if req.status then " #{req.status}" else ''}"
      return

    Navigate.title()

    try
      Navigate.parse req.response.posts
    catch err
      console.error 'Navigate failure:'
      console.log err
      # network error or non-JSON content for example.
      if notice
        notice.setType 'error'
        notice.el.lastElementChild.textContent = 'Navigation Failed.'
        setTimeout notice.close, 2 * $.SECOND
      else
        new Notice 'error', 'Navigation Failed.', 2
      return

  makeBreadCrumb: (href, view, boardID, threadID) ->
    breadCrumb = $.el 'span',
      className: 'crumb'
      innerHTML: "<a href=#{href}>/#{boardID}/ - #{view.charAt(0).toUpperCase()}#{view.slice 1}#{if threadID then " No.#{threadID}" else ''}</a> &gt; "

    $.on breadCrumb.firstElementChild, 'click', Navigate.navigate

    {el} = Navigate
    $.add el, breadCrumb
    $.rm el.firstChild if el.children.length > 5

  parse: (data) ->
    posts      = []
    errors     = null
    board      = g.BOARD
    threadRoot = Build.thread board, OP = data[0], true
    thread     = new Thread OP.no, board

    makePost = (postNode) ->
      try
        posts.push new Post postNode, thread, board
      catch err
        # Skip posts that we failed to parse.
        errors = [] unless errors
        errors.push
          message: "Parsing of Post No.#{postNode.ID} failed. Post will be skipped."
          error: err

    makePost $('.opContainer', threadRoot)

    i = 0
    while obj = data[++i]
      post = Build.postFromObject obj, board
      makePost post
      $.add threadRoot, post

    Thread.callbacks.execute [thread]
    Post.callbacks.execute   posts

    QuoteThreading.force() if Conf['Quote Threading'] and not Conf['Unread Count']

    board = $ '.board'
    $.rmAll board
    $.add board, [threadRoot, $.el 'hr']

    Unread.ready() if Conf['Unread Count']

    QR.generatePostableThreadsList()
    Header.hashScroll.call window

    Main.handleErrors errors if errors

  popstate: ->
    a = $.el 'a',
      href: window.location
      id:   'popState'

    Navigate.navigate.call a<|MERGE_RESOLUTION|>--- conflicted
+++ resolved
@@ -13,11 +13,7 @@
     <% } else { %>
     $.on  window, 'popstate', Navigate.popstate
     <% } %>
-<<<<<<< HEAD
-
-=======
-    
->>>>>>> 282a2338
+
     $.ready ->
       Navigate.makeBreadCrumb window.location, g.VIEW, g.BOARD.ID, g.THREADID
       $.add Index.navLinks, Navigate.el
@@ -197,11 +193,7 @@
     if e
       if e.shiftKey or e.ctrlKey or (e.type is 'click' and e.button isnt 0) # Not simply a left click
         Navigate.setMode @ unless e?.button is 2 # Right Click
-<<<<<<< HEAD
         return
-=======
-        return 
->>>>>>> 282a2338
 
     if @pathname is Navigate.path
       if g.VIEW is 'thread'
@@ -240,11 +232,7 @@
 
     history.pushState 'internal', '', path unless @id is 'popState'
     Navigate.path = @pathname
-<<<<<<< HEAD
-    
-=======
-
->>>>>>> 282a2338
+
     Navigate.setMode @
 
     unless view is 'index' and 'index' is g.VIEW and boardID is g.BOARD.ID
