--- conflicted
+++ resolved
@@ -196,11 +196,7 @@
     return if @hostname isnt 'boards.4chan.org' or window.location.hostname is 'rs.4chan.org'
     if e
       if e.shiftKey or e.ctrlKey or (e.type is 'click' and e.button isnt 0) # Not simply a left click
-<<<<<<< HEAD
-        Navigate.setMode @ unless e?.button is 2 # Right Click
-=======
         Navigate.setMode @ unless e.button is 2 # Right Click
->>>>>>> 05de96fd
         return
 
     if @pathname is Navigate.path
