--- conflicted
+++ resolved
@@ -104,11 +104,7 @@
         $.on  d, 'IndexRefresh', QR.generatePostableThreadsList
       thread: ->
         g.THREADID = +window.location.pathname.split('/')[3]
-<<<<<<< HEAD
-=======
         return if oldView is g.VIEW
-        QR.link.textContent = 'Reply to Thread'
->>>>>>> 3a61ecaf
         $.on  d, 'ThreadUpdate', QR.statusCheck
         $.off d, 'IndexRefresh', QR.generatePostableThreadsList
     }[g.VIEW]()
@@ -159,8 +155,7 @@
 
     Favicon.SFW = sfw
     Favicon.update()
-<<<<<<< HEAD
-    
+
     g.TYPE = if sfw then 'sfw' else 'nsfw'
     if Conf["NSFW/SFW Mascots"]
       Main.setMascotString()
@@ -170,22 +165,6 @@
       Main.setThemeString()
       theme = Themes[Conf[g.THEMESTRING] or if sfw then 'Yotsuba B' else 'Yotsuba'] or Themes[Conf[g.THEMESTRING] = if sfw then 'Yotsuba B' else 'Yotsuba']
       Style.setTheme theme
-
-    mainStyleSheet.href = newStyleSheet.href
-=======
-    findStyle = (type, base) ->
-      style = d.cookie.match new RegExp "\b#{type}\_style\=([^;]+);\b"
-      return ["#{type}_style", (if style then style[1] else base)]
-
-    style = findStyle (if sfw
-      ['ws',  'Yotsuba B New']
-    else
-      ['nws', 'Yotsuba New'])...
-
-    $.globalEval "var style_group = '#{style[0]}'"
-
-    $('link[title=switch]', d.head).href = $("link[title='#{style[1]}']", d.head).href
->>>>>>> 3a61ecaf
 
     Main.setClass()
 
