Navigate =
  path:  window.location.pathname
  init: ->
    return if g.VIEW is 'catalog' or g.BOARD.ID is 'f' or !Conf['JSON Navigation']

    # blink/webkit throw a popstate on page load. Not what we want.
    $.ready -> $.on window, 'popstate', Navigate.popstate

    @title = -> return
    
    Thread.callbacks.push
      name: 'Navigate'
      cb:   @thread

    Post.callbacks.push
      name: 'Navigate'
      cb:   @post

  thread: ->
    return if g.VIEW is 'thread' # The reply link only exists in index view
    replyLink = $ 'a.replylink', @OP.nodes.info
    $.on replyLink, 'click', Navigate.navigate

  post: ->
    # We don't need to reload the thread inside the thread
    return if g.VIEW is 'thread' and @thread.ID is g.THREADID
    postlink = $ 'a[title="Highlight this post"]', @nodes.info
    $.on postlink, 'click', Navigate.navigate

    return unless Conf['Quote Hash Navigation']
    for hashlink in $$ '.hashlink', @nodes.comment
      $.on hashlink, 'click', Navigate.navigate
    return

  clean: ->
    {posts, threads} = g

    # Garbage collection
    g.threads.forEach (thread) -> thread.collect()

    QuoteBacklink.containers = {}

    # Delete nodes
    $.rmAll $ '.board'

  features: [
    ['Thread Excerpt',   ThreadExcerpt]
    ['Unread Count',     Unread]
    ['Quote Threading',  QuoteThreading]
    ['Thread Stats',     ThreadStats]
    ['Thread Updater',   ThreadUpdater]
    ['Thread Expansion', ExpandThread]
  ]

  disconnect: ->
    for [name, feature] in Navigate.features
      try
        feature.disconnect()
      catch err
        errors = [] unless errors
        errors.push
          message: "Failed to disconnect feature #{name}."
          error:   err

      Main.handleErrors errors if errors

    return

  reconnect: ->
    for [name, feature] in Navigate.features
      try
        feature.init()
      catch err
        errors = [] unless errors
        errors.push
          message: "Failed to reconnect feature #{name}."
          error:   err
    Main.handleErrors errors if errors
    return

  ready: (name, feature, condition) ->
    try
      feature() if condition
    catch err
      error = [
        message: "#{name} Failed."
        error:   err
      ]
    Main.handleErrors error if error
    QR.generatePostableThreadsList()

  updateContext: (view) ->
    $.rmClass doc, g.VIEW
    $.addClass doc, view
    g.VIEW = view

    switch view
      when 'index'
        delete g.THREADID
        $.off d, 'ThreadUpdate', QR.statusCheck
        $.on  d, 'IndexRefresh', QR.generatePostableThreadsList
      when 'thread'
        g.THREADID = +window.location.pathname.split('/')[3]
        $.on  d, 'ThreadUpdate', QR.statusCheck
        $.off d, 'IndexRefresh', QR.generatePostableThreadsList

  updateBoard: (boardID) ->
    req = null

    fullBoardList   = $ '#full-board-list', Header.boardList
    $.rmClass $('.current', fullBoardList), 'current'
    $.addClass $("a[href*='/#{boardID}/']", fullBoardList), 'current'
    Header.generateBoardList Conf['boardnav'].replace /(\r\n|\n|\r)/g, ' '

    onload = (e) ->
      if e.type is 'abort'
        req.onloadend = null
        return

      return unless req.status is 200

      try
        for aboard in JSON.parse(req.response).boards when aboard.board is boardID
          board = aboard
          break

      catch err
        Main.handleErrors [
          message: "Navigation failed to update board name."
          error: err
        ]
        return false

      return unless board
      Navigate.updateTitle board
      Navigate.updateFavicon !!board.ws_board

<<<<<<< HEAD
      return if Favicon.SFW is sfw = !!board.ws_board # Board SFW status hasn't changed

      g.TYPE = if sfw then 'sfw' else 'nsfw'
      if Conf["NSFW/SFW Mascots"]
        Main.setMascotString()
        MascotTools.toggle()

      if Conf["NSFW/SFW Themes"]
        Main.setThemeString()
        theme = Themes[Conf[g.THEMESTRING] or if sfw then 'Yotsuba B' else 'Yotsuba'] or Themes[Conf[g.THEMESTRING] = if sfw then 'Yotsuba B' else 'Yotsuba']
        Style.setTheme theme

      Favicon.SFW = sfw
      Favicon.el.href = "//s.4cdn.org/image/favicon#{if sfw then '-ws' else ''}.ico"
      $.add d.head, Favicon.el # Changing the href alone doesn't update the icon on Firefox
      Favicon.init()
=======
    req = $.ajax '//a.4cdn.org/boards.json',
      onabort:   onload
      onloadend: onload

  updateFavicon: (sfw) ->
    # TODO: think of a better name for this. Changes style, too.
    Favicon.el.href = "//s.4cdn.org/image/favicon#{if sfw then '-ws' else ''}.ico"
    $.add d.head, Favicon.el # Changing the href alone doesn't update the icon on Firefox

    return if Favicon.SFW is sfw # Board SFW status hasn't changed

    Favicon.SFW = sfw
    Favicon.update()
    findStyle = (type, base) ->
      style = d.cookie.match new RegExp "#{type}\_style\=([^;]+)"
      return ["#{type}_style", (if style then style[1] else base)]

    style = findStyle.apply null, if sfw
      ['ws',  'Yotsuba B New']
    else
      ['nws', 'Yotsuba New']

    $.globalEval "var style_group = '#{style[0]}'"

    mainStyleSheet = $ 'link[title=switch]',        d.head
    newStyleSheet  = $ "link[title='#{style[1]}']", d.head
>>>>>>> 90f780ff

    mainStyleSheet.href = newStyleSheet.href

    Main.setClass()

  updateTitle: ({board, title}) ->
    $.rm subtitle if subtitle = $ '.boardSubtitle'
    $('.boardTitle').textContent = d.title = "/#{board}/ - #{title}"

  navigate: (e) ->
    return if @hostname isnt 'boards.4chan.org' or window.location.hostname is 'rs.4chan.org' or
      (e and (e.shiftKey or (e.type is 'click' and e.button isnt 0))) # Not simply a left click

    $.addClass Index.button, 'fa-spin'

    path = @pathname.split '/'
    path.shift() if path[0] is ''
    [boardID, view, threadID] = path

    return if view is 'catalog' or 'f' in [boardID, g.BOARD.ID]
    e.preventDefault() if e
    Navigate.title = -> return

    delete Index.pageNum

    path = @pathname
    path += @hash if @hash

    history.pushState null, '', path unless @id is 'popState'
    Navigate.path = @pathname

    if threadID
      view = 'thread'
    else
      pageNum = view
      view = 'index' # path is "/boardID/". See the problem?

    if view isnt g.VIEW
      Navigate.disconnect()
      Navigate.clean()
      Navigate.updateContext view
      Navigate.reconnect()

    if view is 'index'
      if boardID is g.BOARD.ID
        Navigate.title = -> d.title = $('.boardTitle').textContent
      else
        g.BOARD = new Board boardID
        Navigate.title = -> Navigate.updateBoard boardID

      Index.update pageNum

    # Moving from index to thread or thread to thread
    else
      Navigate.updateFavicon Favicon.SFW
      {load} = Navigate
      Navigate.req = $.ajax "//a.4cdn.org/#{boardID}/res/#{threadID}.json",
        onabort:   load
        onloadend: load

      setTimeout (->
        if Navigate.req and !Navigate.notice
          Navigate.notice = new Notice 'info', 'Loading thread...'
      ), 3 * $.SECOND

  load: (e) ->
    $.rmClass Index.button, 'fa-spin'
    {req, notice} = Navigate
    notice?.close()
    delete Navigate.req
    delete Navigate.notice

    if e.type is 'abort' or req.status isnt 200
      req.onloadend = null
      new Notice 'warning', "Failed to load thread.#{if req.status then " #{req.status}" else ''}"
      return

    try
      Navigate.parse JSON.parse(req.response).posts
    catch err
      console.error 'Navigate failure:'
      console.log err
      # network error or non-JSON content for example.
      if notice
        notice.setType 'error'
        notice.el.lastElementChild.textContent = 'Navigation Failed.'
        setTimeout notice.close, 2 * $.SECOND
      else
        new Notice 'error', 'Navigation Failed.', 2
      return

  parse: (data) ->
    board = g.BOARD
    Navigate.threadRoot = threadRoot = Build.thread board, OP = data.shift(), true
    thread = new Thread OP.no, board

    posts  = []
    errors = null

    makePost = (postNode) ->
      try
        posts.push new Post postNode, thread, board
      catch err
        # Skip posts that we failed to parse.
        errors = [] unless errors
        errors.push
          message: "Parsing of Post No.#{thread.ID} failed. Post will be skipped."
          error: err

    makePost $('.opContainer', threadRoot)

    for obj in data
      post = Build.postFromObject obj, board
      makePost post
      $.add threadRoot, post

    Main.handleErrors errors if errors

    Main.callbackNodes Thread, [thread]
    Main.callbackNodes Post,   posts

    Navigate.ready 'Quote Threading', QuoteThreading.force, Conf['Quote Threading'] and not Conf['Unread Count']
    Navigate.ready 'Unread Count', Unread.ready, Conf['Unread Count']

    Navigate.buildThread()
    Header.hashScroll.call window

  buildThread: ->
    board = $ '.board'
    $.rmAll board
    $.add board, [Navigate.threadRoot, $.el 'hr']

    if Conf['Unread Count']
      Unread.read()
      Unread.update()

  popstate: ->
    return if window.location.pathname is Navigate.path
    a = $.el 'a',
      href: window.location
      id:   'popState'

    Navigate.navigate.call a<|MERGE_RESOLUTION|>--- conflicted
+++ resolved
@@ -135,24 +135,6 @@
       Navigate.updateTitle board
       Navigate.updateFavicon !!board.ws_board
 
-<<<<<<< HEAD
-      return if Favicon.SFW is sfw = !!board.ws_board # Board SFW status hasn't changed
-
-      g.TYPE = if sfw then 'sfw' else 'nsfw'
-      if Conf["NSFW/SFW Mascots"]
-        Main.setMascotString()
-        MascotTools.toggle()
-
-      if Conf["NSFW/SFW Themes"]
-        Main.setThemeString()
-        theme = Themes[Conf[g.THEMESTRING] or if sfw then 'Yotsuba B' else 'Yotsuba'] or Themes[Conf[g.THEMESTRING] = if sfw then 'Yotsuba B' else 'Yotsuba']
-        Style.setTheme theme
-
-      Favicon.SFW = sfw
-      Favicon.el.href = "//s.4cdn.org/image/favicon#{if sfw then '-ws' else ''}.ico"
-      $.add d.head, Favicon.el # Changing the href alone doesn't update the icon on Firefox
-      Favicon.init()
-=======
     req = $.ajax '//a.4cdn.org/boards.json',
       onabort:   onload
       onloadend: onload
@@ -166,20 +148,16 @@
 
     Favicon.SFW = sfw
     Favicon.update()
-    findStyle = (type, base) ->
-      style = d.cookie.match new RegExp "#{type}\_style\=([^;]+)"
-      return ["#{type}_style", (if style then style[1] else base)]
-
-    style = findStyle.apply null, if sfw
-      ['ws',  'Yotsuba B New']
-    else
-      ['nws', 'Yotsuba New']
-
-    $.globalEval "var style_group = '#{style[0]}'"
-
-    mainStyleSheet = $ 'link[title=switch]',        d.head
-    newStyleSheet  = $ "link[title='#{style[1]}']", d.head
->>>>>>> 90f780ff
+    
+    g.TYPE = if sfw then 'sfw' else 'nsfw'
+    if Conf["NSFW/SFW Mascots"]
+      Main.setMascotString()
+      MascotTools.toggle()
+
+    if Conf["NSFW/SFW Themes"]
+      Main.setThemeString()
+      theme = Themes[Conf[g.THEMESTRING] or if sfw then 'Yotsuba B' else 'Yotsuba'] or Themes[Conf[g.THEMESTRING] = if sfw then 'Yotsuba B' else 'Yotsuba']
+      Style.setTheme theme
 
     mainStyleSheet.href = newStyleSheet.href
 
