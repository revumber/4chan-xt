--- conflicted
+++ resolved
@@ -130,8 +130,8 @@
 
   updateBoard: (boardID) ->
     fullBoardList   = $ '#full-board-list', Header.boardList
-    $('.current', fullBoardList)?.classList.remove 'current'
-    $("a[href*='/#{boardID}/']", fullBoardList)?.classList.add 'current'
+    $.rmClass  current, 'current' if current = $ '.current',                fullBoardList
+    $.addClass current, 'current' if current = $ "a[href*='/#{boardID}/']", fullBoardList
     Header.generateBoardList Conf['boardnav'].replace /(\r\n|\n|\r)/g, ' '
 
     QR.flagsInput()
@@ -262,19 +262,10 @@
       return Index.update pageNum
 
     # Moving from index to thread or thread to thread
-<<<<<<< HEAD
     {load} = Navigate
-    Navigate.req = $.ajax "//a.4cdn.org/#{boardID}/res/#{threadID}.json",
+    Navigate.req = $.ajax "//a.4cdn.org/#{boardID}/thread/#{threadID}.json",
       onabort:   load
       onloadend: load
-=======
-    else
-      Navigate.updateSFW Favicon.SFW
-      {load} = Navigate
-      Navigate.req = $.ajax "//a.4cdn.org/#{boardID}/thread/#{threadID}.json",
-        onabort:   load
-        onloadend: load
->>>>>>> f6a5fce2
 
     setTimeout (->
       if Navigate.req and !Navigate.notice
