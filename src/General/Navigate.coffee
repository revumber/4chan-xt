--- conflicted
+++ resolved
@@ -234,12 +234,7 @@
 
     Navigate.makeBreadCrumb @href, view, boardID, threadID
 
-<<<<<<< HEAD
-    history.pushState 'internal', '', path unless @id is 'popState'
-    Navigate.path = @pathname
-=======
     Navigate.pushState path unless @id is 'popState'
->>>>>>> 33943a06
 
     Navigate.setMode @
 
