--- conflicted
+++ resolved
@@ -7,27 +7,16 @@
       title: '4chan X Settings'
       href:        'javascript:;'
     $.on link, 'click', Settings.open
-<<<<<<< HEAD
 
     Header.addShortcut link
-=======
-    Header.menu.addEntry
-      el: link
-      order: 111
->>>>>>> a0b8dc7c
 
     Settings.addSection 'Main',     Settings.main
     Settings.addSection 'Filter',   Settings.filter
     Settings.addSection 'Sauce',    Settings.sauce
     Settings.addSection 'Advanced', Settings.advanced
     Settings.addSection 'Keybinds', Settings.keybinds
-<<<<<<< HEAD
-
-    $.on d, 'AddSettingsSection',   Settings.addSection
-    $.on d, 'OpenSettings',         (e) -> Settings.open e.detail
-=======
+
     $.on d, 'OpenSettings', (e) -> Settings.open e.detail
->>>>>>> a0b8dc7c
 
     settings = JSON.parse(localStorage.getItem '4chan-settings') or {}
     return if settings.disableAll
