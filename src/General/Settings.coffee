--- conflicted
+++ resolved
@@ -17,14 +17,11 @@
     $.get 'previousversion', null, (item) ->
       if previous = item['previousversion']
         return if previous is g.VERSION
-<<<<<<< HEAD
         # Avoid conflicts between sync'd newer versions
         # and out of date extension on this device.
         prev = previous.match(/\d+/g).map Number
         curr = g.VERSION.match(/\d+/g).map Number
         return unless prev[0] <= curr[0] and prev[1] <= curr[1] and prev[2] <= curr[2]
-=======
->>>>>>> 7afe8e15
 
         changelog = '<%= meta.repo %>blob/<%= meta.mainBranch %>/CHANGELOG.md'
         el = $.el 'span',
@@ -302,14 +299,12 @@
         continue if key is 'usercss'
         $.on input, event, Settings[key]
         Settings[key].call input
-      Rice.nodes sectionreturn
+      Rice.nodes section
 
     $.on $('input[name=Interval]', section), 'change', ThreadUpdater.cb.interval
     $.on $('input[name="Custom CSS"]', section), 'change', Settings.togglecss
     $.on $.id('apply-css'), 'click', Settings.usercss
 
-<<<<<<< HEAD
-=======
     boards = {}
     for name, archive of Redirect.archives
       for boardID in archive.boards
@@ -391,7 +386,6 @@
       (selectedArchives[@dataset.boardid] or= {})[@dataset.type] = @value
       $.set 'selectedArchives', selectedArchives
 
->>>>>>> 7afe8e15
   boardnav: ->
     Header.generateBoardList @value
 
