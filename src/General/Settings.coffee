--- conflicted
+++ resolved
@@ -464,86 +464,6 @@
   usercss: ->
     CustomCSS.update()
 
-<<<<<<< HEAD
-=======
-  archives: (section) ->
-    section.innerHTML = """
-    <%= grunt.file.read('html/General/Settings-section-Archives.html').replace(/>\s+</g, '><').trim() %>
-    """
-
-    showLastUpdateTime = (time) ->
-      $('time', section).textContent = new Date(time).toLocaleString()
-
-    button = $ 'button', section
-    $.on button, 'click', ->
-      $.delete 'lastarchivecheck'
-      button.textContent = '...'
-      button.disabled = true
-      Redirect.update (time) ->
-        button.textContent = 'Updated'
-        showLastUpdateTime time
-
-    $.get 'lastarchivecheck', 0, ({lastarchivecheck}) -> showLastUpdateTime lastarchivecheck
-
-    boards = {}
-    for archive in Conf['archives']
-      for boardID in archive.boards
-        data = boards[boardID] or= {
-          thread: []
-          post:   []
-          file:   []
-        }
-        data.thread.push archive
-        if archive.software is 'foolfuuka'
-          data.post.push archive
-        if boardID in archive.files
-          data.file.push archive
-
-    rows = []
-    for boardID in Object.keys(boards).sort() # Alphabetical order
-      row = $.el 'tr'
-      rows.push row
-      $.add row, $.el 'th',
-        textContent: "/#{boardID}/"
-        className: if boardID is g.BOARD.ID then 'warning' else ''
-
-      data = boards[boardID]
-      Settings.addArchiveCell row, boardID, data, 'thread'
-      Settings.addArchiveCell row, boardID, data, 'post'
-      Settings.addArchiveCell row, boardID, data, 'file'
-    $.add $('tbody', section), rows
-    $.get 'selectedArchives', Conf['selectedArchives'], ({selectedArchives}) ->
-      for boardID, data of selectedArchives
-        for type, uid of data
-          if option = $ "select[data-boardid='#{boardID}'][data-type='#{type}'] > option[value='#{uid}']", section
-            option.selected = true
-      return
-  addArchiveCell: (row, boardID, data, type) ->
-    options = []
-    for archive in data[type]
-      options.push $.el 'option',
-        textContent: archive.name
-        value: archive.uid
-    td = $.el 'td'
-    {length} = options
-    if length
-      td.innerHTML = '<select></select>'
-      select = td.firstElementChild
-      unless select.disabled = length is 1
-        # XXX GM can't into datasets
-        select.setAttribute 'data-boardid', boardID
-        select.setAttribute 'data-type',    type
-        $.on select, 'change', Settings.saveSelectedArchive
-      $.add select, options
-    else
-      td.textContent = 'N/A'
-    $.add row, td
-  saveSelectedArchive: ->
-    $.get 'selectedArchives', Conf['selectedArchives'], ({selectedArchives}) =>
-      (selectedArchives[@dataset.boardid] or= {})[@dataset.type] = +@value
-      $.set 'selectedArchives', selectedArchives
-
->>>>>>> 57758fdc
   keybinds: (section) ->
     section.innerHTML = """
     <%= grunt.file.read('src/General/html/Settings/Keybinds.html').replace(/>\s+</g, '><').trim() %>
