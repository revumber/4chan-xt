Settings =
  init: ->
    # 4chan X settings link
    link = $.el 'a',
      className:   'settings-link fourchanx-icon icon-wrench'
      textContent: 'Settings'
      href:        'javascript:;'
    $.on link, 'click', Settings.open

    Header.addShortcut link

    $.get 'previousversion', null, (item) ->
      if previous = item['previousversion']
        return if previous is g.VERSION

        changelog = '<%= meta.repo %>blob/<%= meta.mainBranch %>/CHANGELOG.md'
        el = $.el 'span',
          innerHTML: "<%= meta.name %> has been updated to <a href='#{changelog}' target=_blank>version #{g.VERSION}</a>."
        if Conf['Show Updated Notifications']
          new Notice 'info', el, 30
      else
        $.on d, '4chanXInitFinished', Settings.open
      $.set 'previousversion', g.VERSION

    Settings.addSection 'Main',     Settings.main
    Settings.addSection 'Filter',   Settings.filter
    Settings.addSection 'Sauce',    Settings.sauce
    Settings.addSection 'Advanced', Settings.advanced
    Settings.addSection 'Keybinds', Settings.keybinds

    $.on d, 'AddSettingsSection',   Settings.addSection
    $.on d, 'OpenSettings',         (e) -> Settings.open e.detail

    settings = JSON.parse(localStorage.getItem '4chan-settings') or {}
    return if settings.disableAll
    settings.disableAll = true
    localStorage.setItem '4chan-settings', JSON.stringify settings

  open: (openSection) ->
    $.off d, '4chanXInitFinished', Settings.open
    return if Settings.dialog
    $.event 'CloseMenu'

<<<<<<< HEAD
    html = """
    <%= grunt.file.read('src/General/html/Settings/Settings.html').replace(/>\s+</g, '><').trim() %>
    """
=======
    html = <%= importHTML('General/Settings') %>
>>>>>>> ce0c0c16

    Settings.overlay = overlay = $.el 'div',
      id: 'overlay'

    Settings.dialog = dialog = $.el 'div',
      id:        'fourchanx-settings'
      className: 'dialog'
      innerHTML: html

    $.on $('.export', Settings.dialog), 'click',  Settings.export
    $.on $('.import', Settings.dialog), 'click',  Settings.import
    $.on $('input',   Settings.dialog), 'change', Settings.onImport

    links = []
    for section in Settings.sections
      link = $.el 'a',
        className: "tab-#{section.hyphenatedTitle}"
        textContent: section.title
        href: 'javascript:;'
      $.on link, 'click', Settings.openSection.bind section
      links.push link, $.tn ' | '
      sectionToOpen = link if section.title is openSection
    links.pop()
    $.add $('.sections-list', dialog), links
    (if sectionToOpen then sectionToOpen else links[0]).click()

    $.on $('.close', dialog), 'click', Settings.close
    $.on overlay,             'click', Settings.close

    $.add d.body, [overlay, dialog]

    $.event 'OpenSettings', null, dialog

  close: ->
    return unless Settings.dialog
    $.rm Settings.overlay
    $.rm Settings.dialog
    delete Settings.overlay
    delete Settings.dialog

  sections: []
  addSection: (title, open) ->
    if typeof title isnt 'string'
      {title, open} = title.detail
    hyphenatedTitle = title.toLowerCase().replace /\s+/g, '-'
    Settings.sections.push {title, hyphenatedTitle, open}
  openSection: ->
    if selected = $ '.tab-selected', Settings.dialog
      $.rmClass selected, 'tab-selected'
    $.addClass $(".tab-#{@hyphenatedTitle}", Settings.dialog), 'tab-selected'
    section = $ 'section', Settings.dialog
    $.rmAll section
    section.className = "section-#{@hyphenatedTitle}"
    @open section, g
    section.scrollTop = 0
    $.event 'OpenSettings', null, section

  main: (section) ->
<<<<<<< HEAD
=======
    section.innerHTML = <%= importHTML('General/Settings-section-Main') %>
    $.on $('.export', section), 'click',  Settings.export
    $.on $('.import', section), 'click',  Settings.import
    $.on $('input',   section), 'change', Settings.onImport

>>>>>>> ce0c0c16
    items  = {}
    inputs = {}
    for key, obj of Config.main
      fs = $.el 'fieldset',
        innerHTML: "<legend>#{key}</legend>"
      for key, arr of obj
        description = arr[1]
        div = $.el 'div',
          innerHTML: "<label><input type=checkbox name=\"#{key}\">#{key}</label><span class=description>: #{description}</span>"
        input = $ 'input', div
        $.on input, 'change', $.cb.checked
        items[key]  = Conf[key]
        inputs[key] = input
        $.add fs, div
      $.add section, fs

    $.get items, (items) ->
      for key, val of items
        inputs[key].checked = val
      return

    div = $.el 'div',
      innerHTML: "<button></button><span class=description>: Clear manually-hidden threads and posts on all boards. Reload the page to apply."
    button = $ 'button', div
    hiddenNum = 0
    $.get 'hiddenThreads', boards: {}, (item) ->
      for ID, board of item.hiddenThreads.boards
        for ID, thread of board
          hiddenNum++
      button.textContent = "Hidden: #{hiddenNum}"
    $.get 'hiddenPosts', boards: {}, (item) ->
      for ID, board of item.hiddenPosts.boards
        for ID, thread of board
          for ID, post of thread
            hiddenNum++
      button.textContent = "Hidden: #{hiddenNum}"
    $.on button, 'click', ->
      @textContent = 'Hidden: 0'
      $.get 'hiddenThreads', boards: {}, (item) ->
        for boardID of item.hiddenThreads.boards
          localStorage.removeItem "4chan-hide-t-#{boardID}"
        $.delete ['hiddenThreads', 'hiddenPosts']
    $.after $('input[name="Stubs"]', section).parentNode.parentNode, div
  export: (now, data) ->
    unless typeof now is 'number'
      now  = Date.now()
      data =
        version: g.VERSION
        date: now
      for db in DataBoard.keys
        Conf[db] = boards: {}
      # Make sure to export the most recent data.
      $.get Conf, (Conf) ->
        # XXX don't export archives.
        delete Conf['archives']
        data.Conf = Conf
        Settings.export now, data
      return
    a = $.el 'a',
      className: 'warning'
      textContent: 'Save me!'
      download: "<%= meta.name %> v#{g.VERSION}-#{now}.json"
      href: "data:application/json;base64,#{btoa unescape encodeURIComponent JSON.stringify data, null, 2}"
      target: '_blank'
    <% if (type === 'userscript') { %>
    # XXX Firefox won't let us download automatically.
    p = $ '.imp-exp-result', Settings.dialog
    $.rmAll p
    $.add p, a
    <% } else { %>
    a.click()
    <% } %>
  import: ->
    @nextElementSibling.click()
  onImport: ->
    return unless file = @files[0]
    output = $('.imp-exp-result')
    unless confirm 'Your current settings will be entirely overwritten, are you sure?'
      output.textContent = 'Import aborted.'
      return
    reader = new FileReader()
    reader.onload = (e) ->
      try
        data = JSON.parse e.target.result
        Settings.loadSettings data
        if confirm 'Import successful. Reload now?'
          window.location.reload()
      catch err
        output.textContent = 'Import failed due to an error.'
        c.error err.stack
    reader.readAsText file
  loadSettings: (data) ->
    version = data.version.split '.'
    if version[0] is '2'
      data = Settings.convertSettings data,
        # General confs
        'Disable 4chan\'s extension': ''
        'Catalog Links': ''
        'Reply Navigation': ''
        'Show Stubs': 'Stubs'
        'Image Auto-Gif': 'Auto-GIF'
        'Expand From Current': ''
        'Unread Tab Icon': 'Unread Favicon'
        'Post in Title': 'Thread Excerpt'
        'Auto Hide QR': ''
        'Open Reply in New Tab': ''
        'Remember QR size': ''
        'Quote Inline': 'Quote Inlining'
        'Quote Preview': 'Quote Previewing'
        'Indicate OP quote': 'Mark OP Quotes'
        'Indicate Cross-thread Quotes': 'Mark Cross-thread Quotes'
        'Reply Hiding': 'Reply Hiding Buttons'
        'Thread Hiding': 'Thread Hiding Buttons'
        # filter
        'uniqueid': 'uniqueID'
        'mod': 'capcode'
        'country': 'flag'
        'md5': 'MD5'
        # keybinds
        'openEmptyQR': 'Open empty QR'
        'openQR': 'Open QR'
        'openOptions': 'Open settings'
        'close': 'Close'
        'spoiler': 'Spoiler tags'
        'code': 'Code tags'
        'submit': 'Submit QR'
        'watch': 'Watch'
        'update': 'Update'
        'unreadCountTo0': ''
        'expandAllImages': 'Expand images'
        'expandImage': 'Expand image'
        'zero': 'Front page'
        'nextPage': 'Next page'
        'previousPage': 'Previous page'
        'nextThread': 'Next thread'
        'previousThread': 'Previous thread'
        'expandThread': 'Expand thread'
        'openThreadTab': 'Open thread'
        'openThread': 'Open thread tab'
        'nextReply': 'Next reply'
        'previousReply': 'Previous reply'
        'hide': 'Hide'
        # updater
        'Scrolling': 'Auto Scroll'
        'Verbose': ''
      data.Conf.sauces = data.Conf.sauces.replace /\$\d/g, (c) ->
        switch c
          when '$1'
            '%TURL'
          when '$2'
            '%URL'
          when '$3'
            '%MD5'
          when '$4'
            '%board'
          else
            c
      for key, val of Config.hotkeys when key of data.Conf
        data.Conf[key] = data.Conf[key].replace(/ctrl|alt|meta/g, (s) -> "#{s[0].toUpperCase()}#{s[1..]}").replace /(^|.+\+)[A-Z]$/g, (s) ->
          "Shift+#{s[0...-1]}#{s[-1..].toLowerCase()}"
      data.Conf['WatchedThreads'] = data.WatchedThreads
    if data.Conf['WatchedThreads']
      data.Conf['watchedThreads'] = boards: ThreadWatcher.convert data.Conf['WatchedThreads']
      delete data.Conf['WatchedThreads']
    $.set data.Conf
  convertSettings: (data, map) ->
    for prevKey, newKey of map
      data.Conf[newKey] = data.Conf[prevKey] if newKey
      delete data.Conf[prevKey]
    data

  filter: (section) ->
<<<<<<< HEAD
    section.innerHTML = """
    <%= grunt.file.read('src/General/html/Settings/Filter-select.html').replace(/>\s+</g, '><').trim() %>
    """
=======
    section.innerHTML = <%= importHTML('General/Settings-section-Filter') %>
>>>>>>> ce0c0c16
    select = $ 'select', section
    $.on select, 'change', Settings.selectFilter
    Settings.selectFilter.call select
  selectFilter: ->
    div = @nextElementSibling
    if (name = @value) isnt 'guide'
      $.rmAll div
      ta = $.el 'textarea',
        name: name
        className: 'field'
        spellcheck: false
      $.get name, Conf[name], (item) ->
        ta.value = item[name]
      $.on ta, 'change', $.cb.value
      $.add div, ta
      return
<<<<<<< HEAD
    div.innerHTML = """
    <%= grunt.file.read('src/General/html/Settings/Filter-guide.html').replace(/>\s+</g, '><').trim() %>
    """

  sauce: (section) ->
    section.innerHTML = """
    <%= grunt.file.read('src/General/html/Settings/Sauce.html').replace(/>\s+</g, '><').trim() %>
    """
=======
    div.innerHTML = <%= importHTML('General/Settings-section-Filter-guide') %>

  qr: (section) ->
    section.innerHTML = <%= importHTML('General/Settings-section-QR') %>
    ta = $ 'textarea', section
    $.get 'QR.personas', Conf['QR.personas'], (item) ->
      ta.value = item['QR.personas']
    $.on ta, 'change', $.cb.value

  sauce: (section) ->
    section.innerHTML = <%= importHTML('General/Settings-section-Sauce') %>
>>>>>>> ce0c0c16
    ta = $ 'textarea', section
    $.get 'sauces', Conf['sauces'], (item) ->
      ta.value = item['sauces']
    $.on ta, 'change', $.cb.value

<<<<<<< HEAD
  advanced: (section) ->
    section.innerHTML = """
    <%= grunt.file.read('src/General/html/Settings/Advanced.html').replace(/>\s+</g, '><').trim() %>
    """
    items  = {}
=======
  rice: (section) ->
    section.innerHTML = <%= importHTML('General/Settings-section-Rice') %>
    items = {}
>>>>>>> ce0c0c16
    inputs = {}
    for name in ['boardnav', 'time', 'backlink', 'fileInfo', 'favicon', 'sageEmoji', 'emojiPos', 'usercss']
      input = $ "[name=#{name}]", section
      items[name]  = Conf[name]
      inputs[name] = input
      event = if ['favicon', 'usercss', 'sageEmoji', 'emojiPos'].contains name
        'change'
      else
        'input'
      $.on input, event, $.cb.value

    # Quick Reply Personas
    ta = $ '.personafield', section
    $.get 'QR.personas', Conf['QR.personas'], (item) ->
      ta.value = item['QR.personas']
    $.on ta, 'change', $.cb.value

    $.get items, (items) ->
      for key, val of items
        continue if ['emojiPos'].contains key
        input = inputs[key]
        input.value = val
        continue if key is 'usercss'
        $.on input, event, Settings[key]
        Settings[key].call input
      return

    $.on $('input[name=Interval]', section), 'change', ThreadUpdater.cb.interval
    $.on $('input[name="Custom CSS"]', section), 'change', Settings.togglecss
    $.on $.id('apply-css'), 'click', Settings.usercss

    boards = {}
    for name, archive of Redirect.archives
      for boardID in archive.boards
        data = boards[boardID] or=
          thread: []
          post:   []
          file:   []
        data.thread.push name
        data.post.push   name if archive.software is 'foolfuuka'
        data.file.push   name if archive.files.contains boardID

    rows = []
    boardOptions = []
    for boardID in Object.keys(boards).sort() # Alphabetical order
      row = $.el 'tr',
        className: "board-#{boardID}"
      row.hidden = boardID isnt g.BOARD.ID

      boardOptions.push $.el 'option',
        textContent: "/#{boardID}/"
        value:       "board-#{boardID}"
        selected:    boardID is g.BOARD.ID

      data = boards[boardID]
      $.add row, Settings.addArchiveCell boardID, data, item for item in ['thread', 'post', 'file']
      rows.push row

    $.add $('tbody', section), rows

    boardSelect = $('#archive-board-select', section)
    $.add boardSelect, boardOptions
    table = $.id 'archive-table'
    $.on boardSelect, 'change', ->
      $('tbody > :not([hidden])', table).hidden = true
      $("tbody > .#{@value}", table).hidden = false

    $.get 'selectedArchives', Conf['selectedArchives'], ({selectedArchives}) ->
      for boardID, data of selectedArchives
        for type, name of data
          if option = $ "select[data-boardid='#{boardID}'][data-type='#{type}'] > option[value='#{name}']", section
            option.selected = true
      return
    return

  addArchiveCell: (boardID, data, type) ->
    {length} = data[type]
    td = $.el 'td',
      className: 'archive-cell'

    unless length
      td.textContent = '--'
      return td

    options = []
    i = 0
    while i < length
      archive = data[type][i++]
      options.push $.el 'option',
        textContent: archive
        value: archive

    td.innerHTML = '<select></select>'
    select = td.firstElementChild
    unless select.disabled = length is 1
      # XXX GM can't into datasets
      select.setAttribute 'data-boardid', boardID
      select.setAttribute 'data-type', type
      $.on select, 'change', Settings.saveSelectedArchive
    $.add select, options

    td

  saveSelectedArchive: ->
    $.get 'selectedArchives', Conf['selectedArchives'], ({selectedArchives}) =>
      (selectedArchives[@dataset.boardid] or= {})[@dataset.type] = @value
      $.set 'selectedArchives', selectedArchives

  boardnav: ->
    Header.generateBoardList @value
  time: ->
    funk = Time.createFunc @value
    @nextElementSibling.textContent = funk Time, new Date()
  backlink: ->
    @nextElementSibling.textContent = @value.replace /%id/, '123456789'
  fileInfo: ->
    data =
      isReply: true
      file:
        URL: '//i.4cdn.org/g/src/1334437723720.jpg'
        name: 'd9bb2efc98dd0df141a94399ff5880b7.jpg'
        size: '276 KB'
        sizeInBytes: 276 * 1024
        dimensions: '1280x720'
        isImage: true
        isSpoiler: true
    funk = FileInfo.createFunc @value
    @nextElementSibling.innerHTML = funk FileInfo, data
  favicon: ->
    Favicon.switch()
    Unread.update() if g.VIEW is 'thread' and Conf['Unread Favicon']
    @nextElementSibling.innerHTML = """
      <img src=#{Favicon.default}>
      <img src=#{Favicon.unreadSFW}>
      <img src=#{Favicon.unreadNSFW}>
      <img src=#{Favicon.unreadDead}>
      """
  sageEmoji: ->
    @nextElementSibling.innerHTML = """
      <img src=data:image/png;base64,#{Emoji.sage[@value]}>
      """
  togglecss: ->
    if $('textarea[name=usercss]', $.x 'ancestor::fieldset[1]', @).disabled = !@checked
      CustomCSS.rmStyle()
    else
      CustomCSS.addStyle()
    $.cb.checked.call @
  usercss: ->
    CustomCSS.update()
<<<<<<< HEAD
  keybinds: (section) ->
    section.innerHTML = """
    <%= grunt.file.read('src/General/html/Settings/Keybinds.html').replace(/>\s+</g, '><').trim() %>
    """
=======

  archives: (section) ->
    section.innerHTML = <%= importHTML('General/Settings-section-Archives') %>

    showLastUpdateTime = (time) ->
      $('time', section).textContent = new Date(time).toLocaleString()

    button = $ 'button', section
    $.on button, 'click', ->
      $.delete 'lastarchivecheck'
      button.textContent = '...'
      button.disabled = true
      Redirect.update (time) ->
        button.textContent = 'Updated'
        showLastUpdateTime time

    $.get 'lastarchivecheck', 0, ({lastarchivecheck}) -> showLastUpdateTime lastarchivecheck

    boards = {}
    for archive in Conf['archives']
      for boardID in archive.boards
        data = boards[boardID] or= {
          thread: []
          post:   []
          file:   []
        }
        data.thread.push archive
        if archive.software is 'foolfuuka'
          data.post.push archive
        if boardID in archive.files
          data.file.push archive

    rows = []
    for boardID in Object.keys(boards).sort() # Alphabetical order
      row = $.el 'tr'
      rows.push row
      $.add row, $.el 'th',
        textContent: "/#{boardID}/"
        className: if boardID is g.BOARD.ID then 'warning' else ''

      data = boards[boardID]
      Settings.addArchiveCell row, boardID, data, 'thread'
      Settings.addArchiveCell row, boardID, data, 'post'
      Settings.addArchiveCell row, boardID, data, 'file'
    $.add $('tbody', section), rows
    $.get 'selectedArchives', Conf['selectedArchives'], ({selectedArchives}) ->
      for boardID, data of selectedArchives
        for type, uid of data
          if option = $ "select[data-board-i-d='#{boardID}'][data-type='#{type}'] > option[value='#{uid}']", section
            option.selected = true
      return
  addArchiveCell: (row, boardID, data, type) ->
    options = []
    for archive in data[type]
      options.push $.el 'option',
        textContent: archive.name
        value: archive.uid
    td = $.el 'td'
    {length} = options
    if length
      td.innerHTML = '<select></select>'
      select = td.firstElementChild
      unless select.disabled = length is 1
        $.extend select.dataset, {boardID, type}
        $.on select, 'change', Settings.saveSelectedArchive
      $.add select, options
    else
      td.textContent = 'N/A'
    $.add row, td
  saveSelectedArchive: ->
    $.get 'selectedArchives', Conf['selectedArchives'], ({selectedArchives}) =>
      (selectedArchives[@dataset.boardID] or= {})[@dataset.type] = +@value
      $.set 'selectedArchives', selectedArchives

  keybinds: (section) ->
    section.innerHTML = <%= importHTML('General/Settings-section-Keybinds') %>
>>>>>>> ce0c0c16
    tbody  = $ 'tbody', section
    items  = {}
    inputs = {}
    for key, arr of Config.hotkeys
      tr = $.el 'tr',
        innerHTML: "<td>#{arr[1]}</td><td><input class=field></td>"
      input = $ 'input', tr
      input.name = key
      input.spellcheck = false
      items[key]  = Conf[key]
      inputs[key] = input
      $.on input, 'keydown', Settings.keybind
      $.add tbody, tr
    $.get items, (items) ->
      for key, val of items
        inputs[key].value = val
      return
  keybind: (e) ->
    return if e.keyCode is 9 # tab
    e.preventDefault()
    e.stopPropagation()
    return unless (key = Keybinds.keyCode e)?
    @value = key
    $.cb.value.call @<|MERGE_RESOLUTION|>--- conflicted
+++ resolved
@@ -2,7 +2,7 @@
   init: ->
     # 4chan X settings link
     link = $.el 'a',
-      className:   'settings-link fourchanx-icon icon-wrench'
+      className:   'settings-link fa fa-wrench'
       textContent: 'Settings'
       href:        'javascript:;'
     $.on link, 'click', Settings.open
@@ -41,13 +41,7 @@
     return if Settings.dialog
     $.event 'CloseMenu'
 
-<<<<<<< HEAD
-    html = """
-    <%= grunt.file.read('src/General/html/Settings/Settings.html').replace(/>\s+</g, '><').trim() %>
-    """
-=======
-    html = <%= importHTML('General/Settings') %>
->>>>>>> ce0c0c16
+    html = <%= importHTML('Settings/Settings') %>
 
     Settings.overlay = overlay = $.el 'div',
       id: 'overlay'
@@ -106,14 +100,6 @@
     $.event 'OpenSettings', null, section
 
   main: (section) ->
-<<<<<<< HEAD
-=======
-    section.innerHTML = <%= importHTML('General/Settings-section-Main') %>
-    $.on $('.export', section), 'click',  Settings.export
-    $.on $('.import', section), 'click',  Settings.import
-    $.on $('input',   section), 'change', Settings.onImport
-
->>>>>>> ce0c0c16
     items  = {}
     inputs = {}
     for key, obj of Config.main
@@ -286,16 +272,11 @@
     data
 
   filter: (section) ->
-<<<<<<< HEAD
-    section.innerHTML = """
-    <%= grunt.file.read('src/General/html/Settings/Filter-select.html').replace(/>\s+</g, '><').trim() %>
-    """
-=======
-    section.innerHTML = <%= importHTML('General/Settings-section-Filter') %>
->>>>>>> ce0c0c16
+    section.innerHTML = <%= importHTML('Settings/Filter-select') %>
     select = $ 'select', section
     $.on select, 'change', Settings.selectFilter
     Settings.selectFilter.call select
+
   selectFilter: ->
     div = @nextElementSibling
     if (name = @value) isnt 'guide'
@@ -309,44 +290,18 @@
       $.on ta, 'change', $.cb.value
       $.add div, ta
       return
-<<<<<<< HEAD
-    div.innerHTML = """
-    <%= grunt.file.read('src/General/html/Settings/Filter-guide.html').replace(/>\s+</g, '><').trim() %>
-    """
+    div.innerHTML = <%= importHTML('Settings/Filter-guide') %>
 
   sauce: (section) ->
-    section.innerHTML = """
-    <%= grunt.file.read('src/General/html/Settings/Sauce.html').replace(/>\s+</g, '><').trim() %>
-    """
-=======
-    div.innerHTML = <%= importHTML('General/Settings-section-Filter-guide') %>
-
-  qr: (section) ->
-    section.innerHTML = <%= importHTML('General/Settings-section-QR') %>
-    ta = $ 'textarea', section
-    $.get 'QR.personas', Conf['QR.personas'], (item) ->
-      ta.value = item['QR.personas']
-    $.on ta, 'change', $.cb.value
-
-  sauce: (section) ->
-    section.innerHTML = <%= importHTML('General/Settings-section-Sauce') %>
->>>>>>> ce0c0c16
+    section.innerHTML = <%= importHTML('Settings/Sauce') %>
     ta = $ 'textarea', section
     $.get 'sauces', Conf['sauces'], (item) ->
       ta.value = item['sauces']
     $.on ta, 'change', $.cb.value
 
-<<<<<<< HEAD
   advanced: (section) ->
-    section.innerHTML = """
-    <%= grunt.file.read('src/General/html/Settings/Advanced.html').replace(/>\s+</g, '><').trim() %>
-    """
-    items  = {}
-=======
-  rice: (section) ->
-    section.innerHTML = <%= importHTML('General/Settings-section-Rice') %>
+    section.innerHTML = <%= importHTML('Settings/Advanced') %>
     items = {}
->>>>>>> ce0c0c16
     inputs = {}
     for name in ['boardnav', 'time', 'backlink', 'fileInfo', 'favicon', 'sageEmoji', 'emojiPos', 'usercss']
       input = $ "[name=#{name}]", section
@@ -496,89 +451,10 @@
     $.cb.checked.call @
   usercss: ->
     CustomCSS.update()
-<<<<<<< HEAD
+
   keybinds: (section) ->
-    section.innerHTML = """
-    <%= grunt.file.read('src/General/html/Settings/Keybinds.html').replace(/>\s+</g, '><').trim() %>
-    """
-=======
-
-  archives: (section) ->
-    section.innerHTML = <%= importHTML('General/Settings-section-Archives') %>
-
-    showLastUpdateTime = (time) ->
-      $('time', section).textContent = new Date(time).toLocaleString()
-
-    button = $ 'button', section
-    $.on button, 'click', ->
-      $.delete 'lastarchivecheck'
-      button.textContent = '...'
-      button.disabled = true
-      Redirect.update (time) ->
-        button.textContent = 'Updated'
-        showLastUpdateTime time
-
-    $.get 'lastarchivecheck', 0, ({lastarchivecheck}) -> showLastUpdateTime lastarchivecheck
-
-    boards = {}
-    for archive in Conf['archives']
-      for boardID in archive.boards
-        data = boards[boardID] or= {
-          thread: []
-          post:   []
-          file:   []
-        }
-        data.thread.push archive
-        if archive.software is 'foolfuuka'
-          data.post.push archive
-        if boardID in archive.files
-          data.file.push archive
-
-    rows = []
-    for boardID in Object.keys(boards).sort() # Alphabetical order
-      row = $.el 'tr'
-      rows.push row
-      $.add row, $.el 'th',
-        textContent: "/#{boardID}/"
-        className: if boardID is g.BOARD.ID then 'warning' else ''
-
-      data = boards[boardID]
-      Settings.addArchiveCell row, boardID, data, 'thread'
-      Settings.addArchiveCell row, boardID, data, 'post'
-      Settings.addArchiveCell row, boardID, data, 'file'
-    $.add $('tbody', section), rows
-    $.get 'selectedArchives', Conf['selectedArchives'], ({selectedArchives}) ->
-      for boardID, data of selectedArchives
-        for type, uid of data
-          if option = $ "select[data-board-i-d='#{boardID}'][data-type='#{type}'] > option[value='#{uid}']", section
-            option.selected = true
-      return
-  addArchiveCell: (row, boardID, data, type) ->
-    options = []
-    for archive in data[type]
-      options.push $.el 'option',
-        textContent: archive.name
-        value: archive.uid
-    td = $.el 'td'
-    {length} = options
-    if length
-      td.innerHTML = '<select></select>'
-      select = td.firstElementChild
-      unless select.disabled = length is 1
-        $.extend select.dataset, {boardID, type}
-        $.on select, 'change', Settings.saveSelectedArchive
-      $.add select, options
-    else
-      td.textContent = 'N/A'
-    $.add row, td
-  saveSelectedArchive: ->
-    $.get 'selectedArchives', Conf['selectedArchives'], ({selectedArchives}) =>
-      (selectedArchives[@dataset.boardID] or= {})[@dataset.type] = +@value
-      $.set 'selectedArchives', selectedArchives
-
-  keybinds: (section) ->
-    section.innerHTML = <%= importHTML('General/Settings-section-Keybinds') %>
->>>>>>> ce0c0c16
+    section.innerHTML = <%= importHTML('Settings/Keybinds') %>
+
     tbody  = $ 'tbody', section
     items  = {}
     inputs = {}
