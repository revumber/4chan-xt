Settings =
  init: ->
    # 4chan X settings link
    link = $.el 'a',
      className:   'settings-link'
      textContent: 'Settings'
      href:        'javascript:;'
    $.on link, 'click', Settings.open

    Header.addShortcut link

    $.get 'previousversion', null, (item) ->
      if previous = item['previousversion']
        return if previous is g.VERSION
        # Avoid conflicts between sync'd newer versions
        # and out of date extension on this device.
        prev = previous.match(/\d+/g).map Number
        curr = g.VERSION.match(/\d+/g).map Number

        changelog = '<%= meta.repo %>blob/<%= meta.mainBranch %>/CHANGELOG.md'
        el = $.el 'span',
          innerHTML: "<%= meta.name %> has been updated to <a href='#{changelog}' target=_blank>version #{g.VERSION}</a>."
        new Notification 'info', el, 30
      else
        $.on d, '4chanXInitFinished', Settings.open
      $.set
        lastupdate: Date.now()
        previousversion: g.VERSION

    Settings.addSection 'Main',     Settings.main
    Settings.addSection 'Filter',   Settings.filter
    Settings.addSection 'Sauce',    Settings.sauce
    Settings.addSection 'Advanced', Settings.advanced
    Settings.addSection 'Keybinds', Settings.keybinds

    $.on d, 'AddSettingsSection',   Settings.addSection
    $.on d, 'OpenSettings',         (e) -> Settings.open e.detail

    settings = JSON.parse(localStorage.getItem '4chan-settings') or {}
    return if settings.disableAll
    settings.disableAll = true
    localStorage.setItem '4chan-settings', JSON.stringify settings

  open: (openSection) ->
    $.off d, '4chanXInitFinished', Settings.open
    return if Settings.dialog
    $.event 'CloseMenu'

    html = """
<<<<<<< HEAD
        <nav>
          <div class=sections-list></div>
          <p class='imp-exp-result warning'></p>
          <div class=credits>
              <a class=export>Export</a> |
              <a class=import>Import</a> |
              <input type=file style='display: none;'>
            <a href='<%= meta.page %>' target=_blank><%= meta.name %></a> |
            <a href='<%= meta.repo %>blob/<%= meta.mainBranch %>/CHANGELOG.md' target=_blank>#{g.VERSION}</a> |
            <a href='<%= meta.repo %>blob/<%= meta.mainBranch %>/README.md#reporting-bugs-and-suggestions' target=_blank>Issues</a> |
            <a href=javascript:; class=close title=Close>×</a>
          </div>
        </nav>
        <div class=section-container><section></section></div>
=======
    <%= grunt.file.read('html/General/Settings.html').replace(/>\s+</g, '><').trim() %>
>>>>>>> babc2414
    """

    Settings.overlay = overlay = $.el 'div',
      id: 'overlay'

    Settings.dialog = dialog = $.el 'div',
      id:        'fourchanx-settings'
      className: 'dialog'
      innerHTML: html

    $.on $('.export', Settings.dialog), 'click',  Settings.export
    $.on $('.import', Settings.dialog), 'click',  Settings.import
    $.on $('input',   Settings.dialog), 'change', Settings.onImport

    links = []
    for section in Settings.sections
      link = $.el 'a',
        className: "tab-#{section.hyphenatedTitle}"
        textContent: section.title
        href: 'javascript:;'
      $.on link, 'click', Settings.openSection.bind section
      links.push link, $.tn ' | '
      sectionToOpen = link if section.title is openSection
    links.pop()
    $.add $('.sections-list', dialog), links
    (if sectionToOpen then sectionToOpen else links[0]).click()

    $.on $('.close', dialog), 'click', Settings.close
    $.on overlay,             'click', Settings.close

    d.body.style.width = "#{d.body.clientWidth}px"
    $.addClass d.body, 'unscroll'
    $.add d.body, [overlay, dialog]

  close: ->
    return unless Settings.dialog
    d.body.style.removeProperty 'width'
    $.rmClass d.body, 'unscroll'
    $.rm Settings.overlay
    $.rm Settings.dialog
    delete Settings.overlay
    delete Settings.dialog

  sections: []
  addSection: (title, open) ->
    if typeof title isnt 'string'
      {title, open} = title.detail
    hyphenatedTitle = title.toLowerCase().replace /\s+/g, '-'
    Settings.sections.push {title, hyphenatedTitle, open}
  openSection: ->
    if selected = $ '.tab-selected', Settings.dialog
      $.rmClass selected, 'tab-selected'
    $.addClass $(".tab-#{@hyphenatedTitle}", Settings.dialog), 'tab-selected'
    section = $ 'section', Settings.dialog
    $.rmAll section
    section.className = "section-#{@hyphenatedTitle}"
    @open section, g
    section.scrollTop = 0

  main: (section) ->
<<<<<<< HEAD
=======
    section.innerHTML = """
    <%= grunt.file.read('html/General/Settings-section-Main.html').replace(/>\s+</g, '><').trim() %>
    """
    $.on $('.export', section), 'click',  Settings.export
    $.on $('.import', section), 'click',  Settings.import
    $.on $('input',   section), 'change', Settings.onImport

>>>>>>> babc2414
    items  = {}
    inputs = {}
    for key, obj of Config.main
      fs = $.el 'fieldset',
        innerHTML: "<legend>#{key}</legend>"
      for key, arr of obj
        description = arr[1]
        div = $.el 'div',
          innerHTML: "<label><input type=checkbox name=\"#{key}\">#{key}</label><span class=description>: #{description}</span>"
        input = $ 'input', div
        $.on input, 'change', $.cb.checked
        items[key]  = Conf[key]
        inputs[key] = input
        $.add fs, div
      $.add section, fs

    $.get items, (items) ->
      for key, val of items
        inputs[key].checked = val
      return

    div = $.el 'div',
      innerHTML: "<button></button><span class=description>: Clear manually-hidden threads and posts on all boards. Refresh the page to apply."
    button = $ 'button', div
    hiddenNum = 0
    $.get 'hiddenThreads', boards: {}, (item) ->
      for ID, board of item.hiddenThreads.boards
        for ID, thread of board
          hiddenNum++
      button.textContent = "Hidden: #{hiddenNum}"
    $.get 'hiddenPosts', boards: {}, (item) ->
      for ID, board of item.hiddenPosts.boards
        for ID, thread of board
          for ID, post of thread
            hiddenNum++
      button.textContent = "Hidden: #{hiddenNum}"
    $.on button, 'click', ->
      @textContent = 'Hidden: 0'
      $.get 'hiddenThreads', boards: {}, (item) ->
        for boardID of item.hiddenThreads.boards
          localStorage.removeItem "4chan-hide-t-#{boardID}"
        $.delete ['hiddenThreads', 'hiddenPosts']
    $.after $('input[name="Stubs"]', section).parentNode.parentNode, div
  export: (now, data) ->
    unless typeof now is 'number'
      now  = Date.now()
      data =
        version: g.VERSION
        date: now
      Conf['WatchedThreads'] = {}
      for db in DataBoards
        Conf[db] = boards: {}
      # Make sure to export the most recent data.
      $.get Conf, (Conf) ->
        data.Conf = Conf
        Settings.export now, data
      return
    a = $.el 'a',
      className: 'warning'
      textContent: 'Save me!'
      download: "<%= meta.name %> v#{g.VERSION}-#{now}.json"
      href: "data:application/json;base64,#{btoa unescape encodeURIComponent JSON.stringify data, null, 2}"
      target: '_blank'
    <% if (type === 'userscript') { %>
    # XXX Firefox won't let us download automatically.
    p = $ '.imp-exp-result', Settings.dialog
    $.rmAll p
    $.add p, a
    <% } else { %>
    a.click()
    <% } %>
  import: ->
    @nextElementSibling.click()
  onImport: ->
    return unless file = @files[0]
    output = $('.imp-exp-result')
    unless confirm 'Your current settings will be entirely overwritten, are you sure?'
      output.textContent = 'Import aborted.'
      return
    reader = new FileReader()
    reader.onload = (e) ->
      try
        data = JSON.parse e.target.result
        Settings.loadSettings data
        if confirm 'Import successful. Refresh now?'
          window.location.reload()
      catch err
        output.textContent = 'Import failed due to an error.'
        c.error err.stack
    reader.readAsText file
  loadSettings: (data) ->
    version = data.version.split '.'
    if version[0] is '2'
      data = Settings.convertSettings data,
        # General confs
        'Disable 4chan\'s extension': ''
        'Catalog Links': ''
        'Reply Navigation': ''
        'Show Stubs': 'Stubs'
        'Image Auto-Gif': 'Auto-GIF'
        'Expand From Current': ''
        'Unread Tab Icon': 'Unread Favicon'
        'Post in Title': 'Thread Excerpt'
        'Auto Hide QR': ''
        'Open Reply in New Tab': ''
        'Remember QR size': ''
        'Quote Inline': 'Quote Inlining'
        'Quote Preview': 'Quote Previewing'
        'Indicate OP quote': 'Mark OP Quotes'
        'Indicate Cross-thread Quotes': 'Mark Cross-thread Quotes'
        'Reply Hiding': 'Reply Hiding Buttons'
        'Thread Hiding': 'Thread Hiding Buttons'
        # filter
        'uniqueid': 'uniqueID'
        'mod': 'capcode'
        'country': 'flag'
        'md5': 'MD5'
        # keybinds
        'openEmptyQR': 'Open empty QR'
        'openQR': 'Open QR'
        'openOptions': 'Open settings'
        'close': 'Close'
        'spoiler': 'Spoiler tags'
        'code': 'Code tags'
        'submit': 'Submit QR'
        'watch': 'Watch'
        'update': 'Update'
        'unreadCountTo0': ''
        'expandAllImages': 'Expand images'
        'expandImage': 'Expand image'
        'zero': 'Front page'
        'nextPage': 'Next page'
        'previousPage': 'Previous page'
        'nextThread': 'Next thread'
        'previousThread': 'Previous thread'
        'expandThread': 'Expand thread'
        'openThreadTab': 'Open thread'
        'openThread': 'Open thread tab'
        'nextReply': 'Next reply'
        'previousReply': 'Previous reply'
        'hide': 'Hide'
        # updater
        'Scrolling': 'Auto Scroll'
        'Verbose': ''
      data.Conf.sauces = data.Conf.sauces.replace /\$\d/g, (c) ->
        switch c
          when '$1'
            '%TURL'
          when '$2'
            '%URL'
          when '$3'
            '%MD5'
          when '$4'
            '%board'
          else
            c
      for key, val of Config.hotkeys
        continue unless key of data.Conf
        data.Conf[key] = data.Conf[key].replace(/ctrl|alt|meta/g, (s) -> "#{s[0].toUpperCase()}#{s[1..]}").replace /(^|.+\+)[A-Z]$/g, (s) ->
          "Shift+#{s[0...-1]}#{s[-1..].toLowerCase()}"
      data.Conf.WatchedThreads = data.WatchedThreads
    else if version[0] is '3'
      data = Settings.convertSettings data,
        'Reply Hiding': 'Reply Hiding Buttons'
        'Thread Hiding': 'Thread Hiding Buttons'
        'Bottom header': 'Bottom Header'
        'Unread Tab Icon': 'Unread Favicon'
    $.set data.Conf
  convertSettings: (data, map) ->
    for prevKey, newKey of map
      data.Conf[newKey] = data.Conf[prevKey] if newKey
      delete data.Conf[prevKey]
    data

  filter: (section) ->
    section.innerHTML = """
    <%= grunt.file.read('html/General/Settings-section-Filter.html').replace(/>\s+</g, '><').trim() %>
    """
    select = $ 'select', section
    $.on select, 'change', Settings.selectFilter
    Settings.selectFilter.call select
  selectFilter: ->
    div = @nextElementSibling
    if (name = @value) isnt 'guide'
      $.rmAll div
      ta = $.el 'textarea',
        name: name
        className: 'field'
        spellcheck: false
      $.get name, Conf[name], (item) ->
        ta.value = item[name]
      $.on ta, 'change', $.cb.value
      $.add div, ta
      return
    div.innerHTML = """
    <%= grunt.file.read('html/General/Settings-section-Filter-guide.html').replace(/>\s+</g, '><').trim() %>
    """

  sauce: (section) ->
    section.innerHTML = """
    <%= grunt.file.read('html/General/Settings-section-Sauce.html').replace(/>\s+</g, '><').trim() %>
    """
    sauce = $ 'textarea', section
    $.get 'sauces', Conf['sauces'], (item) ->
      sauce.value = item['sauces']
    $.on sauce, 'change', $.cb.value

  advanced: (section) ->
    section.innerHTML = """
<<<<<<< HEAD
      <fieldset>
        <legend>Archiver</legend>
        Select an Archiver for this board:
        <select name=archiver></select>
      </fieldset>
      <fieldset>
        <legend>Custom Board Navigation</span></legend>
        <div><input name=boardnav class=field spellcheck=false></div>
        <div>In the following, <code>board</code> can translate to a board ID (<code>a</code>, <code>b</code>, etc...), the current board (<code>current</code>), or the Status/Twitter link (<code>status</code>, <code>@</code>).</div>
        <div>
          For example:<br>
          <code>[ toggle-all ] [current-title] [g-title / a-title / jp-title] [x / wsg / h] [t-text:"Piracy"]</code><br>
          will give you<br>
          <code>[ + ] [Technology] [Technology / Anime & Manga / Otaku Culture] [x / wsg / h] [Piracy]</code><br>
          if you are on /g/.
        </div>
        <div>Board link: <code>board</code></div>
        <div>Title link: <code>board-title</code></div>
        <div>Board link (Replace with title when on that board): <code>board-replace</code></div>
        <div>Full text link: <code>board-full</code></div>
        <div>Custom text link: <code>board-text:"VIP Board"</code></div>
        <div>Index-only link: <code>board-index</code></div>
        <div>Catalog-only link: <code>board-catalog</code></div>
        <div>Combinations are possible: <code>board-index-text:"VIP Index"</code></div>
        <div>Full board list toggle: <code>toggle-all</code></div>
      </fieldset>

      <fieldset>
        <legend>Time Formatting <span class=warning #{if Conf['Time Formatting'] then 'hidden' else ''}>is disabled.</span></legend>
        <div><input name=time class=field spellcheck=false>: <span class=time-preview></span></div>
        <div>Supported <a href=//en.wikipedia.org/wiki/Date_%28Unix%29#Formatting>format specifiers</a>:</div>
        <div>Day: <code>%a</code>, <code>%A</code>, <code>%d</code>, <code>%e</code></div>
        <div>Month: <code>%m</code>, <code>%b</code>, <code>%B</code></div>
        <div>Year: <code>%y</code></div>
        <div>Hour: <code>%k</code>, <code>%H</code>, <code>%l</code>, <code>%I</code>, <code>%p</code>, <code>%P</code></div>
        <div>Minute: <code>%M</code></div>
        <div>Second: <code>%S</code></div>
      </fieldset>

      <fieldset>
        <legend>Quote Backlinks formatting <span class=warning #{if Conf['Quote Backlinks'] then 'hidden' else ''}>is disabled.</span></legend>
        <div><input name=backlink class=field spellcheck=false>: <span class=backlink-preview></span></div>
      </fieldset>

      <fieldset>
        <legend>File Info Formatting <span class=warning #{if Conf['File Info Formatting'] then 'hidden' else ''}>is disabled.</span></legend>
        <div><input name=fileInfo class=field spellcheck=false>: <span class='fileText file-info-preview'></span></div>
        <div>Link: <code>%l</code> (truncated), <code>%L</code> (untruncated), <code>%T</code> (Unix timestamp)</div>
        <div>Original file name: <code>%n</code> (truncated), <code>%N</code> (untruncated), <code>%t</code> (Unix timestamp)</div>
        <div>Spoiler indicator: <code>%p</code></div>
        <div>Size: <code>%B</code> (Bytes), <code>%K</code> (KB), <code>%M</code> (MB), <code>%s</code> (4chan default)</div>
        <div>Resolution: <code>%r</code> (Displays 'PDF' for PDF files)</div>
      </fieldset>

      <fieldset>
        <legend>Unread Favicon <span class=warning #{if Conf['Unread Favicon'] then 'hidden' else ''}>is disabled.</span></legend>
        <select name=favicon>
          <option value=ferongr>ferongr</option>
          <option value=xat->xat-</option>
          <option value=Mayhem>Mayhem</option>
          <option value=Original>Original</option>
        </select>
        <span class=favicon-preview></span>
      </fieldset>

      <fieldset>
        <legend>Emoji <span class=warning #{if Conf['Emoji'] then 'hidden' else ''}>is disabled.</span></legend>
        <div>
          Sage Icon: <select name=sageEmoji>
            <option value="4chan SS">4chan SS</option>
            <option value="appchan">appchan</option>
          </select>
          <span class=sage-icon-preview></span>
        </div>
        <div>
          Position: <select name=emojiPos>
            <option value="before">Before</option>
            <option value="after">After</option>
          </select>
        </div>
      </fieldset>

      <fieldset>
        <legend>Thread Updater <span class=warning #{if Conf['Thread Updater'] then 'hidden' else ''}>is disabled.</span></legend>
        <div>
          Interval: <input type=number name=Interval class=field min=1 value=#{Conf['Interval']}>
        </div>
      </fieldset>

      <fieldset>
        <legend>
          <label><input type=checkbox name='Custom CSS' #{if Conf['Custom CSS'] then 'checked' else ''}> Custom CSS</label>
        </legend>
        <button id=apply-css>Apply CSS</button>
        <textarea name=usercss class=field spellcheck=false #{if Conf['Custom CSS'] then '' else 'disabled'}></textarea>
      </fieldset>
=======
    <%= grunt.file.read('html/General/Settings-section-Rice.html').replace(/>\s+</g, '><').trim() %>
>>>>>>> babc2414
    """
    items = {}
    inputs = {}
    for name in ['boardnav', 'time', 'backlink', 'fileInfo', 'favicon', 'sageEmoji', 'emojiPos', 'usercss']
      input = $ "[name=#{name}]", section
      items[name]  = Conf[name]
      inputs[name] = input
<<<<<<< HEAD
      event = if ['favicon', 'usercss', 'sageEmoji', 'emojiPos'].contains name
        'change'
      else
        'input'
      $.on input, event, $.cb.value

    # Archiver
    archiver = $ 'select[name=archiver]', section
    toSelect = Redirect.select g.BOARD.ID
    toSelect = ['No Archive Available'] unless toSelect[0]

    $.add archiver, $.el('option', {textContent: name}) for name in toSelect

    if toSelect[1]
      Conf['archivers'][g.BOARD]
      archiver.value = Conf['archivers'][g.BOARD] or toSelect[0]
      $.on archiver, 'change', ->
        Conf['archivers'][g.BOARD] = @value
        $.set 'archivers', Conf.archivers

=======
      $.on input, 'change', $.cb.value
>>>>>>> babc2414
    $.get items, (items) ->
      for key, val of items
        continue if ['usercss', 'emojiPos', 'archiver'].contains key
        input = inputs[key]
        input.value = val
<<<<<<< HEAD
=======
        continue if key is 'usercss'
        event = if key in ['favicon', 'usercss']
          'change'
        else
          'input'
>>>>>>> babc2414
        $.on input, event, Settings[key]
        Settings[key].call input
      return

    $.on $('input[name=Interval]', section), 'change', ThreadUpdater.cb.interval
    $.on $('input[name="Custom CSS"]', section), 'change', Settings.togglecss
    $.on $.id('apply-css'), 'click', Settings.usercss
  boardnav: ->
    Header.generateBoardList @value
  time: ->
    funk = Time.createFunc @value
    @nextElementSibling.textContent = funk Time, new Date()
  backlink: ->
    @nextElementSibling.textContent = @value.replace /%id/, '123456789'
  fileInfo: ->
    data =
      isReply: true
      file:
        URL: '//images.4chan.org/g/src/1334437723720.jpg'
        name: 'd9bb2efc98dd0df141a94399ff5880b7.jpg'
        size: '276 KB'
        sizeInBytes: 276 * 1024
        dimensions: '1280x720'
        isImage: true
        isSpoiler: true
    funk = FileInfo.createFunc @value
    @nextElementSibling.innerHTML = funk FileInfo, data
  favicon: ->
    Favicon.switch()
    Unread.update() if g.VIEW is 'thread' and Conf['Unread Favicon']
    @nextElementSibling.innerHTML = """
      <img src=#{Favicon.default}>
      <img src=#{Favicon.unreadSFW}>
      <img src=#{Favicon.unreadNSFW}>
      <img src=#{Favicon.unreadDead}>
      """
  sageEmoji: ->
    @nextElementSibling.innerHTML = """
      <img src=data:image/png;base64,#{Emoji.sage[@value]}>
      """
  togglecss: ->
    if $('textarea[name=usercss]', $.x 'ancestor::fieldset[1]', @).disabled = !@checked
      CustomCSS.rmStyle()
    else
      CustomCSS.addStyle()
    $.cb.checked.call @
  usercss: ->
    CustomCSS.update()

  keybinds: (section) ->
    section.innerHTML = """
    <%= grunt.file.read('html/General/Settings-section-Keybinds.html').replace(/>\s+</g, '><').trim() %>
    """
    tbody  = $ 'tbody', section
    items  = {}
    inputs = {}
    for key, arr of Config.hotkeys
      tr = $.el 'tr',
        innerHTML: "<td>#{arr[1]}</td><td><input class=field></td>"
      input = $ 'input', tr
      input.name = key
      input.spellcheck = false
      items[key]  = Conf[key]
      inputs[key] = input
      $.on input, 'keydown', Settings.keybind
      $.add tbody, tr
    $.get items, (items) ->
      for key, val of items
        inputs[key].value = val
      return
  keybind: (e) ->
    return if e.keyCode is 9 # tab
    e.preventDefault()
    e.stopPropagation()
    return unless (key = Keybinds.keyCode e)?
    @value = key
    $.cb.value.call @<|MERGE_RESOLUTION|>--- conflicted
+++ resolved
@@ -47,24 +47,7 @@
     $.event 'CloseMenu'
 
     html = """
-<<<<<<< HEAD
-        <nav>
-          <div class=sections-list></div>
-          <p class='imp-exp-result warning'></p>
-          <div class=credits>
-              <a class=export>Export</a> |
-              <a class=import>Import</a> |
-              <input type=file style='display: none;'>
-            <a href='<%= meta.page %>' target=_blank><%= meta.name %></a> |
-            <a href='<%= meta.repo %>blob/<%= meta.mainBranch %>/CHANGELOG.md' target=_blank>#{g.VERSION}</a> |
-            <a href='<%= meta.repo %>blob/<%= meta.mainBranch %>/README.md#reporting-bugs-and-suggestions' target=_blank>Issues</a> |
-            <a href=javascript:; class=close title=Close>×</a>
-          </div>
-        </nav>
-        <div class=section-container><section></section></div>
-=======
-    <%= grunt.file.read('html/General/Settings.html').replace(/>\s+</g, '><').trim() %>
->>>>>>> babc2414
+    <%= grunt.file.read('src/General/html/Settings/Settings.html').replace(/>\s+</g, '><').trim() %>
     """
 
     Settings.overlay = overlay = $.el 'div',
@@ -125,16 +108,6 @@
     section.scrollTop = 0
 
   main: (section) ->
-<<<<<<< HEAD
-=======
-    section.innerHTML = """
-    <%= grunt.file.read('html/General/Settings-section-Main.html').replace(/>\s+</g, '><').trim() %>
-    """
-    $.on $('.export', section), 'click',  Settings.export
-    $.on $('.import', section), 'click',  Settings.import
-    $.on $('input',   section), 'change', Settings.onImport
-
->>>>>>> babc2414
     items  = {}
     inputs = {}
     for key, obj of Config.main
@@ -311,7 +284,7 @@
 
   filter: (section) ->
     section.innerHTML = """
-    <%= grunt.file.read('html/General/Settings-section-Filter.html').replace(/>\s+</g, '><').trim() %>
+    <%= grunt.file.read('src/General/html/Settings/Filter-guide.html').replace(/>\s+</g, '><').trim() %>
     """
     select = $ 'select', section
     $.on select, 'change', Settings.selectFilter
@@ -330,12 +303,12 @@
       $.add div, ta
       return
     div.innerHTML = """
-    <%= grunt.file.read('html/General/Settings-section-Filter-guide.html').replace(/>\s+</g, '><').trim() %>
+    <%= grunt.file.read('src/General/html/Settings/Filter-select.html').replace(/>\s+</g, '><').trim() %>
     """
 
   sauce: (section) ->
     section.innerHTML = """
-    <%= grunt.file.read('html/General/Settings-section-Sauce.html').replace(/>\s+</g, '><').trim() %>
+    <%= grunt.file.read('src/General/html/Settings/Sauce.html').replace(/>\s+</g, '><').trim() %>
     """
     sauce = $ 'textarea', section
     $.get 'sauces', Conf['sauces'], (item) ->
@@ -344,106 +317,7 @@
 
   advanced: (section) ->
     section.innerHTML = """
-<<<<<<< HEAD
-      <fieldset>
-        <legend>Archiver</legend>
-        Select an Archiver for this board:
-        <select name=archiver></select>
-      </fieldset>
-      <fieldset>
-        <legend>Custom Board Navigation</span></legend>
-        <div><input name=boardnav class=field spellcheck=false></div>
-        <div>In the following, <code>board</code> can translate to a board ID (<code>a</code>, <code>b</code>, etc...), the current board (<code>current</code>), or the Status/Twitter link (<code>status</code>, <code>@</code>).</div>
-        <div>
-          For example:<br>
-          <code>[ toggle-all ] [current-title] [g-title / a-title / jp-title] [x / wsg / h] [t-text:"Piracy"]</code><br>
-          will give you<br>
-          <code>[ + ] [Technology] [Technology / Anime & Manga / Otaku Culture] [x / wsg / h] [Piracy]</code><br>
-          if you are on /g/.
-        </div>
-        <div>Board link: <code>board</code></div>
-        <div>Title link: <code>board-title</code></div>
-        <div>Board link (Replace with title when on that board): <code>board-replace</code></div>
-        <div>Full text link: <code>board-full</code></div>
-        <div>Custom text link: <code>board-text:"VIP Board"</code></div>
-        <div>Index-only link: <code>board-index</code></div>
-        <div>Catalog-only link: <code>board-catalog</code></div>
-        <div>Combinations are possible: <code>board-index-text:"VIP Index"</code></div>
-        <div>Full board list toggle: <code>toggle-all</code></div>
-      </fieldset>
-
-      <fieldset>
-        <legend>Time Formatting <span class=warning #{if Conf['Time Formatting'] then 'hidden' else ''}>is disabled.</span></legend>
-        <div><input name=time class=field spellcheck=false>: <span class=time-preview></span></div>
-        <div>Supported <a href=//en.wikipedia.org/wiki/Date_%28Unix%29#Formatting>format specifiers</a>:</div>
-        <div>Day: <code>%a</code>, <code>%A</code>, <code>%d</code>, <code>%e</code></div>
-        <div>Month: <code>%m</code>, <code>%b</code>, <code>%B</code></div>
-        <div>Year: <code>%y</code></div>
-        <div>Hour: <code>%k</code>, <code>%H</code>, <code>%l</code>, <code>%I</code>, <code>%p</code>, <code>%P</code></div>
-        <div>Minute: <code>%M</code></div>
-        <div>Second: <code>%S</code></div>
-      </fieldset>
-
-      <fieldset>
-        <legend>Quote Backlinks formatting <span class=warning #{if Conf['Quote Backlinks'] then 'hidden' else ''}>is disabled.</span></legend>
-        <div><input name=backlink class=field spellcheck=false>: <span class=backlink-preview></span></div>
-      </fieldset>
-
-      <fieldset>
-        <legend>File Info Formatting <span class=warning #{if Conf['File Info Formatting'] then 'hidden' else ''}>is disabled.</span></legend>
-        <div><input name=fileInfo class=field spellcheck=false>: <span class='fileText file-info-preview'></span></div>
-        <div>Link: <code>%l</code> (truncated), <code>%L</code> (untruncated), <code>%T</code> (Unix timestamp)</div>
-        <div>Original file name: <code>%n</code> (truncated), <code>%N</code> (untruncated), <code>%t</code> (Unix timestamp)</div>
-        <div>Spoiler indicator: <code>%p</code></div>
-        <div>Size: <code>%B</code> (Bytes), <code>%K</code> (KB), <code>%M</code> (MB), <code>%s</code> (4chan default)</div>
-        <div>Resolution: <code>%r</code> (Displays 'PDF' for PDF files)</div>
-      </fieldset>
-
-      <fieldset>
-        <legend>Unread Favicon <span class=warning #{if Conf['Unread Favicon'] then 'hidden' else ''}>is disabled.</span></legend>
-        <select name=favicon>
-          <option value=ferongr>ferongr</option>
-          <option value=xat->xat-</option>
-          <option value=Mayhem>Mayhem</option>
-          <option value=Original>Original</option>
-        </select>
-        <span class=favicon-preview></span>
-      </fieldset>
-
-      <fieldset>
-        <legend>Emoji <span class=warning #{if Conf['Emoji'] then 'hidden' else ''}>is disabled.</span></legend>
-        <div>
-          Sage Icon: <select name=sageEmoji>
-            <option value="4chan SS">4chan SS</option>
-            <option value="appchan">appchan</option>
-          </select>
-          <span class=sage-icon-preview></span>
-        </div>
-        <div>
-          Position: <select name=emojiPos>
-            <option value="before">Before</option>
-            <option value="after">After</option>
-          </select>
-        </div>
-      </fieldset>
-
-      <fieldset>
-        <legend>Thread Updater <span class=warning #{if Conf['Thread Updater'] then 'hidden' else ''}>is disabled.</span></legend>
-        <div>
-          Interval: <input type=number name=Interval class=field min=1 value=#{Conf['Interval']}>
-        </div>
-      </fieldset>
-
-      <fieldset>
-        <legend>
-          <label><input type=checkbox name='Custom CSS' #{if Conf['Custom CSS'] then 'checked' else ''}> Custom CSS</label>
-        </legend>
-        <button id=apply-css>Apply CSS</button>
-        <textarea name=usercss class=field spellcheck=false #{if Conf['Custom CSS'] then '' else 'disabled'}></textarea>
-      </fieldset>
-=======
-    <%= grunt.file.read('html/General/Settings-section-Rice.html').replace(/>\s+</g, '><').trim() %>
->>>>>>> babc2414
+    <%= grunt.file.read('src/General/html/Settings/Advanced.html').replace(/>\s+</g, '><').trim() %>
     """
     items = {}
     inputs = {}
@@ -451,7 +325,6 @@
       input = $ "[name=#{name}]", section
       items[name]  = Conf[name]
       inputs[name] = input
-<<<<<<< HEAD
       event = if ['favicon', 'usercss', 'sageEmoji', 'emojiPos'].contains name
         'change'
       else
@@ -472,22 +345,11 @@
         Conf['archivers'][g.BOARD] = @value
         $.set 'archivers', Conf.archivers
 
-=======
-      $.on input, 'change', $.cb.value
->>>>>>> babc2414
     $.get items, (items) ->
       for key, val of items
         continue if ['usercss', 'emojiPos', 'archiver'].contains key
         input = inputs[key]
         input.value = val
-<<<<<<< HEAD
-=======
-        continue if key is 'usercss'
-        event = if key in ['favicon', 'usercss']
-          'change'
-        else
-          'input'
->>>>>>> babc2414
         $.on input, event, Settings[key]
         Settings[key].call input
       return
@@ -539,7 +401,7 @@
 
   keybinds: (section) ->
     section.innerHTML = """
-    <%= grunt.file.read('html/General/Settings-section-Keybinds.html').replace(/>\s+</g, '><').trim() %>
+    <%= grunt.file.read('src/General/html/Settings/Keybinds.html').replace(/>\s+</g, '><').trim() %>
     """
     tbody  = $ 'tbody', section
     items  = {}
