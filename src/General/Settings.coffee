Settings =
  init: ->
    # Appchan X settings link
    link = $.el 'a',
      id:          'appchanOptions'
      className:   'settings-link'
      href:        'javascript:;'
    $.on link, 'click', Settings.open

    $.asap (-> d.body), ->
      return unless Main.isThisPageLegit()
      # Wait for #boardNavMobile instead of #boardNavDesktop,
      # it might be incomplete otherwise.
      $.asap (-> $.id 'boardNavMobile'), ->
        $.add $.id('navtopright'), link

    $.get 'previousversion', null, (item) ->
      if previous = item['previousversion']
        return if previous is g.VERSION
        # Avoid conflicts between sync'd newer versions
        # and out of date extension on this device.
        prev = previous.match(/\d+/g).map Number
        curr = g.VERSION.match(/\d+/g).map Number
        return unless prev[0] <= curr[0] and prev[1] <= curr[1] and prev[2] <= curr[2]

        changelog = '<%= meta.repo %>blob/<%= meta.mainBranch %>/CHANGELOG.md'
        el = $.el 'span',
          innerHTML: "<%= meta.name %> has been updated to <a href='#{changelog}' target=_blank>version #{g.VERSION}</a>."
        new Notification 'info', el, 30
      else
        $.on d, '4chanXInitFinished', Settings.open
      $.set
        lastchecked: Date.now()
        previousversion: g.VERSION

    Settings.addSection 'Style',    Settings.style
    Settings.addSection 'Themes',   Settings.themes
    Settings.addSection 'Mascots',  Settings.mascots
    Settings.addSection 'Script',   Settings.main
    Settings.addSection 'Filter',   Settings.filter
    Settings.addSection 'Sauce',    Settings.sauce
    Settings.addSection 'Advanced', Settings.advanced
    Settings.addSection 'Keybinds', Settings.keybinds

    $.on d, 'AddSettingsSection',   Settings.addSection
    $.on d, 'OpenSettings',         (e) -> Settings.open e.detail

    settings = JSON.parse(localStorage.getItem '4chan-settings') or {}
    return if settings.disableAll
    settings.disableAll = true
    localStorage.setItem '4chan-settings', JSON.stringify settings

  open: (openSection) ->
    if Conf['editMode'] is "theme"
      if confirm "Opening the options dialog will close and discard any theme changes made with the theme editor."
        ThemeTools.close()
      return

    if Conf['editMode'] is "mascot"
      if confirm "Opening the options dialog will close and discard any mascot changes made with the mascot editor."
        MascotTools.close()
      return

    return if Settings.overlay
    $.event 'CloseMenu'

    Settings.dialog = dialog = $.el 'div',
      id:    'appchanx-settings'
      class: 'dialog'
      innerHTML: """<%= grunt.file.read('src/General/html/Settings/Settings.html').replace(/>\s+</g, '><').trim() %>"""

    Settings.overlay = overlay = $.el 'div',
      id: 'overlay'

    $.on $('.export', dialog), 'click',  Settings.export
    $.on $('.import', dialog), 'click',  Settings.import
    $.on $('input',   dialog), 'change', Settings.onImport

    links = []
    for section in Settings.sections
      link = $.el 'a',
        className: "tab-#{section.hyphenatedTitle}"
        textContent: section.title
        href: 'javascript:;'
      $.on link, 'click', Settings.openSection.bind section
      links.push link
      sectionToOpen = link if section.title is openSection
    $.add $('.sections-list', dialog), links
    (if sectionToOpen then sectionToOpen else links[0]).click()

    $.on $('.close', dialog), 'click', Settings.close
    $.on overlay,             'click', Settings.close

    $.add d.body, [overlay, dialog]

  close: ->
    return unless Settings.dialog
    $.rm Settings.overlay
    $.rm Settings.dialog
    delete Settings.overlay
    delete Settings.dialog

  sections: []

  addSection: (title, open) ->
    if typeof title isnt 'string'
      {title, open} = title.detail
    hyphenatedTitle = title.toLowerCase().replace /\s+/g, '-'
    Settings.sections.push {title, hyphenatedTitle, open}

  openSection: (mode) ->
    if selected = $ '.tab-selected', Settings.dialog
      $.rmClass selected, 'tab-selected'
    $.addClass $(".tab-#{@hyphenatedTitle}", Settings.dialog), 'tab-selected'
    section = $ 'section', Settings.dialog
    $.rmAll section
    section.className = "section-#{@hyphenatedTitle}"
    @open section, mode
    section.scrollTop = 0

  main: (section) ->
    items  = {}
    inputs = {}
    for key, obj of Config.main
      fs = $.el 'fieldset',
        innerHTML: "<legend>#{key}</legend>"
      for key, arr of obj
        description = arr[1]
        div = $.el 'div',
          innerHTML: "<label><input type=checkbox name='#{key}'>#{key}</label><span class=description>#{description}</span>"
        input = $ 'input', div
        $.on $('label', div), 'mouseover', Settings.mouseover
        $.on input, 'change', $.cb.checked
        items[key]  = Conf[key]
        inputs[key] = input
        $.add fs, div
      Rice.nodes fs
      $.add section, fs

    $.get items, (items) ->
      for key, val of items
        inputs[key].checked = val
      return

    div = $.el 'div',
      innerHTML: "<button></button><span class=description>: Clear manually-hidden threads and posts on all boards. Refresh the page to apply."
    button = $ 'button', div
    hiddenNum = 0
    $.get 'hiddenThreads', boards: {}, (item) ->
      for ID, board of item.hiddenThreads.boards
        for ID, thread of board
          hiddenNum++
      button.textContent = "Hidden: #{hiddenNum}"
    $.get 'hiddenPosts', boards: {}, (item) ->
      for ID, board of item.hiddenPosts.boards
        for ID, thread of board
          for ID, post of thread
            hiddenNum++
      button.textContent = "Hidden: #{hiddenNum}"
    $.on button, 'click', ->
      @textContent = 'Hidden: 0'
      $.get 'hiddenThreads', boards: {}, (item) ->
        for boardID of item.hiddenThreads.boards
          localStorage.removeItem "4chan-hide-t-#{boardID}"
        $.delete ['hiddenThreads', 'hiddenPosts']
    $.after $('input[name="Stubs"]', section).parentNode.parentNode, div

  export: (now, data) ->
    unless typeof now is 'number'
      now  = Date.now()
      data =
        version: g.VERSION
        date: now
      Conf['WatchedThreads'] = {}
      for db in DataBoards
        Conf[db] = boards: {}
      # Make sure to export the most recent data.
      $.get Conf, (Conf) ->
        data.Conf = Conf
        Settings.export now, data
      return
    a = $.el 'a',
      className: 'warning'
      textContent: 'Save me!'
      download: "<%= meta.name %> v#{g.VERSION}-#{now}.json"
      href: "data:application/json;base64,#{btoa unescape encodeURIComponent JSON.stringify data, null, 2}"
      target: '_blank'
    <% if (type !== 'userscript') { %>
    a.click()
    return
    <% } %>
    # XXX Firefox won't let us download automatically.
    span = $ '.imp-exp-result', Settings.dialog
    $.rmAll span
    $.add span, a

  import: ->
    @nextElementSibling.click()

  onImport: ->
    return unless file = @files[0]
    output = $('.imp-exp-result')
    unless confirm 'Your current settings will be entirely overwritten, are you sure?'
      output.textContent = 'Import aborted.'
      return
    reader = new FileReader()
    reader.onload = (e) ->
      try
        data = JSON.parse e.target.result
        Settings.loadSettings data
        if confirm 'Import successful. Refresh now?'
          window.location.reload()
      catch err
        output.textContent = 'Import failed due to an error.'
        c.error err.stack
    reader.readAsText file

  loadSettings: (data) ->
    version = data.version.split '.'
    $.set data.Conf

  convertSettings: (data, map) ->
    for prevKey, newKey of map
      data.Conf[newKey] = data.Conf[prevKey] if newKey
      delete data.Conf[prevKey]
    data

  filter: (section) ->
    section.innerHTML = """
    <%= grunt.file.read('src/General/html/Settings/Filter-select.html').replace(/>\s+</g, '><').trim() %>
    """
    select = $ 'select', section
    $.on select, 'change', Settings.selectFilter
    Settings.selectFilter.call select

  selectFilter: ->
    div = @nextElementSibling
    if (name = @value) isnt 'guide'
      $.rmAll div
      ta = $.el 'textarea',
        name: name
        className: 'field'
        spellcheck: false
      $.get name, Conf[name], (item) ->
        ta.value = item[name]
      $.on ta, 'change', $.cb.value
      $.add div, ta
      return
    div.innerHTML = """
    <%= grunt.file.read('src/General/html/Settings/Filter-guide.html').replace(/>\s+</g, '><').trim() %>
    """

  sauce: (section) ->
    section.innerHTML = """
    <%= grunt.file.read('src/General/html/Settings/Sauce.html').replace(/>\s+</g, '><').trim() %>
    """
    ta = $ 'textarea', section
    $.get 'sauces', Conf['sauces'], (item) ->
      # XXX remove .replace func after 31-7-2013 (v1 transitioning)
      ta.value = item['sauces'].replace /\$\d/g, (c) ->
        switch c
          when '$1'
            '%TURL'
          when '$2'
            '%URL'
          when '$3'
            '%MD5'
          when '$4'
            '%board'
          else
            c
    $.on ta, 'change', $.cb.value

  advanced: (section) ->
<<<<<<< HEAD
    section.innerHTML = """<%= grunt.file.read('src/General/html/Settings/Advanced.html').replace(/>\s+</g, '><').trim() %>"""
    items = {}
=======
    section.innerHTML = """
    <%= grunt.file.read('src/General/html/Settings/Advanced.html').replace(/>\s+</g, '><').trim() %>
    """
    items  = {}
>>>>>>> 722e2ebb
    inputs = {}
    for name in ['boardnav', 'time', 'backlink', 'fileInfo', 'favicon', 'emojiPos', 'sageEmoji', 'usercss']
      input = $ "[name='#{name}']", section
      items[name]  = Conf[name]
      inputs[name] = input
      event = if ['favicon', 'usercss', 'sageEmoji', 'emojiPos'].contains name
        'change'
      else
        'input'
      $.on input, event, $.cb.value

    # Quick Reply Personas
    ta = $ '.personafield', section
    $.get 'QR.personas', Conf['QR.personas'], (item) ->
      ta.value = item['QR.personas']
    $.on ta, 'change', $.cb.value

    $.get items, (items) ->
      for key, val of items
        continue if ['emojiPos'].contains key
        input = inputs[key]
        input.value = val
        continue if key is 'usercss'
        $.on input, event, Settings[key]
        Settings[key].call input
      Rice.nodes section

    $.on $('input[name=Interval]', section), 'change', ThreadUpdater.cb.interval
    $.on $('input[name="Custom CSS"]', section), 'change', Settings.togglecss
    $.on $.id('apply-css'), 'click', Settings.usercss

    boards = {}
    for name, archive of Redirect.archives
      for boardID in archive.boards
        data = boards[boardID] or=
          thread: []
          post:   []
          file:   []
        data.thread.push name
        data.post.push   name if archive.software is 'foolfuuka'
        data.file.push   name if archive.files.contains boardID

    rows = []
    boardOptions = []
    for boardID in Object.keys(boards).sort() # Alphabetical order
      row = $.el 'tr',
        className: "board-#{boardID}"
      row.hidden = boardID isnt g.BOARD.ID

      boardOptions.push $.el 'option',
        textContent: "/#{boardID}/"
        value:       "board-#{boardID}"
        selected:    boardID is g.BOARD.ID

      data = boards[boardID]
      $.add row, Settings.addArchiveCell boardID, data, item for item in ['thread', 'post', 'file']
      rows.push row

    $.add $('tbody', section), rows

    boardSelect = $('#archive-board-select', section)
    $.add boardSelect, boardOptions
    table = $.id 'archive-table'
    $.on boardSelect, 'change', ->
      $('tbody > :not([hidden])', table).hidden = true
      $("tbody > .#{@value}", table).hidden = false

    $.get 'selectedArchives', Conf['selectedArchives'], ({selectedArchives}) ->
      for boardID, data of selectedArchives
        for type, name of data
          if option = $ "select[data-boardid='#{boardID}'][data-type='#{type}'] > option[value='#{name}']", section
            option.selected = true
      return
    return

  addArchiveCell: (boardID, data, type) ->
    {length} = data[type]
    td = $.el 'td',
      className: 'archive-cell'

    unless length
      td.textContent = '--'
      return td

    options = []
    i = 0
    while i < length
      archive = data[type][i++]
      options.push $.el 'option',
        textContent: archive
        value: archive

    td.innerHTML = '<select></select>'
    select = td.firstElementChild
    unless select.disabled = length is 1
      # XXX GM can't into datasets
      select.setAttribute 'data-boardid', boardID
      select.setAttribute 'data-type', type
      $.on select, 'change', Settings.saveSelectedArchive
    $.add select, options

    td

  saveSelectedArchive: ->
    $.get 'selectedArchives', Conf['selectedArchives'], ({selectedArchives}) =>
      (selectedArchives[@dataset.boardid] or= {})[@dataset.type] = @value
      $.set 'selectedArchives', selectedArchives

  boardnav: ->
    Header.generateBoardList @value

  time: ->
    funk = Time.createFunc @value
    @nextElementSibling.textContent = funk Time, new Date()

  backlink: ->
    @nextElementSibling.textContent = @value.replace /%id/, '123456789'

  fileInfo: ->
    data =
      isReply: true
      file:
        URL: '//images.4chan.org/g/src/1334437723720.jpg'
        name: 'd9bb2efc98dd0df141a94399ff5880b7.jpg'
        size: '276 KB'
        sizeInBytes: 276 * 1024
        dimensions: '1280x720'
        isImage: true
        isSpoiler: true
    funk = FileInfo.createFunc @value
    @nextElementSibling.innerHTML = funk FileInfo, data

  favicon: ->
    Favicon.switch()
    Unread.update() if g.VIEW is 'thread' and Conf['Unread Favicon']
    $.id('favicon-preview').innerHTML = """
      <img src=#{Favicon.default}>
      <img src=#{Favicon.unreadSFW}>
      <img src=#{Favicon.unreadNSFW}>
      <img src=#{Favicon.unreadDead}>
      """

  sageEmoji: ->
    $.id('sageicon-preview').innerHTML = """
      <img src=data:image/png;base64,#{Emoji.sage[@value]}>
      """

  togglecss: ->
    if $('textarea', @parentNode.parentNode).disabled = !@checked
      CustomCSS.rmStyle()
    else
      CustomCSS.addStyle()
    $.cb.checked.call @

  usercss: ->
    CustomCSS.update()

  keybinds: (section) ->
    section.innerHTML = """
    <%= grunt.file.read('src/General/html/Settings/Keybinds.html').replace(/>\s+</g, '><').trim() %>
    """
    tbody  = $ 'tbody', section
    items  = {}
    inputs = {}
    for key, arr of Config.hotkeys
      tr = $.el 'tr',
        innerHTML: "<td>#{arr[1]}</td><td><input class=field></td>"
      input = $ 'input', tr
      input.name = key
      input.spellcheck = false
      items[key]  = Conf[key]
      inputs[key] = input
      $.on input, 'keydown', Settings.keybind
      Rice.nodes tr
      $.add tbody, tr

    $.get items, (items) ->
      for key, val of items
        inputs[key].value = val
      return

  keybind: (e) ->
    return if e.keyCode is 9 # tab
    e.preventDefault()
    e.stopPropagation()
    return unless (key = Keybinds.keyCode e)?
    @value = key
    $.cb.value.call @

  style: (section) ->
    nodes  = $.frag()
    items  = {}
    inputs = {}

    for key, obj of Config.style

      fs = $.el 'fieldset',
        innerHTML: "<legend>#{key}</legend>"

      for key, arr of obj
        [value, description, type] = arr

        div = $.el 'div',
          className: 'styleoption'

        if type

          if type is 'text'

            div.innerHTML = "<div class=option><span class=optionlabel>#{key}</span></div><div class=description>#{description}</div><div class=option><input name='#{key}' style=width: 100%></div>"
            input = $ "input", div

          else

            html = "<div class=option><span class=optionlabel>#{key}</span></div><div class=description>#{description}</div><div class=option><select name='#{key}'>"
            for name in type
              html += "<option value='#{name}'>#{name}</option>"
            html += "</select></div>"
            div.innerHTML = html
            input = $ "select", div

        else

          div.innerHTML = "<div class=option><label><input type=checkbox name='#{key}'>#{key}</label></div><span style='display:none;'>#{description}</span>"
          input = $ 'input', div
          input.bool = true

        items[key]  = Conf[key]
        inputs[key] = input

        $.on $('.option', div), 'mouseover', Settings.mouseover

        $.on input, 'change', Settings.change

        $.add fs, div
      $.add nodes, fs

    $.get items, (items) ->
      for key, val of items
        input = inputs[key]
        if input.bool
          input.checked = val
          Rice.checkbox input
        else
          input.value   = val
          if input.nodeName is 'SELECT'
            Rice.select input

      $.add section, nodes


  change: ->
    $.cb[if @bool then 'checked' else 'value'].call @
    Style.addStyle()

  themes: (section, mode) ->
    if typeof mode isnt 'string'
      mode = 'default'

    parentdiv  = $.el 'div',
      id:        "themeContainer"

    suboptions = $.el 'div',
      className: "suboptions"
      id:        "themes"

    keys = Object.keys(Themes)
    keys.sort()

    cb = Settings.cb.theme
    mouseover = -> @style.color = "#{@dataset.hover}"
    mouseout  = -> @style.color = "#{@dataset.color}"

    if mode is "default"

      for name in keys
        theme = Themes[name]

        continue if theme["Deleted"]

        div = $.el 'div',
          className: "theme #{if name is Conf['theme'] then 'selectedtheme' else ''}"
          id:        name
          innerHTML: """<%= grunt.file.read('src/General/html/Settings/Theme.html').replace(/>\s+</g, '><').trim() %>"""

        div.style.backgroundColor = theme['Background Color']

        for a in $$ 'a[data-color]', div
          a.style.color = "#{a.dataset.color}"
          $.on a, 'mouseover', mouseover
          $.on a, 'mouseout',  mouseout

        $.on $('a.edit',   div), 'click', cb.edit
        $.on $('a.export', div), 'click', cb.export
        $.on $('a.delete', div), 'click', cb.delete

        $.on div, 'click', cb.select

        $.add suboptions, div

      div = $.el 'div',
        id:        'addthemes'
        innerHTML: """<%= grunt.file.read('src/General/html/Settings/Batch-Theme.html').replace(/>\s+</g, '><').trim() %>"""

      $.on $("#newtheme", div), 'click', ->
        ThemeTools.init "untitled"
        Settings.close()

      $.on $("#import", div), 'click', ->
        @nextSibling.click()
      $.on $("#importbutton", div), 'change', (e) ->
        ThemeTools.importtheme "appchan", e

      $.on $("#OCimport", div), 'click', ->
        @nextSibling.click()
      $.on $("#OCimportbutton", div), 'change', (e) ->
        ThemeTools.importtheme "oneechan", e

      $.on $("#SSimportbutton", div), 'change', (e) ->
        ThemeTools.importtheme "SS", e

      $.on $("#SSimport", div), 'click', ->
        @nextSibling.click()

      $.on $('#tUndelete', div), 'click', ->
        $.rm $.id "themeContainer"

        themes =
          open:            Settings.themes
          hyphenatedTitle: 'themes'

        Settings.openSection.apply themes, ['undelete']

    else

      for name in keys
        theme = Themes[name]

        continue unless theme["Deleted"]

        div = $.el 'div',
          id:        name
          className: theme
          innerHTML: """<%= grunt.file.read('src/General/html/Settings/Deleted-Theme.html').replace(/>\s+</g, '><').trim() %>"""

        $.on div, 'click', cb.restore

        $.add suboptions, div

      div = $.el 'div',
        id:        'addthemes'
        innerHTML: "<a href='javascript:;'>Return</a>"

      $.on $('a', div), 'click', ->
        themes =
          open:            Settings.themes
          hyphenatedTitle: 'themes'

        $.rm $.id "themeContainer"
        Settings.openSection.call themes

    $.add parentdiv, suboptions
    $.add parentdiv, div
    $.add section, parentdiv

  mouseover: (e) ->
    mouseover = $.el 'div',
      id:        'mouseover'
      className: 'dialog'

    $.add Header.hover, mouseover

    mouseover.innerHTML = @nextElementSibling.innerHTML

    UI.hover
      root:         @
      el:           mouseover
      latestEvent:  e
      endEvents:    'mouseout'
      asapTest: ->  true
      close:        true

    return

  mascots: (section, mode) ->
    categories = {}
    menu       = []
    cb         = Settings.cb.mascot

    if typeof mode isnt 'string'
      mode = 'default'

    suboptions = $.el "div",
      className: "suboptions"

    mascotHide = $.el "div",
      id: "mascot_hide"
      className: "reply"
      innerHTML: "Hide Categories <span class=drop-marker></span><div></div>"

    keys = Object.keys Mascots
    keys.sort()

    if mode is 'default'
      mascotoptions = $.el 'div',
        id: 'mascot-options'
        innerHTML: """<a class=edit name='#{name}' href='javascript:;'>Edit</a><a class=delete name='#{name}' href='javascript:;'>Delete</a><a class=export name='#{name}' href='javascript:;'>Export</a>"""

      $.on $('.edit',   mascotoptions), 'click', cb.edit
      $.on $('.delete', mascotoptions), 'click', cb.delete
      $.on $('.export', mascotoptions), 'click', cb.export

      addoptions = ->
        return if mascotoptions.parentElement is @
        $.add @, mascotoptions

      # Create a keyed Unordered List Element and hide option for each mascot category.
      nodes = {}
      for name in MascotTools.categories
        nodes[name] = []
        categories[name] = $.el "div",
          className: "mascots"
          id: name
          innerHTML: "<h3 class=mascotHeader>#{name}</h3>"

        if Conf["Hidden Categories"].contains name
          categories[name].hidden = true

        menu.push option = $.el "label",
          name: name
          innerHTML: "<input name='#{name}' type=checkbox #{if Conf["Hidden Categories"].contains(name) then 'checked' else ''}>#{name}"

        $.on $('input', option), 'change', cb.category

      for name in keys

        continue if Conf["Deleted Mascots"].contains name
        mascot = Mascots[name]
        mascotEl = $.el 'div',
          className: if Conf[g.MASCOTSTRING].contains name then 'mascot enabled' else 'mascot'
          id: name
          innerHTML: "<%= grunt.file.read('src/General/html/Settings/Mascot.html') %>"

        $.on mascotEl, 'click', cb.select
        $.on mascotEl, 'mouseover', addoptions

        if MascotTools.categories.contains mascot.category
          nodes[mascot.category].push mascotEl
        else
          nodes[MascotTools.categories[0]].push mascotEl

      for name in MascotTools.categories
        $.add categories[name], nodes[name]
        $.add suboptions, categories[name]

      $.add $('div', mascotHide), menu

      batchmascots = $.el 'div',
        id: "mascots_batch"
        innerHTML: """<%= grunt.file.read('src/General/html/Settings/Batch-Mascot.html') %>"""

      $.on $('#clear', batchmascots), 'click', ->
        enabledMascots = JSON.parse(JSON.stringify(Conf[g.MASCOTSTRING]))
        for name in enabledMascots
          $.rmClass $.id(name), 'enabled'
        $.set g.MASCOTSTRING, Conf[g.MASCOTSTRING] = []

      $.on $('#selectAll', batchmascots), 'click', ->
        for name, mascot of Mascots
          unless Conf["Hidden Categories"].contains(mascot.category) or Conf[g.MASCOTSTRING].contains(name) or Conf["Deleted Mascots"].contains(name)
            $.addClass $.id(name), 'enabled'
            Conf[g.MASCOTSTRING].push name
        $.set g.MASCOTSTRING, Conf[g.MASCOTSTRING]

      $.on $('#createNew', batchmascots), 'click', ->
        MascotTools.dialog()
        Settings.close()

      $.on $("#importMascot", batchmascots), 'click', ->
        @nextSibling.click()

      $.on $("#importMascotButton", batchmascots), 'change', (e) ->
        MascotTools.importMascot e

      $.on $('#undelete', batchmascots), 'click', ->
        unless Conf["Deleted Mascots"].length > 0
          alert "No mascots have been deleted."
          return
        mascots =
          open:            Settings.mascots
          hyphenatedTitle: 'mascots'
        Settings.openSection.apply mascots, ['restore']

    else
      nodes = []
      categories = $.el "div",
        className: "mascots"

      for name in keys
        continue unless Conf["Deleted Mascots"].contains name
        mascot = Mascots[name]
        mascotEl = $.el 'div',
          className: 'mascot'
          id: name
          innerHTML: "
<div class='mascotname'>#{name.replace /_/g, " "}</span>
<div class='container #{mascot.category}'><img class=mascotimg src='#{if Array.isArray(mascot.image) then (if Style.lightTheme then mascot.image[1] else mascot.image[0]) else mascot.image}'></div>
"

        $.on mascotEl, 'click', cb.restore

        nodes.push mascotEl

      $.add categories, nodes

      $.add suboptions, categories

      batchmascots = $.el 'div',
        id: "mascots_batch"
        innerHTML: "<a href=\"javascript:;\" id=\"return\">Return</a>"

      $.on $('#return', batchmascots), 'click', ->
        mascots =
          open:            Settings.mascots
          hyphenatedTitle: 'mascots'
        Settings.openSection.apply mascots

    for node in [suboptions, batchmascots, mascotHide]
      Rice.nodes node

    $.add section, [suboptions, batchmascots, mascotHide]

  cb:
    mascot:
      category: ->
        if $.id(@name).hidden = @checked
          Conf["Hidden Categories"].push @name

          # Gather all names of enabled mascots in the hidden category in every context it could be enabled.
          for type in ["Enabled Mascots", "Enabled Mascots sfw", "Enabled Mascots nsfw"]
            setting = Conf[type]
            i = setting.length

            test = type is g.MASCOTSTRING

            while i--
              name = setting[i]
              continue unless Mascots[name].category is @name
              setting.remove name
              continue unless test
              $.rmClass $.id(name), 'enabled'
            $.set type, setting

        else
          Conf["Hidden Categories"].remove @name

        $.set "Hidden Categories", Conf["Hidden Categories"]

      edit: (e) ->
        e.stopPropagation()
        MascotTools.dialog @parentElement.parentElement.id
        Settings.close()

      delete: (e) ->
        e.stopPropagation()
        name = @parentElement.parentElement.id
        if confirm "Are you sure you want to delete \"#{name}\"?"
          if Conf['mascot'] is name
            MascotTools.init()
          for type in ["Enabled Mascots", "Enabled Mascots sfw", "Enabled Mascots nsfw"]
            Conf[type].remove name
            $.set type, Conf[type]
          Conf["Deleted Mascots"].push name
          $.set "Deleted Mascots", Conf["Deleted Mascots"]
          $.rm $.id name

      export: (e) ->
        e.stopPropagation()
        name = @parentElement.parentElement.id
        exportMascot = Mascots[name]
        exportMascot['Mascot'] = name
        exportedMascot = "data:application/json," + encodeURIComponent(JSON.stringify(exportMascot))

        if window.open exportedMascot, "_blank"
          return
        else if confirm "Your popup blocker is preventing Appchan X from exporting this theme. Would you like to open the exported theme in this window?"
          window.location exportedMascot

      restore: ->
        if confirm "Are you sure you want to restore \"#{@id}\"?"
          Conf["Deleted Mascots"].remove @id
          $.set "Deleted Mascots", Conf["Deleted Mascots"]
          $.rm @

      select: ->
        if Conf[g.MASCOTSTRING].remove @id
          if Conf['mascot'] is @id
            MascotTools.init()
        else
          Conf[g.MASCOTSTRING].push @id
          MascotTools.init @id
        $.toggleClass @, 'enabled'
        $.set g.MASCOTSTRING, Conf[g.MASCOTSTRING]


    theme:
      select: ->
        if currentTheme = $.id(Conf['theme'])
          $.rmClass currentTheme, 'selectedtheme'

        if Conf["NSFW/SFW Themes"]
          $.set "theme_#{g.TYPE}", @id
        else
          $.set "theme", @id
        Conf['theme'] = @id
        $.addClass @, 'selectedtheme'
        Style.addStyle()

      edit: (e) ->
        e.preventDefault()
        e.stopPropagation()
        ThemeTools.init @name
        Settings.close()

      export: (e) ->
        e.preventDefault()
        e.stopPropagation()
        exportTheme = Themes[@name]
        exportTheme['Theme'] = @name
        exportedTheme = "data:application/json," + encodeURIComponent(JSON.stringify(exportTheme))

        if window.open exportedTheme, "_blank"
          return
        else if confirm "Your popup blocker is preventing Appchan X from exporting this theme. Would you like to open the exported theme in this window?"
          window.location exportedTheme

      delete: (e) ->
        e.preventDefault()
        e.stopPropagation()
        container = $.id @name

        unless container.previousSibling or container.nextSibling
          alert "Cannot delete theme (No other themes available)."
          return

        if confirm "Are you sure you want to delete \"#{@name}\"?"
          if @name is Conf['theme']
            if settheme = container.previousSibling or container.nextSibling
              Conf['theme'] = settheme.id
              $.addClass settheme, 'selectedtheme'
              $.set 'theme', Conf['theme']
          Themes[@name]["Deleted"] = true

          $.get "userThemes", {}, ({userThemes}) =>
            userThemes[@name] = Themes[@name]
            $.set 'userThemes', userThemes
            $.rm container

      restore: ->
        if confirm "Are you sure you want to restore \"#{@id}\"?"
          Themes[@id]["Deleted"] = false

          $.get "userThemes", {}, ({userThemes}) =>
            userThemes[@id] = Themes[@id]
            $.set 'userThemes', userThemes
            $.rm @<|MERGE_RESOLUTION|>--- conflicted
+++ resolved
@@ -272,15 +272,8 @@
     $.on ta, 'change', $.cb.value
 
   advanced: (section) ->
-<<<<<<< HEAD
     section.innerHTML = """<%= grunt.file.read('src/General/html/Settings/Advanced.html').replace(/>\s+</g, '><').trim() %>"""
     items = {}
-=======
-    section.innerHTML = """
-    <%= grunt.file.read('src/General/html/Settings/Advanced.html').replace(/>\s+</g, '><').trim() %>
-    """
-    items  = {}
->>>>>>> 722e2ebb
     inputs = {}
     for name in ['boardnav', 'time', 'backlink', 'fileInfo', 'favicon', 'emojiPos', 'sageEmoji', 'usercss']
       input = $ "[name='#{name}']", section
