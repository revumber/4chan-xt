--- conflicted
+++ resolved
@@ -9,22 +9,6 @@
 
     Header.addShortcut link
 
-<<<<<<< HEAD
-    $.get 'previousversion', null, (item) ->
-      if previous = item['previousversion']
-        return if previous is g.VERSION
-
-        changelog = '<%= meta.repo %>blob/<%= meta.mainBranch %>/CHANGELOG.md'
-        el = $.el 'span',
-          innerHTML: "<%= meta.name %> has been updated to <a href='#{changelog}' target=_blank>version #{g.VERSION}</a>."
-        if Conf['Show Updated Notifications']
-          new Notice 'info', el, 30
-      else
-        $.on d, '4chanXInitFinished', Settings.open
-      $.set 'previousversion', g.VERSION
-
-=======
->>>>>>> 1eaf43e3
     Settings.addSection 'Main',     Settings.main
     Settings.addSection 'Filter',   Settings.filter
     Settings.addSection 'Sauce',    Settings.sauce
@@ -55,6 +39,7 @@
 
     $.on $('.export', Settings.dialog), 'click',  Settings.export
     $.on $('.import', Settings.dialog), 'click',  Settings.import
+    $.on $('.reset',  Settings.dialog), 'click',  Settings.reset
     $.on $('input',   Settings.dialog), 'change', Settings.onImport
 
     links = []
@@ -102,15 +87,6 @@
     $.event 'OpenSettings', null, section
 
   main: (section) ->
-<<<<<<< HEAD
-=======
-    section.innerHTML = <%= importHTML('General/Settings-section-Main') %>
-    $.on $('.export', section), 'click',  Settings.export
-    $.on $('.import', section), 'click',  Settings.import
-    $.on $('.reset',  section), 'click',  Settings.reset
-    $.on $('input',   section), 'change', Settings.onImport
-
->>>>>>> 1eaf43e3
     items  = {}
     inputs = {}
     for key, obj of Config.main
@@ -448,86 +424,6 @@
   usercss: ->
     CustomCSS.update()
 
-<<<<<<< HEAD
-=======
-  archives: (section) ->
-    section.innerHTML = <%= importHTML('General/Settings-section-Archives') %>
-
-    button = $ 'button', section
-    $.on button, 'click', ->
-      $.delete 'lastarchivecheck'
-      button.textContent = '...'
-      button.disabled = true
-      Redirect.update ->
-        button.textContent = 'Updated'
-        Settings.addArchivesTable section
-
-    Settings.addArchivesTable section
-  addArchivesTable: (section) ->
-    boards = {}
-    for archive in Conf['archives']
-      for boardID in archive.boards
-        data = boards[boardID] or= {
-          thread: []
-          post:   []
-          file:   []
-        }
-        data.thread.push archive
-        if archive.software is 'foolfuuka'
-          data.post.push archive
-        if boardID in archive.files
-          data.file.push archive
-
-    rows = []
-    for boardID in Object.keys(boards).sort() # Alphabetical order
-      row = $.el 'tr'
-      rows.push row
-      $.add row, $.el 'th',
-        textContent: "/#{boardID}/"
-        className: if boardID is g.BOARD.ID then 'warning' else ''
-
-      data = boards[boardID]
-      Settings.addArchiveCell row, boardID, data, 'thread'
-      Settings.addArchiveCell row, boardID, data, 'post'
-      Settings.addArchiveCell row, boardID, data, 'file'
-    tbody = $ 'tbody', section
-    $.rmAll tbody
-    $.add tbody, rows
-    $.get {
-      lastarchivecheck: 0
-      selectedArchives: Conf['selectedArchives']
-    }, ({lastarchivecheck, selectedArchives}) ->
-      for boardID, data of selectedArchives
-        for type, uid of data
-          if option = $ "select[data-board-i-d='#{boardID}'][data-type='#{type}'] > option[value='#{uid}']", section
-            option.selected = true
-      $('time', section).textContent = new Date(lastarchivecheck).toLocaleString()
-  addArchiveCell: (row, boardID, data, type) ->
-    options = []
-    for archive in data[type]
-      options.push $.el 'option',
-        textContent: archive.name
-        value: archive.uid
-    td = $.el 'td'
-    {length} = options
-    if length
-      td.innerHTML = '<select></select>'
-      select = td.firstElementChild
-      unless select.disabled = length is 1
-        $.extend select.dataset, {boardID, type}
-        $.on select, 'change', Settings.saveSelectedArchive
-      $.add select, options
-    else
-      td.textContent = 'N/A'
-    $.add row, td
-  saveSelectedArchive: ->
-    $.get 'selectedArchives', Conf['selectedArchives'], ({selectedArchives}) =>
-      (selectedArchives[@dataset.boardID] or= {})[@dataset.type] = +@value
-      Conf['selectedArchives'] = selectedArchives
-      Redirect.selectArchives()
-      $.set 'selectedArchives', selectedArchives
-
->>>>>>> 1eaf43e3
   keybinds: (section) ->
     section.innerHTML = <%= importHTML('Settings/Keybinds') %>
 
