--- conflicted
+++ resolved
@@ -5,7 +5,6 @@
       className:   'settings-link'
       title:       'Appchan X Settings'
       href:        'javascript:;'
-<<<<<<< HEAD
       textContent: 'Settings'
     $.on el, 'click', @open
 
@@ -26,21 +25,7 @@
       ['keybinds', 'Keybinds']
     ]
 
-    $.on d, 'AddSettingsSection',   @addSection
-    $.on d, 'OpenSettings',         (e) => @open e.detail
-=======
-    $.on link, 'click', Settings.open
-
-    Header.addShortcut link
-
-    Settings.addSection 'Main',     Settings.main
-    Settings.addSection 'Filter',   Settings.filter
-    Settings.addSection 'Sauce',    Settings.sauce
-    Settings.addSection 'Advanced', Settings.advanced
-    Settings.addSection 'Keybinds', Settings.keybinds
-
     $.on d, 'OpenSettings', (e) -> Settings.open e.detail
->>>>>>> f103fd03
 
     settings = JSON.parse(localStorage.getItem '4chan-settings') or {}
     unless settings.disableAll
