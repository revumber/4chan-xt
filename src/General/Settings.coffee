Settings =
  init: ->
    # Appchan X settings link
    el = $.el 'a',
      className:   'settings-link'
      href:        'javascript:;'
      textContent: 'Settings'
    $.on el, 'click', Settings.open

    $.event 'AddMenuEntry',
      type: 'header'
      el: el
      order: 1

<<<<<<< HEAD
    $.get 'previousversion', null, (item) ->
      if previous = item['previousversion']
        return if previous is g.VERSION
        # Avoid conflicts between sync'd newer versions
        # and out of date extension on this device.
        prev = previous.match(/\d+/g).map Number
        curr = g.VERSION.match(/\d+/g).map Number
        return unless prev[0] <= curr[0] and prev[1] <= curr[1] and prev[2] <= curr[2]

        changelog = '<%= meta.repo %>blob/<%= meta.mainBranch %>/CHANGELOG.md'
        el = $.el 'span',
          innerHTML: "<%= meta.name %> has been updated to <a href='#{changelog}' target=_blank>version #{g.VERSION}</a>."
        if Conf['Show Updated Notifications']
          new Notice 'info', el, 30
      else
        $.on d, '4chanXInitFinished', Settings.open
      $.set 'previousversion', g.VERSION

    {addSection} = Settings
    addSection value, Settings[key] for key, value of {
      'style':    'Style'
      'themes':   'Themes'
      'mascots':  'Mascots'
      'main':     'Script'
      'filter':   'Filter'
      'sauce':    'Sauce'
      'advanced': 'Advanced'
      'keybinds': 'Keybinds'
    }

    $.on d, 'AddSettingsSection', Settings.addSection
    $.on d, 'OpenSettings',       (e) -> Settings.open e.detail
=======
    Settings.addSection 'Main',     Settings.main
    Settings.addSection 'Filter',   Settings.filter
    Settings.addSection 'Sauce',    Settings.sauce
    Settings.addSection 'Advanced', Settings.advanced
    Settings.addSection 'Keybinds', Settings.keybinds

    $.on d, 'AddSettingsSection',   Settings.addSection
    $.on d, 'OpenSettings',         (e) -> Settings.open e.detail
>>>>>>> 51ba8353

    settings = JSON.parse(localStorage.getItem '4chan-settings') or {}
    unless settings.disableAll
      settings.disableAll = true
      check = true
    if settings.keyBinds
      # Keybinds persist even with disableAll. Thanks moot.
      settings.keyBinds = false
      check = true
    localStorage.setItem '4chan-settings', JSON.stringify settings if check

  open: (openSection) ->
<<<<<<< HEAD
    if Conf['editMode'] is "theme"
      if confirm "Opening the options dialog will close and discard any theme changes made with the theme editor."
        ThemeTools.close()
      return

    if Conf['editMode'] is "mascot"
      if confirm "Opening the options dialog will close and discard any mascot changes made with the mascot editor."
        MascotTools.close()
      return

    return if Settings.overlay
=======
    return if Settings.dialog
>>>>>>> 51ba8353
    $.event 'CloseMenu'

    Settings.dialog = dialog = $.el 'div',
      id:    'appchanx-settings'
      class: 'dialog'
      innerHTML: <%= importHTML('Settings/Settings') %>

    Settings.overlay = overlay = $.el 'div',
      id: 'overlay'

<<<<<<< HEAD
    $.on $('.export', dialog), 'click',  Settings.export
    $.on $('.import', dialog), 'click',  Settings.import
    $.on $('input',   dialog), 'change', Settings.onImport
=======
    Settings.dialog = dialog = $.el 'div',
      id:        'fourchanx-settings'
      className: 'dialog'
      innerHTML: html

    $.on $('.export', Settings.dialog), 'click',  Settings.export
    $.on $('.import', Settings.dialog), 'click',  Settings.import
    $.on $('.reset',  Settings.dialog), 'click',  Settings.reset
    $.on $('input',   Settings.dialog), 'change', Settings.onImport
>>>>>>> 51ba8353

    links = []
    for section in Settings.sections
      link = $.el 'a',
        className: "tab-#{section.hyphenatedTitle}"
        textContent: section.title
        href: 'javascript:;'
      $.on link, 'click', Settings.openSection.bind section
      links.push link
      sectionToOpen = link if section.title is openSection
    $.add $('.sections-list', dialog), links
    (if sectionToOpen then sectionToOpen else links[0]).click()

    $.on $('.close', dialog), 'click', Settings.close
    $.on overlay,             'click', Settings.close

    $.add d.body, [overlay, dialog]

    $.event 'OpenSettings', null, dialog

  close: ->
    return unless Settings.dialog
    $.rm Settings.overlay
    $.rm Settings.dialog
    delete Settings.overlay
    delete Settings.dialog

  sections: []

  addSection: (title, open) ->
    if typeof title isnt 'string'
      {title, open} = title.detail
    hyphenatedTitle = title.toLowerCase().replace /\s+/g, '-'
    Settings.sections.push {title, hyphenatedTitle, open}

  openSection: (mode) ->
    if selected = $ '.tab-selected', Settings.dialog
      $.rmClass selected, 'tab-selected'
    $.addClass $(".tab-#{@hyphenatedTitle}", Settings.dialog), 'tab-selected'
    section = $ 'section', Settings.dialog
    $.rmAll section
    section.className = "section-#{@hyphenatedTitle}"
    @open section, mode
    section.scrollTop = 0
    $.event 'OpenSettings', null, section

  main: (section) ->
    items  = {}
    inputs = {}
    for key, obj of Config.main
      fs = $.el 'fieldset',
        innerHTML: "<legend>#{key}</legend>"
      for key, arr of obj
        description = arr[1]
        div = $.el 'div',
          innerHTML: "<label><input type=checkbox name='#{key}'>#{key}</label><span class=description>#{description}</span>"
        input = $ 'input', div
        $.on $('label', div), 'mouseover', Settings.mouseover
        $.on input, 'change', $.cb.checked
        items[key]  = Conf[key]
        inputs[key] = input
        $.add fs, div
      Rice.nodes fs
      $.add section, fs

    $.get items, (items) ->
      for key, val of items
        inputs[key].checked = val
      return

    div = $.el 'div',
      innerHTML: "<button></button><span class=description>: Clear manually-hidden threads and posts on all boards. Reload the page to apply."
    button = $ 'button', div
    $.get {hiddenThreads: {}, hiddenPosts: {}}, ({hiddenThreads, hiddenPosts}) ->
      hiddenNum = 0
      for ID, board of hiddenThreads.boards
        hiddenNum += Object.keys(board).length
      for ID, board of hiddenPosts.boards
        for ID, thread of board
          hiddenNum += Object.keys(thread).length
      button.textContent = "Hidden: #{hiddenNum}"
    $.on button, 'click', ->
      @textContent = 'Hidden: 0'
      $.get 'hiddenThreads', {}, ({hiddenThreads}) ->
        for boardID of hiddenThreads.boards
          localStorage.removeItem "4chan-hide-t-#{boardID}"
        $.delete ['hiddenThreads', 'hiddenPosts']
    $.after $('input[name="Stubs"]', section).parentNode.parentNode, div
<<<<<<< HEAD

  export: (now, data) ->
    unless typeof now is 'number'
      now  = Date.now()
      data =
        version: g.VERSION
        date: now
      for db in DataBoard.keys
        Conf[db] = boards: {}
      # Make sure to export the most recent data.
      $.get Conf, (Conf) ->
        # XXX don't export archives.
        delete Conf['archives']
        data.Conf = Conf
        Settings.export now, data
      return
=======
  export: ->
    # Make sure to export the most recent data.
    $.get Conf, (Conf) ->
      # XXX don't export archives.
      delete Conf['archives']
      Settings.downloadExport {version: g.VERSION, date: Date.now(), Conf}
  downloadExport: (data) ->
>>>>>>> 51ba8353
    a = $.el 'a',
      download: "<%= meta.name %> v#{g.VERSION}-#{data.date}.json"
      href: "data:application/json;base64,#{btoa unescape encodeURIComponent JSON.stringify data, null, 2}"
<<<<<<< HEAD
      target: '_blank'
    <% if (type !== 'userscript') { %>
    a.click()
    <% } else { %>
    # XXX Firefox won't let us download automatically.
    span = $ '.imp-exp-result', Settings.dialog
    $.rmAll span
    $.add span, a
    <% } %>

  import: ->
    @nextElementSibling.click()

=======
    <% if (type === 'userscript') { %>
    p = $ '.imp-exp-result', Settings.dialog
    $.rmAll p
    $.add p, a
    <% } %>
    a.click()
  import: ->
    $('input', @parentNode).click()
>>>>>>> 51ba8353
  onImport: ->
    return unless file = @files[0]
    output = $('.imp-exp-result')
    unless confirm 'Your current settings will be entirely overwritten, are you sure?'
      output.textContent = 'Import aborted.'
      return
    reader = new FileReader()
    reader.onload = (e) ->
      try
        Settings.loadSettings JSON.parse e.target.result
        if confirm 'Import successful. Reload now?'
          window.location.reload()
      catch err
        output.textContent = 'Import failed due to an error.'
        c.error err.stack
    reader.readAsText file

  loadSettings: (data) ->
<<<<<<< HEAD
=======
    version = data.version.split '.'
    if version[0] is '2'
      convertSettings = (data, map) ->
        for prevKey, newKey of map
          data.Conf[newKey] = data.Conf[prevKey] if newKey
          delete data.Conf[prevKey]
        data
      data = Settings.convertSettings data,
        # General confs
        'Disable 4chan\'s extension': ''
        'Catalog Links': ''
        'Reply Navigation': ''
        'Show Stubs': 'Stubs'
        'Image Auto-Gif': 'Auto-GIF'
        'Expand From Current': ''
        'Unread Tab Icon': 'Unread Favicon'
        'Post in Title': 'Thread Excerpt'
        'Auto Hide QR': ''
        'Open Reply in New Tab': ''
        'Remember QR size': ''
        'Quote Inline': 'Quote Inlining'
        'Quote Preview': 'Quote Previewing'
        'Indicate OP quote': 'Mark OP Quotes'
        'Indicate Cross-thread Quotes': 'Mark Cross-thread Quotes'
        'Reply Hiding': 'Reply Hiding Buttons'
        'Thread Hiding': 'Thread Hiding Buttons'
        # filter
        'uniqueid': 'uniqueID'
        'mod': 'capcode'
        'country': 'flag'
        'md5': 'MD5'
        # keybinds
        'openEmptyQR': 'Open empty QR'
        'openQR': 'Open QR'
        'openOptions': 'Open settings'
        'close': 'Close'
        'spoiler': 'Spoiler tags'
        'code': 'Code tags'
        'submit': 'Submit QR'
        'watch': 'Watch'
        'update': 'Update'
        'unreadCountTo0': ''
        'expandAllImages': 'Expand images'
        'expandImage': 'Expand image'
        'zero': 'Front page'
        'nextPage': 'Next page'
        'previousPage': 'Previous page'
        'nextThread': 'Next thread'
        'previousThread': 'Previous thread'
        'expandThread': 'Expand thread'
        'openThreadTab': 'Open thread'
        'openThread': 'Open thread tab'
        'nextReply': 'Next reply'
        'previousReply': 'Previous reply'
        'hide': 'Hide'
        # updater
        'Scrolling': 'Auto Scroll'
        'Verbose': ''
      data.Conf.sauces = data.Conf.sauces.replace /\$\d/g, (c) ->
        switch c
          when '$1'
            '%TURL'
          when '$2'
            '%URL'
          when '$3'
            '%MD5'
          when '$4'
            '%board'
          else
            c
      for key, val of Config.hotkeys when key of data.Conf
        data.Conf[key] = data.Conf[key].replace(/ctrl|alt|meta/g, (s) -> "#{s[0].toUpperCase()}#{s[1..]}").replace /(^|.+\+)[A-Z]$/g, (s) ->
          "Shift+#{s[0...-1]}#{s[-1..].toLowerCase()}"
      data.Conf['WatchedThreads'] = data.WatchedThreads
>>>>>>> 51ba8353
    if data.Conf['WatchedThreads']
      data.Conf['watchedThreads'] = boards: ThreadWatcher.convert data.Conf['WatchedThreads']
      delete data.Conf['WatchedThreads']
    $.set data.Conf
<<<<<<< HEAD

  convertSettings: (data, map) ->
    for prevKey, newKey of map
      data.Conf[newKey] = data.Conf[prevKey] if newKey
      delete data.Conf[prevKey]
    data
=======
  reset: ->
    if confirm 'Your current settings will be entirely wiped, are you sure?'
      $.clear -> window.location.reload() if confirm 'Reset successful. Reload now?'
>>>>>>> 51ba8353

  filter: (section) ->
    section.innerHTML = <%= importHTML('Settings/Filter-select') %>
    select = $ 'select', section
    $.on select, 'change', Settings.selectFilter
    Settings.selectFilter.call select

  selectFilter: ->
    div = @nextElementSibling
    if (name = @value) isnt 'guide'
      $.rmAll div
      ta = $.el 'textarea',
        name: name
        className: 'field'
        spellcheck: false
      $.get name, Conf[name], (item) ->
        ta.value = item[name]
      $.on ta, 'change', $.cb.value
      $.add div, ta
      return
    div.innerHTML = <%= importHTML('Settings/Filter-guide') %>

  sauce: (section) ->
    section.innerHTML = <%= importHTML('Settings/Sauce') %>
    ta = $ 'textarea', section
    $.get 'sauces', Conf['sauces'], (item) ->
      # XXX remove .replace func after 31-7-2013 (v1 transitioning)
      ta.value = item['sauces'].replace /\$\d/g, (c) ->
        switch c
          when '$1'
            '%TURL'
          when '$2'
            '%URL'
          when '$3'
            '%MD5'
          when '$4'
            '%board'
          else
            c
    $.on ta, 'change', $.cb.value

  advanced: (section) ->
    section.innerHTML = <%= importHTML('Settings/Advanced') %>
    items = {}
    inputs = {}
    for name in ['boardnav', 'time', 'backlink', 'fileInfo', 'favicon', 'usercss']
      input = $ "[name='#{name}']", section
      items[name]  = Conf[name]
      inputs[name] = input
      event = if name in ['favicon', 'usercss']
        'change'
      else
        'input'
      $.on input, event, $.cb.value

    # Quick Reply Personas
    ta = $ '.personafield', section
    $.get 'QR.personas', Conf['QR.personas'], (item) ->
      ta.value = item['QR.personas']
    $.on ta, 'change', $.cb.value

    $.get items, (items) ->
      for key, val of items
        input = inputs[key]
        input.value = val
        continue if key is 'usercss'
        $.on input, event, Settings[key]
        Settings[key].call input
      Rice.nodes section

    $.on $('input[name=Interval]', section), 'change', ThreadUpdater.cb.interval
    $.on $('input[name="Custom CSS"]', section), 'change', Settings.togglecss
    $.on $.id('apply-css'), 'click', Settings.usercss

    archBoards = {}
    for {name, boards, files, data} in Redirect.archives
      for boardID in boards
        o = archBoards[boardID] or=
          thread: []
          post:   []
          file:   []
        o.thread.push name
        o.post.push   name if data.software is 'foolfuuka'
        o.file.push   name if boardID in files

    rows = []
    boardOptions = []
    for boardID in Object.keys(archBoards).sort() # Alphabetical order
      row = $.el 'tr',
        className: "board-#{boardID}"
      row.hidden = boardID isnt g.BOARD.ID

      boardOptions.push $.el 'option',
        textContent: "/#{boardID}/"
        value:       "board-#{boardID}"
        selected:    boardID is g.BOARD.ID

      o = archBoards[boardID]
      $.add row, Settings.addArchiveCell boardID, o, item for item in ['thread', 'post', 'file']
      rows.push row

    $.add $('tbody', section), rows

    boardSelect = $('#archive-board-select', section)
    $.add boardSelect, boardOptions
    table = $.id 'archive-table'
    $.on boardSelect, 'change', ->
      $('tbody > :not([hidden])', table).hidden = true
      $("tbody > .#{@value}", table).hidden = false

    $.get 'selectedArchives', Conf['selectedArchives'], ({selectedArchives}) ->
      for boardID, data of selectedArchives
        for type, name of data
          if option = $ "select[data-boardid='#{boardID}'][data-type='#{type}'] > option[value='#{name}']", section
            option.selected = true
      return
    return

  addArchiveCell: (boardID, data, type) ->
    {length} = data[type]
    td = $.el 'td',
      className: 'archive-cell'

    unless length
      td.textContent = '--'
      return td

    options = []
    i = 0
    while i < length
      archive = data[type][i++]
      options.push $.el 'option',
        textContent: archive
        value: archive

    td.innerHTML = '<select></select>'
    select = td.firstElementChild
    unless select.disabled = length is 1
      # XXX GM can't into datasets
      select.setAttribute 'data-boardid', boardID
      select.setAttribute 'data-type', type
      $.on select, 'change', Settings.saveSelectedArchive
    $.add select, options

    td

  saveSelectedArchive: ->
    $.get 'selectedArchives', Conf['selectedArchives'], ({selectedArchives}) =>
      (selectedArchives[@dataset.boardid] or= {})[@dataset.type] = @value
      $.set 'selectedArchives', selectedArchives

  boardnav: ->
    Header.generateBoardList @value

  time: ->
    funk = Time.createFunc @value
    @nextElementSibling.textContent = funk Time, new Date()

  backlink: ->
    @nextElementSibling.textContent = @value.replace /%id/, '123456789'

  fileInfo: ->
    data =
      isReply: true
      file:
        URL: '//i.4cdn.org/g/src/1334437723720.jpg'
        name: 'd9bb2efc98dd0df141a94399ff5880b7.jpg'
        size: '276 KB'
        sizeInBytes: 276 * 1024
        dimensions: '1280x720'
        isImage: true
        isSpoiler: true
    funk = FileInfo.createFunc @value
    @nextElementSibling.innerHTML = funk FileInfo, data

  favicon: ->
    Favicon.init()
    Unread.update() if g.VIEW is 'thread' and Conf['Unread Favicon']
    $.id('favicon-preview').innerHTML = """
      <img src=#{Favicon.default}>
      <img src=#{Favicon.unreadSFW}>
      <img src=#{Favicon.unreadNSFW}>
      <img src=#{Favicon.unreadDead}>
      """

  togglecss: ->
    if $('textarea', @parentNode.parentNode).disabled = !@checked
      CustomCSS.rmStyle()
    else
      CustomCSS.addStyle()
    $.cb.checked.call @

  usercss: ->
    CustomCSS.update()

  keybinds: (section) ->
    section.innerHTML = <%= importHTML('Settings/Keybinds') %>

    tbody  = $ 'tbody', section
    items  = {}
    inputs = {}
    for key, arr of Config.hotkeys
      tr = $.el 'tr',
        innerHTML: "<td>#{arr[1]}</td><td><input class=field></td>"
      input = $ 'input', tr
      input.name = key
      input.spellcheck = false
      items[key]  = Conf[key]
      inputs[key] = input
      $.on input, 'keydown', Settings.keybind
      Rice.nodes tr
      $.add tbody, tr

    $.get items, (items) ->
      for key, val of items
        inputs[key].value = val
      return

  keybind: (e) ->
    return if e.keyCode is 9 # tab
    e.preventDefault()
    e.stopPropagation()
    return unless (key = Keybinds.keyCode e)?
    @value = key
    $.cb.value.call @

  style: (section) ->
    nodes  = $.frag()
    items  = {}
    inputs = {}

    for key, obj of Config.style

      fs = $.el 'fieldset',
        innerHTML: "<legend>#{key}</legend>"

      for key, arr of obj
        [value, description, type] = arr

        div = $.el 'div',
          className: 'styleoption'

        if type

          if type is 'text'

            div.innerHTML = "<div class=option><span class=optionlabel>#{key}</span></div><div class=description>#{description}</div><div class=option><input name='#{key}' style=width: 100%></div>"
            input = $ "input", div

          else

            html = "<div class=option><span class=optionlabel>#{key}</span></div><div class=description>#{description}</div><div class=option><select name='#{key}'>"
            for name in type
              html += "<option value='#{name}'>#{name}</option>"
            html += "</select></div>"
            div.innerHTML = html
            input = $ "select", div

        else

          div.innerHTML = "<div class=option><label><input type=checkbox name='#{key}'>#{key}</label></div><span style='display:none;'>#{description}</span>"
          input = $ 'input', div

        items[key]  = Conf[key]
        inputs[key] = input

        $.on $('.option', div), 'mouseover', Settings.mouseover

        $.add fs, div
      $.add nodes, fs

    $.get items, (items) ->
      cb = Settings.cb.style
      for key, val of items
        input = inputs[key]
        if input.type is 'checkbox'
          input.checked = val
          $.on input, 'change', cb.checked
        else if input.nodeName is 'SELECT'
          input.value = val
          $.on input, 'change', cb.select
        else
          input.value = val
          $.on input, 'change', cb.value

      Rice.nodes nodes
      $.add section, nodes

  themes: (section, mode) ->
    if typeof mode isnt 'string'
      mode = 'default'

    parentdiv  = $.el 'div',
      id:        "themeContainer"

    suboptions = $.el 'div',
      className: "suboptions"
      id:        "themes"

    keys = Object.keys(Themes)
    keys.sort()

    cb = Settings.cb.theme
    mouseover = -> @style.color = "#{@dataset.hover}"
    mouseout  = -> @style.color = "#{@dataset.color}"

    if mode is "default"

      for name in keys
        theme = Themes[name]

        continue if theme["Deleted"]

        div = $.el 'div',
          className: "theme #{if name is Conf[g.THEMESTRING] then 'selectedtheme' else ''}"
          id:        name
          innerHTML: """<%= grunt.file.read('src/General/html/Settings/Theme.html').replace(/>\s+</g, '><').trim() %>"""

        div.style.backgroundColor = theme['Background Color']

        for a in $$ 'a[data-color]', div
          a.style.color = "#{a.dataset.color}"
          $.on a, 'mouseover', mouseover
          $.on a, 'mouseout',  mouseout

        $.on $('a.edit',   div), 'click', cb.edit
        $.on $('a.export', div), 'click', cb.export
        $.on $('a.delete', div), 'click', cb.delete

        $.on div, 'click', cb.select

        $.add suboptions, div

      div = $.el 'div',
        id:        'addthemes'
        innerHTML: """<%= grunt.file.read('src/General/html/Settings/Batch-Theme.html').replace(/>\s+</g, '><').trim() %>"""

      $.on $("#newtheme", div), 'click', ->
        ThemeTools.init "untitled"
        Settings.close()

      $.on $("#import", div), 'click', ->
        @nextSibling.click()

      $.on $("#importbutton", div), 'change', ThemeTools.importtheme

      $.on $('#tUndelete', div), 'click', ->
        $.rm $.id "themeContainer"

        themes =
          open:            Settings.themes
          hyphenatedTitle: 'themes'

        Settings.openSection.apply themes, ['undelete']

    else

      for name in keys
        theme = Themes[name]

        continue unless theme["Deleted"]

        div = $.el 'div',
          id:        name
          className: theme
          innerHTML: """<%= grunt.file.read('src/General/html/Settings/Deleted-Theme.html').replace(/>\s+</g, '><').trim() %>"""

        $.on div, 'click', cb.restore

        $.add suboptions, div

      div = $.el 'div',
        id:        'addthemes'
        innerHTML: "<a href='javascript:;'>Return</a>"

      $.on $('a', div), 'click', ->
        themes =
          open:            Settings.themes
          hyphenatedTitle: 'themes'

        $.rm $.id "themeContainer"
        Settings.openSection.call themes

    $.add parentdiv, suboptions
    $.add parentdiv, div
    $.add section, parentdiv

  mouseover: (e) ->
    mouseover = $.el 'div',
      id:        'mouseover'
      className: 'dialog'

    $.add Header.hover, mouseover

    mouseover.innerHTML = @nextElementSibling.innerHTML

    UI.hover
      root:         @
      el:           mouseover
      latestEvent:  e
      endEvents:    'mouseout'
      asapTest: ->  true
      close:        true

    return

  mascots: (section, mode) ->
    categories = {}
    cb         = Settings.cb.mascot

    if typeof mode isnt 'string'
      mode = 'default'

    suboptions = $.el "div",
      className: "suboptions"

    mascotHide = $.el "div",
      id: "mascot_hide"
      className: "reply"
      innerHTML: "Hide Categories <span class=drop-marker></span><div></div>"

    keys = Object.keys Mascots
    keys.sort()

    if mode is 'default'
      mascotoptions = $.el 'div',
        id: 'mascot-options'
        innerHTML: """<a class=edit href='javascript:;'>Edit</a><a class=delete href='javascript:;'>Delete</a><a class=export href='javascript:;'>Export</a>"""

      $.on $('.edit',   mascotoptions), 'click', cb.edit
      $.on $('.delete', mascotoptions), 'click', cb.delete
      $.on $('.export', mascotoptions), 'click', cb.export

      addoptions = ->
        return if mascotoptions.parentElement is @
        $.add @, mascotoptions

      # Create a keyed Unordered List Element and hide option for each mascot category.
      for name in MascotTools.categories
        menu = $ 'div', mascotHide
        categories[name] = div = $.el "div",
          id:        name
          className: "mascots-container"
          innerHTML: "<h3 class=mascotHeader>#{name}</h3>"
          hidden:    name in Conf["Hidden Categories"]

        option = $.el "label",
          name: name
          innerHTML: "<input name='#{name}' type=checkbox #{if name in Conf["Hidden Categories"] then 'checked' else ''}>#{name}"

        $.on $('input', option), 'change', cb.category

        $.add suboptions, div
        $.add menu, option

      for name in keys
        continue if name in Conf["Deleted Mascots"]
        mascot = Mascots[name]
        mascotEl = $.el 'div',
          id:        name
          className: if name in Conf[g.MASCOTSTRING] then 'mascot enabled' else 'mascot'
          innerHTML: "<%= grunt.file.read('src/General/html/Settings/Mascot.html') %>"

        $.on mascotEl, 'click', cb.select
        $.on mascotEl, 'mouseover', addoptions

        $.add (categories[mascot.category] or categories[MascotTools.categories[0]]), mascotEl

      batchmascots = $.el 'div',
        id: "mascots_batch"
        innerHTML: """<%= grunt.file.read('src/General/html/Settings/Batch-Mascot.html') %>"""

      $.on $('#clear', batchmascots), 'click', ->
        enabledMascots = JSON.parse(JSON.stringify(Conf[g.MASCOTSTRING]))
        for name in enabledMascots
          $.rmClass $.id(name), 'enabled'
        $.set g.MASCOTSTRING, Conf[g.MASCOTSTRING] = []

      $.on $('#selectAll', batchmascots), 'click', ->
        for name, mascot of Mascots
          unless mascot.category in Conf["Hidden Categories"] or name in Conf[g.MASCOTSTRING] or name in Conf["Deleted Mascots"]
            $.addClass $.id(name), 'enabled'
            Conf[g.MASCOTSTRING].push name
        $.set g.MASCOTSTRING, Conf[g.MASCOTSTRING]

      $.on $('#createNew', batchmascots), 'click', ->
        MascotTools.dialog()
        Settings.close()

      $.on $("#importMascot", batchmascots), 'click', ->
        @nextSibling.click()

      $.on $("#importMascotButton", batchmascots), 'change', MascotTools.importMascot

      $.on $('#undelete', batchmascots), 'click', ->
        unless Conf["Deleted Mascots"].length > 0
          alert "No mascots have been deleted."
          return
        mascots =
          open:            Settings.mascots
          hyphenatedTitle: 'mascots'
        Settings.openSection.apply mascots, ['restore']

    else
      container = $.el "div",
        className: "mascots"

      for name in keys when name in Conf["Deleted Mascots"]
        mascot = Mascots[name]
        mascotEl = $.el 'div',
          className: 'mascot' 
          id: name
          innerHTML: "
<div class='mascotname'>#{name.replace /_/g, " "}</span>
<div class='mascotcontainer #{mascot.category} #{if mascot.silhouette then 'silhouette' else ''}'><img class=mascotimg src='#{mascot.image}'></div>
"

        $.on mascotEl, 'click', cb.restore

        $.add container, mascotEl

      $.add suboptions, container

      batchmascots = $.el 'div',
        id: "mascots_batch"
        innerHTML: """<a href="javascript:;" id="return">Return</a>"""

      $.on $('#return', batchmascots), 'click', ->
        mascots =
          open:            Settings.mascots
          hyphenatedTitle: 'mascots'
        Settings.openSection.apply mascots

    for node in [suboptions, batchmascots, mascotHide]
      Rice.nodes node

    $.add section, [suboptions, batchmascots, mascotHide]

  cb:
    style:
      checked: ->
        $.cb.checked.call @
        return if @name in ['NSFW/SFW Themes', 'NSFW/SFW Mascots']
        hyphenated = @name.toLowerCase().replace(/^4/, 'four').replace /\s+/g, '-'
        (if @checked then $.addClass else $.rmClass) doc, hyphenated

      value: ->
        $.cb.value.call @
        Style.sheets.dynamicCSS.textContent = Style.dynamic()

      select: ->
        $.cb.value.call @
        for option in @options
          hyphenated = "#{@name} #{option.value}".toLowerCase().replace(/^4/, 'four').replace /\s+/g, '-'
          (if option.value is @value then $.addClass else $.rmClass) doc, hyphenated
        return

    mascot:
      category: ->
        if $.id(@name).hidden = @checked
          Conf["Hidden Categories"].push @name

          # Gather all names of enabled mascots in the hidden category in every context it could be enabled.
          for type in ["Enabled Mascots", "Enabled Mascots sfw", "Enabled Mascots nsfw"]
            setting = Conf[type]
            i = setting.length

            while i--
              name = setting[i]
              continue unless Mascots[name].category is @name
              setting.splice i, 1
              continue unless type is g.MASCOTSTRING
              $.rmClass $.id(name), 'enabled'
              if Conf['mascot'] is name
                cb = MascotTools.toggle
            $.set type, setting

        else
          $.remove Conf["Hidden Categories"], @name

        $.set "Hidden Categories", Conf["Hidden Categories"]

        cb() if cb

      edit: (e) ->
        e.stopPropagation()
        MascotTools.dialog @parentElement.parentElement.id
        Settings.close()

      delete: (e) ->
        e.stopPropagation()
        name = @parentElement.parentElement.id
        if confirm "Are you sure you want to delete \"#{name}\"?"
          if Conf['mascot'] is name
            MascotTools.toggle()
          for type in ["Enabled Mascots", "Enabled Mascots sfw", "Enabled Mascots nsfw"]
            $.remove Conf[type], name
            $.set type, Conf[type]
          Conf["Deleted Mascots"].push name
          $.set "Deleted Mascots", Conf["Deleted Mascots"]
          $.rm $.id name

      export: (e) ->
        e.stopPropagation()
        name = @parentElement.parentElement.id
        data = Mascots[name]
        data['Mascot'] = name

        a = $.el 'a',
          className: 'export-button'
          textContent: 'Save me!'
          download: "#{name}-#{Date.now()}.json"
          href: "data:application/json;base64,#{btoa unescape encodeURIComponent JSON.stringify data, null, 2}"
          target: '_blank'
        <% if (type !== 'userscript') { %>
        a.click()
        <% } else { %>
        # XXX Firefox won't let us download automatically.
        $.on a, 'click', (e) ->
          e.stopPropagation()
        $.add @parentElement.parentElement, a
        <% } %>

      restore: ->
        if confirm "Are you sure you want to restore \"#{@id}\"?"
          $.remove Conf["Deleted Mascots"], @id
          $.set "Deleted Mascots", Conf["Deleted Mascots"]
          $.rm @

      select: ->
        string = g.MASCOTSTRING
        if $.remove Conf[string], @id
          if Conf['mascot'] is @id
            MascotTools.toggle()
        else
          Conf['mascot'] = @id
          Conf[string].push @id
          MascotTools.change Mascots[@id]
        $.toggleClass @, 'enabled'
        $.set string, Conf[string]
        $.set string, Conf[string]

    theme:
      select: ->
        if current = $.id(Conf[g.THEMESTRING])
          $.rmClass current, 'selectedtheme'

        $.set g.THEMESTRING, Conf[g.THEMESTRING] = @id
        $.addClass @, 'selectedtheme'
        Style.setTheme Themes[@id]

      edit: (e) ->
        e.preventDefault()
        e.stopPropagation()
        ThemeTools.init @name
        Settings.close()

      export: (e) ->
        e.preventDefault()
        e.stopPropagation()
        data = Themes[@name]
        data['Theme'] = @name

        a = $.el 'a',
          textContent: '>>Save me!'
          download: "#{@name}-#{Date.now()}.json"
          href: "data:application/json;base64,#{btoa unescape encodeURIComponent JSON.stringify data, null, 2}"
          target: '_blank'
        <% if (type !== 'userscript') { %>
        a.click()
        <% } else { %>
        # XXX Firefox won't let us download automatically.
        $.on a, 'click', (e) ->
          e.stopPropagation()
        $.replace @, a
        <% } %>

      delete: (e) ->
        e.preventDefault()
        e.stopPropagation()
        container = $.id @name

        unless container.previousSibling or container.nextSibling
          alert "Cannot delete theme (No other themes available)."
          return

        if confirm "Are you sure you want to delete \"#{@name}\"?"
          if @name is Conf[g.THEMESTRING]
            if settheme = container.previousSibling or container.nextSibling
              Conf[g.THEMESTRING] = settheme.id
              $.addClass settheme, 'selectedtheme'
              $.set g.THEMESTRING, Conf[g.THEMESTRING]
          Themes[@name]["Deleted"] = true

          $.get "userThemes", {}, ({userThemes}) =>
            userThemes[@name] = Themes[@name]
            $.set 'userThemes', userThemes
            $.rm container

      restore: ->
        if confirm "Are you sure you want to restore \"#{@id}\"?"
          Themes[@id]["Deleted"] = false

          $.get "userThemes", {}, ({userThemes}) =>
            userThemes[@id] = Themes[@id]
            $.set 'userThemes', userThemes
            $.rm @<|MERGE_RESOLUTION|>--- conflicted
+++ resolved
@@ -5,56 +5,21 @@
       className:   'settings-link'
       href:        'javascript:;'
       textContent: 'Settings'
-    $.on el, 'click', Settings.open
+    $.on el, 'click', @open
 
     $.event 'AddMenuEntry',
       type: 'header'
       el: el
       order: 1
 
-<<<<<<< HEAD
-    $.get 'previousversion', null, (item) ->
-      if previous = item['previousversion']
-        return if previous is g.VERSION
-        # Avoid conflicts between sync'd newer versions
-        # and out of date extension on this device.
-        prev = previous.match(/\d+/g).map Number
-        curr = g.VERSION.match(/\d+/g).map Number
-        return unless prev[0] <= curr[0] and prev[1] <= curr[1] and prev[2] <= curr[2]
-
-        changelog = '<%= meta.repo %>blob/<%= meta.mainBranch %>/CHANGELOG.md'
-        el = $.el 'span',
-          innerHTML: "<%= meta.name %> has been updated to <a href='#{changelog}' target=_blank>version #{g.VERSION}</a>."
-        if Conf['Show Updated Notifications']
-          new Notice 'info', el, 30
-      else
-        $.on d, '4chanXInitFinished', Settings.open
-      $.set 'previousversion', g.VERSION
-
-    {addSection} = Settings
-    addSection value, Settings[key] for key, value of {
-      'style':    'Style'
-      'themes':   'Themes'
-      'mascots':  'Mascots'
-      'main':     'Script'
-      'filter':   'Filter'
-      'sauce':    'Sauce'
-      'advanced': 'Advanced'
-      'keybinds': 'Keybinds'
-    }
-
-    $.on d, 'AddSettingsSection', Settings.addSection
-    $.on d, 'OpenSettings',       (e) -> Settings.open e.detail
-=======
-    Settings.addSection 'Main',     Settings.main
-    Settings.addSection 'Filter',   Settings.filter
-    Settings.addSection 'Sauce',    Settings.sauce
-    Settings.addSection 'Advanced', Settings.advanced
-    Settings.addSection 'Keybinds', Settings.keybinds
-
-    $.on d, 'AddSettingsSection',   Settings.addSection
-    $.on d, 'OpenSettings',         (e) -> Settings.open e.detail
->>>>>>> 51ba8353
+    @addSection 'Main',     @main
+    @addSection 'Filter',   @filter
+    @addSection 'Sauce',    @sauce
+    @addSection 'Advanced', @advanced
+    @addSection 'Keybinds', @keybinds
+
+    $.on d, 'AddSettingsSection',   @addSection
+    $.on d, 'OpenSettings',         (e) => @open e.detail
 
     settings = JSON.parse(localStorage.getItem '4chan-settings') or {}
     unless settings.disableAll
@@ -67,7 +32,6 @@
     localStorage.setItem '4chan-settings', JSON.stringify settings if check
 
   open: (openSection) ->
-<<<<<<< HEAD
     if Conf['editMode'] is "theme"
       if confirm "Opening the options dialog will close and discard any theme changes made with the theme editor."
         ThemeTools.close()
@@ -79,9 +43,6 @@
       return
 
     return if Settings.overlay
-=======
-    return if Settings.dialog
->>>>>>> 51ba8353
     $.event 'CloseMenu'
 
     Settings.dialog = dialog = $.el 'div',
@@ -92,21 +53,11 @@
     Settings.overlay = overlay = $.el 'div',
       id: 'overlay'
 
-<<<<<<< HEAD
     $.on $('.export', dialog), 'click',  Settings.export
     $.on $('.import', dialog), 'click',  Settings.import
+    $.on $('.reset',  dialog), 'click',  Settings.reset
     $.on $('input',   dialog), 'change', Settings.onImport
-=======
-    Settings.dialog = dialog = $.el 'div',
-      id:        'fourchanx-settings'
-      className: 'dialog'
-      innerHTML: html
-
-    $.on $('.export', Settings.dialog), 'click',  Settings.export
-    $.on $('.import', Settings.dialog), 'click',  Settings.import
-    $.on $('.reset',  Settings.dialog), 'click',  Settings.reset
-    $.on $('input',   Settings.dialog), 'change', Settings.onImport
->>>>>>> 51ba8353
+
 
     links = []
     for section in Settings.sections
@@ -195,50 +146,18 @@
           localStorage.removeItem "4chan-hide-t-#{boardID}"
         $.delete ['hiddenThreads', 'hiddenPosts']
     $.after $('input[name="Stubs"]', section).parentNode.parentNode, div
-<<<<<<< HEAD
-
-  export: (now, data) ->
-    unless typeof now is 'number'
-      now  = Date.now()
-      data =
-        version: g.VERSION
-        date: now
-      for db in DataBoard.keys
-        Conf[db] = boards: {}
-      # Make sure to export the most recent data.
-      $.get Conf, (Conf) ->
-        # XXX don't export archives.
-        delete Conf['archives']
-        data.Conf = Conf
-        Settings.export now, data
-      return
-=======
+
   export: ->
     # Make sure to export the most recent data.
     $.get Conf, (Conf) ->
       # XXX don't export archives.
       delete Conf['archives']
       Settings.downloadExport {version: g.VERSION, date: Date.now(), Conf}
+
   downloadExport: (data) ->
->>>>>>> 51ba8353
     a = $.el 'a',
       download: "<%= meta.name %> v#{g.VERSION}-#{data.date}.json"
       href: "data:application/json;base64,#{btoa unescape encodeURIComponent JSON.stringify data, null, 2}"
-<<<<<<< HEAD
-      target: '_blank'
-    <% if (type !== 'userscript') { %>
-    a.click()
-    <% } else { %>
-    # XXX Firefox won't let us download automatically.
-    span = $ '.imp-exp-result', Settings.dialog
-    $.rmAll span
-    $.add span, a
-    <% } %>
-
-  import: ->
-    @nextElementSibling.click()
-
-=======
     <% if (type === 'userscript') { %>
     p = $ '.imp-exp-result', Settings.dialog
     $.rmAll p
@@ -247,7 +166,7 @@
     a.click()
   import: ->
     $('input', @parentNode).click()
->>>>>>> 51ba8353
+
   onImport: ->
     return unless file = @files[0]
     output = $('.imp-exp-result')
@@ -266,99 +185,14 @@
     reader.readAsText file
 
   loadSettings: (data) ->
-<<<<<<< HEAD
-=======
-    version = data.version.split '.'
-    if version[0] is '2'
-      convertSettings = (data, map) ->
-        for prevKey, newKey of map
-          data.Conf[newKey] = data.Conf[prevKey] if newKey
-          delete data.Conf[prevKey]
-        data
-      data = Settings.convertSettings data,
-        # General confs
-        'Disable 4chan\'s extension': ''
-        'Catalog Links': ''
-        'Reply Navigation': ''
-        'Show Stubs': 'Stubs'
-        'Image Auto-Gif': 'Auto-GIF'
-        'Expand From Current': ''
-        'Unread Tab Icon': 'Unread Favicon'
-        'Post in Title': 'Thread Excerpt'
-        'Auto Hide QR': ''
-        'Open Reply in New Tab': ''
-        'Remember QR size': ''
-        'Quote Inline': 'Quote Inlining'
-        'Quote Preview': 'Quote Previewing'
-        'Indicate OP quote': 'Mark OP Quotes'
-        'Indicate Cross-thread Quotes': 'Mark Cross-thread Quotes'
-        'Reply Hiding': 'Reply Hiding Buttons'
-        'Thread Hiding': 'Thread Hiding Buttons'
-        # filter
-        'uniqueid': 'uniqueID'
-        'mod': 'capcode'
-        'country': 'flag'
-        'md5': 'MD5'
-        # keybinds
-        'openEmptyQR': 'Open empty QR'
-        'openQR': 'Open QR'
-        'openOptions': 'Open settings'
-        'close': 'Close'
-        'spoiler': 'Spoiler tags'
-        'code': 'Code tags'
-        'submit': 'Submit QR'
-        'watch': 'Watch'
-        'update': 'Update'
-        'unreadCountTo0': ''
-        'expandAllImages': 'Expand images'
-        'expandImage': 'Expand image'
-        'zero': 'Front page'
-        'nextPage': 'Next page'
-        'previousPage': 'Previous page'
-        'nextThread': 'Next thread'
-        'previousThread': 'Previous thread'
-        'expandThread': 'Expand thread'
-        'openThreadTab': 'Open thread'
-        'openThread': 'Open thread tab'
-        'nextReply': 'Next reply'
-        'previousReply': 'Previous reply'
-        'hide': 'Hide'
-        # updater
-        'Scrolling': 'Auto Scroll'
-        'Verbose': ''
-      data.Conf.sauces = data.Conf.sauces.replace /\$\d/g, (c) ->
-        switch c
-          when '$1'
-            '%TURL'
-          when '$2'
-            '%URL'
-          when '$3'
-            '%MD5'
-          when '$4'
-            '%board'
-          else
-            c
-      for key, val of Config.hotkeys when key of data.Conf
-        data.Conf[key] = data.Conf[key].replace(/ctrl|alt|meta/g, (s) -> "#{s[0].toUpperCase()}#{s[1..]}").replace /(^|.+\+)[A-Z]$/g, (s) ->
-          "Shift+#{s[0...-1]}#{s[-1..].toLowerCase()}"
-      data.Conf['WatchedThreads'] = data.WatchedThreads
->>>>>>> 51ba8353
     if data.Conf['WatchedThreads']
       data.Conf['watchedThreads'] = boards: ThreadWatcher.convert data.Conf['WatchedThreads']
       delete data.Conf['WatchedThreads']
     $.set data.Conf
-<<<<<<< HEAD
-
-  convertSettings: (data, map) ->
-    for prevKey, newKey of map
-      data.Conf[newKey] = data.Conf[prevKey] if newKey
-      delete data.Conf[prevKey]
-    data
-=======
+
   reset: ->
     if confirm 'Your current settings will be entirely wiped, are you sure?'
       $.clear -> window.location.reload() if confirm 'Reset successful. Reload now?'
->>>>>>> 51ba8353
 
   filter: (section) ->
     section.innerHTML = <%= importHTML('Settings/Filter-select') %>
