Settings =
  init: ->
<<<<<<< HEAD
    # Appchan X settings link
    el = $.el 'a',
      className:   'settings-link'
=======
    # 4chan X settings link
    link = $.el 'a',
      className:   'settings-link icon icon-wrench'
      textContent: 'Settings'
>>>>>>> 8570d5e6
      href:        'javascript:;'
      textContent: 'Settings'
    $.on el, 'click', Settings.open
    
    $.event 'AddMenuEntry',
      type: 'header'
      el: el
      order: 1

    $.get 'previousversion', null, (item) ->
      if previous = item['previousversion']
        return if previous is g.VERSION
        # Avoid conflicts between sync'd newer versions
        # and out of date extension on this device.
        prev = previous.match(/\d+/g).map Number
        curr = g.VERSION.match(/\d+/g).map Number
        return unless prev[0] <= curr[0] and prev[1] <= curr[1] and prev[2] <= curr[2]

        changelog = '<%= meta.repo %>blob/<%= meta.mainBranch %>/CHANGELOG.md'
        el = $.el 'span',
          innerHTML: "<%= meta.name %> has been updated to <a href='#{changelog}' target=_blank>version #{g.VERSION}</a>."
        if Conf['Show Updated Notifications']
          new Notice 'info', el, 30
      else
        $.on d, '4chanXInitFinished', Settings.open
      $.set 'previousversion', g.VERSION

    Settings.addSection 'Style',    Settings.style
    Settings.addSection 'Themes',   Settings.themes
    Settings.addSection 'Mascots',  Settings.mascots
    Settings.addSection 'Script',   Settings.main
    Settings.addSection 'Filter',   Settings.filter
    Settings.addSection 'Sauce',    Settings.sauce
    Settings.addSection 'Advanced', Settings.advanced
    Settings.addSection 'Keybinds', Settings.keybinds

    $.on d, 'AddSettingsSection',   Settings.addSection
    $.on d, 'OpenSettings',         (e) -> Settings.open e.detail

    settings = JSON.parse(localStorage.getItem '4chan-settings') or {}
    return if settings.disableAll
    settings.disableAll = true
    localStorage.setItem '4chan-settings', JSON.stringify settings

  open: (openSection) ->
    if Conf['editMode'] is "theme"
      if confirm "Opening the options dialog will close and discard any theme changes made with the theme editor."
        ThemeTools.close()
      return

    if Conf['editMode'] is "mascot"
      if confirm "Opening the options dialog will close and discard any mascot changes made with the mascot editor."
        MascotTools.close()
      return

    return if Settings.overlay
    $.event 'CloseMenu'

    Settings.dialog = dialog = $.el 'div',
      id:    'appchanx-settings'
      class: 'dialog'
      innerHTML: """<%= grunt.file.read('src/General/html/Settings/Settings.html').replace(/>\s+</g, '><').trim() %>"""

    Settings.overlay = overlay = $.el 'div',
      id: 'overlay'

    $.on $('.export', dialog), 'click',  Settings.export
    $.on $('.import', dialog), 'click',  Settings.import
    $.on $('input',   dialog), 'change', Settings.onImport

    links = []
    for section in Settings.sections
      link = $.el 'a',
        className: "tab-#{section.hyphenatedTitle}"
        textContent: section.title
        href: 'javascript:;'
      $.on link, 'click', Settings.openSection.bind section
      links.push link
      sectionToOpen = link if section.title is openSection
    $.add $('.sections-list', dialog), links
    (if sectionToOpen then sectionToOpen else links[0]).click()

    $.on $('.close', dialog), 'click', Settings.close
    $.on overlay,             'click', Settings.close

    $.add d.body, [overlay, dialog]

    $.event 'OpenSettings', null, dialog

  close: ->
    return unless Settings.dialog
    $.rm Settings.overlay
    $.rm Settings.dialog
    delete Settings.overlay
    delete Settings.dialog

  sections: []

  addSection: (title, open) ->
    if typeof title isnt 'string'
      {title, open} = title.detail
    hyphenatedTitle = title.toLowerCase().replace /\s+/g, '-'
    Settings.sections.push {title, hyphenatedTitle, open}

  openSection: (mode) ->
    if selected = $ '.tab-selected', Settings.dialog
      $.rmClass selected, 'tab-selected'
    $.addClass $(".tab-#{@hyphenatedTitle}", Settings.dialog), 'tab-selected'
    section = $ 'section', Settings.dialog
    $.rmAll section
    section.className = "section-#{@hyphenatedTitle}"
    @open section, mode
    section.scrollTop = 0
    $.event 'OpenSettings', null, section

  main: (section) ->
    items  = {}
    inputs = {}
    for key, obj of Config.main
      fs = $.el 'fieldset',
        innerHTML: "<legend>#{key}</legend>"
      for key, arr of obj
        description = arr[1]
        div = $.el 'div',
          innerHTML: "<label><input type=checkbox name='#{key}'>#{key}</label><span class=description>#{description}</span>"
        input = $ 'input', div
        $.on $('label', div), 'mouseover', Settings.mouseover
        $.on input, 'change', $.cb.checked
        items[key]  = Conf[key]
        inputs[key] = input
        $.add fs, div
      Rice.nodes fs
      $.add section, fs

    $.get items, (items) ->
      for key, val of items
        inputs[key].checked = val
      return

    div = $.el 'div',
      innerHTML: "<button></button><span class=description>: Clear manually-hidden threads and posts on all boards. Refresh the page to apply."
    button = $ 'button', div
    hiddenNum = 0
    $.get 'hiddenThreads', boards: {}, (item) ->
      for ID, board of item.hiddenThreads.boards
        for ID, thread of board
          hiddenNum++
      button.textContent = "Hidden: #{hiddenNum}"
    $.get 'hiddenPosts', boards: {}, (item) ->
      for ID, board of item.hiddenPosts.boards
        for ID, thread of board
          for ID, post of thread
            hiddenNum++
      button.textContent = "Hidden: #{hiddenNum}"
    $.on button, 'click', ->
      @textContent = 'Hidden: 0'
      $.get 'hiddenThreads', boards: {}, (item) ->
        for boardID of item.hiddenThreads.boards
          localStorage.removeItem "4chan-hide-t-#{boardID}"
        $.delete ['hiddenThreads', 'hiddenPosts']
    $.after $('input[name="Stubs"]', section).parentNode.parentNode, div

  export: (now, data) ->
    unless typeof now is 'number'
      now  = Date.now()
      data =
        version: g.VERSION
        date: now
      for db in DataBoard.keys
        Conf[db] = boards: {}
      # Make sure to export the most recent data.
      $.get Conf, (Conf) ->
        # XXX don't export archives.
        delete Conf['archives']
        data.Conf = Conf
        Settings.export now, data
      return
    a = $.el 'a',
      className: 'warning'
      textContent: 'Save me!'
      download: "<%= meta.name %> v#{g.VERSION}-#{now}.json"
      href: "data:application/json;base64,#{btoa unescape encodeURIComponent JSON.stringify data, null, 2}"
      target: '_blank'
    <% if (type !== 'userscript') { %>
    a.click()
    <% } else { %>
    # XXX Firefox won't let us download automatically.
    span = $ '.imp-exp-result', Settings.dialog
    $.rmAll span
    $.add span, a
    <% } %>

  import: ->
    @nextElementSibling.click()

  onImport: ->
    return unless file = @files[0]
    output = $('.imp-exp-result')
    unless confirm 'Your current settings will be entirely overwritten, are you sure?'
      output.textContent = 'Import aborted.'
      return
    reader = new FileReader()
    reader.onload = (e) ->
      try
        data = JSON.parse e.target.result
        Settings.loadSettings data
        if confirm 'Import successful. Refresh now?'
          window.location.reload()
      catch err
        output.textContent = 'Import failed due to an error.'
        c.error err.stack
    reader.readAsText file

  loadSettings: (data) ->
    if data.Conf['WatchedThreads']
      data.Conf['watchedThreads'] = boards: ThreadWatcher.convert data.Conf['WatchedThreads']
      delete data.Conf['WatchedThreads']
    $.set data.Conf

  convertSettings: (data, map) ->
    for prevKey, newKey of map
      data.Conf[newKey] = data.Conf[prevKey] if newKey
      delete data.Conf[prevKey]
    data

  filter: (section) ->
    section.innerHTML = """
    <%= grunt.file.read('src/General/html/Settings/Filter-select.html').replace(/>\s+</g, '><').trim() %>
    """
    select = $ 'select', section
    $.on select, 'change', Settings.selectFilter
    Settings.selectFilter.call select

  selectFilter: ->
    div = @nextElementSibling
    if (name = @value) isnt 'guide'
      $.rmAll div
      ta = $.el 'textarea',
        name: name
        className: 'field'
        spellcheck: false
      $.get name, Conf[name], (item) ->
        ta.value = item[name]
      $.on ta, 'change', $.cb.value
      $.add div, ta
      return
    div.innerHTML = """
    <%= grunt.file.read('src/General/html/Settings/Filter-guide.html').replace(/>\s+</g, '><').trim() %>
    """

  sauce: (section) ->
    section.innerHTML = """
    <%= grunt.file.read('src/General/html/Settings/Sauce.html').replace(/>\s+</g, '><').trim() %>
    """
    ta = $ 'textarea', section
    $.get 'sauces', Conf['sauces'], (item) ->
      # XXX remove .replace func after 31-7-2013 (v1 transitioning)
      ta.value = item['sauces'].replace /\$\d/g, (c) ->
        switch c
          when '$1'
            '%TURL'
          when '$2'
            '%URL'
          when '$3'
            '%MD5'
          when '$4'
            '%board'
          else
            c
    $.on ta, 'change', $.cb.value

  advanced: (section) ->
    section.innerHTML = """<%= grunt.file.read('src/General/html/Settings/Advanced.html').replace(/>\s+</g, '><').trim() %>"""
    items = {}
    inputs = {}
    for name in ['boardnav', 'time', 'backlink', 'fileInfo', 'favicon', 'usercss']
      input = $ "[name='#{name}']", section
      items[name]  = Conf[name]
      inputs[name] = input
      event = if ['favicon', 'usercss'].contains name
        'change'
      else
        'input'
      $.on input, event, $.cb.value

    # Quick Reply Personas
    ta = $ '.personafield', section
    $.get 'QR.personas', Conf['QR.personas'], (item) ->
      ta.value = item['QR.personas']
    $.on ta, 'change', $.cb.value

    $.get items, (items) ->
      for key, val of items
        input = inputs[key]
        input.value = val
        continue if key is 'usercss'
        $.on input, event, Settings[key]
        Settings[key].call input
      Rice.nodes section

    $.on $('input[name=Interval]', section), 'change', ThreadUpdater.cb.interval
    $.on $('input[name="Custom CSS"]', section), 'change', Settings.togglecss
    $.on $.id('apply-css'), 'click', Settings.usercss

    boards = {}
    for name, archive of Redirect.archives
      for boardID in archive.boards
        data = boards[boardID] or=
          thread: []
          post:   []
          file:   []
        data.thread.push name
        data.post.push   name if archive.software is 'foolfuuka'
        data.file.push   name if archive.files.contains boardID

    rows = []
    boardOptions = []
    for boardID in Object.keys(boards).sort() # Alphabetical order
      row = $.el 'tr',
        className: "board-#{boardID}"
      row.hidden = boardID isnt g.BOARD.ID

      boardOptions.push $.el 'option',
        textContent: "/#{boardID}/"
        value:       "board-#{boardID}"
        selected:    boardID is g.BOARD.ID

      data = boards[boardID]
      $.add row, Settings.addArchiveCell boardID, data, item for item in ['thread', 'post', 'file']
      rows.push row

    $.add $('tbody', section), rows

    boardSelect = $('#archive-board-select', section)
    $.add boardSelect, boardOptions
    table = $.id 'archive-table'
    $.on boardSelect, 'change', ->
      $('tbody > :not([hidden])', table).hidden = true
      $("tbody > .#{@value}", table).hidden = false

    $.get 'selectedArchives', Conf['selectedArchives'], ({selectedArchives}) ->
      for boardID, data of selectedArchives
        for type, name of data
          if option = $ "select[data-boardid='#{boardID}'][data-type='#{type}'] > option[value='#{name}']", section
            option.selected = true
      return
    return

  addArchiveCell: (boardID, data, type) ->
    {length} = data[type]
    td = $.el 'td',
      className: 'archive-cell'

    unless length
      td.textContent = '--'
      return td

    options = []
    i = 0
    while i < length
      archive = data[type][i++]
      options.push $.el 'option',
        textContent: archive
        value: archive

    td.innerHTML = '<select></select>'
    select = td.firstElementChild
    unless select.disabled = length is 1
      # XXX GM can't into datasets
      select.setAttribute 'data-boardid', boardID
      select.setAttribute 'data-type', type
      $.on select, 'change', Settings.saveSelectedArchive
    $.add select, options

    td

  saveSelectedArchive: ->
    $.get 'selectedArchives', Conf['selectedArchives'], ({selectedArchives}) =>
      (selectedArchives[@dataset.boardid] or= {})[@dataset.type] = @value
      $.set 'selectedArchives', selectedArchives

  boardnav: ->
    Header.generateBoardList @value

  time: ->
    funk = Time.createFunc @value
    @nextElementSibling.textContent = funk Time, new Date()

  backlink: ->
    @nextElementSibling.textContent = @value.replace /%id/, '123456789'

  fileInfo: ->
    data =
      isReply: true
      file:
        URL: '//images.4chan.org/g/src/1334437723720.jpg'
        name: 'd9bb2efc98dd0df141a94399ff5880b7.jpg'
        size: '276 KB'
        sizeInBytes: 276 * 1024
        dimensions: '1280x720'
        isImage: true
        isSpoiler: true
    funk = FileInfo.createFunc @value
    @nextElementSibling.innerHTML = funk FileInfo, data

  favicon: ->
    Favicon.switch()
    Unread.update() if g.VIEW is 'thread' and Conf['Unread Favicon']
    $.id('favicon-preview').innerHTML = """
      <img src=#{Favicon.default}>
      <img src=#{Favicon.unreadSFW}>
      <img src=#{Favicon.unreadNSFW}>
      <img src=#{Favicon.unreadDead}>
      """

  togglecss: ->
    if $('textarea', @parentNode.parentNode).disabled = !@checked
      CustomCSS.rmStyle()
    else
      CustomCSS.addStyle()
    $.cb.checked.call @

  usercss: ->
    CustomCSS.update()
  keybinds: (section) ->
    section.innerHTML = """
    <%= grunt.file.read('src/General/html/Settings/Keybinds.html').replace(/>\s+</g, '><').trim() %>
    """
    tbody  = $ 'tbody', section
    items  = {}
    inputs = {}
    for key, arr of Config.hotkeys
      tr = $.el 'tr',
        innerHTML: "<td>#{arr[1]}</td><td><input class=field></td>"
      input = $ 'input', tr
      input.name = key
      input.spellcheck = false
      items[key]  = Conf[key]
      inputs[key] = input
      $.on input, 'keydown', Settings.keybind
      Rice.nodes tr
      $.add tbody, tr

    $.get items, (items) ->
      for key, val of items
        inputs[key].value = val
      return

  keybind: (e) ->
    return if e.keyCode is 9 # tab
    e.preventDefault()
    e.stopPropagation()
    return unless (key = Keybinds.keyCode e)?
    @value = key
    $.cb.value.call @

  style: (section) ->
    nodes  = $.frag()
    items  = {}
    inputs = {}

    for key, obj of Config.style

      fs = $.el 'fieldset',
        innerHTML: "<legend>#{key}</legend>"

      for key, arr of obj
        [value, description, type] = arr

        div = $.el 'div',
          className: 'styleoption'

        if type

          if type is 'text'

            div.innerHTML = "<div class=option><span class=optionlabel>#{key}</span></div><div class=description>#{description}</div><div class=option><input name='#{key}' style=width: 100%></div>"
            input = $ "input", div

          else

            html = "<div class=option><span class=optionlabel>#{key}</span></div><div class=description>#{description}</div><div class=option><select name='#{key}'>"
            for name in type
              html += "<option value='#{name}'>#{name}</option>"
            html += "</select></div>"
            div.innerHTML = html
            input = $ "select", div

        else

          div.innerHTML = "<div class=option><label><input type=checkbox name='#{key}'>#{key}</label></div><span style='display:none;'>#{description}</span>"
          input = $ 'input', div

        items[key]  = Conf[key]
        inputs[key] = input

        $.on $('.option', div), 'mouseover', Settings.mouseover

        $.add fs, div
      $.add nodes, fs

    $.get items, (items) ->
      cb = Settings.cb.style
      for key, val of items
        input = inputs[key]
        if input.type is 'checkbox'
          input.checked = val
          $.on input, 'change', cb.checked
        else if input.nodeName is 'SELECT'
          input.value = val
          $.on input, 'change', cb.select
        else
          input.value = val
          $.on input, 'change', cb.value

        if key is 'Icon Orientation'
          $.on input, 'change', Style.iconPositions

      Rice.nodes nodes
      $.add section, nodes

  themes: (section, mode) ->
    if typeof mode isnt 'string'
      mode = 'default'

    parentdiv  = $.el 'div',
      id:        "themeContainer"

    suboptions = $.el 'div',
      className: "suboptions"
      id:        "themes"

    keys = Object.keys(Themes)
    keys.sort()

    cb = Settings.cb.theme
    mouseover = -> @style.color = "#{@dataset.hover}"
    mouseout  = -> @style.color = "#{@dataset.color}"

    if mode is "default"

      for name in keys
        theme = Themes[name]

        continue if theme["Deleted"]

        div = $.el 'div',
          className: "theme #{if name is Conf['theme'] then 'selectedtheme' else ''}"
          id:        name
          innerHTML: """<%= grunt.file.read('src/General/html/Settings/Theme.html').replace(/>\s+</g, '><').trim() %>"""

        div.style.backgroundColor = theme['Background Color']

        for a in $$ 'a[data-color]', div
          a.style.color = "#{a.dataset.color}"
          $.on a, 'mouseover', mouseover
          $.on a, 'mouseout',  mouseout

        $.on $('a.edit',   div), 'click', cb.edit
        $.on $('a.export', div), 'click', cb.export
        $.on $('a.delete', div), 'click', cb.delete

        $.on div, 'click', cb.select

        $.add suboptions, div

      div = $.el 'div',
        id:        'addthemes'
        innerHTML: """<%= grunt.file.read('src/General/html/Settings/Batch-Theme.html').replace(/>\s+</g, '><').trim() %>"""

      $.on $("#newtheme", div), 'click', ->
        ThemeTools.init "untitled"
        Settings.close()

      $.on $("#import", div), 'click', ->
        @nextSibling.click()

      $.on $("#importbutton", div), 'change', ThemeTools.importtheme

      $.on $('#tUndelete', div), 'click', ->
        $.rm $.id "themeContainer"

        themes =
          open:            Settings.themes
          hyphenatedTitle: 'themes'

        Settings.openSection.apply themes, ['undelete']

    else

      for name in keys
        theme = Themes[name]

        continue unless theme["Deleted"]

        div = $.el 'div',
          id:        name
          className: theme
          innerHTML: """<%= grunt.file.read('src/General/html/Settings/Deleted-Theme.html').replace(/>\s+</g, '><').trim() %>"""

        $.on div, 'click', cb.restore

        $.add suboptions, div

      div = $.el 'div',
        id:        'addthemes'
        innerHTML: "<a href='javascript:;'>Return</a>"

      $.on $('a', div), 'click', ->
        themes =
          open:            Settings.themes
          hyphenatedTitle: 'themes'

        $.rm $.id "themeContainer"
        Settings.openSection.call themes

    $.add parentdiv, suboptions
    $.add parentdiv, div
    $.add section, parentdiv

  mouseover: (e) ->
    mouseover = $.el 'div',
      id:        'mouseover'
      className: 'dialog'

    $.add Header.hover, mouseover

    mouseover.innerHTML = @nextElementSibling.innerHTML

    UI.hover
      root:         @
      el:           mouseover
      latestEvent:  e
      endEvents:    'mouseout'
      asapTest: ->  true
      close:        true

    return

  mascots: (section, mode) ->
    categories = {}
    cb         = Settings.cb.mascot

    if typeof mode isnt 'string'
      mode = 'default'

    suboptions = $.el "div",
      className: "suboptions"

    mascotHide = $.el "div",
      id: "mascot_hide"
      className: "reply"
      innerHTML: "Hide Categories <span class=drop-marker></span><div></div>"

    keys = Object.keys Mascots
    keys.sort()

    if mode is 'default'
      mascotoptions = $.el 'div',
        id: 'mascot-options'
        innerHTML: """<a class=edit href='javascript:;'>Edit</a><a class=delete href='javascript:;'>Delete</a><a class=export href='javascript:;'>Export</a>"""

      $.on $('.edit',   mascotoptions), 'click', cb.edit
      $.on $('.delete', mascotoptions), 'click', cb.delete
      $.on $('.export', mascotoptions), 'click', cb.export

      addoptions = ->
        return if mascotoptions.parentElement is @
        $.add @, mascotoptions

      # Create a keyed Unordered List Element and hide option for each mascot category.
      for name in MascotTools.categories
        menu = $ 'div', mascotHide
        categories[name] = div = $.el "div",
          id:        name
          className: "mascots-container"
          innerHTML: "<h3 class=mascotHeader>#{name}</h3>"
          hidden:    Conf["Hidden Categories"].contains name

        option = $.el "label",
          name: name
          innerHTML: "<input name='#{name}' type=checkbox #{if Conf["Hidden Categories"].contains(name) then 'checked' else ''}>#{name}"

        $.on $('input', option), 'change', cb.category

        $.add suboptions, div
        $.add menu, option

      for name in keys
        continue if Conf["Deleted Mascots"].contains name
        mascot = Mascots[name]
        mascotEl = $.el 'div',
          id:        name
          className: if Conf[g.MASCOTSTRING].contains name then 'mascot enabled' else 'mascot'
          innerHTML: "<%= grunt.file.read('src/General/html/Settings/Mascot.html') %>"

        $.on mascotEl, 'click', cb.select
        $.on mascotEl, 'mouseover', addoptions

        $.add (categories[mascot.category] or categories[MascotTools.categories[0]]), mascotEl

      batchmascots = $.el 'div',
        id: "mascots_batch"
        innerHTML: """<%= grunt.file.read('src/General/html/Settings/Batch-Mascot.html') %>"""

      $.on $('#clear', batchmascots), 'click', ->
        enabledMascots = JSON.parse(JSON.stringify(Conf[g.MASCOTSTRING]))
        for name in enabledMascots
          $.rmClass $.id(name), 'enabled'
        $.set g.MASCOTSTRING, Conf[g.MASCOTSTRING] = []

      $.on $('#selectAll', batchmascots), 'click', ->
        for name, mascot of Mascots
          unless Conf["Hidden Categories"].contains(mascot.category) or Conf[g.MASCOTSTRING].contains(name) or Conf["Deleted Mascots"].contains(name)
            $.addClass $.id(name), 'enabled'
            Conf[g.MASCOTSTRING].push name
        $.set g.MASCOTSTRING, Conf[g.MASCOTSTRING]

      $.on $('#createNew', batchmascots), 'click', ->
        MascotTools.dialog()
        Settings.close()

      $.on $("#importMascot", batchmascots), 'click', ->
        @nextSibling.click()

      $.on $("#importMascotButton", batchmascots), 'change', (e) ->
        MascotTools.importMascot e

      $.on $('#undelete', batchmascots), 'click', ->
        unless Conf["Deleted Mascots"].length > 0
          alert "No mascots have been deleted."
          return
        mascots =
          open:            Settings.mascots
          hyphenatedTitle: 'mascots'
        Settings.openSection.apply mascots, ['restore']

    else
      container = $.el "div",
        className: "mascots"

      for name in keys
        continue unless Conf["Deleted Mascots"].contains name
        mascot = Mascots[name]
        mascotEl = $.el 'div',
          className: 'mascot'
          id: name
          innerHTML: "
<div class='mascotname'>#{name.replace /_/g, " "}</span>
<div class='container #{mascot.category}'><img class=mascotimg src='#{if Array.isArray(mascot.image) then (if Style.lightTheme then mascot.image[1] else mascot.image[0]) else mascot.image}'></div>
"

        $.on mascotEl, 'click', cb.restore

        $.add container, mascotEl

      $.add suboptions, container

      batchmascots = $.el 'div',
        id: "mascots_batch"
        innerHTML: """<a href="javascript:;" id="return">Return</a>"""

      $.on $('#return', batchmascots), 'click', ->
        mascots =
          open:            Settings.mascots
          hyphenatedTitle: 'mascots'
        Settings.openSection.apply mascots

    for node in [suboptions, batchmascots, mascotHide]
      Rice.nodes node

    $.add section, [suboptions, batchmascots, mascotHide]

  cb:
    style:
      checked: ->
        $.cb.checked.call @
        hyphenated = @name.toLowerCase().replace(/^4/, 'four').replace /\s+/g, '-'
        (if @checked then $.addClass else $.rmClass) doc, hyphenated

      value: ->
        $.cb.value.call @
        Style.dynamicCSS.textContent = Style.dynamic()

      select: ->
        $.cb.value.call @
        for option in @options
          hyphenated = "#{@name} #{option.value}".toLowerCase().replace(/^4/, 'four').replace /\s+/g, '-'
          (if option.value is @value then $.addClass else $.rmClass) doc, hyphenated
        return

    mascot:
      category: ->
        if $.id(@name).hidden = @checked
          Conf["Hidden Categories"].push @name

          # Gather all names of enabled mascots in the hidden category in every context it could be enabled.
          for type in ["Enabled Mascots", "Enabled Mascots sfw", "Enabled Mascots nsfw"]
            setting = Conf[type]
            i = setting.length

            while i--
              name = setting[i]
              continue unless Mascots[name].category is @name
              setting.splice i, 1
              continue unless type is g.MASCOTSTRING
              $.rmClass $.id(name), 'enabled'
              if Conf['mascot'] is name
                cb = MascotTools.toggle
            $.set type, setting

        else
          $.remove Conf["Hidden Categories"], @name

        $.set "Hidden Categories", Conf["Hidden Categories"]

        cb() if cb

      edit: (e) ->
        e.stopPropagation()
        MascotTools.dialog @parentElement.parentElement.id
        Settings.close()

      delete: (e) ->
        e.stopPropagation()
        name = @parentElement.parentElement.id
        if confirm "Are you sure you want to delete \"#{name}\"?"
          if Conf['mascot'] is name
            MascotTools.toggle()
          for type in ["Enabled Mascots", "Enabled Mascots sfw", "Enabled Mascots nsfw"]
            $.remove Conf[type], name
            $.set type, Conf[type]
          Conf["Deleted Mascots"].push name
          $.set "Deleted Mascots", Conf["Deleted Mascots"]
          $.rm $.id name

      export: (e) ->
        e.stopPropagation()
        name = @parentElement.parentElement.id
        data = Mascots[name]
        data['Mascot'] = name

        a = $.el 'a',
          className: 'export-button'
          textContent: 'Save me!'
          download: "#{name}-#{Date.now()}.json"
          href: "data:application/json;base64,#{btoa unescape encodeURIComponent JSON.stringify data, null, 2}"
          target: '_blank'
        <% if (type !== 'userscript') { %>
        a.click()
        <% } else { %>
        # XXX Firefox won't let us download automatically.
        $.on a, 'click', (e) ->
          e.stopPropagation()
        $.add @parentElement.parentElement, a
        <% } %>

      restore: ->
        if confirm "Are you sure you want to restore \"#{@id}\"?"
          $.remove Conf["Deleted Mascots"], @id
          $.set "Deleted Mascots", Conf["Deleted Mascots"]
          $.rm @

      select: ->
        string = g.MASCOTSTRING
        if $.remove Conf[string], @id
          if Conf['mascot'] is @id
            MascotTools.toggle()
        else
          Conf['mascot'] = @id
          Conf[string].push @id
          MascotTools.change Mascots[@id]
        $.toggleClass @, 'enabled'
        $.set string, Conf[string]
        $.set string, Conf[string]

    theme:
      select: ->
        if currentTheme = $.id(Conf['theme'])
          $.rmClass currentTheme, 'selectedtheme'

        if Conf["NSFW/SFW Themes"]
          $.set "theme_#{g.TYPE}", @id
        else
          $.set "theme", @id
        Conf['theme'] = @id
        $.addClass @, 'selectedtheme'
        Style.themeCSS.textContent = Style.theme Themes[@id]

      edit: (e) ->
        e.preventDefault()
        e.stopPropagation()
        ThemeTools.init @name
        Settings.close()

      export: (e) ->
        e.preventDefault()
        e.stopPropagation()
        data = Themes[@name]
        data['Theme'] = @name

        a = $.el 'a',
          textContent: '>>Save me!'
          download: "#{@name}-#{Date.now()}.json"
          href: "data:application/json;base64,#{btoa unescape encodeURIComponent JSON.stringify data, null, 2}"
          target: '_blank'
        <% if (type !== 'userscript') { %>
        a.click()
        <% } else { %>
        # XXX Firefox won't let us download automatically.
        $.on a, 'click', (e) ->
          e.stopPropagation()
        $.replace @, a
        <% } %>

      delete: (e) ->
        e.preventDefault()
        e.stopPropagation()
        container = $.id @name

        unless container.previousSibling or container.nextSibling
          alert "Cannot delete theme (No other themes available)."
          return

        if confirm "Are you sure you want to delete \"#{@name}\"?"
          if @name is Conf['theme']
            if settheme = container.previousSibling or container.nextSibling
              Conf['theme'] = settheme.id
              $.addClass settheme, 'selectedtheme'
              $.set 'theme', Conf['theme']
          Themes[@name]["Deleted"] = true

          $.get "userThemes", {}, ({userThemes}) =>
            userThemes[@name] = Themes[@name]
            $.set 'userThemes', userThemes
            $.rm container

      restore: ->
        if confirm "Are you sure you want to restore \"#{@id}\"?"
          Themes[@id]["Deleted"] = false

          $.get "userThemes", {}, ({userThemes}) =>
            userThemes[@id] = Themes[@id]
            $.set 'userThemes', userThemes
            $.rm @<|MERGE_RESOLUTION|>--- conflicted
+++ resolved
@@ -1,15 +1,8 @@
 Settings =
   init: ->
-<<<<<<< HEAD
     # Appchan X settings link
     el = $.el 'a',
-      className:   'settings-link'
-=======
-    # 4chan X settings link
-    link = $.el 'a',
       className:   'settings-link icon icon-wrench'
-      textContent: 'Settings'
->>>>>>> 8570d5e6
       href:        'javascript:;'
       textContent: 'Settings'
     $.on el, 'click', Settings.open
