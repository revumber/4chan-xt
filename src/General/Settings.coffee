Settings =
  init: ->
<<<<<<< HEAD
    # Appchan X settings link
    el = $.el 'a',
      className:   'settings-link'
=======
    # 4chan X settings link
    link = $.el 'a',
      className:   'settings-link fa fa-wrench'
      textContent: 'Settings'
>>>>>>> 407fdf74
      href:        'javascript:;'
      textContent: 'Settings'
    $.on el, 'click', Settings.open

    $.event 'AddMenuEntry',
      type: 'header'
      el: el
      order: 1

    $.get 'previousversion', null, (item) ->
      if previous = item['previousversion']
        return if previous is g.VERSION
        # Avoid conflicts between sync'd newer versions
        # and out of date extension on this device.
        prev = previous.match(/\d+/g).map Number
        curr = g.VERSION.match(/\d+/g).map Number
        return unless prev[0] <= curr[0] and prev[1] <= curr[1] and prev[2] <= curr[2]

        changelog = '<%= meta.repo %>blob/<%= meta.mainBranch %>/CHANGELOG.md'
        el = $.el 'span',
          innerHTML: "<%= meta.name %> has been updated to <a href='#{changelog}' target=_blank>version #{g.VERSION}</a>."
        if Conf['Show Updated Notifications']
          new Notice 'info', el, 30
      else
        $.on d, '4chanXInitFinished', Settings.open
      $.set 'previousversion', g.VERSION

    {addSection} = Settings
    addSection value, Settings[key] for key, value of {
      'style':    'Style'
      'themes':   'Themes'
      'mascots':  'Mascots'
      'main':     'Script'
      'filter':   'Filter'
      'sauce':    'Sauce'
      'advanced': 'Advanced'
      'keybinds': 'Keybinds'
    }

    $.on d, 'AddSettingsSection', Settings.addSection
    $.on d, 'OpenSettings',       (e) -> Settings.open e.detail

    settings = JSON.parse(localStorage.getItem '4chan-settings') or {}
    unless settings.disableAll
      settings.disableAll = true
      check = true
    if settings.keyBinds
      # Keybinds persist even with disableAll. Thanks moot.
      settings.keyBinds = false
      check = true
    localStorage.setItem '4chan-settings', JSON.stringify settings if check

  open: (openSection) ->
    if Conf['editMode'] is "theme"
      if confirm "Opening the options dialog will close and discard any theme changes made with the theme editor."
        ThemeTools.close()
      return

    if Conf['editMode'] is "mascot"
      if confirm "Opening the options dialog will close and discard any mascot changes made with the mascot editor."
        MascotTools.close()
      return

    return if Settings.overlay
    $.event 'CloseMenu'

<<<<<<< HEAD
    Settings.dialog = dialog = $.el 'div',
      id:    'appchanx-settings'
      class: 'dialog'
      innerHTML: """<%= grunt.file.read('src/General/html/Settings/Settings.html').replace(/>\s+</g, '><').trim() %>"""
=======
    html = <%= importHTML('Settings/Settings') %>
>>>>>>> 407fdf74

    Settings.overlay = overlay = $.el 'div',
      id: 'overlay'

    $.on $('.export', dialog), 'click',  Settings.export
    $.on $('.import', dialog), 'click',  Settings.import
    $.on $('input',   dialog), 'change', Settings.onImport

    links = []
    for section in Settings.sections
      link = $.el 'a',
        className: "tab-#{section.hyphenatedTitle}"
        textContent: section.title
        href: 'javascript:;'
      $.on link, 'click', Settings.openSection.bind section
      links.push link
      sectionToOpen = link if section.title is openSection
    $.add $('.sections-list', dialog), links
    (if sectionToOpen then sectionToOpen else links[0]).click()

    $.on $('.close', dialog), 'click', Settings.close
    $.on overlay,             'click', Settings.close

    $.add d.body, [overlay, dialog]

    $.event 'OpenSettings', null, dialog

  close: ->
    return unless Settings.dialog
    $.rm Settings.overlay
    $.rm Settings.dialog
    delete Settings.overlay
    delete Settings.dialog

  sections: []

  addSection: (title, open) ->
    if typeof title isnt 'string'
      {title, open} = title.detail
    hyphenatedTitle = title.toLowerCase().replace /\s+/g, '-'
    Settings.sections.push {title, hyphenatedTitle, open}

  openSection: (mode) ->
    if selected = $ '.tab-selected', Settings.dialog
      $.rmClass selected, 'tab-selected'
    $.addClass $(".tab-#{@hyphenatedTitle}", Settings.dialog), 'tab-selected'
    section = $ 'section', Settings.dialog
    $.rmAll section
    section.className = "section-#{@hyphenatedTitle}"
    @open section, mode
    section.scrollTop = 0
    $.event 'OpenSettings', null, section

  main: (section) ->
    items  = {}
    inputs = {}
    for key, obj of Config.main
      fs = $.el 'fieldset',
        innerHTML: "<legend>#{key}</legend>"
      for key, arr of obj
        description = arr[1]
        div = $.el 'div',
          innerHTML: "<label><input type=checkbox name='#{key}'>#{key}</label><span class=description>#{description}</span>"
        input = $ 'input', div
        $.on $('label', div), 'mouseover', Settings.mouseover
        $.on input, 'change', $.cb.checked
        items[key]  = Conf[key]
        inputs[key] = input
        $.add fs, div
      Rice.nodes fs
      $.add section, fs

    $.get items, (items) ->
      for key, val of items
        inputs[key].checked = val
      return

    div = $.el 'div',
      innerHTML: "<button></button><span class=description>: Clear manually-hidden threads and posts on all boards. Reload the page to apply."
    button = $ 'button', div
    hiddenNum = 0
    $.get 'hiddenThreads', boards: {}, (item) ->
      for ID, board of item.hiddenThreads.boards
        for ID, thread of board
          hiddenNum++
      button.textContent = "Hidden: #{hiddenNum}"
    $.get 'hiddenPosts', boards: {}, (item) ->
      for ID, board of item.hiddenPosts.boards
        for ID, thread of board
          for ID, post of thread
            hiddenNum++
      button.textContent = "Hidden: #{hiddenNum}"
    $.on button, 'click', ->
      @textContent = 'Hidden: 0'
      $.get 'hiddenThreads', boards: {}, (item) ->
        for boardID of item.hiddenThreads.boards
          localStorage.removeItem "4chan-hide-t-#{boardID}"
        $.delete ['hiddenThreads', 'hiddenPosts']
    $.after $('input[name="Stubs"]', section).parentNode.parentNode, div

  export: (now, data) ->
    unless typeof now is 'number'
      now  = Date.now()
      data =
        version: g.VERSION
        date: now
      for db in DataBoard.keys
        Conf[db] = boards: {}
      # Make sure to export the most recent data.
      $.get Conf, (Conf) ->
        # XXX don't export archives.
        delete Conf['archives']
        data.Conf = Conf
        Settings.export now, data
      return
    a = $.el 'a',
      className: 'warning'
      textContent: 'Save me!'
      download: "<%= meta.name %> v#{g.VERSION}-#{now}.json"
      href: "data:application/json;base64,#{btoa unescape encodeURIComponent JSON.stringify data, null, 2}"
      target: '_blank'
    <% if (type !== 'userscript') { %>
    a.click()
    <% } else { %>
    # XXX Firefox won't let us download automatically.
    span = $ '.imp-exp-result', Settings.dialog
    $.rmAll span
    $.add span, a
    <% } %>

  import: ->
    @nextElementSibling.click()

  onImport: ->
    return unless file = @files[0]
    output = $('.imp-exp-result')
    unless confirm 'Your current settings will be entirely overwritten, are you sure?'
      output.textContent = 'Import aborted.'
      return
    reader = new FileReader()
    reader.onload = (e) ->
      try
        data = JSON.parse e.target.result
        Settings.loadSettings data
        if confirm 'Import successful. Reload now?'
          window.location.reload()
      catch err
        output.textContent = 'Import failed due to an error.'
        c.error err.stack
    reader.readAsText file

  loadSettings: (data) ->
    if data.Conf['WatchedThreads']
      data.Conf['watchedThreads'] = boards: ThreadWatcher.convert data.Conf['WatchedThreads']
      delete data.Conf['WatchedThreads']
    $.set data.Conf

  convertSettings: (data, map) ->
    for prevKey, newKey of map
      data.Conf[newKey] = data.Conf[prevKey] if newKey
      delete data.Conf[prevKey]
    data

  filter: (section) ->
    section.innerHTML = <%= importHTML('Settings/Filter-select') %>
    select = $ 'select', section
    $.on select, 'change', Settings.selectFilter
    Settings.selectFilter.call select

  selectFilter: ->
    div = @nextElementSibling
    if (name = @value) isnt 'guide'
      $.rmAll div
      ta = $.el 'textarea',
        name: name
        className: 'field'
        spellcheck: false
      $.get name, Conf[name], (item) ->
        ta.value = item[name]
      $.on ta, 'change', $.cb.value
      $.add div, ta
      return
    div.innerHTML = <%= importHTML('Settings/Filter-guide') %>

  sauce: (section) ->
    section.innerHTML = <%= importHTML('Settings/Sauce') %>
    ta = $ 'textarea', section
    $.get 'sauces', Conf['sauces'], (item) ->
      # XXX remove .replace func after 31-7-2013 (v1 transitioning)
      ta.value = item['sauces'].replace /\$\d/g, (c) ->
        switch c
          when '$1'
            '%TURL'
          when '$2'
            '%URL'
          when '$3'
            '%MD5'
          when '$4'
            '%board'
          else
            c
    $.on ta, 'change', $.cb.value

  advanced: (section) ->
<<<<<<< HEAD
    section.innerHTML = """<%= grunt.file.read('src/General/html/Settings/Advanced.html').replace(/>\s+</g, '><').trim() %>"""
=======
    section.innerHTML = <%= importHTML('Settings/Advanced') %>
>>>>>>> 407fdf74
    items = {}
    inputs = {}
    for name in ['boardnav', 'time', 'backlink', 'fileInfo', 'favicon', 'usercss']
      input = $ "[name='#{name}']", section
      items[name]  = Conf[name]
      inputs[name] = input
      event = if ['favicon', 'usercss'].contains name
        'change'
      else
        'input'
      $.on input, event, $.cb.value

    # Quick Reply Personas
    ta = $ '.personafield', section
    $.get 'QR.personas', Conf['QR.personas'], (item) ->
      ta.value = item['QR.personas']
    $.on ta, 'change', $.cb.value

    $.get items, (items) ->
      for key, val of items
        input = inputs[key]
        input.value = val
        continue if key is 'usercss'
        $.on input, event, Settings[key]
        Settings[key].call input
      Rice.nodes section

    $.on $('input[name=Interval]', section), 'change', ThreadUpdater.cb.interval
    $.on $('input[name="Custom CSS"]', section), 'change', Settings.togglecss
    $.on $.id('apply-css'), 'click', Settings.usercss

    boards = {}
    for name, archive of Redirect.archives
      for boardID in archive.boards
        data = boards[boardID] or=
          thread: []
          post:   []
          file:   []
        data.thread.push name
        data.post.push   name if archive.software is 'foolfuuka'
        data.file.push   name if archive.files.contains boardID

    rows = []
    boardOptions = []
    for boardID in Object.keys(boards).sort() # Alphabetical order
      row = $.el 'tr',
        className: "board-#{boardID}"
      row.hidden = boardID isnt g.BOARD.ID

      boardOptions.push $.el 'option',
        textContent: "/#{boardID}/"
        value:       "board-#{boardID}"
        selected:    boardID is g.BOARD.ID

      data = boards[boardID]
      $.add row, Settings.addArchiveCell boardID, data, item for item in ['thread', 'post', 'file']
      rows.push row

    $.add $('tbody', section), rows

    boardSelect = $('#archive-board-select', section)
    $.add boardSelect, boardOptions
    table = $.id 'archive-table'
    $.on boardSelect, 'change', ->
      $('tbody > :not([hidden])', table).hidden = true
      $("tbody > .#{@value}", table).hidden = false

    $.get 'selectedArchives', Conf['selectedArchives'], ({selectedArchives}) ->
      for boardID, data of selectedArchives
        for type, name of data
          if option = $ "select[data-boardid='#{boardID}'][data-type='#{type}'] > option[value='#{name}']", section
            option.selected = true
      return
    return

  addArchiveCell: (boardID, data, type) ->
    {length} = data[type]
    td = $.el 'td',
      className: 'archive-cell'

    unless length
      td.textContent = '--'
      return td

    options = []
    i = 0
    while i < length
      archive = data[type][i++]
      options.push $.el 'option',
        textContent: archive
        value: archive

    td.innerHTML = '<select></select>'
    select = td.firstElementChild
    unless select.disabled = length is 1
      # XXX GM can't into datasets
      select.setAttribute 'data-boardid', boardID
      select.setAttribute 'data-type', type
      $.on select, 'change', Settings.saveSelectedArchive
    $.add select, options

    td

  saveSelectedArchive: ->
    $.get 'selectedArchives', Conf['selectedArchives'], ({selectedArchives}) =>
      (selectedArchives[@dataset.boardid] or= {})[@dataset.type] = @value
      $.set 'selectedArchives', selectedArchives

  boardnav: ->
    Header.generateBoardList @value

  time: ->
    funk = Time.createFunc @value
    @nextElementSibling.textContent = funk Time, new Date()

  backlink: ->
    @nextElementSibling.textContent = @value.replace /%id/, '123456789'

  fileInfo: ->
    data =
      isReply: true
      file:
        URL: '//i.4cdn.org/g/src/1334437723720.jpg'
        name: 'd9bb2efc98dd0df141a94399ff5880b7.jpg'
        size: '276 KB'
        sizeInBytes: 276 * 1024
        dimensions: '1280x720'
        isImage: true
        isSpoiler: true
    funk = FileInfo.createFunc @value
    @nextElementSibling.innerHTML = funk FileInfo, data

  favicon: ->
    Favicon.switch()
    Unread.update() if g.VIEW is 'thread' and Conf['Unread Favicon']
    $.id('favicon-preview').innerHTML = """
      <img src=#{Favicon.default}>
      <img src=#{Favicon.unreadSFW}>
      <img src=#{Favicon.unreadNSFW}>
      <img src=#{Favicon.unreadDead}>
      """

  togglecss: ->
    if $('textarea', @parentNode.parentNode).disabled = !@checked
      CustomCSS.rmStyle()
    else
      CustomCSS.addStyle()
    $.cb.checked.call @

  usercss: ->
    CustomCSS.update()

  keybinds: (section) ->
    section.innerHTML = <%= importHTML('Settings/Keybinds') %>

    tbody  = $ 'tbody', section
    items  = {}
    inputs = {}
    for key, arr of Config.hotkeys
      tr = $.el 'tr',
        innerHTML: "<td>#{arr[1]}</td><td><input class=field></td>"
      input = $ 'input', tr
      input.name = key
      input.spellcheck = false
      items[key]  = Conf[key]
      inputs[key] = input
      $.on input, 'keydown', Settings.keybind
      Rice.nodes tr
      $.add tbody, tr

    $.get items, (items) ->
      for key, val of items
        inputs[key].value = val
      return

  keybind: (e) ->
    return if e.keyCode is 9 # tab
    e.preventDefault()
    e.stopPropagation()
    return unless (key = Keybinds.keyCode e)?
    @value = key
    $.cb.value.call @

  style: (section) ->
    nodes  = $.frag()
    items  = {}
    inputs = {}

    for key, obj of Config.style

      fs = $.el 'fieldset',
        innerHTML: "<legend>#{key}</legend>"

      for key, arr of obj
        [value, description, type] = arr

        div = $.el 'div',
          className: 'styleoption'

        if type

          if type is 'text'

            div.innerHTML = "<div class=option><span class=optionlabel>#{key}</span></div><div class=description>#{description}</div><div class=option><input name='#{key}' style=width: 100%></div>"
            input = $ "input", div

          else

            html = "<div class=option><span class=optionlabel>#{key}</span></div><div class=description>#{description}</div><div class=option><select name='#{key}'>"
            for name in type
              html += "<option value='#{name}'>#{name}</option>"
            html += "</select></div>"
            div.innerHTML = html
            input = $ "select", div

        else

          div.innerHTML = "<div class=option><label><input type=checkbox name='#{key}'>#{key}</label></div><span style='display:none;'>#{description}</span>"
          input = $ 'input', div

        items[key]  = Conf[key]
        inputs[key] = input

        $.on $('.option', div), 'mouseover', Settings.mouseover

        $.add fs, div
      $.add nodes, fs

    $.get items, (items) ->
      cb = Settings.cb.style
      for key, val of items
        input = inputs[key]
        if input.type is 'checkbox'
          input.checked = val
          $.on input, 'change', cb.checked
        else if input.nodeName is 'SELECT'
          input.value = val
          $.on input, 'change', cb.select
        else
          input.value = val
          $.on input, 'change', cb.value

      Rice.nodes nodes
      $.add section, nodes

  themes: (section, mode) ->
    if typeof mode isnt 'string'
      mode = 'default'

    parentdiv  = $.el 'div',
      id:        "themeContainer"

    suboptions = $.el 'div',
      className: "suboptions"
      id:        "themes"

    keys = Object.keys(Themes)
    keys.sort()

    cb = Settings.cb.theme
    mouseover = -> @style.color = "#{@dataset.hover}"
    mouseout  = -> @style.color = "#{@dataset.color}"

    if mode is "default"

      for name in keys
        theme = Themes[name]

        continue if theme["Deleted"]

        div = $.el 'div',
          className: "theme #{if name is Conf['theme'] then 'selectedtheme' else ''}"
          id:        name
          innerHTML: """<%= grunt.file.read('src/General/html/Settings/Theme.html').replace(/>\s+</g, '><').trim() %>"""

        div.style.backgroundColor = theme['Background Color']

        for a in $$ 'a[data-color]', div
          a.style.color = "#{a.dataset.color}"
          $.on a, 'mouseover', mouseover
          $.on a, 'mouseout',  mouseout

        $.on $('a.edit',   div), 'click', cb.edit
        $.on $('a.export', div), 'click', cb.export
        $.on $('a.delete', div), 'click', cb.delete

        $.on div, 'click', cb.select

        $.add suboptions, div

      div = $.el 'div',
        id:        'addthemes'
        innerHTML: """<%= grunt.file.read('src/General/html/Settings/Batch-Theme.html').replace(/>\s+</g, '><').trim() %>"""

      $.on $("#newtheme", div), 'click', ->
        ThemeTools.init "untitled"
        Settings.close()

      $.on $("#import", div), 'click', ->
        @nextSibling.click()

      $.on $("#importbutton", div), 'change', ThemeTools.importtheme

      $.on $('#tUndelete', div), 'click', ->
        $.rm $.id "themeContainer"

        themes =
          open:            Settings.themes
          hyphenatedTitle: 'themes'

        Settings.openSection.apply themes, ['undelete']

    else

      for name in keys
        theme = Themes[name]

        continue unless theme["Deleted"]

        div = $.el 'div',
          id:        name
          className: theme
          innerHTML: """<%= grunt.file.read('src/General/html/Settings/Deleted-Theme.html').replace(/>\s+</g, '><').trim() %>"""

        $.on div, 'click', cb.restore

        $.add suboptions, div

      div = $.el 'div',
        id:        'addthemes'
        innerHTML: "<a href='javascript:;'>Return</a>"

      $.on $('a', div), 'click', ->
        themes =
          open:            Settings.themes
          hyphenatedTitle: 'themes'

        $.rm $.id "themeContainer"
        Settings.openSection.call themes

    $.add parentdiv, suboptions
    $.add parentdiv, div
    $.add section, parentdiv

  mouseover: (e) ->
    mouseover = $.el 'div',
      id:        'mouseover'
      className: 'dialog'

    $.add Header.hover, mouseover

    mouseover.innerHTML = @nextElementSibling.innerHTML

    UI.hover
      root:         @
      el:           mouseover
      latestEvent:  e
      endEvents:    'mouseout'
      asapTest: ->  true
      close:        true

    return

  mascots: (section, mode) ->
    categories = {}
    cb         = Settings.cb.mascot

    if typeof mode isnt 'string'
      mode = 'default'

    suboptions = $.el "div",
      className: "suboptions"

    mascotHide = $.el "div",
      id: "mascot_hide"
      className: "reply"
      innerHTML: "Hide Categories <span class=drop-marker></span><div></div>"

    keys = Object.keys Mascots
    keys.sort()

    if mode is 'default'
      mascotoptions = $.el 'div',
        id: 'mascot-options'
        innerHTML: """<a class=edit href='javascript:;'>Edit</a><a class=delete href='javascript:;'>Delete</a><a class=export href='javascript:;'>Export</a>"""

      $.on $('.edit',   mascotoptions), 'click', cb.edit
      $.on $('.delete', mascotoptions), 'click', cb.delete
      $.on $('.export', mascotoptions), 'click', cb.export

      addoptions = ->
        return if mascotoptions.parentElement is @
        $.add @, mascotoptions

      # Create a keyed Unordered List Element and hide option for each mascot category.
      for name in MascotTools.categories
        menu = $ 'div', mascotHide
        categories[name] = div = $.el "div",
          id:        name
          className: "mascots-container"
          innerHTML: "<h3 class=mascotHeader>#{name}</h3>"
          hidden:    Conf["Hidden Categories"].contains name

        option = $.el "label",
          name: name
          innerHTML: "<input name='#{name}' type=checkbox #{if Conf["Hidden Categories"].contains(name) then 'checked' else ''}>#{name}"

        $.on $('input', option), 'change', cb.category

        $.add suboptions, div
        $.add menu, option

      for name in keys
        continue if Conf["Deleted Mascots"].contains name
        mascot = Mascots[name]
        mascotEl = $.el 'div',
          id:        name
          className: if Conf[g.MASCOTSTRING].contains name then 'mascot enabled' else 'mascot'
          innerHTML: "<%= grunt.file.read('src/General/html/Settings/Mascot.html') %>"

        $.on mascotEl, 'click', cb.select
        $.on mascotEl, 'mouseover', addoptions

        $.add (categories[mascot.category] or categories[MascotTools.categories[0]]), mascotEl

      batchmascots = $.el 'div',
        id: "mascots_batch"
        innerHTML: """<%= grunt.file.read('src/General/html/Settings/Batch-Mascot.html') %>"""

      $.on $('#clear', batchmascots), 'click', ->
        enabledMascots = JSON.parse(JSON.stringify(Conf[g.MASCOTSTRING]))
        for name in enabledMascots
          $.rmClass $.id(name), 'enabled'
        $.set g.MASCOTSTRING, Conf[g.MASCOTSTRING] = []

      $.on $('#selectAll', batchmascots), 'click', ->
        for name, mascot of Mascots
          unless Conf["Hidden Categories"].contains(mascot.category) or Conf[g.MASCOTSTRING].contains(name) or Conf["Deleted Mascots"].contains(name)
            $.addClass $.id(name), 'enabled'
            Conf[g.MASCOTSTRING].push name
        $.set g.MASCOTSTRING, Conf[g.MASCOTSTRING]

      $.on $('#createNew', batchmascots), 'click', ->
        MascotTools.dialog()
        Settings.close()

      $.on $("#importMascot", batchmascots), 'click', ->
        @nextSibling.click()

      $.on $("#importMascotButton", batchmascots), 'change', (e) ->
        MascotTools.importMascot e

      $.on $('#undelete', batchmascots), 'click', ->
        unless Conf["Deleted Mascots"].length > 0
          alert "No mascots have been deleted."
          return
        mascots =
          open:            Settings.mascots
          hyphenatedTitle: 'mascots'
        Settings.openSection.apply mascots, ['restore']

    else
      container = $.el "div",
        className: "mascots"

      for name in keys
        continue unless Conf["Deleted Mascots"].contains name
        mascot = Mascots[name]
        mascotEl = $.el 'div',
          className: 'mascot' 
          id: name
          innerHTML: "
<div class='mascotname'>#{name.replace /_/g, " "}</span>
<div class='mascotcontainer #{mascot.category} #{if mascot.silhouette then 'silhouette' else ''}'><img class=mascotimg src='#{mascot.image}'></div>
"

        $.on mascotEl, 'click', cb.restore

        $.add container, mascotEl

      $.add suboptions, container

      batchmascots = $.el 'div',
        id: "mascots_batch"
        innerHTML: """<a href="javascript:;" id="return">Return</a>"""

      $.on $('#return', batchmascots), 'click', ->
        mascots =
          open:            Settings.mascots
          hyphenatedTitle: 'mascots'
        Settings.openSection.apply mascots

    for node in [suboptions, batchmascots, mascotHide]
      Rice.nodes node

    $.add section, [suboptions, batchmascots, mascotHide]

  cb:
    style:
      checked: ->
        $.cb.checked.call @
        hyphenated = @name.toLowerCase().replace(/^4/, 'four').replace /\s+/g, '-'
        (if @checked then $.addClass else $.rmClass) doc, hyphenated

      value: ->
        $.cb.value.call @
        Style.dynamicCSS.textContent = Style.dynamic()

      select: ->
        $.cb.value.call @
        for option in @options
          hyphenated = "#{@name} #{option.value}".toLowerCase().replace(/^4/, 'four').replace /\s+/g, '-'
          (if option.value is @value then $.addClass else $.rmClass) doc, hyphenated
        return

    mascot:
      category: ->
        if $.id(@name).hidden = @checked
          Conf["Hidden Categories"].push @name

          # Gather all names of enabled mascots in the hidden category in every context it could be enabled.
          for type in ["Enabled Mascots", "Enabled Mascots sfw", "Enabled Mascots nsfw"]
            setting = Conf[type]
            i = setting.length

            while i--
              name = setting[i]
              continue unless Mascots[name].category is @name
              setting.splice i, 1
              continue unless type is g.MASCOTSTRING
              $.rmClass $.id(name), 'enabled'
              if Conf['mascot'] is name
                cb = MascotTools.toggle
            $.set type, setting

        else
          $.remove Conf["Hidden Categories"], @name

        $.set "Hidden Categories", Conf["Hidden Categories"]

        cb() if cb

      edit: (e) ->
        e.stopPropagation()
        MascotTools.dialog @parentElement.parentElement.id
        Settings.close()

      delete: (e) ->
        e.stopPropagation()
        name = @parentElement.parentElement.id
        if confirm "Are you sure you want to delete \"#{name}\"?"
          if Conf['mascot'] is name
            MascotTools.toggle()
          for type in ["Enabled Mascots", "Enabled Mascots sfw", "Enabled Mascots nsfw"]
            $.remove Conf[type], name
            $.set type, Conf[type]
          Conf["Deleted Mascots"].push name
          $.set "Deleted Mascots", Conf["Deleted Mascots"]
          $.rm $.id name

      export: (e) ->
        e.stopPropagation()
        name = @parentElement.parentElement.id
        data = Mascots[name]
        data['Mascot'] = name

        a = $.el 'a',
          className: 'export-button'
          textContent: 'Save me!'
          download: "#{name}-#{Date.now()}.json"
          href: "data:application/json;base64,#{btoa unescape encodeURIComponent JSON.stringify data, null, 2}"
          target: '_blank'
        <% if (type !== 'userscript') { %>
        a.click()
        <% } else { %>
        # XXX Firefox won't let us download automatically.
        $.on a, 'click', (e) ->
          e.stopPropagation()
        $.add @parentElement.parentElement, a
        <% } %>

      restore: ->
        if confirm "Are you sure you want to restore \"#{@id}\"?"
          $.remove Conf["Deleted Mascots"], @id
          $.set "Deleted Mascots", Conf["Deleted Mascots"]
          $.rm @

      select: ->
        string = g.MASCOTSTRING
        if $.remove Conf[string], @id
          if Conf['mascot'] is @id
            MascotTools.toggle()
        else
          Conf['mascot'] = @id
          Conf[string].push @id
          MascotTools.change Mascots[@id]
        $.toggleClass @, 'enabled'
        $.set string, Conf[string]
        $.set string, Conf[string]

    theme:
      select: ->
        if currentTheme = $.id(Conf['theme'])
          $.rmClass currentTheme, 'selectedtheme'

        if Conf["NSFW/SFW Themes"]
          $.set "theme_#{g.TYPE}", @id
        else
          $.set "theme", @id
        Conf['theme'] = @id
        $.addClass @, 'selectedtheme'
        Style.themeCSS.textContent = Style.theme Themes[@id]

      edit: (e) ->
        e.preventDefault()
        e.stopPropagation()
        ThemeTools.init @name
        Settings.close()

      export: (e) ->
        e.preventDefault()
        e.stopPropagation()
        data = Themes[@name]
        data['Theme'] = @name

        a = $.el 'a',
          textContent: '>>Save me!'
          download: "#{@name}-#{Date.now()}.json"
          href: "data:application/json;base64,#{btoa unescape encodeURIComponent JSON.stringify data, null, 2}"
          target: '_blank'
        <% if (type !== 'userscript') { %>
        a.click()
        <% } else { %>
        # XXX Firefox won't let us download automatically.
        $.on a, 'click', (e) ->
          e.stopPropagation()
        $.replace @, a
        <% } %>

      delete: (e) ->
        e.preventDefault()
        e.stopPropagation()
        container = $.id @name

        unless container.previousSibling or container.nextSibling
          alert "Cannot delete theme (No other themes available)."
          return

        if confirm "Are you sure you want to delete \"#{@name}\"?"
          if @name is Conf['theme']
            if settheme = container.previousSibling or container.nextSibling
              Conf['theme'] = settheme.id
              $.addClass settheme, 'selectedtheme'
              $.set 'theme', Conf['theme']
          Themes[@name]["Deleted"] = true

          $.get "userThemes", {}, ({userThemes}) =>
            userThemes[@name] = Themes[@name]
            $.set 'userThemes', userThemes
            $.rm container

      restore: ->
        if confirm "Are you sure you want to restore \"#{@id}\"?"
          Themes[@id]["Deleted"] = false

          $.get "userThemes", {}, ({userThemes}) =>
            userThemes[@id] = Themes[@id]
            $.set 'userThemes', userThemes
            $.rm @<|MERGE_RESOLUTION|>--- conflicted
+++ resolved
@@ -1,15 +1,8 @@
 Settings =
   init: ->
-<<<<<<< HEAD
     # Appchan X settings link
     el = $.el 'a',
       className:   'settings-link'
-=======
-    # 4chan X settings link
-    link = $.el 'a',
-      className:   'settings-link fa fa-wrench'
-      textContent: 'Settings'
->>>>>>> 407fdf74
       href:        'javascript:;'
       textContent: 'Settings'
     $.on el, 'click', Settings.open
@@ -76,14 +69,10 @@
     return if Settings.overlay
     $.event 'CloseMenu'
 
-<<<<<<< HEAD
     Settings.dialog = dialog = $.el 'div',
       id:    'appchanx-settings'
       class: 'dialog'
-      innerHTML: """<%= grunt.file.read('src/General/html/Settings/Settings.html').replace(/>\s+</g, '><').trim() %>"""
-=======
-    html = <%= importHTML('Settings/Settings') %>
->>>>>>> 407fdf74
+      innerHTML: <%= importHTML('Settings/Settings') %>
 
     Settings.overlay = overlay = $.el 'div',
       id: 'overlay'
@@ -288,11 +277,7 @@
     $.on ta, 'change', $.cb.value
 
   advanced: (section) ->
-<<<<<<< HEAD
-    section.innerHTML = """<%= grunt.file.read('src/General/html/Settings/Advanced.html').replace(/>\s+</g, '><').trim() %>"""
-=======
     section.innerHTML = <%= importHTML('Settings/Advanced') %>
->>>>>>> 407fdf74
     items = {}
     inputs = {}
     for name in ['boardnav', 'time', 'backlink', 'fileInfo', 'favicon', 'usercss']
