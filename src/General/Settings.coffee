Settings =
  init: ->
    # Appchan X settings link
    el = $.el 'a',
      className:   'settings-link'
      href:        'javascript:;'
      textContent: 'Settings'
    $.on el, 'click', Settings.open
    
    $.event 'AddMenuEntry',
      type: 'header'
      el: el
      order: 1

    $.get 'previousversion', null, (item) ->
      if previous = item['previousversion']
        return if previous is g.VERSION
        # Avoid conflicts between sync'd newer versions
        # and out of date extension on this device.
        prev = previous.match(/\d+/g).map Number
        curr = g.VERSION.match(/\d+/g).map Number
        return unless prev[0] <= curr[0] and prev[1] <= curr[1] and prev[2] <= curr[2]

        changelog = '<%= meta.repo %>blob/<%= meta.mainBranch %>/CHANGELOG.md'
        el = $.el 'span',
          innerHTML: "<%= meta.name %> has been updated to <a href='#{changelog}' target=_blank>version #{g.VERSION}</a>."
        if Conf['Show Updated Notifications']
          new Notification 'info', el, 30
      else
        $.on d, '4chanXInitFinished', Settings.open
      $.set
        archives: Conf['archives']
        lastarchivecheck: now
        previousversion: g.VERSION

    Settings.addSection 'Style',    Settings.style
    Settings.addSection 'Themes',   Settings.themes
    Settings.addSection 'Mascots',  Settings.mascots
    Settings.addSection 'Script',   Settings.main
    Settings.addSection 'Filter',   Settings.filter
    Settings.addSection 'Sauce',    Settings.sauce
    Settings.addSection 'Advanced', Settings.advanced
    Settings.addSection 'Keybinds', Settings.keybinds

    $.on d, 'AddSettingsSection',   Settings.addSection
    $.on d, 'OpenSettings',         (e) -> Settings.open e.detail

    settings = JSON.parse(localStorage.getItem '4chan-settings') or {}
    return if settings.disableAll
    settings.disableAll = true
    localStorage.setItem '4chan-settings', JSON.stringify settings

  open: (openSection) ->
    if Conf['editMode'] is "theme"
      if confirm "Opening the options dialog will close and discard any theme changes made with the theme editor."
        ThemeTools.close()
      return

    if Conf['editMode'] is "mascot"
      if confirm "Opening the options dialog will close and discard any mascot changes made with the mascot editor."
        MascotTools.close()
      return

    return if Settings.overlay
    $.event 'CloseMenu'

    Settings.dialog = dialog = $.el 'div',
      id:    'appchanx-settings'
      class: 'dialog'
      innerHTML: """<%= grunt.file.read('src/General/html/Settings/Settings.html').replace(/>\s+</g, '><').trim() %>"""

    Settings.overlay = overlay = $.el 'div',
      id: 'overlay'

    $.on $('.export', dialog), 'click',  Settings.export
    $.on $('.import', dialog), 'click',  Settings.import
    $.on $('input',   dialog), 'change', Settings.onImport

    links = []
    for section in Settings.sections
      link = $.el 'a',
        className: "tab-#{section.hyphenatedTitle}"
        textContent: section.title
        href: 'javascript:;'
      $.on link, 'click', Settings.openSection.bind section
      links.push link
      sectionToOpen = link if section.title is openSection
    $.add $('.sections-list', dialog), links
    (if sectionToOpen then sectionToOpen else links[0]).click()

    $.on $('.close', dialog), 'click', Settings.close
    $.on overlay,             'click', Settings.close

    $.add d.body, [overlay, dialog]

    $.event 'OpenSettings', null, dialog

  close: ->
    return unless Settings.dialog
    $.rm Settings.overlay
    $.rm Settings.dialog
    delete Settings.overlay
    delete Settings.dialog

  sections: []

  addSection: (title, open) ->
    if typeof title isnt 'string'
      {title, open} = title.detail
    hyphenatedTitle = title.toLowerCase().replace /\s+/g, '-'
    Settings.sections.push {title, hyphenatedTitle, open}

  openSection: (mode) ->
    if selected = $ '.tab-selected', Settings.dialog
      $.rmClass selected, 'tab-selected'
    $.addClass $(".tab-#{@hyphenatedTitle}", Settings.dialog), 'tab-selected'
    section = $ 'section', Settings.dialog
    $.rmAll section
    section.className = "section-#{@hyphenatedTitle}"
    @open section, mode
    section.scrollTop = 0
    $.event 'OpenSettings', null, section

  main: (section) ->
    items  = {}
    inputs = {}
    for key, obj of Config.main
      fs = $.el 'fieldset',
        innerHTML: "<legend>#{key}</legend>"
      for key, arr of obj
        description = arr[1]
        div = $.el 'div',
          innerHTML: "<label><input type=checkbox name='#{key}'>#{key}</label><span class=description>#{description}</span>"
        input = $ 'input', div
        $.on $('label', div), 'mouseover', Settings.mouseover
        $.on input, 'change', $.cb.checked
        items[key]  = Conf[key]
        inputs[key] = input
        $.add fs, div
      Rice.nodes fs
      $.add section, fs

    $.get items, (items) ->
      for key, val of items
        inputs[key].checked = val
      return

    div = $.el 'div',
      innerHTML: "<button></button><span class=description>: Clear manually-hidden threads and posts on all boards. Refresh the page to apply."
    button = $ 'button', div
    hiddenNum = 0
    $.get 'hiddenThreads', boards: {}, (item) ->
      for ID, board of item.hiddenThreads.boards
        for ID, thread of board
          hiddenNum++
      button.textContent = "Hidden: #{hiddenNum}"
    $.get 'hiddenPosts', boards: {}, (item) ->
      for ID, board of item.hiddenPosts.boards
        for ID, thread of board
          for ID, post of thread
            hiddenNum++
      button.textContent = "Hidden: #{hiddenNum}"
    $.on button, 'click', ->
      @textContent = 'Hidden: 0'
      $.get 'hiddenThreads', boards: {}, (item) ->
        for boardID of item.hiddenThreads.boards
          localStorage.removeItem "4chan-hide-t-#{boardID}"
        $.delete ['hiddenThreads', 'hiddenPosts']
    $.after $('input[name="Stubs"]', section).parentNode.parentNode, div

  export: (now, data) ->
    unless typeof now is 'number'
      now  = Date.now()
      data =
        version: g.VERSION
        date: now
      for db in DataBoards
        Conf[db] = boards: {}
      # Make sure to export the most recent data.
      $.get Conf, (Conf) ->
        # XXX don't export archives.
        delete Conf['archives']
        data.Conf = Conf
        Settings.export now, data
      return
    a = $.el 'a',
      className: 'warning'
      textContent: 'Save me!'
      download: "<%= meta.name %> v#{g.VERSION}-#{now}.json"
      href: "data:application/json;base64,#{btoa unescape encodeURIComponent JSON.stringify data, null, 2}"
      target: '_blank'
    <% if (type !== 'userscript') { %>
    a.click()
    <% } else { %>
    # XXX Firefox won't let us download automatically.
    span = $ '.imp-exp-result', Settings.dialog
    $.rmAll span
    $.add span, a
    <% } %>

  import: ->
    @nextElementSibling.click()

  onImport: ->
    return unless file = @files[0]
    output = $('.imp-exp-result')
    unless confirm 'Your current settings will be entirely overwritten, are you sure?'
      output.textContent = 'Import aborted.'
      return
    reader = new FileReader()
    reader.onload = (e) ->
      try
        data = JSON.parse e.target.result
        Settings.loadSettings data
        if confirm 'Import successful. Refresh now?'
          window.location.reload()
      catch err
        output.textContent = 'Import failed due to an error.'
        c.error err.stack
    reader.readAsText file

  loadSettings: (data) ->
    version = data.version.split '.'
<<<<<<< HEAD
=======
    if version[0] is '2'
      data = Settings.convertSettings data,
        # General confs
        'Disable 4chan\'s extension': ''
        'Catalog Links': ''
        'Reply Navigation': ''
        'Show Stubs': 'Stubs'
        'Image Auto-Gif': 'Auto-GIF'
        'Expand From Current': ''
        'Unread Tab Icon': 'Unread Favicon'
        'Post in Title': 'Thread Excerpt'
        'Auto Hide QR': ''
        'Open Reply in New Tab': ''
        'Remember QR size': ''
        'Quote Inline': 'Quote Inlining'
        'Quote Preview': 'Quote Previewing'
        'Indicate OP quote': 'Mark OP Quotes'
        'Indicate Cross-thread Quotes': 'Mark Cross-thread Quotes'
        'Reply Hiding': 'Reply Hiding Buttons'
        'Thread Hiding': 'Thread Hiding Buttons'
        # filter
        'uniqueid': 'uniqueID'
        'mod': 'capcode'
        'country': 'flag'
        'md5': 'MD5'
        # keybinds
        'openEmptyQR': 'Open empty QR'
        'openQR': 'Open QR'
        'openOptions': 'Open settings'
        'close': 'Close'
        'spoiler': 'Spoiler tags'
        'code': 'Code tags'
        'submit': 'Submit QR'
        'watch': 'Watch'
        'update': 'Update'
        'unreadCountTo0': ''
        'expandAllImages': 'Expand images'
        'expandImage': 'Expand image'
        'zero': 'Front page'
        'nextPage': 'Next page'
        'previousPage': 'Previous page'
        'nextThread': 'Next thread'
        'previousThread': 'Previous thread'
        'expandThread': 'Expand thread'
        'openThreadTab': 'Open thread'
        'openThread': 'Open thread tab'
        'nextReply': 'Next reply'
        'previousReply': 'Previous reply'
        'hide': 'Hide'
        # updater
        'Scrolling': 'Auto Scroll'
        'Verbose': ''
      data.Conf.sauces = data.Conf.sauces.replace /\$\d/g, (c) ->
        switch c
          when '$1'
            '%TURL'
          when '$2'
            '%URL'
          when '$3'
            '%MD5'
          when '$4'
            '%board'
          else
            c
      for key, val of Config.hotkeys when key of data.Conf
        data.Conf[key] = data.Conf[key].replace(/ctrl|alt|meta/g, (s) -> "#{s[0].toUpperCase()}#{s[1..]}").replace /(^|.+\+)[A-Z]$/g, (s) ->
          "Shift+#{s[0...-1]}#{s[-1..].toLowerCase()}"
      data.Conf['WatchedThreads'] = data.WatchedThreads
    if data.Conf['WatchedThreads']
      data.Conf['watchedThreads'] = boards: ThreadWatcher.convert data.Conf['WatchedThreads']
      delete data.Conf['WatchedThreads']
>>>>>>> c71660bf
    $.set data.Conf

  convertSettings: (data, map) ->
    for prevKey, newKey of map
      data.Conf[newKey] = data.Conf[prevKey] if newKey
      delete data.Conf[prevKey]
    data

  filter: (section) ->
    section.innerHTML = """
    <%= grunt.file.read('src/General/html/Settings/Filter-select.html').replace(/>\s+</g, '><').trim() %>
    """
    select = $ 'select', section
    $.on select, 'change', Settings.selectFilter
    Settings.selectFilter.call select

  selectFilter: ->
    div = @nextElementSibling
    if (name = @value) isnt 'guide'
      $.rmAll div
      ta = $.el 'textarea',
        name: name
        className: 'field'
        spellcheck: false
      $.get name, Conf[name], (item) ->
        ta.value = item[name]
      $.on ta, 'change', $.cb.value
      $.add div, ta
      return
    div.innerHTML = """
    <%= grunt.file.read('src/General/html/Settings/Filter-guide.html').replace(/>\s+</g, '><').trim() %>
    """

  sauce: (section) ->
    section.innerHTML = """
    <%= grunt.file.read('src/General/html/Settings/Sauce.html').replace(/>\s+</g, '><').trim() %>
    """
    ta = $ 'textarea', section
    $.get 'sauces', Conf['sauces'], (item) ->
      # XXX remove .replace func after 31-7-2013 (v1 transitioning)
      ta.value = item['sauces'].replace /\$\d/g, (c) ->
        switch c
          when '$1'
            '%TURL'
          when '$2'
            '%URL'
          when '$3'
            '%MD5'
          when '$4'
            '%board'
          else
            c
    $.on ta, 'change', $.cb.value

  advanced: (section) ->
    section.innerHTML = """<%= grunt.file.read('src/General/html/Settings/Advanced.html').replace(/>\s+</g, '><').trim() %>"""
    items = {}
    inputs = {}
    for name in ['boardnav', 'time', 'backlink', 'fileInfo', 'favicon', 'usercss']
      input = $ "[name='#{name}']", section
      items[name]  = Conf[name]
      inputs[name] = input
      event = if ['favicon', 'usercss'].contains name
        'change'
      else
        'input'
      $.on input, event, $.cb.value

    # Quick Reply Personas
    ta = $ '.personafield', section
    $.get 'QR.personas', Conf['QR.personas'], (item) ->
      ta.value = item['QR.personas']
    $.on ta, 'change', $.cb.value

    $.get items, (items) ->
      for key, val of items
        input = inputs[key]
        input.value = val
        continue if key is 'usercss'
        $.on input, event, Settings[key]
        Settings[key].call input
      Rice.nodes section

    $.on $('input[name=Interval]', section), 'change', ThreadUpdater.cb.interval
    $.on $('input[name="Custom CSS"]', section), 'change', Settings.togglecss
    $.on $.id('apply-css'), 'click', Settings.usercss

    boards = {}
    for name, archive of Redirect.archives
      for boardID in archive.boards
        data = boards[boardID] or=
          thread: []
          post:   []
          file:   []
        data.thread.push name
        data.post.push   name if archive.software is 'foolfuuka'
        data.file.push   name if archive.files.contains boardID

    rows = []
    boardOptions = []
    for boardID in Object.keys(boards).sort() # Alphabetical order
      row = $.el 'tr',
        className: "board-#{boardID}"
      row.hidden = boardID isnt g.BOARD.ID

      boardOptions.push $.el 'option',
        textContent: "/#{boardID}/"
        value:       "board-#{boardID}"
        selected:    boardID is g.BOARD.ID

      data = boards[boardID]
      $.add row, Settings.addArchiveCell boardID, data, item for item in ['thread', 'post', 'file']
      rows.push row

    $.add $('tbody', section), rows

    boardSelect = $('#archive-board-select', section)
    $.add boardSelect, boardOptions
    table = $.id 'archive-table'
    $.on boardSelect, 'change', ->
      $('tbody > :not([hidden])', table).hidden = true
      $("tbody > .#{@value}", table).hidden = false

    $.get 'selectedArchives', Conf['selectedArchives'], ({selectedArchives}) ->
      for boardID, data of selectedArchives
        for type, name of data
          if option = $ "select[data-boardid='#{boardID}'][data-type='#{type}'] > option[value='#{name}']", section
            option.selected = true
      return
    return

  addArchiveCell: (boardID, data, type) ->
    {length} = data[type]
    td = $.el 'td',
      className: 'archive-cell'

    unless length
      td.textContent = '--'
      return td

    options = []
    i = 0
    while i < length
      archive = data[type][i++]
      options.push $.el 'option',
        textContent: archive
        value: archive

    td.innerHTML = '<select></select>'
    select = td.firstElementChild
    unless select.disabled = length is 1
      # XXX GM can't into datasets
      select.setAttribute 'data-boardid', boardID
      select.setAttribute 'data-type', type
      $.on select, 'change', Settings.saveSelectedArchive
    $.add select, options

    td

  saveSelectedArchive: ->
    $.get 'selectedArchives', Conf['selectedArchives'], ({selectedArchives}) =>
      (selectedArchives[@dataset.boardid] or= {})[@dataset.type] = @value
      $.set 'selectedArchives', selectedArchives

  boardnav: ->
    Header.generateBoardList @value

  time: ->
    funk = Time.createFunc @value
    @nextElementSibling.textContent = funk Time, new Date()

  backlink: ->
    @nextElementSibling.textContent = @value.replace /%id/, '123456789'

  fileInfo: ->
    data =
      isReply: true
      file:
        URL: '//images.4chan.org/g/src/1334437723720.jpg'
        name: 'd9bb2efc98dd0df141a94399ff5880b7.jpg'
        size: '276 KB'
        sizeInBytes: 276 * 1024
        dimensions: '1280x720'
        isImage: true
        isSpoiler: true
    funk = FileInfo.createFunc @value
    @nextElementSibling.innerHTML = funk FileInfo, data

  favicon: ->
    Favicon.switch()
    Unread.update() if g.VIEW is 'thread' and Conf['Unread Favicon']
    $.id('favicon-preview').innerHTML = """
      <img src=#{Favicon.default}>
      <img src=#{Favicon.unreadSFW}>
      <img src=#{Favicon.unreadNSFW}>
      <img src=#{Favicon.unreadDead}>
      """

  togglecss: ->
    if $('textarea', @parentNode.parentNode).disabled = !@checked
      CustomCSS.rmStyle()
    else
      CustomCSS.addStyle()
    $.cb.checked.call @

  usercss: ->
    CustomCSS.update()
  keybinds: (section) ->
    section.innerHTML = """
    <%= grunt.file.read('src/General/html/Settings/Keybinds.html').replace(/>\s+</g, '><').trim() %>
    """
    tbody  = $ 'tbody', section
    items  = {}
    inputs = {}
    for key, arr of Config.hotkeys
      tr = $.el 'tr',
        innerHTML: "<td>#{arr[1]}</td><td><input class=field></td>"
      input = $ 'input', tr
      input.name = key
      input.spellcheck = false
      items[key]  = Conf[key]
      inputs[key] = input
      $.on input, 'keydown', Settings.keybind
      Rice.nodes tr
      $.add tbody, tr

    $.get items, (items) ->
      for key, val of items
        inputs[key].value = val
      return

  keybind: (e) ->
    return if e.keyCode is 9 # tab
    e.preventDefault()
    e.stopPropagation()
    return unless (key = Keybinds.keyCode e)?
    @value = key
    $.cb.value.call @

  style: (section) ->
    nodes  = $.frag()
    items  = {}
    inputs = {}

    for key, obj of Config.style

      fs = $.el 'fieldset',
        innerHTML: "<legend>#{key}</legend>"

      for key, arr of obj
        [value, description, type] = arr

        div = $.el 'div',
          className: 'styleoption'

        if type

          if type is 'text'

            div.innerHTML = "<div class=option><span class=optionlabel>#{key}</span></div><div class=description>#{description}</div><div class=option><input name='#{key}' style=width: 100%></div>"
            input = $ "input", div

          else

            html = "<div class=option><span class=optionlabel>#{key}</span></div><div class=description>#{description}</div><div class=option><select name='#{key}'>"
            for name in type
              html += "<option value='#{name}'>#{name}</option>"
            html += "</select></div>"
            div.innerHTML = html
            input = $ "select", div

        else

          div.innerHTML = "<div class=option><label><input type=checkbox name='#{key}'>#{key}</label></div><span style='display:none;'>#{description}</span>"
          input = $ 'input', div

        items[key]  = Conf[key]
        inputs[key] = input

        $.on $('.option', div), 'mouseover', Settings.mouseover

        $.add fs, div
      $.add nodes, fs

    $.get items, (items) ->
      cb = Settings.cb.style
      for key, val of items
        input = inputs[key]
        if input.type is 'checkbox'
          input.checked = val
          $.on input, 'change', cb.checked
        else if input.nodeName is 'SELECT'
          input.value = val
          $.on input, 'change', cb.select
        else
          input.value = val
          $.on input, 'change', cb.value

        if key is 'Icon Orientation'
          $.on input, 'change', Style.iconPositions

      Rice.nodes nodes
      $.add section, nodes

  themes: (section, mode) ->
    if typeof mode isnt 'string'
      mode = 'default'

    parentdiv  = $.el 'div',
      id:        "themeContainer"

    suboptions = $.el 'div',
      className: "suboptions"
      id:        "themes"

    keys = Object.keys(Themes)
    keys.sort()

    cb = Settings.cb.theme
    mouseover = -> @style.color = "#{@dataset.hover}"
    mouseout  = -> @style.color = "#{@dataset.color}"

    if mode is "default"

      for name in keys
        theme = Themes[name]

        continue if theme["Deleted"]

        div = $.el 'div',
          className: "theme #{if name is Conf['theme'] then 'selectedtheme' else ''}"
          id:        name
          innerHTML: """<%= grunt.file.read('src/General/html/Settings/Theme.html').replace(/>\s+</g, '><').trim() %>"""

        div.style.backgroundColor = theme['Background Color']

        for a in $$ 'a[data-color]', div
          a.style.color = "#{a.dataset.color}"
          $.on a, 'mouseover', mouseover
          $.on a, 'mouseout',  mouseout

        $.on $('a.edit',   div), 'click', cb.edit
        $.on $('a.export', div), 'click', cb.export
        $.on $('a.delete', div), 'click', cb.delete

        $.on div, 'click', cb.select

        $.add suboptions, div

      div = $.el 'div',
        id:        'addthemes'
        innerHTML: """<%= grunt.file.read('src/General/html/Settings/Batch-Theme.html').replace(/>\s+</g, '><').trim() %>"""

      $.on $("#newtheme", div), 'click', ->
        ThemeTools.init "untitled"
        Settings.close()

      $.on $("#import", div), 'click', ->
        @nextSibling.click()

      $.on $("#importbutton", div), 'change', ThemeTools.importtheme

      $.on $('#tUndelete', div), 'click', ->
        $.rm $.id "themeContainer"

        themes =
          open:            Settings.themes
          hyphenatedTitle: 'themes'

        Settings.openSection.apply themes, ['undelete']

    else

      for name in keys
        theme = Themes[name]

        continue unless theme["Deleted"]

        div = $.el 'div',
          id:        name
          className: theme
          innerHTML: """<%= grunt.file.read('src/General/html/Settings/Deleted-Theme.html').replace(/>\s+</g, '><').trim() %>"""

        $.on div, 'click', cb.restore

        $.add suboptions, div

      div = $.el 'div',
        id:        'addthemes'
        innerHTML: "<a href='javascript:;'>Return</a>"

      $.on $('a', div), 'click', ->
        themes =
          open:            Settings.themes
          hyphenatedTitle: 'themes'

        $.rm $.id "themeContainer"
        Settings.openSection.call themes

    $.add parentdiv, suboptions
    $.add parentdiv, div
    $.add section, parentdiv

  mouseover: (e) ->
    mouseover = $.el 'div',
      id:        'mouseover'
      className: 'dialog'

    $.add Header.hover, mouseover

    mouseover.innerHTML = @nextElementSibling.innerHTML

    UI.hover
      root:         @
      el:           mouseover
      latestEvent:  e
      endEvents:    'mouseout'
      asapTest: ->  true
      close:        true

    return

  mascots: (section, mode) ->
    categories = {}
    cb         = Settings.cb.mascot

    if typeof mode isnt 'string'
      mode = 'default'

    suboptions = $.el "div",
      className: "suboptions"

    mascotHide = $.el "div",
      id: "mascot_hide"
      className: "reply"
      innerHTML: "Hide Categories <span class=drop-marker></span><div></div>"

    keys = Object.keys Mascots
    keys.sort()

    if mode is 'default'
      mascotoptions = $.el 'div',
        id: 'mascot-options'
        innerHTML: """<a class=edit href='javascript:;'>Edit</a><a class=delete href='javascript:;'>Delete</a><a class=export href='javascript:;'>Export</a>"""

      $.on $('.edit',   mascotoptions), 'click', cb.edit
      $.on $('.delete', mascotoptions), 'click', cb.delete
      $.on $('.export', mascotoptions), 'click', cb.export

      addoptions = ->
        return if mascotoptions.parentElement is @
        $.add @, mascotoptions

      # Create a keyed Unordered List Element and hide option for each mascot category.
      for name in MascotTools.categories
        menu = $ 'div', mascotHide
        categories[name] = div = $.el "div",
          id:        name
          className: "mascots-container"
          innerHTML: "<h3 class=mascotHeader>#{name}</h3>"
          hidden:    Conf["Hidden Categories"].contains name

        option = $.el "label",
          name: name
          innerHTML: "<input name='#{name}' type=checkbox #{if Conf["Hidden Categories"].contains(name) then 'checked' else ''}>#{name}"

        $.on $('input', option), 'change', cb.category

        $.add suboptions, div
        $.add menu, option

      for name in keys
        continue if Conf["Deleted Mascots"].contains name
        mascot = Mascots[name]
        mascotEl = $.el 'div',
          id:        name
          className: if Conf[g.MASCOTSTRING].contains name then 'mascot enabled' else 'mascot'
          innerHTML: "<%= grunt.file.read('src/General/html/Settings/Mascot.html') %>"

        $.on mascotEl, 'click', cb.select
        $.on mascotEl, 'mouseover', addoptions

        $.add (categories[mascot.category] or categories[MascotTools.categories[0]]), mascotEl

      batchmascots = $.el 'div',
        id: "mascots_batch"
        innerHTML: """<%= grunt.file.read('src/General/html/Settings/Batch-Mascot.html') %>"""

      $.on $('#clear', batchmascots), 'click', ->
        enabledMascots = JSON.parse(JSON.stringify(Conf[g.MASCOTSTRING]))
        for name in enabledMascots
          $.rmClass $.id(name), 'enabled'
        $.set g.MASCOTSTRING, Conf[g.MASCOTSTRING] = []

      $.on $('#selectAll', batchmascots), 'click', ->
        for name, mascot of Mascots
          unless Conf["Hidden Categories"].contains(mascot.category) or Conf[g.MASCOTSTRING].contains(name) or Conf["Deleted Mascots"].contains(name)
            $.addClass $.id(name), 'enabled'
            Conf[g.MASCOTSTRING].push name
        $.set g.MASCOTSTRING, Conf[g.MASCOTSTRING]

      $.on $('#createNew', batchmascots), 'click', ->
        MascotTools.dialog()
        Settings.close()

      $.on $("#importMascot", batchmascots), 'click', ->
        @nextSibling.click()

      $.on $("#importMascotButton", batchmascots), 'change', (e) ->
        MascotTools.importMascot e

      $.on $('#undelete', batchmascots), 'click', ->
        unless Conf["Deleted Mascots"].length > 0
          alert "No mascots have been deleted."
          return
        mascots =
          open:            Settings.mascots
          hyphenatedTitle: 'mascots'
        Settings.openSection.apply mascots, ['restore']

    else
      container = $.el "div",
        className: "mascots"

      for name in keys
        continue unless Conf["Deleted Mascots"].contains name
        mascot = Mascots[name]
        mascotEl = $.el 'div',
          className: 'mascot'
          id: name
          innerHTML: "
<div class='mascotname'>#{name.replace /_/g, " "}</span>
<div class='container #{mascot.category}'><img class=mascotimg src='#{if Array.isArray(mascot.image) then (if Style.lightTheme then mascot.image[1] else mascot.image[0]) else mascot.image}'></div>
"

        $.on mascotEl, 'click', cb.restore

        $.add container, mascotEl

      $.add suboptions, container

      batchmascots = $.el 'div',
        id: "mascots_batch"
        innerHTML: """<a href="javascript:;" id="return">Return</a>"""

      $.on $('#return', batchmascots), 'click', ->
        mascots =
          open:            Settings.mascots
          hyphenatedTitle: 'mascots'
        Settings.openSection.apply mascots

    for node in [suboptions, batchmascots, mascotHide]
      Rice.nodes node

    $.add section, [suboptions, batchmascots, mascotHide]

  cb:
    style:
      checked: ->
        $.cb.checked.call @
        hyphenated = @name.toLowerCase().replace(/^4/, 'four').replace /\s+/g, '-'
        (if @checked then $.addClass else $.rmClass) doc, hyphenated

      value: ->
        $.cb.value.call @
        Style.dynamicCSS.textContent = Style.dynamic()

      select: ->
        $.cb.value.call @
        for option in @options
          hyphenated = "#{@name} #{option.value}".toLowerCase().replace(/^4/, 'four').replace /\s+/g, '-'
          (if option.value is @value then $.addClass else $.rmClass) doc, hyphenated
        return

    mascot:
      category: ->
        if $.id(@name).hidden = @checked
          Conf["Hidden Categories"].push @name

          # Gather all names of enabled mascots in the hidden category in every context it could be enabled.
          for type in ["Enabled Mascots", "Enabled Mascots sfw", "Enabled Mascots nsfw"]
            setting = Conf[type]
            i = setting.length

            while i--
              name = setting[i]
              continue unless Mascots[name].category is @name
              setting.splice i, 1
              continue unless type is g.MASCOTSTRING
              $.rmClass $.id(name), 'enabled'
              if Conf['mascot'] is name
                cb = MascotTools.toggle
            $.set type, setting

        else
          $.remove Conf["Hidden Categories"], @name

        $.set "Hidden Categories", Conf["Hidden Categories"]

        cb() if cb

      edit: (e) ->
        e.stopPropagation()
        MascotTools.dialog @parentElement.parentElement.id
        Settings.close()

      delete: (e) ->
        e.stopPropagation()
        name = @parentElement.parentElement.id
        if confirm "Are you sure you want to delete \"#{name}\"?"
          if Conf['mascot'] is name
            MascotTools.toggle()
          for type in ["Enabled Mascots", "Enabled Mascots sfw", "Enabled Mascots nsfw"]
            $.remove Conf[type], name
            $.set type, Conf[type]
          Conf["Deleted Mascots"].push name
          $.set "Deleted Mascots", Conf["Deleted Mascots"]
          $.rm $.id name

      export: (e) ->
        e.stopPropagation()
        name = @parentElement.parentElement.id
        data = Mascots[name]
        data['Mascot'] = name

        a = $.el 'a',
          className: 'export-button'
          textContent: 'Save me!'
          download: "#{name}-#{Date.now()}.json"
          href: "data:application/json;base64,#{btoa unescape encodeURIComponent JSON.stringify data, null, 2}"
          target: '_blank'
        <% if (type !== 'userscript') { %>
        a.click()
        <% } else { %>
        # XXX Firefox won't let us download automatically.
        $.on a, 'click', (e) ->
          e.stopPropagation()
        $.add @parentElement.parentElement, a
        <% } %>

      restore: ->
        if confirm "Are you sure you want to restore \"#{@id}\"?"
          $.remove Conf["Deleted Mascots"], @id
          $.set "Deleted Mascots", Conf["Deleted Mascots"]
          $.rm @

      select: ->
        string = g.MASCOTSTRING
        if $.remove Conf[string], @id
          if Conf['mascot'] is @id
            MascotTools.toggle()
        else
          Conf['mascot'] = @id
          Conf[string].push @id
          MascotTools.change Mascots[@id]
        $.toggleClass @, 'enabled'
        $.set string, Conf[string]
        $.set string, Conf[string]

    theme:
      select: ->
        if currentTheme = $.id(Conf['theme'])
          $.rmClass currentTheme, 'selectedtheme'

        if Conf["NSFW/SFW Themes"]
          $.set "theme_#{g.TYPE}", @id
        else
          $.set "theme", @id
        Conf['theme'] = @id
        $.addClass @, 'selectedtheme'
        Style.themeCSS.textContent = Style.theme Themes[@id]

      edit: (e) ->
        e.preventDefault()
        e.stopPropagation()
        ThemeTools.init @name
        Settings.close()

      export: (e) ->
        e.preventDefault()
        e.stopPropagation()
        data = Themes[@name]
        data['Theme'] = @name

        a = $.el 'a',
          textContent: '>>Save me!'
          download: "#{@name}-#{Date.now()}.json"
          href: "data:application/json;base64,#{btoa unescape encodeURIComponent JSON.stringify data, null, 2}"
          target: '_blank'
        <% if (type !== 'userscript') { %>
        a.click()
        <% } else { %>
        # XXX Firefox won't let us download automatically.
        $.on a, 'click', (e) ->
          e.stopPropagation()
        $.replace @, a
        <% } %>

      delete: (e) ->
        e.preventDefault()
        e.stopPropagation()
        container = $.id @name

        unless container.previousSibling or container.nextSibling
          alert "Cannot delete theme (No other themes available)."
          return

        if confirm "Are you sure you want to delete \"#{@name}\"?"
          if @name is Conf['theme']
            if settheme = container.previousSibling or container.nextSibling
              Conf['theme'] = settheme.id
              $.addClass settheme, 'selectedtheme'
              $.set 'theme', Conf['theme']
          Themes[@name]["Deleted"] = true

          $.get "userThemes", {}, ({userThemes}) =>
            userThemes[@name] = Themes[@name]
            $.set 'userThemes', userThemes
            $.rm container

      restore: ->
        if confirm "Are you sure you want to restore \"#{@id}\"?"
          Themes[@id]["Deleted"] = false

          $.get "userThemes", {}, ({userThemes}) =>
            userThemes[@id] = Themes[@id]
            $.set 'userThemes', userThemes
            $.rm @<|MERGE_RESOLUTION|>--- conflicted
+++ resolved
@@ -220,81 +220,9 @@
     reader.readAsText file
 
   loadSettings: (data) ->
-    version = data.version.split '.'
-<<<<<<< HEAD
-=======
-    if version[0] is '2'
-      data = Settings.convertSettings data,
-        # General confs
-        'Disable 4chan\'s extension': ''
-        'Catalog Links': ''
-        'Reply Navigation': ''
-        'Show Stubs': 'Stubs'
-        'Image Auto-Gif': 'Auto-GIF'
-        'Expand From Current': ''
-        'Unread Tab Icon': 'Unread Favicon'
-        'Post in Title': 'Thread Excerpt'
-        'Auto Hide QR': ''
-        'Open Reply in New Tab': ''
-        'Remember QR size': ''
-        'Quote Inline': 'Quote Inlining'
-        'Quote Preview': 'Quote Previewing'
-        'Indicate OP quote': 'Mark OP Quotes'
-        'Indicate Cross-thread Quotes': 'Mark Cross-thread Quotes'
-        'Reply Hiding': 'Reply Hiding Buttons'
-        'Thread Hiding': 'Thread Hiding Buttons'
-        # filter
-        'uniqueid': 'uniqueID'
-        'mod': 'capcode'
-        'country': 'flag'
-        'md5': 'MD5'
-        # keybinds
-        'openEmptyQR': 'Open empty QR'
-        'openQR': 'Open QR'
-        'openOptions': 'Open settings'
-        'close': 'Close'
-        'spoiler': 'Spoiler tags'
-        'code': 'Code tags'
-        'submit': 'Submit QR'
-        'watch': 'Watch'
-        'update': 'Update'
-        'unreadCountTo0': ''
-        'expandAllImages': 'Expand images'
-        'expandImage': 'Expand image'
-        'zero': 'Front page'
-        'nextPage': 'Next page'
-        'previousPage': 'Previous page'
-        'nextThread': 'Next thread'
-        'previousThread': 'Previous thread'
-        'expandThread': 'Expand thread'
-        'openThreadTab': 'Open thread'
-        'openThread': 'Open thread tab'
-        'nextReply': 'Next reply'
-        'previousReply': 'Previous reply'
-        'hide': 'Hide'
-        # updater
-        'Scrolling': 'Auto Scroll'
-        'Verbose': ''
-      data.Conf.sauces = data.Conf.sauces.replace /\$\d/g, (c) ->
-        switch c
-          when '$1'
-            '%TURL'
-          when '$2'
-            '%URL'
-          when '$3'
-            '%MD5'
-          when '$4'
-            '%board'
-          else
-            c
-      for key, val of Config.hotkeys when key of data.Conf
-        data.Conf[key] = data.Conf[key].replace(/ctrl|alt|meta/g, (s) -> "#{s[0].toUpperCase()}#{s[1..]}").replace /(^|.+\+)[A-Z]$/g, (s) ->
-          "Shift+#{s[0...-1]}#{s[-1..].toLowerCase()}"
-      data.Conf['WatchedThreads'] = data.WatchedThreads
     if data.Conf['WatchedThreads']
       data.Conf['watchedThreads'] = boards: ThreadWatcher.convert data.Conf['WatchedThreads']
       delete data.Conf['WatchedThreads']
->>>>>>> c71660bf
     $.set data.Conf
 
   convertSettings: (data, map) ->
