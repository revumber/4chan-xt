--- conflicted
+++ resolved
@@ -384,17 +384,13 @@
       ]
     if compareString < '00001.00011.00035.00000'
       addSauces ['https://whatanime.ga/?auto&url=%IMG;text:wait']
-<<<<<<< HEAD
     if compareString < '00001.00012.00000.00000'
       set 'Exempt Archives from Encryption', false unless data['Exempt Archives from Encryption']?
       set 'Show New Thread Option in Threads', false unless data['Show New Thread Option in Threads']?
       addCSS '#qr .persona .field {display: block !important;}' if data['Show Name and Subject']
       addCSS '#shortcut-qr {display: none;}' if data['QR Shortcut'] is false
       addCSS '.qr-link-container-bottom {display: none;}' if data['Bottom QR Link'] is false
-    if compareString < '00001.00012.00000.00005'
-=======
-    if compareString < '00001.00011.00035.00009'
->>>>>>> c06e7564
+    if compareString < '00001.00012.00000.00006'
       if data['sauces']?
         set 'sauces', data['sauces'].replace(/^(#?\s*)https:\/\/(?:desustorage|cuckchan)\.org\//mg, '$1https://desuarchive.org/')
     changes
