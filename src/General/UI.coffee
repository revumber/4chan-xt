--- conflicted
+++ resolved
@@ -303,22 +303,13 @@
 
   hoverstart = ({root, el, latestEvent, endEvents, asapTest, cb, close}) ->
     o = {
-<<<<<<< HEAD
-      root:   root
-      el:     el
-      style:  el.style
-      cb:     cb
-      close:  close
-      endEvents:    endEvents
-      latestEvent:  latestEvent
-=======
       root
       el
       style: el.style
       cb
+      close:  close
       endEvents
       latestEvent
->>>>>>> 9a2692d4
       clientHeight: doc.clientHeight
       clientWidth:  doc.clientWidth
     }
