--- conflicted
+++ resolved
@@ -349,12 +349,8 @@
     style.left  = left
     style.right = right
 
-<<<<<<< HEAD
-  hoverend = ->
-=======
   hoverend = (e) ->
     return if e.type is 'keydown' and e.keyCode isnt 13
->>>>>>> 8d07da98
     $.rm @el
     $.off @root, @endEvents,  @hoverend
     $.off d,     'keydown',   @hoverend
