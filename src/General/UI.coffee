UI = do ->
  dialog = (id, position, html) ->
    el = $.el 'div',
      className: 'dialog'
      innerHTML: html
      id: id
    el.style.cssText = position
    $.get "#{id}.position", position, (item) ->
      el.style.cssText = item["#{id}.position"]

    move = $ '.move', el
    $.on move, 'touchstart mousedown', dragstart
    for child in move.children
      continue unless child.tagName
      $.on child, 'touchstart mousedown', (e) ->
        e.stopPropagation()

    el

  class Menu
    currentMenu       = null
    lastToggledButton = null

    constructor: (@type) ->
      # Doc here: https://github.com/MayhemYDG/4chan-x/wiki/Menu-API
      $.on d, 'AddMenuEntry', @addEntry.bind @
      @close   = close.bind @
      @entries = []

    makeMenu: ->
      menu = $.el 'div',
        className: 'dialog'
        id:        'menu'
        tabIndex:  0
      $.on menu, 'click', (e) -> e.stopPropagation()
      $.on menu, 'keydown', @keybinds.bind @
      menu

    toggle: (e, button, data) ->
      e.preventDefault()
      e.stopPropagation()

      if currentMenu
        # Close if it's already opened.
        # Reopen if we clicked on another button.
        previousButton = lastToggledButton
        @close()
        return if previousButton is button

      return unless @entries.length
      @open button, data

    open: (button, data) ->
      menu = @makeMenu()
      currentMenu       = menu
      lastToggledButton = button

      @entries.sort (first, second) ->
        first.order - second.order

      for entry in @entries
        @insertEntry entry, menu, data

      $.addClass lastToggledButton, 'active'

      $.on d, 'click',     @close
      $.on d, 'CloseMenu', @close
      $.add Header.hover, menu

      # Position
      mRect   = menu.getBoundingClientRect()
      bRect   = button.getBoundingClientRect()
      bTop    = window.scrollY + bRect.top
      bLeft   = window.scrollX + bRect.left
      cHeight = doc.clientHeight
      cWidth  = doc.clientWidth
<<<<<<< HEAD
      [top, bottom] = if bRect.top + bRect.height + mRect.height < cHeight
        [bRect.bottom, null]
      else
        [null, cHeight - bRect.top]
      [left, right] = if bRect.left + mRect.width < cWidth
        [bRect.left, null]
      else
        [null, cWidth - bRect.right]
      {style} = menu
      style.top    = "#{top}px"
      style.right  = "#{right}px"
      style.bottom = "#{bottom}px"
      style.left   = "#{left}px"
      if right
        $.addClass menu, 'left'

      entry = $ '.entry', menu
      # We've removed flexbox, so we don't user order anymore.
      # while prevEntry = @findNextEntry entry, -1
      #   entry = prevEntry
      @focus entry
=======
      if bRect.top + bRect.height + mRect.height < cHeight
        $.addClass menu, 'top'
        $.rmClass  menu, 'bottom'
      else
        $.addClass menu, 'bottom'
        $.rmClass  menu, 'top'
      if bRect.left + mRect.width < cWidth
        $.addClass menu, 'left'
        $.rmClass  menu, 'right'
      else
        $.addClass menu, 'right'
        $.rmClass  menu, 'left'
>>>>>>> e0a44bcb

      menu.focus()

    insertEntry: (entry, parent, data) ->
      if typeof entry.open is 'function'
        return unless entry.open data
      $.add parent, entry.el

      return unless entry.subEntries
      if submenu = $ '.submenu', entry.el
        # Reset sub menu, remove irrelevant entries.
        $.rm submenu
      submenu = $.el 'div',
        className: 'dialog submenu'
      for subEntry in entry.subEntries
        @insertEntry subEntry, submenu, data
      $.add entry.el, submenu
      return

    close = ->
      $.rm currentMenu
      $.rmClass lastToggledButton, 'active'
      currentMenu       = null
      lastToggledButton = null
      $.off d, 'click CloseMenu', @close

    findNextEntry: (entry, direction) ->
      entries = [entry.parentNode.children...]
      entries.sort (first, second) ->
        +(first.style.order or first.style.webkitOrder) - +(second.style.order or second.style.webkitOrder)
      entries[entries.indexOf(entry) + direction]

    keybinds: (e) ->
      entry = $ '.focused', currentMenu
      while subEntry = $ '.focused', entry
        entry = subEntry

      switch e.keyCode
        when 27 # Esc
          lastToggledButton.focus()
          @close()
        when 13, 32 # Enter, Space
          entry.click()
        when 38 # Up
          if next = @findNextEntry entry, -1
            @focus next
        when 40 # Down
          if next = @findNextEntry entry, +1
            @focus next
        when 39 # Right
          if (submenu = $ '.submenu', entry) and next = submenu.firstElementChild
            while nextPrev = @findNextEntry next, -1
              next = nextPrev
            @focus next
        when 37 # Left
          if next = $.x 'parent::*[contains(@class,"submenu")]/parent::*', entry
            @focus next
        else
          return

      e.preventDefault()
      e.stopPropagation()

    focus: (entry) ->
      while focused = $.x 'parent::*/child::*[contains(@class,"focused")]', entry
        $.rmClass focused, 'focused'
      for focused in $$ '.focused', entry
        $.rmClass focused, 'focused'
      $.addClass entry, 'focused'

      # Submenu positioning.
      return unless submenu = $ '.submenu', entry
      sRect   = submenu.getBoundingClientRect()
      eRect   = entry.getBoundingClientRect()
      cHeight = doc.clientHeight
      cWidth  = doc.clientWidth
      if eRect.top + sRect.height < cHeight
        $.addClass submenu, 'top'
        $.rmClass  submenu, 'bottom'
      else
        $.addClass submenu, 'bottom'
        $.rmClass  submenu, 'top'
      if eRect.right + sRect.width < cWidth
        $.addClass submenu, 'left'
        $.rmClass  submenu, 'right'
      else
        $.addClass submenu, 'right'
        $.rmClass  submenu, 'left'

    addEntry: (e) ->
      entry = e.detail
      return if entry.type isnt @type
      @parseEntry entry
      @entries.push entry

    parseEntry: (entry) ->
      {el, subEntries} = entry
      $.addClass el, 'entry'
      $.on el, 'focus mouseover', ((e) ->
        e.stopPropagation()
        @focus el
      ).bind @
      {style} = el
      style.webkitOrder = style.order = entry.order or 100
      return unless subEntries
      $.addClass el, 'has-submenu'
      for subEntry in subEntries
        @parseEntry subEntry
      return

  dragstart = (e) ->
    return if e.type is 'mousedown' and e.button isnt 0 # not LMB
    # prevent text selection
    e.preventDefault()
    if isTouching = e.type is 'touchstart'
      e = e.changedTouches[e.changedTouches.length - 1]
    # distance from pointer to el edge is constant; calculate it here.
    el = $.x 'ancestor::div[contains(@class,"dialog")][1]', @
    rect = el.getBoundingClientRect()
    screenHeight = doc.clientHeight
    screenWidth  = doc.clientWidth
    o = {
      id:     el.id
      style:  el.style
      dx:     e.clientX - rect.left
      dy:     e.clientY - rect.top
      height: screenHeight - rect.height
      width:  screenWidth  - rect.width
      screenHeight: screenHeight
      screenWidth:  screenWidth
      isTouching:   isTouching
    }

    [o.topBorder, o.bottomBorder] = if Conf['Header auto-hide'] or not Conf['Fixed Header']
      [0, 0]
    else if Conf['Bottom Header']
      [0, Header.bar.getBoundingClientRect().height]
    else
      [Header.bar.getBoundingClientRect().height, 0]

    if isTouching
      o.identifier = e.identifier
      o.move = touchmove.bind o
      o.up   = touchend.bind  o
      $.on d, 'touchmove', o.move
      $.on d, 'touchend touchcancel', o.up
    else # mousedown
      o.move = drag.bind    o
      o.up   = dragend.bind o
      $.on d, 'mousemove', o.move
      $.on d, 'mouseup',   o.up

  touchmove = (e) ->
    for touch in e.changedTouches
      if touch.identifier is @identifier
        drag.call @, touch
        return

  drag = (e) ->
    {clientX, clientY} = e

    left = clientX - @dx
    left = if left < 10
      0
    else if @width - left < 10
      null
    else
      left / @screenWidth * 100 + '%'

    top = clientY - @dy
    top = if top < (10 + @topBorder)
      @topBorder + 'px'
    else if @height - top < (10 + @bottomBorder)
      null
    else
      top / @screenHeight * 100 + '%'

    right = if left is null
      0
    else
      null

    bottom = if top is null
      @bottomBorder + 'px'
    else
      null

    {style} = @
    style.left   = left
    style.right  = right
    style.top    = top
    style.bottom = bottom

  touchend = (e) ->
    for touch in e.changedTouches
      if touch.identifier is @identifier
        dragend.call @
        return

  dragend = ->
    if @isTouching
      $.off d, 'touchmove', @move
      $.off d, 'touchend touchcancel', @up
    else # mouseup
      $.off d, 'mousemove', @move
      $.off d, 'mouseup',   @up
    $.set "#{@id}.position", @style.cssText

  hoverstart = ({root, el, latestEvent, endEvents, asapTest, cb}) ->
    o = {
      root
      el
      style: el.style
      cb
      endEvents
      latestEvent
      clientHeight: doc.clientHeight
      clientWidth:  doc.clientWidth
    }
    o.hover    = hover.bind    o
    o.hoverend = hoverend.bind o

    $.asap ->
      !el.parentNode or asapTest()
    , ->
      o.hover o.latestEvent if el.parentNode

    $.on root, endEvents,   o.hoverend
    if $.x 'ancestor::div[contains(@class,"inline")][1]', root
      $.on d,    'keydown',   o.hoverend
    $.on root, 'mousemove', o.hover
    <% if (type === 'userscript') { %>
    # Workaround for https://github.com/MayhemYDG/4chan-x/issues/377
    o.workaround = (e) -> o.hoverend() unless root.contains e.target
    $.on doc,  'mousemove', o.workaround
    <% } %>

  hover = (e) ->
    @latestEvent = e
    height = @el.offsetHeight
    {clientX, clientY} = e

    top = clientY - 120
    top = if @clientHeight <= height or top <= 0
      0
    else if top + height >= @clientHeight
      @clientHeight - height
    else
      top

    [left, right] = if clientX <= @clientWidth - 400
      [clientX + 45 + 'px', null]
    else
      [null, @clientWidth - clientX + 45 + 'px']

    {style} = @
    style.top   = top + 'px'
    style.left  = left
    style.right = right

  hoverend = (e) ->
    return if e.type is 'keydown' and e.keyCode isnt 13 or e.target.nodeName is "TEXTAREA"
    $.rm @el
    $.off @root, @endEvents,  @hoverend
    $.off d,     'keydown',   @hoverend
    $.off @root, 'mousemove', @hover
    <% if (type === 'userscript') { %>
    # Workaround for https://github.com/MayhemYDG/4chan-x/issues/377
    $.off doc,   'mousemove', @workaround
    <% } %>
    @cb.call @ if @cb


  return {
    dialog: dialog
    Menu:   Menu
    hover:  hoverstart
  }<|MERGE_RESOLUTION|>--- conflicted
+++ resolved
@@ -74,7 +74,6 @@
       bLeft   = window.scrollX + bRect.left
       cHeight = doc.clientHeight
       cWidth  = doc.clientWidth
-<<<<<<< HEAD
       [top, bottom] = if bRect.top + bRect.height + mRect.height < cHeight
         [bRect.bottom, null]
       else
@@ -92,24 +91,10 @@
         $.addClass menu, 'left'
 
       entry = $ '.entry', menu
-      # We've removed flexbox, so we don't user order anymore.
+      # We've removed flexbox, so we don't use order anymore.
       # while prevEntry = @findNextEntry entry, -1
       #   entry = prevEntry
       @focus entry
-=======
-      if bRect.top + bRect.height + mRect.height < cHeight
-        $.addClass menu, 'top'
-        $.rmClass  menu, 'bottom'
-      else
-        $.addClass menu, 'bottom'
-        $.rmClass  menu, 'top'
-      if bRect.left + mRect.width < cWidth
-        $.addClass menu, 'left'
-        $.rmClass  menu, 'right'
-      else
-        $.addClass menu, 'right'
-        $.rmClass  menu, 'left'
->>>>>>> e0a44bcb
 
       menu.focus()
 
