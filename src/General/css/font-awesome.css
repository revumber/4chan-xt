--- conflicted
+++ resolved
@@ -29,11 +29,7 @@
   font-weight: normal;
   font-style: normal;
 }
-<<<<<<< HEAD
 .icon {
-=======
-.fourchanx-icon::before {
->>>>>>> 50416a0a
   font-family: FontAwesome;
   font-weight: normal;
   font-style: normal;
@@ -42,1133 +38,6 @@
   speak: none;
   font-size: 14px !important;
 }
-<<<<<<< HEAD
 #shortcuts .icon {
   color: rgb(130,130,130) !important;
-=======
-:root.shortcut-icons .fourchanx-icon::before {
-  display: inline-block;
-  font-size: 13px; 
-  visibility: visible;
-}
-:root.shortcut-icons #shortcuts .fourchanx-icon::before {
-  font-size: 15px !important;
-  margin-top: -3px !important;
-  position: relative;
-  top: 1px;
-}
-:root.shortcut-icons .fourchanx-icon {
-  font-size: 0;
-  visibility: hidden;
-}
-:root.shortcut-icons .shortcut.brackets-wrap::before,
-:root.shortcut-icons .shortcut.brackets-wrap::after {
-  display: none;
-}
-/* makes sure icons active on rollover in links */
-:root.shortcut-icons a .fourchanx-icon {
-  display: inline;
-}
-/* Font Awesome uses the Unicode Private Use Area (PUA) to ensure screen
-   readers do not read off random characters that represent icons */
-.icon-glass::before {
-  content: "\f000";
-}
-.icon-music::before {
-  content: "\f001";
-}
-.icon-search::before {
-  content: "\f002";
-}
-.icon-envelope-alt::before {
-  content: "\f003";
-}
-.icon-heart::before {
-  content: "\f004";
-}
-.icon-star::before {
-  content: "\f005";
-}
-.icon-star-empty::before {
-  content: "\f006";
-}
-.icon-user::before {
-  content: "\f007";
-}
-.icon-film::before {
-  content: "\f008";
-}
-.icon-th-large::before {
-  content: "\f009";
-}
-.icon-th::before {
-  content: "\f00a";
-}
-.icon-th-list::before {
-  content: "\f00b";
-}
-.icon-ok::before {
-  content: "\f00c";
-}
-.icon-remove::before {
-  content: "\f00d";
-}
-.icon-zoom-in::before {
-  content: "\f00e";
-}
-.icon-zoom-out::before {
-  content: "\f010";
-}
-.icon-power-off:before,
-.icon-off::before {
-  content: "\f011";
-}
-.icon-signal::before {
-  content: "\f012";
-}
-.icon-gear:before,
-.icon-cog::before {
-  content: "\f013";
-}
-.icon-trash::before {
-  content: "\f014";
-}
-.icon-home::before {
-  content: "\f015";
-}
-.icon-file-alt::before {
-  content: "\f016";
-}
-.icon-time::before {
-  content: "\f017";
-}
-.icon-road::before {
-  content: "\f018";
-}
-.icon-download-alt::before {
-  content: "\f019";
-}
-.icon-download::before {
-  content: "\f01a";
-}
-.icon-upload::before {
-  content: "\f01b";
-}
-.icon-inbox::before {
-  content: "\f01c";
-}
-.icon-play-circle::before {
-  content: "\f01d";
-}
-.icon-rotate-right:before,
-.icon-repeat::before {
-  content: "\f01e";
-}
-.icon-refresh::before {
-  content: "\f021";
-}
-.icon-list-alt::before {
-  content: "\f022";
-}
-.icon-lock::before {
-  content: "\f023";
-}
-.icon-flag::before {
-  content: "\f024";
-}
-.icon-headphones::before {
-  content: "\f025";
-}
-.icon-volume-off::before {
-  content: "\f026";
-}
-.icon-volume-down::before {
-  content: "\f027";
-}
-.icon-volume-up::before {
-  content: "\f028";
-}
-.icon-qrcode::before {
-  content: "\f029";
-}
-.icon-barcode::before {
-  content: "\f02a";
-}
-.icon-tag::before {
-  content: "\f02b";
-}
-.icon-tags::before {
-  content: "\f02c";
-}
-.icon-book::before {
-  content: "\f02d";
-}
-.icon-bookmark::before {
-  content: "\f02e";
-}
-.icon-print::before {
-  content: "\f02f";
-}
-.icon-camera::before {
-  content: "\f030";
-}
-.icon-font::before {
-  content: "\f031";
-}
-.icon-bold::before {
-  content: "\f032";
-}
-.icon-italic::before {
-  content: "\f033";
-}
-.icon-text-height::before {
-  content: "\f034";
-}
-.icon-text-width::before {
-  content: "\f035";
-}
-.icon-align-left::before {
-  content: "\f036";
-}
-.icon-align-center::before {
-  content: "\f037";
-}
-.icon-align-right::before {
-  content: "\f038";
-}
-.icon-align-justify::before {
-  content: "\f039";
-}
-.icon-list::before {
-  content: "\f03a";
-}
-.icon-indent-left::before {
-  content: "\f03b";
-}
-.icon-indent-right::before {
-  content: "\f03c";
-}
-.icon-facetime-video::before {
-  content: "\f03d";
-}
-.icon-picture::before {
-  content: "\f03e";
-}
-.icon-pencil::before {
-  content: "\f040";
-}
-.icon-map-marker::before {
-  content: "\f041";
-}
-.icon-adjust::before {
-  content: "\f042";
-}
-.icon-tint::before {
-  content: "\f043";
-}
-.icon-edit::before {
-  content: "\f044";
-}
-.icon-share::before {
-  content: "\f045";
-}
-.icon-check::before {
-  content: "\f046";
-}
-.icon-move::before {
-  content: "\f047";
-}
-.icon-step-backward::before {
-  content: "\f048";
-}
-.icon-fast-backward::before {
-  content: "\f049";
-}
-.icon-backward::before {
-  content: "\f04a";
-}
-.icon-play::before {
-  content: "\f04b";
-}
-.icon-pause::before {
-  content: "\f04c";
-}
-.icon-stop::before {
-  content: "\f04d";
-}
-.icon-forward::before {
-  content: "\f04e";
-}
-.icon-fast-forward::before {
-  content: "\f050";
-}
-.icon-step-forward::before {
-  content: "\f051";
-}
-.icon-eject::before {
-  content: "\f052";
-}
-.icon-chevron-left::before {
-  content: "\f053";
-}
-.icon-chevron-right::before {
-  content: "\f054";
-}
-.icon-plus-sign::before {
-  content: "\f055";
-}
-.icon-minus-sign::before {
-  content: "\f056";
-}
-.icon-remove-sign::before {
-  content: "\f057";
-}
-.icon-ok-sign::before {
-  content: "\f058";
-}
-.icon-question-sign::before {
-  content: "\f059";
-}
-.icon-info-sign::before {
-  content: "\f05a";
-}
-.icon-screenshot::before {
-  content: "\f05b";
-}
-.icon-remove-circle::before {
-  content: "\f05c";
-}
-.icon-ok-circle::before {
-  content: "\f05d";
-}
-.icon-ban-circle::before {
-  content: "\f05e";
-}
-.icon-arrow-left::before {
-  content: "\f060";
-}
-.icon-arrow-right::before {
-  content: "\f061";
-}
-.icon-arrow-up::before {
-  content: "\f062";
-}
-.icon-arrow-down::before {
-  content: "\f063";
-}
-.icon-mail-forward:before,
-.icon-share-alt::before {
-  content: "\f064";
-}
-.icon-resize-full::before {
-  content: "\f065";
-}
-.icon-resize-small::before {
-  content: "\f066";
-}
-.icon-plus::before {
-  content: "\f067";
-}
-.icon-minus::before {
-  content: "\f068";
-}
-.icon-asterisk::before {
-  content: "\f069";
-}
-.icon-exclamation-sign::before {
-  content: "\f06a";
-}
-.icon-gift::before {
-  content: "\f06b";
-}
-.icon-leaf::before {
-  content: "\f06c";
-}
-.icon-fire::before {
-  content: "\f06d";
-}
-.icon-eye-open::before {
-  content: "\f06e";
-}
-.icon-eye-close::before {
-  content: "\f070";
-}
-.icon-warning-sign::before {
-  content: "\f071";
-}
-.icon-plane::before {
-  content: "\f072";
-}
-.icon-calendar::before {
-  content: "\f073";
-}
-.icon-random::before {
-  content: "\f074";
-}
-.icon-comment::before {
-  content: "\f075";
-}
-.icon-magnet::before {
-  content: "\f076";
-}
-.icon-chevron-up::before {
-  content: "\f077";
-}
-.icon-chevron-down::before {
-  content: "\f078";
-}
-.icon-retweet::before {
-  content: "\f079";
-}
-.icon-shopping-cart::before {
-  content: "\f07a";
-}
-.icon-folder-close::before {
-  content: "\f07b";
-}
-.icon-folder-open::before {
-  content: "\f07c";
-}
-.icon-resize-vertical::before {
-  content: "\f07d";
-}
-.icon-resize-horizontal::before {
-  content: "\f07e";
-}
-.icon-bar-chart::before {
-  content: "\f080";
-}
-.icon-twitter-sign::before {
-  content: "\f081";
-}
-.icon-facebook-sign::before {
-  content: "\f082";
-}
-.icon-camera-retro::before {
-  content: "\f083";
-}
-.icon-key::before {
-  content: "\f084";
-}
-.icon-gears:before,
-.icon-cogs::before {
-  content: "\f085";
-}
-.icon-comments::before {
-  content: "\f086";
-}
-.icon-thumbs-up-alt::before {
-  content: "\f087";
-}
-.icon-thumbs-down-alt::before {
-  content: "\f088";
-}
-.icon-star-half::before {
-  content: "\f089";
-}
-.icon-heart-empty::before {
-  content: "\f08a";
-}
-.icon-signout::before {
-  content: "\f08b";
-}
-.icon-linkedin-sign::before {
-  content: "\f08c";
-}
-.icon-pushpin::before {
-  content: "\f08d";
-}
-.icon-external-link::before {
-  content: "\f08e";
-}
-.icon-signin::before {
-  content: "\f090";
-}
-.icon-trophy::before {
-  content: "\f091";
-}
-.icon-github-sign::before {
-  content: "\f092";
-}
-.icon-upload-alt::before {
-  content: "\f093";
-}
-.icon-lemon::before {
-  content: "\f094";
-}
-.icon-phone::before {
-  content: "\f095";
-}
-.icon-unchecked:before,
-.icon-check-empty::before {
-  content: "\f096";
-}
-.icon-bookmark-empty::before {
-  content: "\f097";
-}
-.icon-phone-sign::before {
-  content: "\f098";
-}
-.icon-twitter::before {
-  content: "\f099";
-}
-.icon-facebook::before {
-  content: "\f09a";
-}
-.icon-github::before {
-  content: "\f09b";
-}
-.icon-unlock::before {
-  content: "\f09c";
-}
-.icon-credit-card::before {
-  content: "\f09d";
-}
-.icon-rss::before {
-  content: "\f09e";
-}
-.icon-hdd::before {
-  content: "\f0a0";
-}
-.icon-bullhorn::before {
-  content: "\f0a1";
-}
-.icon-bell::before {
-  content: "\f0a2";
-}
-.icon-certificate::before {
-  content: "\f0a3";
-}
-.icon-hand-right::before {
-  content: "\f0a4";
-}
-.icon-hand-left::before {
-  content: "\f0a5";
-}
-.icon-hand-up::before {
-  content: "\f0a6";
-}
-.icon-hand-down::before {
-  content: "\f0a7";
-}
-.icon-circle-arrow-left::before {
-  content: "\f0a8";
-}
-.icon-circle-arrow-right::before {
-  content: "\f0a9";
-}
-.icon-circle-arrow-up::before {
-  content: "\f0aa";
-}
-.icon-circle-arrow-down::before {
-  content: "\f0ab";
-}
-.icon-globe::before {
-  content: "\f0ac";
-}
-.icon-wrench::before {
-  content: "\f0ad";
-}
-.icon-tasks::before {
-  content: "\f0ae";
-}
-.icon-filter::before {
-  content: "\f0b0";
-}
-.icon-briefcase::before {
-  content: "\f0b1";
-}
-.icon-fullscreen::before {
-  content: "\f0b2";
-}
-.icon-group::before {
-  content: "\f0c0";
-}
-.icon-link::before {
-  content: "\f0c1";
-}
-.icon-cloud::before {
-  content: "\f0c2";
-}
-.icon-beaker::before {
-  content: "\f0c3";
-}
-.icon-cut::before {
-  content: "\f0c4";
-}
-.icon-copy::before {
-  content: "\f0c5";
-}
-.icon-paperclip:before,
-.icon-paper-clip::before {
-  content: "\f0c6";
-}
-.icon-save::before {
-  content: "\f0c7";
-}
-.icon-sign-blank::before {
-  content: "\f0c8";
-}
-.icon-reorder::before {
-  content: "\f0c9";
-}
-.icon-list-ul::before {
-  content: "\f0ca";
-}
-.icon-list-ol::before {
-  content: "\f0cb";
-}
-.icon-strikethrough::before {
-  content: "\f0cc";
-}
-.icon-underline::before {
-  content: "\f0cd";
-}
-.icon-table::before {
-  content: "\f0ce";
-}
-.icon-magic::before {
-  content: "\f0d0";
-}
-.icon-truck::before {
-  content: "\f0d1";
-}
-.icon-pinterest::before {
-  content: "\f0d2";
-}
-.icon-pinterest-sign::before {
-  content: "\f0d3";
-}
-.icon-google-plus-sign::before {
-  content: "\f0d4";
-}
-.icon-google-plus::before {
-  content: "\f0d5";
-}
-.icon-money::before {
-  content: "\f0d6";
-}
-.icon-caret-down::before {
-  content: "\f0d7";
-}
-.icon-caret-up::before {
-  content: "\f0d8";
-}
-.icon-caret-left::before {
-  content: "\f0d9";
-}
-.icon-caret-right::before {
-  content: "\f0da";
-}
-.icon-columns::before {
-  content: "\f0db";
-}
-.icon-sort::before {
-  content: "\f0dc";
-}
-.icon-sort-down::before {
-  content: "\f0dd";
-}
-.icon-sort-up::before {
-  content: "\f0de";
-}
-.icon-envelope::before {
-  content: "\f0e0";
-}
-.icon-linkedin::before {
-  content: "\f0e1";
-}
-.icon-rotate-left:before,
-.icon-undo::before {
-  content: "\f0e2";
-}
-.icon-legal::before {
-  content: "\f0e3";
-}
-.icon-dashboard::before {
-  content: "\f0e4";
-}
-.icon-comment-alt::before {
-  content: "\f0e5";
-}
-.icon-comments-alt::before {
-  content: "\f0e6";
-}
-.icon-bolt::before {
-  content: "\f0e7";
-}
-.icon-sitemap::before {
-  content: "\f0e8";
-}
-.icon-umbrella::before {
-  content: "\f0e9";
-}
-.icon-paste::before {
-  content: "\f0ea";
-}
-.icon-lightbulb::before {
-  content: "\f0eb";
-}
-.icon-exchange::before {
-  content: "\f0ec";
-}
-.icon-cloud-download::before {
-  content: "\f0ed";
-}
-.icon-cloud-upload::before {
-  content: "\f0ee";
-}
-.icon-user-md::before {
-  content: "\f0f0";
-}
-.icon-stethoscope::before {
-  content: "\f0f1";
-}
-.icon-suitcase::before {
-  content: "\f0f2";
-}
-.icon-bell-alt::before {
-  content: "\f0f3";
-}
-.icon-coffee::before {
-  content: "\f0f4";
-}
-.icon-food::before {
-  content: "\f0f5";
-}
-.icon-file-text-alt::before {
-  content: "\f0f6";
-}
-.icon-building::before {
-  content: "\f0f7";
-}
-.icon-hospital::before {
-  content: "\f0f8";
-}
-.icon-ambulance::before {
-  content: "\f0f9";
-}
-.icon-medkit::before {
-  content: "\f0fa";
-}
-.icon-fighter-jet::before {
-  content: "\f0fb";
-}
-.icon-beer::before {
-  content: "\f0fc";
-}
-.icon-h-sign::before {
-  content: "\f0fd";
-}
-.icon-plus-sign-alt::before {
-  content: "\f0fe";
-}
-.icon-double-angle-left::before {
-  content: "\f100";
-}
-.icon-double-angle-right::before {
-  content: "\f101";
-}
-.icon-double-angle-up::before {
-  content: "\f102";
-}
-.icon-double-angle-down::before {
-  content: "\f103";
-}
-.icon-angle-left::before {
-  content: "\f104";
-}
-.icon-angle-right::before {
-  content: "\f105";
-}
-.icon-angle-up::before {
-  content: "\f106";
-}
-.icon-angle-down::before {
-  content: "\f107";
-}
-.icon-desktop::before {
-  content: "\f108";
-}
-.icon-laptop::before {
-  content: "\f109";
-}
-.icon-tablet::before {
-  content: "\f10a";
-}
-.icon-mobile-phone::before {
-  content: "\f10b";
-}
-.icon-circle-blank::before {
-  content: "\f10c";
-}
-.icon-quote-left::before {
-  content: "\f10d";
-}
-.icon-quote-right::before {
-  content: "\f10e";
-}
-.icon-spinner::before {
-  content: "\f110";
-}
-.icon-circle::before {
-  content: "\f111";
-}
-.icon-mail-reply:before,
-.icon-reply::before {
-  content: "\f112";
-}
-.icon-github-alt::before {
-  content: "\f113";
-}
-.icon-folder-close-alt::before {
-  content: "\f114";
-}
-.icon-folder-open-alt::before {
-  content: "\f115";
-}
-.icon-expand-alt::before {
-  content: "\f116";
-}
-.icon-collapse-alt::before {
-  content: "\f117";
-}
-.icon-smile::before {
-  content: "\f118";
-}
-.icon-frown::before {
-  content: "\f119";
-}
-.icon-meh::before {
-  content: "\f11a";
-}
-.icon-gamepad::before {
-  content: "\f11b";
-}
-.icon-keyboard::before {
-  content: "\f11c";
-}
-.icon-flag-alt::before {
-  content: "\f11d";
-}
-.icon-flag-checkered::before {
-  content: "\f11e";
-}
-.icon-terminal::before {
-  content: "\f120";
-}
-.icon-code::before {
-  content: "\f121";
-}
-.icon-reply-all::before {
-  content: "\f122";
-}
-.icon-mail-reply-all::before {
-  content: "\f122";
-}
-.icon-star-half-full:before,
-.icon-star-half-empty::before {
-  content: "\f123";
-}
-.icon-location-arrow::before {
-  content: "\f124";
-}
-.icon-crop::before {
-  content: "\f125";
-}
-.icon-code-fork::before {
-  content: "\f126";
-}
-.icon-unlink::before {
-  content: "\f127";
-}
-.icon-question::before {
-  content: "\f128";
-}
-.icon-info::before {
-  content: "\f129";
-}
-.icon-exclamation::before {
-  content: "\f12a";
-}
-.icon-superscript::before {
-  content: "\f12b";
-}
-.icon-subscript::before {
-  content: "\f12c";
-}
-.icon-eraser::before {
-  content: "\f12d";
-}
-.icon-puzzle-piece::before {
-  content: "\f12e";
-}
-.icon-microphone::before {
-  content: "\f130";
-}
-.icon-microphone-off::before {
-  content: "\f131";
-}
-.icon-shield::before {
-  content: "\f132";
-}
-.icon-calendar-empty::before {
-  content: "\f133";
-}
-.icon-fire-extinguisher::before {
-  content: "\f134";
-}
-.icon-rocket::before {
-  content: "\f135";
-}
-.icon-maxcdn::before {
-  content: "\f136";
-}
-.icon-chevron-sign-left::before {
-  content: "\f137";
-}
-.icon-chevron-sign-right::before {
-  content: "\f138";
-}
-.icon-chevron-sign-up::before {
-  content: "\f139";
-}
-.icon-chevron-sign-down::before {
-  content: "\f13a";
-}
-.icon-html5::before {
-  content: "\f13b";
-}
-.icon-css3::before {
-  content: "\f13c";
-}
-.icon-anchor::before {
-  content: "\f13d";
-}
-.icon-unlock-alt::before {
-  content: "\f13e";
-}
-.icon-bullseye::before {
-  content: "\f140";
-}
-.icon-ellipsis-horizontal::before {
-  content: "\f141";
-}
-.icon-ellipsis-vertical::before {
-  content: "\f142";
-}
-.icon-rss-sign::before {
-  content: "\f143";
-}
-.icon-play-sign::before {
-  content: "\f144";
-}
-.icon-ticket::before {
-  content: "\f145";
-}
-.icon-minus-sign-alt::before {
-  content: "\f146";
-}
-.icon-check-minus::before {
-  content: "\f147";
-}
-.icon-level-up::before {
-  content: "\f148";
-}
-.icon-level-down::before {
-  content: "\f149";
-}
-.icon-check-sign::before {
-  content: "\f14a";
-}
-.icon-edit-sign::before {
-  content: "\f14b";
-}
-.icon-external-link-sign::before {
-  content: "\f14c";
-}
-.icon-share-sign::before {
-  content: "\f14d";
-}
-.icon-compass::before {
-  content: "\f14e";
-}
-.icon-collapse::before {
-  content: "\f150";
-}
-.icon-collapse-top::before {
-  content: "\f151";
-}
-.icon-expand::before {
-  content: "\f152";
-}
-.icon-euro:before,
-.icon-eur::before {
-  content: "\f153";
-}
-.icon-gbp::before {
-  content: "\f154";
-}
-.icon-dollar:before,
-.icon-usd::before {
-  content: "\f155";
-}
-.icon-rupee:before,
-.icon-inr::before {
-  content: "\f156";
-}
-.icon-yen:before,
-.icon-jpy::before {
-  content: "\f157";
-}
-.icon-renminbi:before,
-.icon-cny::before {
-  content: "\f158";
-}
-.icon-won:before,
-.icon-krw::before {
-  content: "\f159";
-}
-.icon-bitcoin:before,
-.icon-btc::before {
-  content: "\f15a";
-}
-.icon-file::before {
-  content: "\f15b";
-}
-.icon-file-text::before {
-  content: "\f15c";
-}
-.icon-sort-by-alphabet::before {
-  content: "\f15d";
-}
-.icon-sort-by-alphabet-alt::before {
-  content: "\f15e";
-}
-.icon-sort-by-attributes::before {
-  content: "\f160";
-}
-.icon-sort-by-attributes-alt::before {
-  content: "\f161";
-}
-.icon-sort-by-order::before {
-  content: "\f162";
-}
-.icon-sort-by-order-alt::before {
-  content: "\f163";
-}
-.icon-thumbs-up::before {
-  content: "\f164";
-}
-.icon-thumbs-down::before {
-  content: "\f165";
-}
-.icon-youtube-sign::before {
-  content: "\f166";
-}
-.icon-youtube::before {
-  content: "\f167";
-}
-.icon-xing::before {
-  content: "\f168";
-}
-.icon-xing-sign::before {
-  content: "\f169";
-}
-.icon-youtube-play::before {
-  content: "\f16a";
-}
-.icon-dropbox::before {
-  content: "\f16b";
-}
-.icon-stackexchange::before {
-  content: "\f16c";
-}
-.icon-instagram::before {
-  content: "\f16d";
-}
-.icon-flickr::before {
-  content: "\f16e";
-}
-.icon-adn::before {
-  content: "\f170";
-}
-.icon-bitbucket::before {
-  content: "\f171";
-}
-.icon-bitbucket-sign::before {
-  content: "\f172";
-}
-.icon-tumblr::before {
-  content: "\f173";
-}
-.icon-tumblr-sign::before {
-  content: "\f174";
-}
-.icon-long-arrow-down::before {
-  content: "\f175";
-}
-.icon-long-arrow-up::before {
-  content: "\f176";
-}
-.icon-long-arrow-left::before {
-  content: "\f177";
-}
-.icon-long-arrow-right::before {
-  content: "\f178";
-}
-.icon-apple::before {
-  content: "\f179";
-}
-.icon-windows::before {
-  content: "\f17a";
-}
-.icon-android::before {
-  content: "\f17b";
-}
-.icon-linux::before {
-  content: "\f17c";
-}
-.icon-dribbble::before {
-  content: "\f17d";
-}
-.icon-skype::before {
-  content: "\f17e";
-}
-.icon-foursquare::before {
-  content: "\f180";
-}
-.icon-trello::before {
-  content: "\f181";
-}
-.icon-female::before {
-  content: "\f182";
-}
-.icon-male::before {
-  content: "\f183";
-}
-.icon-gittip::before {
-  content: "\f184";
-}
-.icon-sun::before {
-  content: "\f185";
-}
-.icon-moon::before {
-  content: "\f186";
-}
-.icon-archive::before {
-  content: "\f187";
-}
-.icon-bug::before {
-  content: "\f188";
-}
-.icon-vk::before {
-  content: "\f189";
-}
-.icon-weibo::before {
-  content: "\f18a";
-}
-.icon-renren::before {
-  content: "\f18b";
->>>>>>> 50416a0a
 }