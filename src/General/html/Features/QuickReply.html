--- conflicted
+++ resolved
@@ -9,15 +9,9 @@
 </div>
 <form>
   <div class=persona>
-<<<<<<< HEAD
-    <input name=name  data-name=name  list="list-name" placeholder=Name class=field size=1 tabindex=10>
-    <input name=email data-name=email list="list-email" placeholder=E-mail class=field size=1 tabindex=20>
-    <input name=sub   data-name=sub   list="list-sub" placeholder=Subject class=field size=1 tabindex=30>
-=======
     <input data-name=name  list="list-name"  placeholder=Name    class=field size=1 tabindex=10>
     <input data-name=email list="list-email" placeholder=E-mail  class=field size=1 tabindex=20>
     <input data-name=sub   list="list-sub"   placeholder=Subject class=field size=1 tabindex=30>
->>>>>>> 8570d5e6
   </div>
   <div class=textarea>
     <textarea data-name=com placeholder=Comment class=field tabindex=40></textarea>
