--- conflicted
+++ resolved
@@ -4,14 +4,8 @@
 </div>
 <form>
   <div class=persona>
-<<<<<<< HEAD
-    <input id=dump-button type=button title='Dump list' value=+ tabindex=0>
-    <input name=name  data-name=name  list="list-name" placeholder=Name class=field size=1 tabindex=10>
-    <input name=email data-name=email list="list-email" placeholder=E-mail class=field size=1 tabindex=20>
-=======
     <input name=name  data-name=name  list="list-name" placeholder=Name    class=field size=1 tabindex=10>
     <input name=email data-name=email list="list-email" placeholder=E-mail  class=field size=1 tabindex=20>
->>>>>>> 2b8467cf
     <input name=sub   data-name=sub   list="list-sub" placeholder=Subject class=field size=1 tabindex=30>
   </div>
   <div class=textarea>
@@ -37,17 +31,11 @@
     <input type=submit tabindex=80>
   </div>
   <input type=file multiple>
-<<<<<<< HEAD
   <div id=qr-thread-select>
     <select data-name=thread title='Create a new thread / Reply'>
       <option value=new>New thread</option>
     </select>
   </div>
-  <label id=qr-spoiler-label>
-    <input type=checkbox id=qr-file-spoiler title='Spoiler image' tabindex=90>Spoiler?
-  </label>
-=======
->>>>>>> 2b8467cf
 </form>
 <datalist id="list-name"></datalist>
 <datalist id="list-email"></datalist>
