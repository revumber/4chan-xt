<fieldset>
  <legend>Archiver</legend>
  <div class="warning" #{if Conf['404 Redirect'] then 'hidden' else ''}><code>404 Redirect</code> is disabled.</div>
  <div><select id='archive-board-select'></select></div>
  <table id='archive-table'>
    <thead>
      <th>Thread redirection</th>
      <th>Post fetching</th>
      <th>File redirection</th>
    </thead>
    <tbody></tbody>
  </table>
<span class=note>Disabled selections indicate that only one archive is available for that board and redirection type.</span>
</fieldset>

<fieldset>
  <legend>Custom Board Navigation</legend>
  <div><textarea name=boardnav class=field spellcheck=false></textarea></div>
  <span class=note>New lines will be converted into spaces.</span><br><br>
  <div class=note>In the following examples for /g/, <code>g</code> can be changed to a different board ID (<code>a</code>, <code>b</code>, etc...), the current board (<code>current</code>), or the Twitter link (<code>@</code>).</div>
  <div>Board link: <code>g</code></div>
  <div>Title link: <code>g-title</code></div>
  <div>Board link (Replace with title when on that board): <code>g-replace</code></div>
  <div>Full text link: <code>g-full</code></div>
  <div>Custom text link: <code>g-text:"Install Gentoo"</code></div>
  <div>Index-only link: <code>g-index</code></div>
  <div>Catalog-only link: <code>g-catalog</code></div>
  <div>External link: <code>external-text:"Google","http://www.google.com"</code></div>
  <div>Combinations are possible: <code>g-index-text:"Technology Index"</code></div>
  <div>Full board list toggle: <code>toggle-all</code></div>
  <br>
  <div class=note>
    <code>[ toggle-all ] [current-title] [g-title / a-title / jp-title] [x / wsg / h] [t-text:"Piracy"]</code><br>
    will give you<br>
    <code>[ + ] [Technology] [Technology / Anime & Manga / Otaku Culture] [x / wsg / h] [Piracy]</code><br>
    if you are on /g/.
  </div>
</fieldset>

<fieldset>
  <legend>Time Formatting <span class=warning #{if Conf['Time Formatting'] then 'hidden' else ''}>is disabled.</span></legend>
  <div><input name=time class=field spellcheck=false>: <span class=time-preview></span></div>
  <div>Supported <a href=//en.wikipedia.org/wiki/Date_%28Unix%29#Formatting>format specifiers</a>:</div>
  <div>Day: <code>%a</code>, <code>%A</code>, <code>%d</code>, <code>%e</code></div>
  <div>Month: <code>%m</code>, <code>%b</code>, <code>%B</code></div>
  <div>Year: <code>%y</code>, <code>%Y</code></div>
  <div>Hour: <code>%k</code>, <code>%H</code>, <code>%l</code>, <code>%I</code>, <code>%p</code>, <code>%P</code></div>
  <div>Minute: <code>%M</code></div>
  <div>Second: <code>%S</code></div>
</fieldset>

<fieldset>
  <legend>Quote Backlinks formatting <span class=warning #{if Conf['Quote Backlinks'] then 'hidden' else ''}>is disabled.</span></legend>
  <div><input name=backlink class=field spellcheck=false>: <span class=backlink-preview></span></div>
</fieldset>

<fieldset>
  <legend>File Info Formatting <span class=warning #{if Conf['File Info Formatting'] then 'hidden' else ''}>is disabled.</span></legend>
  <div><input name=fileInfo class=field spellcheck=false>: <span class='fileText file-info-preview'></span></div>
  <div>Link: <code>%l</code> (truncated), <code>%L</code> (untruncated), <code>%T</code> (Unix timestamp)</div>
  <div>Original file name: <code>%n</code> (truncated), <code>%N</code> (untruncated), <code>%t</code> (Unix timestamp)</div>
  <div>Spoiler indicator: <code>%p</code></div>
  <div>Size: <code>%B</code> (Bytes), <code>%K</code> (KB), <code>%M</code> (MB), <code>%s</code> (4chan default)</div>
  <div>Resolution: <code>%r</code> (Displays 'PDF' for PDF files)</div>
</fieldset>

<fieldset>
  <legend>Quick Reply Personas</legend>
  <textarea class=personafield name="QR.personas" class="field" spellcheck="false"></textarea>
  <p>
    One item per line.<br>
    Items will be added in the relevant input's auto-completion list.<br>
    Password items will always be used, since there is no password input.<br>
    Lines starting with a <code>#</code> will be ignored.
  </p>
  <ul>You can use these settings with each item, separate them with semicolons:
    <li>Possible items are: <code>name</code>, <code>email</code>, <code>subject</code> and <code>password</code>.</li>
    <li>Wrap values of items with quotes, like this: <code>email:"sage"</code>.</li>
    <li>Force values as defaults with the <code>always</code> keyword, for example: <code>email:"sage";always</code>.</li>
    <li>Select specific boards for an item, separated with commas, for example: <code>email:"sage";boards:jp;always</code>.</li>
  </ul>
</fieldset>

<fieldset>
  <legend>Unread Favicon <span class=warning #{if Conf['Unread Favicon'] then 'hidden' else ''}>is disabled.</span></legend>
<<<<<<< HEAD
=======
  <select name=favicon>
    <option value=ferongr>ferongr</option>
    <option value=xat->xat-</option>
    <option value=4chanJS>4chanJS</option>
    <option value=Mayhem>Mayhem</option>
    <option value=Original>Original</option>
  </select>
  <span class=favicon-preview></span>
</fieldset>

<fieldset>
  <legend>Emoji <span class=warning #{if Conf['Emoji'] then 'hidden' else ''}>is disabled.</span></legend>
  <div>
    Sage Icon: <select name=sageEmoji>
      <option value="4chan SS">4chan SS</option>
      <option value="appchan">appchan</option>
    </select>
    <span class=sage-icon-preview></span>
  </div>
>>>>>>> 2bf8d377
  <div>
    <select name=favicon>
      <option value=ferongr>ferongr</option>
      <option value=xat->xat-</option>
      <option value=Mayhem>Mayhem</option>
      <option value=4chanJS>4chanJS</option>
      <option value=Original>Original</option>
    </select>
    <span id=favicon-preview></span>
  </div>
</fieldset>

<fieldset>
  <legend>Thread Updater <span class=warning #{if Conf['Thread Updater'] then 'hidden' else ''}>is disabled.</span></legend>
  <div>
    Interval: <input type=number name=Interval class=field min=1 value=#{Conf['Interval']}>
  </div>
</fieldset>

<fieldset>
  <legend><input type=checkbox name='Custom CSS' #{if Conf['Custom CSS'] then 'checked' else ''}> Custom CSS</legend>
  <div>
    <button id=apply-css>Apply CSS</button>
    <textarea name=usercss class=field spellcheck=false #{if Conf['Custom CSS'] then '' else 'disabled'}></textarea>
  </div>
</fieldset><|MERGE_RESOLUTION|>--- conflicted
+++ resolved
@@ -83,16 +83,14 @@
 
 <fieldset>
   <legend>Unread Favicon <span class=warning #{if Conf['Unread Favicon'] then 'hidden' else ''}>is disabled.</span></legend>
-<<<<<<< HEAD
-=======
   <select name=favicon>
     <option value=ferongr>ferongr</option>
     <option value=xat->xat-</option>
+    <option value=Mayhem>Mayhem</option>
     <option value=4chanJS>4chanJS</option>
-    <option value=Mayhem>Mayhem</option>
     <option value=Original>Original</option>
   </select>
-  <span class=favicon-preview></span>
+  <span id=favicon-preview></span>
 </fieldset>
 
 <fieldset>
@@ -104,18 +102,6 @@
     </select>
     <span class=sage-icon-preview></span>
   </div>
->>>>>>> 2bf8d377
-  <div>
-    <select name=favicon>
-      <option value=ferongr>ferongr</option>
-      <option value=xat->xat-</option>
-      <option value=Mayhem>Mayhem</option>
-      <option value=4chanJS>4chanJS</option>
-      <option value=Original>Original</option>
-    </select>
-    <span id=favicon-preview></span>
-  </div>
-</fieldset>
 
 <fieldset>
   <legend>Thread Updater <span class=warning #{if Conf['Thread Updater'] then 'hidden' else ''}>is disabled.</span></legend>
