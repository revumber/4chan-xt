<fieldset>
  <legend>Archiver</legend>
<<<<<<< HEAD
  <div>
    Select an Archiver for this board:
    <select name=archiver></select>
  </div>
=======
  <div class="warning" #{if Conf['404 Redirect'] then 'hidden' else ''}><code>404 Redirect</code> is disabled.</div>
  <select id='archive-board-select'></select>
  <table id='archive-table'>
    <thead>
      <th>Thread redirection</th>
      <th>Post fetching</th>
      <th>File redirection</th>
    </thead>
    <tbody></tbody>
  </table>
<span class=note>Disabled selections indicate that only one archive is available for that board and redirection type.</span>
>>>>>>> 7afe8e15
</fieldset>

<fieldset>
  <legend>Custom Board Navigation</legend>
  <div><textarea name=boardnav class=field spellcheck=false></textarea></div>
  <span class=note>New lines will be converted into spaces.</span><br><br>
  <div>In the following, <code>board</code> can translate to a board ID (<code>a</code>, <code>b</code>, etc...), the current board (<code>current</code>), or the Status/Twitter link (<code>status</code>, <code>@</code>).</div>
  <div>
    For example:<br>
    <code>[ toggle-all ] [current-title] [g-title / a-title / jp-title] [x / wsg / h] [t-text:"Piracy"]</code><br>
    will give you<br>
    <code>[ + ] [Technology] [Technology / Anime & Manga / Otaku Culture] [x / wsg / h] [Piracy]</code><br>
    if you are on /g/.
  </div>
  <div>Board link: <code>board</code></div>
  <div>Title link: <code>board-title</code></div>
  <div>Board link (Replace with title when on that board): <code>board-replace</code></div>
  <div>Full text link: <code>board-full</code></div>
  <div>Custom text link: <code>board-text:"VIP Board"</code></div>
 <div>Index-only link: <code>board-index</code></div>
  <div>Catalog-only link: <code>board-catalog</code></div>
  <div>External link: <code>external-text:"Google","http://www.google.com"</code></div>
  <div>Combinations are possible: <code>board-index-text:"VIP Index"</code></div>
  <div>Full board list toggle: <code>toggle-all</code></div>
</fieldset>

<fieldset>
  <legend>Time Formatting <span class=warning #{if Conf['Time Formatting'] then 'hidden' else ''}>is disabled.</span></legend>
  <div><input name=time class=field spellcheck=false>: <span class=time-preview></span></div>
  <div>Supported <a href=//en.wikipedia.org/wiki/Date_%28Unix%29#Formatting>format specifiers</a>:</div>
  <div>Day: <code>%a</code>, <code>%A</code>, <code>%d</code>, <code>%e</code></div>
  <div>Month: <code>%m</code>, <code>%b</code>, <code>%B</code></div>
  <div>Year: <code>%y</code>, <code>%Y</code></div>
  <div>Hour: <code>%k</code>, <code>%H</code>, <code>%l</code>, <code>%I</code>, <code>%p</code>, <code>%P</code></div>
  <div>Minute: <code>%M</code></div>
  <div>Second: <code>%S</code></div>
</fieldset>

<fieldset>
  <legend>Quote Backlinks formatting <span class=warning #{if Conf['Quote Backlinks'] then 'hidden' else ''}>is disabled.</span></legend>
  <div><input name=backlink class=field spellcheck=false>: <span class=backlink-preview></span></div>
</fieldset>

<fieldset>
  <legend>File Info Formatting <span class=warning #{if Conf['File Info Formatting'] then 'hidden' else ''}>is disabled.</span></legend>
  <div><input name=fileInfo class=field spellcheck=false>: <span class='fileText file-info-preview'></span></div>
  <div>Link: <code>%l</code> (truncated), <code>%L</code> (untruncated), <code>%T</code> (Unix timestamp)</div>
  <div>Original file name: <code>%n</code> (truncated), <code>%N</code> (untruncated), <code>%t</code> (Unix timestamp)</div>
  <div>Spoiler indicator: <code>%p</code></div>
  <div>Size: <code>%B</code> (Bytes), <code>%K</code> (KB), <code>%M</code> (MB), <code>%s</code> (4chan default)</div>
  <div>Resolution: <code>%r</code> (Displays 'PDF' for PDF files)</div>
</fieldset>

<fieldset>
  <legend>Quick Reply Personas <span class="warning" #{if Conf['Quick Reply'] then 'hidden' else ''}>is disabled.</span></legend>
  <textarea class=personafield name="QR.personas" class="field" spellcheck="false"></textarea>
  <p>
    One item per line.<br>
    Items will be added in the relevant input's auto-completion list.<br>
    Password items will always be used, since there is no password input.<br>
    Lines starting with a <code>#</code> will be ignored.
  </p>
  <ul>You can use these settings with each item, separate them with semicolons:
    <li>Possible items are: <code>name</code>, <code>email</code>, <code>subject</code> and <code>password</code>.</li>
    <li>Wrap values of items with quotes, like this: <code>email:"sage"</code>.</li>
    <li>Force values as defaults with the <code>always</code> keyword, for example: <code>email:"sage";always</code>.</li>
    <li>Select specific boards for an item, separated with commas, for example: <code>email:"sage";boards:jp;always</code>.</li>
  </ul>
</fieldset>

<fieldset>
  <legend>Unread Favicon <span class=warning #{if Conf['Unread Favicon'] then 'hidden' else ''}>is disabled.</span></legend>
  <div>
    <select name=favicon>
      <option value=ferongr>ferongr</option>
      <option value=xat->xat-</option>
      <option value=Mayhem>Mayhem</option>
      <option value=4chanJS>4chanJS</option>
      <option value=Original>Original</option>
    </select>
    <span id=favicon-preview></span>
  </div>
</fieldset>

<fieldset>
  <legend>Emoji <span class=warning #{if Conf['Emoji'] then 'hidden' else ''}>is disabled.</span></legend>
  <div>
    Sage Icon: <select name=sageEmoji>
      <option value="4chan SS">4chan SS</option>
      <option value="appchan">appchan</option>
    </select>
    <span id=sageicon-preview></span>
  </div>
  <div>
    Position: <select name=emojiPos>
      <option value="before">Before</option>
      <option value="after">After</option>
    </select>
  </div>
</fieldset>

<fieldset>
  <legend>Thread Updater <span class=warning #{if Conf['Thread Updater'] then 'hidden' else ''}>is disabled.</span></legend>
  <div>
    Interval: <input type=number name=Interval class=field min=1 value=#{Conf['Interval']}>
  </div>
</fieldset>

<fieldset>
  <legend><input type=checkbox name='Custom CSS' #{if Conf['Custom CSS'] then 'checked' else ''}> Custom CSS</legend>
  <div>
    <button id=apply-css>Apply CSS</button>
    <textarea name=usercss class=field spellcheck=false #{if Conf['Custom CSS'] then '' else 'disabled'}></textarea>
  </div>
</fieldset><|MERGE_RESOLUTION|>--- conflicted
+++ resolved
@@ -1,13 +1,7 @@
 <fieldset>
   <legend>Archiver</legend>
-<<<<<<< HEAD
-  <div>
-    Select an Archiver for this board:
-    <select name=archiver></select>
-  </div>
-=======
   <div class="warning" #{if Conf['404 Redirect'] then 'hidden' else ''}><code>404 Redirect</code> is disabled.</div>
-  <select id='archive-board-select'></select>
+  <div><select id='archive-board-select'></select></div>
   <table id='archive-table'>
     <thead>
       <th>Thread redirection</th>
@@ -17,7 +11,6 @@
     <tbody></tbody>
   </table>
 <span class=note>Disabled selections indicate that only one archive is available for that board and redirection type.</span>
->>>>>>> 7afe8e15
 </fieldset>
 
 <fieldset>
