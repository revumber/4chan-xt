<<<<<<< HEAD
String::contains = (string) ->
  @indexOf(string) > -1

Array::contains = (value) ->
  @indexOf(value) > -1

Array::indexOf = (value) ->
  i = @length
  while i--
    return i if @[i] is value
  return i

=======
>>>>>>> dab73f8c
# loosely follows the jquery api:
# http://api.jquery.com/
# not chainable
$ = (selector, root=d.body) ->
  root.querySelector selector

$.extend = (obj, prop) ->
  obj[key] = val for key, val of prop when prop.hasOwnProperty key
  return

$.DAY = 24 * 
  $.HOUR = 60 * 
    $.MINUTE = 60 * 
      $.SECOND = 1000

$.id = (id) ->
  d.getElementById id

$.ready = (fc) ->
  unless d.readyState is 'loading'
    $.queueTask fc
    return
  cb = ->
    $.off d, 'DOMContentLoaded', cb
    fc()
  $.on d, 'DOMContentLoaded', cb

$.formData = (form) ->
  if form instanceof HTMLFormElement
    return new FormData form
  fd = new FormData()
  for key, val of form when val
    if typeof val is 'object' and 'newName' of val
      fd.append key, val, val.newName
    else
      fd.append key, val
  fd

$.extend = (object, properties) ->
  for key, val of properties
    object[key] = val
  return

$.ajax = do ->
  # Status Code 304: Not modified
  # With the `If-Modified-Since` header we only receive the HTTP headers and no body for 304 responses.
  # This saves a lot of bandwidth and CPU time for both the users and the servers.
  lastModified = {}
  (url, options, extra={}) ->
    {type, whenModified, upCallbacks, form, sync} = extra
    r = new XMLHttpRequest()
    type or= form and 'post' or 'get'
    r.open type, url, !sync
    if whenModified
      r.setRequestHeader 'If-Modified-Since', lastModified[url] if url of lastModified
      $.on r, 'load', -> lastModified[url] = r.getResponseHeader 'Last-Modified'
    $.extend r, options
    $.extend r.upload, upCallbacks
    r.send form
    r

$.cache = do ->
  reqs = {}
  (url, cb, options) ->
    if req = reqs[url]
      if req.readyState is 4
        cb.call req, req.evt
      else
        req.callbacks.push cb
      return
    rm = -> delete reqs[url]
    try
      req = $.ajax url, options
    catch err
      return
    $.on req, 'load', (e) ->
      cb.call @, e for cb in @callbacks
      @evt = e
      delete @callbacks
    $.on req, 'abort error', rm
    req.callbacks = [cb]
    reqs[url] = req

$.cb =
  checked: ->
    $.set @name, @checked
    Conf[@name] = @checked
  value: ->
    $.set @name, @value.trim()
    Conf[@name] = @value

$.asap = (test, cb) ->
  if test()
    cb()
  else
    setTimeout $.asap, 25, test, cb

$.addStyle = (css, id) ->
  style = $.el 'style',
    id: id
    textContent: css
  $.asap (-> d.head), ->
    $.add d.head, style
  style

$.x = (path, root) ->
  root or= d.body
  # XPathResult.ANY_UNORDERED_NODE_TYPE === 8
  d.evaluate(path, root, null, 8, null).singleNodeValue

$.X = (path, root) ->
  root or= d.body
  # XPathResult.ORDERED_NODE_SNAPSHOT_TYPE === 7
  d.evaluate path, root, null, 7, null

$.addClass = (el, className) ->
  el.classList.add className

$.rmClass = (el, className) ->
  el.classList.remove className

$.toggleClass = (el, className) ->
  el.classList.toggle className

$.hasClass = (el, className) ->
  className in el.classList

$.rm = do ->
  if 'remove' of Element::
    (el) -> el.remove()
  else
    (el) -> el.parentNode?.removeChild el

$.rmAll = (root) ->
  # jsperf.com/emptify-element
  for node in [root.childNodes...]
    # HTMLSelectElement.remove !== Element.remove
    root.removeChild node
  return

$.tn = (s) ->
  d.createTextNode s

$.frag = ->
  d.createDocumentFragment()

$.nodes = (nodes) ->
  unless nodes instanceof Array
    return nodes
  frag = $.frag()
  for node in nodes
    frag.appendChild node
  frag

$.add = (parent, el) ->
  parent.appendChild $.nodes el

$.prepend = (parent, el) ->
  parent.insertBefore $.nodes(el), parent.firstChild

$.after = (root, el) ->
  root.parentNode.insertBefore $.nodes(el), root.nextSibling

$.before = (root, el) ->
  root.parentNode.insertBefore $.nodes(el), root

$.replace = (root, el) ->
  root.parentNode.replaceChild $.nodes(el), root

$.el = (tag, properties) ->
  el = d.createElement tag
  $.extend el, properties if properties
  el

$.on = (el, events, handler) ->
  for event in events.split ' '
    el.addEventListener event, handler, false
  return

$.off = (el, events, handler) ->
  for event in events.split ' '
    el.removeEventListener event, handler, false
  return

$.event = (event, detail, root=d) ->
  root.dispatchEvent new CustomEvent event, {bubbles: true, detail}

$.open = 
<% if (type === 'userscript') { %>
  GM_openInTab
<% } else { %>
  (URL) -> window.open URL, '_blank'
<% } %>

$.debounce = (wait, fn) ->
  lastCall = 0
  timeout  = null
  that     = null
  args     = null
  exec = ->
    lastCall = Date.now()
    fn.apply that, args
  ->
    args = arguments
    that = this
    if lastCall < Date.now() - wait
      return exec()
    # stop current reset
    clearTimeout timeout
    # after wait, let next invocation execute immediately
    timeout = setTimeout exec, wait

$.queueTask = do ->
  # inspired by https://www.w3.org/Bugs/Public/show_bug.cgi?id=15007
  taskQueue = []
  execTask = ->
    task = taskQueue.shift()
    func = task[0]
    args = Array::slice.call task, 1
    func.apply func, args
  if window.MessageChannel
    taskChannel = new MessageChannel()
    taskChannel.port1.onmessage = execTask
    ->
      taskQueue.push arguments
      taskChannel.port2.postMessage null
  else # XXX Firefox
    ->
      taskQueue.push arguments
      setTimeout execTask, 0

$.globalEval = (code) ->
  script = $.el 'script',
    textContent: code
  $.add (d.head or doc), script
  $.rm script

$.bytesToString = (size) ->
  unit = 0 # Bytes
  while size >= 1024
    size /= 1024
    unit++
  # Remove trailing 0s.
  size =
    if unit > 1
      # Keep the size as a float if the size is greater than 2^20 B.
      # Round to hundredth.
      Math.round(size * 100) / 100
    else
      # Round to an integer otherwise.
      Math.round size
  "#{size} #{['B', 'KB', 'MB', 'GB'][unit]}"

$.minmax = (value, min, max) ->
  return (
    if value < min
      min
    else
      if value > max
        max
      else
        value
    )

$.item = (key, val) ->
  item = {}
  item[key] = val
  item

$.syncing = {}
<% if (type === 'crx') { %>
$.sync = do ->
  chrome.storage.onChanged.addListener (changes) ->
    for key of changes
      if cb = $.syncing[key]
        cb changes[key].newValue, key
    return
  (key, cb) -> $.syncing[key] = cb

$.localKeys = [
  # filters
  'name',
  'uniqueID',
  'tripcode',
  'capcode',
  'email',
  'subject',
  'comment',
  'flag',
  'filename',
  'dimensions',
  'filesize',
  'MD5',
  # custom css
  'usercss'
]

# https://developer.chrome.com/extensions/storage.html

$.delete = (keys) ->
  chrome.storage.sync.remove keys

$.get = (key, val, cb) ->
  if typeof cb is 'function'
    items = $.item key, val
  else
    items = key
    cb = val
  localItems = null
  syncItems  = null
  for key, val of items
    if key in $.localKeys
      (localItems or= {})[key] = val
    else
      (syncItems  or= {})[key] = val

  count = 0
  done  = (item) ->
    {lastError} = chrome.runtime
    if lastError
      c.error lastError, lastError.message or 'No message.'
    $.extend items, item
    cb items unless --count

  if localItems
    count++
    chrome.storage.local.get localItems, done
  if syncItems
    count++
    chrome.storage.sync.get  syncItems,  done

$.set = do ->
  items = {}
  localItems = {}

  set = $.debounce $.SECOND, ->
    for key in $.localKeys
      if key of items
        (localItems or= {})[key] = items[key]
        delete items[key]
    try
      chrome.storage.local.set localItems
      chrome.storage.sync.set items
      items = {}
      localItems = {}
    catch err
      c.error err.stack

  (key, val) ->
    if typeof key is 'string'
      items[key] = val
    else
      $.extend items, key
    set()

<% } else { %>
# http://wiki.greasespot.net/Main_Page
$.sync = do ->
  $.on window, 'storage', ({key, newValue}) ->
    if cb = $.syncing[key]
      cb JSON.parse(newValue), key
  (key, cb) -> $.syncing[g.NAMESPACE + key] = cb

$.delete = (keys) ->
  unless keys instanceof Array
    keys = [keys]
  for key in keys
    key = g.NAMESPACE + key
    localStorage.removeItem key
    GM_deleteValue key
  return

$.get = (key, val, cb) ->
  if typeof cb is 'function'
    items = $.item key, val
  else
    items = key
    cb = val
  $.queueTask ->
    for key of items
      if val = GM_getValue g.NAMESPACE + key
        items[key] = JSON.parse val
    cb items

$.set = do ->
  set = (key, val) ->
    key = g.NAMESPACE + key
    val = JSON.stringify val
    if key of $.syncing
      # for `storage` events
      localStorage.setItem key, val
    GM_setValue key, val
  (keys, val) ->
    if typeof keys is 'string'
      set keys, val
      return
    for key, val of keys
      set key, val
    return
<% } %>

$.remove = (array, value) ->
  i = array.indexOf value
  if i > -1
    array.splice i, 1
    true
  else
    false

$$ = (selector, root=d.body) ->
  [root.querySelectorAll(selector)...]<|MERGE_RESOLUTION|>--- conflicted
+++ resolved
@@ -1,18 +1,3 @@
-<<<<<<< HEAD
-String::contains = (string) ->
-  @indexOf(string) > -1
-
-Array::contains = (value) ->
-  @indexOf(value) > -1
-
-Array::indexOf = (value) ->
-  i = @length
-  while i--
-    return i if @[i] is value
-  return i
-
-=======
->>>>>>> dab73f8c
 # loosely follows the jquery api:
 # http://api.jquery.com/
 # not chainable
