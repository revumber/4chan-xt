--- conflicted
+++ resolved
@@ -77,22 +77,10 @@
 *   All rights reserved.
 *
 *   license: https://github.com/4chan/4chan-JS/blob/master/LICENSE
-<<<<<<< HEAD
-*
-* Linkify: (http://userscripts.org/scripts/show/1352)
-*   Copyright (c) 2011, Anthony Lieuallen
-*   All rights reserved.
-*   Originally written by Anthony Lieuallen of http://arantius.com/
-*   Licensed for unlimited modification and redistribution as long as
-*   this notice is kept intact.
-*
-*   license: http://userscripts.org/scripts/review/1352
 *
 * jsColor: (http://jscolor.com/)
 *   Copyright (c) Jan Odvarko, http://odvarko.cz
 *
 *   license: http://www.gnu.org/copyleft/lesser.html
 *
-=======
->>>>>>> 8570d5e6
 */