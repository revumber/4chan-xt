--- conflicted
+++ resolved
@@ -1,15 +1,9 @@
 // ==UserScript==
 // @name         <%= meta.name %>
 // @version      <%= version %>
-<<<<<<< HEAD
-// @minGMVer     1.13
-// @minFFVer     22
-// @namespace    <%= meta.namespace %>
-=======
 // @minGMVer     <%= meta.min.greasemonkey %>
 // @minFFVer     <%= meta.min.firefox %>
-// @namespace    <%= name %>
->>>>>>> 407fdf74
+// @namespace    <%= meta.namespace %>
 // @description  <%= description %>
 // @license      MIT; <%= meta.repo %>blob/<%= meta.mainBranch %>/LICENSE 
 <%=
