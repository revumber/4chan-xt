--- conflicted
+++ resolved
@@ -1,7 +1,6 @@
 FappeTyme =
   init: ->
     return if !(Conf['Fappe Tyme'] or Conf['Werk Tyme']) or g.VIEW is 'catalog' or g.BOARD is 'f'
-<<<<<<< HEAD
 
     if Conf['Fappe Tyme']
       el = $.el 'a',
@@ -13,7 +12,7 @@
       $.on el, 'click', FappeTyme.cb.fappe
 
       Header.addShortcut el, true
-    
+
     if Conf['Werk Tyme']
       el = $.el 'a',
         href: 'javascript:;'
@@ -25,37 +24,6 @@
       $.on el, 'click', FappeTyme.cb.werk
 
       Header.addShortcut el, true
-    
-=======
-
-    if Conf['Fappe Tyme']
-      el = $.el 'label',
-        innerHTML: "<input type=checkbox name=fappe-tyme> Fappe Tyme"
-        title: 'Fappe Tyme'
-
-      FappeTyme.fappe = input = el.firstElementChild
-
-      $.on input, 'change', FappeTyme.cb.fappe
-
-      $.event 'AddMenuEntry',
-        type:  'header'
-        el:    el
-        order: 97
-
-    if Conf['Werk Tyme']
-      el = $.el 'label',
-        innerHTML: "<input type=checkbox name=werk-tyme> Werk Tyme"
-        title: 'Werk Tyme'
-
-      FappeTyme.werk = input = el.firstElementChild
-
-      $.on input, 'change', FappeTyme.cb.werk
-
-      $.event 'AddMenuEntry',
-        type:  'header'
-        el:    el
-        order: 98
->>>>>>> 50416a0a
 
     Post::callbacks.push
       name: 'Fappe Tyme'
@@ -65,19 +33,8 @@
     return if @file
     $.addClass @nodes.root, "noFile"
 
-<<<<<<< HEAD
-  cb: 
+  cb:
     fappe: ->
       $.toggleClass doc, 'fappeTyme'
     werk: ->
-      $.toggleClass doc, 'werkTyme'
-      
-=======
-  cb:
-    fappe: ->
-      $.toggleClass doc, 'fappeTyme'
-      FappeTyme.fappe.checked = $.hasClass doc, 'fappeTyme'
-    werk: ->
-      $.toggleClass doc, 'werkTyme'
-      FappeTyme.werk.checked = $.hasClass doc, 'werkTyme'
->>>>>>> 50416a0a
+      $.toggleClass doc, 'werkTyme'