--- conflicted
+++ resolved
@@ -1,10 +1,6 @@
 FappeTyme =
   init: ->
-<<<<<<< HEAD
-    return if !(Conf['Fappe Tyme'] or Conf['Werk Tyme']) or g.VIEW is 'catalog' or g.BOARD.ID is 'f'
-=======
     return if !(Conf['Fappe Tyme'] or Conf['Werk Tyme']) or g.BOARD is 'f'
->>>>>>> ec7ec57b
 
     for type in ["Fappe", "Werk"] when Conf["#{type} Tyme"]
       lc = type.toLowerCase()
