--- conflicted
+++ resolved
@@ -2,46 +2,21 @@
   init: ->
     return if !(Conf['Fappe Tyme'] or Conf['Werk Tyme']) or g.VIEW is 'catalog' or g.BOARD is 'f'
 
-<<<<<<< HEAD
-    if Conf['Fappe Tyme']
+    for type in ["Fappe", "Werk"] when Conf["#{type} Tyme"]
+      lc = type.toLowerCase()
       el = $.el 'a',
         href: 'javascript:;'
-        id:   'fappeTyme'
-        title: 'Fappe Tyme'
+        id:   "#{lc}Tyme"
+        title: "#{type} Tyme"
         className: 'a-icon'
+      
+      if type is 'Werk'
+        el.textContent = '\uf0b1'
+        el.className   = 'fa'
 
-      $.on el, 'click', FappeTyme.cb.fappe
-
+      $.on el, 'click', FappeTyme.cb.toggle.bind {name: "#{lc}"}
       Header.addShortcut el, true
-
-    if Conf['Werk Tyme']
-      el = $.el 'a',
-        href: 'javascript:;'
-        id:   'werkTyme'
-        title: 'Werk Tyme'
-        className: 'fa'
-        textContent: '\uf0b1'
-
-      $.on el, 'click', FappeTyme.cb.werk
-
-      Header.addShortcut el, true
-=======
-    for type in ["Fappe", "Werk"] when Conf["#{type} Tyme"]
-      lc = type.toLowerCase()
-      el = $.el 'label',
-        innerHTML: "<input type=checkbox name=#{lc}> #{type} Tyme"
-        title: "#{type} Tyme"
-
-      FappeTyme[lc] = input = el.firstElementChild
-      $.on input, 'change', FappeTyme.cb.toggle.bind input
-
-      $.event 'AddMenuEntry',
-        type:  'header'
-        el:    el
-        order: 97
-
       FappeTyme.cb.set type if Conf[lc]
->>>>>>> 0cafd9ae
 
     Post.callbacks.push
       name: 'Fappe Tyme'
@@ -52,12 +27,6 @@
     $.addClass @nodes.root, "noFile"
 
   cb:
-<<<<<<< HEAD
-    fappe: ->
-      $.toggleClass doc, 'fappeTyme'
-    werk: ->
-      $.toggleClass doc, 'werkTyme'
-=======
     set: (type) ->
       FappeTyme[type].checked = Conf[type]
       $["#{if Conf[type] then 'add' else 'rm'}Class"] doc, "#{type}Tyme"
@@ -65,5 +34,4 @@
     toggle: ->
       Conf[@name] = !Conf[@name]
       FappeTyme.cb.set @name
-      $.cb.checked.call FappeTyme[@name]
->>>>>>> 0cafd9ae
+      $.cb.checked.call {name: @name, checked: Conf[@name]}