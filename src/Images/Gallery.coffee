Gallery =
  init: ->
    return if g.BOARD is 'f' or !Conf['Gallery']

    el = $.el 'a',
      href: 'javascript:;'
      id:   'appchan-gal'
      title: 'Gallery'
      className: 'fa fa-picture-o'
      textContent: 'Gallery'

    $.on el, 'click', @cb.toggle

    Header.addShortcut el

    Post.callbacks.push
      name: 'Gallery'
      cb: @node

  node: ->
    return unless @file?.isImage
    if Gallery.nodes
      Gallery.generateThumb $ '.file', @nodes.root
      Gallery.nodes.total.textContent = Gallery.images.length

    unless Conf['Image Expansion']
      $.on @file.thumb.parentNode, 'click', Gallery.cb.image

  build: (image) ->
    Gallery.images  = []
    nodes = Gallery.nodes = {}

    nodes.el = dialog = $.el 'div',
      id: 'a-gallery'
      innerHTML: """
        <div class=gal-viewport>
          <span class=gal-buttons>
            <a class="menu-button" href="javascript:;"><i></i></a>
            <a href=javascript:; class=gal-close>×</a>
          </span>
          <a class=gal-name target="_blank"></a>
          <span class=gal-count><span class='count'></span> / <span class='total'></span></a></span>
          <div class=gal-prev></div>
          <div class=gal-image>
            <a href=javascript:;><img></a>
          </div>
          <div class=gal-next></div>
        </div>
        <div class=gal-thumbnails></div>
      """

    nodes[key] = $ value, dialog for key, value of {
      frame:   '.gal-image'
      name:    '.gal-name'
      count:   '.count'
      total:   '.total'
      thumbs:  '.gal-thumbnails'
      next:    '.gal-image a'
      current: '.gal-image img'
    }

    menuButton = $ '.menu-button', dialog
    nodes.menu = new UI.Menu 'gallery'

    {cb} = Gallery
    $.on nodes.frame,              'click', cb.blank
    $.on nodes.current,            'click', cb.download
    $.on nodes.next,               'click', cb.next
    $.on ($ '.gal-prev',  dialog), 'click', cb.prev
    $.on ($ '.gal-next',  dialog), 'click', cb.next
    $.on ($ '.gal-close', dialog), 'click', cb.close

    $.on menuButton, 'click', (e) ->
      nodes.menu.toggle e, @, g

    {createSubEntry} = Gallery.menu
    for name of Config.gallery
      {el} = createSubEntry name

      $.event 'AddMenuEntry',
        type: 'gallery'
        el: el
        order: 0

    $.on  d, 'keydown', cb.keybinds
    $.off d, 'keydown', Keybinds.keydown

    i = 0
    files = $$ '.post .file'
    while file = files[i++]
      continue if $ '.fileDeletedRes, .fileDeleted', file
      Gallery.generateThumb file
    $.add d.body, dialog

    nodes.thumbs.scrollTop = 0
    nodes.current.parentElement.scrollTop = 0

    Gallery.cb.open.call if image
      $ "[href='#{image.href.replace /https?:/, ''}']", nodes.thumbs
    else
      Gallery.images[0]

    d.body.style.overflow = 'hidden'
    nodes.total.textContent = --i

  generateThumb: (file) ->
    post  = Get.postFromNode file
    title = ($ '.fileText a', file).textContent
<<<<<<< HEAD
    thumb = post.file.thumb.parentNode.cloneNode true
    if double = $ '* + *', thumb
      $.rm double

    thumb.className    = 'gal-thumb'
    thumb.title        = title
    thumb.dataset.id   = Gallery.images.length
    thumb.dataset.post = $('a[title="Highlight this post"]', post.nodes.info).href
    thumb.dataset.isVideo = true if post.file.isVideo
    thumb.firstElementChild.style.cssText = ''

=======
    thumb = $.el 'a',
      className: 'gal-thumb'
      href: post.file.URL
      target: '_blank'
      title = title
      'data-id': Gallery.images.length
      'data-post': $('a[title="Highlight this post"]', post.nodes.info).href

    thumbImg = post.file.thumb.cloneNode false
    thumbImg.style.cssText = ''
    $.add thumb, thumbImg
 
>>>>>>> fe1b68a6
    $.on thumb, 'click', Gallery.cb.open

    Gallery.images.push thumb
    $.add Gallery.nodes.thumbs, thumb

  cb:
    keybinds: (e) ->
      return unless key = Keybinds.keyCode e

      cb = switch key
        when 'Esc', Conf['Open Gallery']
          Gallery.cb.close
        when 'Right', 'Enter'
          Gallery.cb.next
        when 'Left', ''
          Gallery.cb.prev

      return unless cb
      e.stopPropagation()
      e.preventDefault()
      cb()

    open: (e) ->
      e.preventDefault() if e
      return unless @

      {nodes} = Gallery
      {name}  = nodes

      $.rmClass  el, 'gal-highlight' if el = $ '.gal-highlight', Gallery.thumbs
      $.addClass @,  'gal-highlight'

      file = $.el (if @dataset.isVideo then 'video' else 'img'),
        src:   name.href     = @href
        title: name.download = name.textContent = @title

      if @dataset.isVideo  
        file.muted    = !Conf['Allow Sound']
        file.controls = Conf['Show Controls']
        file.autoplay = Conf['Autoplay']
        file.loop     = true
      
      $.extend  file.dataset,   @dataset
      $.replace nodes.current,  file
      nodes.count.textContent = +@dataset.id + 1
      nodes.current = file
      nodes.frame.scrollTop = 0
      nodes.next.focus()

      # Scroll
      rect  = @getBoundingClientRect()
      {top} = rect
      if top > 0
        top += rect.height - doc.clientHeight
        return if top < 0

      nodes.thumbs.scrollTop += top
      
      $.on file, 'error', ->
        Gallery.cb.error file, thumb

    image: (e) ->
      e.preventDefault()
      e.stopPropagation()
      Gallery.build @

    error: (img, thumb) ->
      post = Get.postFromLink $.el 'a', href: img.dataset.post
      delete post.file.fullImage

      src = @src.split '/'
      if src[2] is 'images.4chan.org'
        URL = Redirect.to 'file',
          boardID:  src[3]
          filename: src[5]
        if URL
          thumb.href = URL
          return unless Gallery.nodes.current is img
          revived = $.el 'img',
            src:   URL
            title: img.title
          $.extend revived.dataset, img.dataset
          $.replace img, revived
          return
        if g.DEAD or post.isDead or post.file.isDead
          return

      # XXX CORS for images.4chan.org WHEN?
      $.ajax "//api.4chan.org/#{post.board}/res/#{post.thread}.json", onload: ->
        return if @status isnt 200
        i = 0
        {posts} = @response
        while postObj = posts[i++]
          break if postObj.no is post.ID
        unless postObj.no
          return post.kill()
        if postObj.filedeleted
          post.kill true

    prev:   -> Gallery.cb.open.call Gallery.images[+Gallery.nodes.current.dataset.id - 1]
    next:   -> Gallery.cb.open.call Gallery.images[+Gallery.nodes.current.dataset.id + 1]
    toggle: -> (if Gallery.nodes then Gallery.cb.close else Gallery.build)()
    blank: (e) -> Gallery.cb.close() if e.target is @

    close: ->
      $.rm Gallery.nodes.el
      delete Gallery.nodes
      d.body.style.overflow = ''

      $.off d, 'keydown', Gallery.cb.keybinds
      $.on  d, 'keydown', Keybinds.keydown

    setFitness: ->
      (if @checked then $.addClass else $.rmClass) doc, "gal-#{@name.toLowerCase().replace /\s+/g, '-'}"

  menu:
    init: ->
      return if !Conf['Gallery']

      el = $.el 'span',
        textContent: 'Gallery'
        className: 'gallery-link'

      {createSubEntry} = Gallery.menu
      subEntries = []
      for name of Config.gallery
        subEntries.push createSubEntry name

      $.event 'AddMenuEntry',
        type: 'header'
        el: el
        order: 105
        subEntries: subEntries

    createSubEntry: (name) ->
      label = $.el 'label',
        innerHTML: "<input type=checkbox name='#{name}'> #{name}"
      input = label.firstElementChild
      if name in ['Fit Width', 'Fit Height', 'Hide Thumbnails']
        $.on input, 'change', Gallery.cb.setFitness
      input.checked = Conf[name]
      $.event 'change', null, input
      $.on input, 'change', $.cb.checked
      el: label<|MERGE_RESOLUTION|>--- conflicted
+++ resolved
@@ -106,32 +106,21 @@
   generateThumb: (file) ->
     post  = Get.postFromNode file
     title = ($ '.fileText a', file).textContent
-<<<<<<< HEAD
-    thumb = post.file.thumb.parentNode.cloneNode true
-    if double = $ '* + *', thumb
-      $.rm double
-
-    thumb.className    = 'gal-thumb'
-    thumb.title        = title
-    thumb.dataset.id   = Gallery.images.length
-    thumb.dataset.post = $('a[title="Highlight this post"]', post.nodes.info).href
-    thumb.dataset.isVideo = true if post.file.isVideo
-    thumb.firstElementChild.style.cssText = ''
-
-=======
+
     thumb = $.el 'a',
       className: 'gal-thumb'
       href: post.file.URL
       target: '_blank'
       title = title
-      'data-id': Gallery.images.length
-      'data-post': $('a[title="Highlight this post"]', post.nodes.info).href
+
+    thumb.dataset.id      = Gallery.images.length
+    thumb.dataset.post    = $('a[title="Highlight this post"]', post.nodes.info).href
+    thumb.dataset.isVideo = true if post.file.isVideo
 
     thumbImg = post.file.thumb.cloneNode false
     thumbImg.style.cssText = ''
     $.add thumb, thumbImg
- 
->>>>>>> fe1b68a6
+
     $.on thumb, 'click', Gallery.cb.open
 
     Gallery.images.push thumb
@@ -168,12 +157,12 @@
         src:   name.href     = @href
         title: name.download = name.textContent = @title
 
-      if @dataset.isVideo  
+      if @dataset.isVideo
         file.muted    = !Conf['Allow Sound']
         file.controls = Conf['Show Controls']
         file.autoplay = Conf['Autoplay']
         file.loop     = true
-      
+
       $.extend  file.dataset,   @dataset
       $.replace nodes.current,  file
       nodes.count.textContent = +@dataset.id + 1
@@ -189,7 +178,7 @@
         return if top < 0
 
       nodes.thumbs.scrollTop += top
-      
+
       $.on file, 'error', ->
         Gallery.cb.error file, thumb
 
