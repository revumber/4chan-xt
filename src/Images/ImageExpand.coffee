--- conflicted
+++ resolved
@@ -104,13 +104,7 @@
     $.addClass thumb, 'expanding'
     if post.file.fullImage
       # Expand already-loaded/ing picture.
-<<<<<<< HEAD
-      $.addClass img, 'full-image'
-      img.controls = (img.parentNode isnt thumb.parentNode)
-      $.asap (-> img[naturalHeight]), ->
-=======
       $.asap (-> post.file.isVideo or post.file.fullImage.naturalHeight), ->
->>>>>>> f6353729
         ImageExpand.completeExpand post
       return
     file = 
@@ -119,21 +113,14 @@
         src: src or post.file.URL
     post.file.fullImage = file
     if isVideo
-<<<<<<< HEAD
-      img.loop = true
-      img.controls = Conf['Show Controls']
-    $.on img, 'error', ImageExpand.error
-    $.asap (-> post.file.fullImage[naturalHeight]), ->
+      file.loop     = true
+      file.controls = Conf['Show Controls']
+    $.on file, 'error', ImageExpand.error
+    $.asap (-> post.file.isVideo or post.file.fullImage.naturalHeight), ->
       if isVideo
         # XXX Firefox doesn't seem to size videos correctly?
         img.style.maxHeight = img[naturalHeight] + "px"
         img.style.maxWidth  = img['videoWidth']  + "px"
-=======
-      file.loop     = true
-      file.controls = Conf['Show Controls']
-    $.on file, 'error', ImageExpand.error
-    $.asap (-> post.file.isVideo or post.file.fullImage.naturalHeight), ->
->>>>>>> f6353729
       ImageExpand.completeExpand post
     $.after (if file.controls then thumb.parentNode else thumb), file
 
