ImageExpand =
  init: ->
    return if g.VIEW is 'catalog' or !Conf['Image Expansion']

    @EAI = $.el 'a',
<<<<<<< HEAD
      id:        'img-controls'
      className:   'expand-all-shortcut a-icon'
      title:       'Expand All Images'
      href:        'javascript:;'

=======
      className: 'expand-all-shortcut fourchanx-icon icon-resize-full'
      textContent: 'EAI' 
      title: 'Expand All Images'
      href: 'javascript:;'
>>>>>>> 50416a0a
    $.on @EAI, 'click', ImageExpand.cb.toggleAll

    Header.addShortcut @EAI, true

    Post::callbacks.push
      name: 'Image Expansion'
      cb: @node

  node: ->
    return unless @file?.isImage
    {thumb} = @file
    $.on thumb.parentNode, 'click', ImageExpand.cb.toggle
    if @isClone and $.hasClass thumb, 'expanding'
      # If we clone a post where the image is still loading,
      # make it loading in the clone too.
      ImageExpand.contract @
      ImageExpand.expand @
      return
    if ImageExpand.on and !@isHidden and (Conf['Expand spoilers'] or !@file.isSpoiler)
      ImageExpand.expand @
  cb:
    toggle: (e) ->
      return if e.shiftKey or e.altKey or e.ctrlKey or e.metaKey or e.button isnt 0
      e.preventDefault()
      ImageExpand.toggle Get.postFromNode @
    toggleAll: ->
      $.event 'CloseMenu'
      if ImageExpand.on = $.hasClass ImageExpand.EAI, 'expand-all-shortcut'
<<<<<<< HEAD
        ImageExpand.EAI.className = 'contract-all-shortcut a-icon'
        ImageExpand.EAI.title     = 'Contract All Images'
        func = ImageExpand.expand
      else
        ImageExpand.EAI.className = 'expand-all-shortcut a-icon'
=======
        ImageExpand.EAI.className = 'contract-all-shortcut fourchanx-icon icon-resize-small'
        ImageExpand.EAI.title     = 'Contract All Images'
        func = ImageExpand.expand
      else
        ImageExpand.EAI.className = 'expand-all-shortcut fourchanx-icon icon-resize-full'
>>>>>>> 50416a0a
        ImageExpand.EAI.title     = 'Expand All Images'
        func = ImageExpand.contract
      for ID, post of g.posts
        for post in [post].concat post.clones
          {file} = post
          continue unless file and file.isImage and doc.contains post.nodes.root
          if ImageExpand.on and
            (!Conf['Expand spoilers'] and file.isSpoiler or
            Conf['Expand from here'] and file.thumb.getBoundingClientRect().top < 0)
              continue
          $.queueTask func, post
      return
    setFitness: ->
      (if @checked then $.addClass else $.rmClass) doc, @name.toLowerCase().replace /\s+/g, '-'

  toggle: (post) ->
    {thumb} = post.file
    unless post.file.isExpanded or $.hasClass thumb, 'expanding'
      ImageExpand.expand post
      return
    ImageExpand.contract post
    # Scroll back to the thumbnail when contracting the image
    # to avoid being left miles away from the relevant post.
    {root} = post.nodes
    rect = (if Conf['Advance on contract'] then do ->
      next = root
      while next = $.x "following::div[contains(@class,'postContainer')][1]", next
        continue if $('.stub', next) or next.offsetHeight is 0
        return next
      root
    else 
      root
    ).getBoundingClientRect()

    if rect.top < 0
      y = rect.top
      if Conf['Fixed Header'] and not Conf['Bottom Header']
        headRect = Header.bar.getBoundingClientRect()
        y -= headRect.top + headRect.height

    if rect.left < 0
      x = -window.scrollX
    window.scrollBy x, y if x or y

  contract: (post) ->
    $.rmClass post.nodes.root, 'expanded-image'
    $.rmClass post.file.thumb, 'expanding'
    post.file.isExpanded = false

  expand: (post, src) ->
    # Do not expand images of hidden/filtered replies, or already expanded pictures.
    {thumb} = post.file
    return if post.isHidden or post.file.isExpanded or $.hasClass thumb, 'expanding'
    $.addClass thumb, 'expanding'
    if post.file.fullImage
      # Expand already-loaded/ing picture.
      $.asap (-> post.file.fullImage.naturalHeight), ->
        ImageExpand.completeExpand post
      return
    post.file.fullImage = img = $.el 'img',
      className: 'full-image'
      src: src or post.file.URL
    $.on img, 'error', ImageExpand.error
    $.asap (-> post.file.fullImage.naturalHeight), ->
      ImageExpand.completeExpand post
    $.after thumb, img

  completeExpand: (post) ->
    {thumb} = post.file
    return unless $.hasClass thumb, 'expanding' # contracted before the image loaded
    post.file.isExpanded = true
    unless post.nodes.root.parentNode
      # Image might start/finish loading before the post is inserted.
      # Don't scroll when it's expanded in a QP for example.
      $.addClass post.nodes.root, 'expanded-image'
      $.rmClass  post.file.thumb, 'expanding'
      return
    prev = post.nodes.root.getBoundingClientRect()
    $.queueTask ->
      $.addClass post.nodes.root, 'expanded-image'
      $.rmClass  post.file.thumb, 'expanding'
      return unless prev.top + prev.height <= 0
      curr = post.nodes.root.getBoundingClientRect()
      window.scrollBy 0, curr.height - prev.height + curr.top - prev.top

  error: ->
    post = Get.postFromNode @
    $.rm @
    delete post.file.fullImage
    # Images can error:
    #  - before the image started loading.
    #  - after the image started loading.
    unless $.hasClass(post.file.thumb, 'expanding') or $.hasClass post.nodes.root, 'expanded-image'
      # Don't try to re-expend if it was already contracted.
      return
    ImageExpand.contract post

    src = @src.split '/'
    if src[2] is 'images.4chan.org'
      URL = Redirect.to 'file',
        boardID:  src[3]
        filename: src[5]
      if URL
        setTimeout ImageExpand.expand, 10000, post, URL
        return
      if g.DEAD or post.isDead or post.file.isDead
        return

    timeoutID = setTimeout ImageExpand.expand, 10000, post
    # XXX CORS for images.4chan.org WHEN?
    $.ajax "//api.4chan.org/#{post.board}/res/#{post.thread}.json", onload: ->
      return if @status isnt 200
      for postObj in JSON.parse(@response).posts
        break if postObj.no is post.ID
      if postObj.no isnt post.ID
        clearTimeout timeoutID
        post.kill()
      else if postObj.filedeleted
        clearTimeout timeoutID
        post.kill true

  menu:
    init: ->
      return if g.VIEW is 'catalog' or !Conf['Image Expansion']

      el = $.el 'span',
        textContent: 'Image Expansion'
        className:   'image-expansion-link'

      {createSubEntry} = ImageExpand.menu
      subEntries = []
      for name, conf of Config.imageExpansion
        subEntries.push createSubEntry name, conf[1]

      $.event 'AddMenuEntry',
        type: 'header'
        el: el
        order: 105
        subEntries: subEntries

    createSubEntry: (name, desc) ->
      label = $.el 'label',
        innerHTML: "<input type=checkbox name='#{name}'> #{name}"
        title: desc
      input = label.firstElementChild
      if name in ['Fit width', 'Fit height']
        $.on input, 'change', ImageExpand.cb.setFitness
      input.checked = Conf[name]
      $.event 'change', null, input
      $.on input, 'change', $.cb.checked
      el: label<|MERGE_RESOLUTION|>--- conflicted
+++ resolved
@@ -3,18 +3,11 @@
     return if g.VIEW is 'catalog' or !Conf['Image Expansion']
 
     @EAI = $.el 'a',
-<<<<<<< HEAD
       id:        'img-controls'
       className:   'expand-all-shortcut a-icon'
       title:       'Expand All Images'
       href:        'javascript:;'
 
-=======
-      className: 'expand-all-shortcut fourchanx-icon icon-resize-full'
-      textContent: 'EAI' 
-      title: 'Expand All Images'
-      href: 'javascript:;'
->>>>>>> 50416a0a
     $.on @EAI, 'click', ImageExpand.cb.toggleAll
 
     Header.addShortcut @EAI, true
@@ -43,19 +36,11 @@
     toggleAll: ->
       $.event 'CloseMenu'
       if ImageExpand.on = $.hasClass ImageExpand.EAI, 'expand-all-shortcut'
-<<<<<<< HEAD
         ImageExpand.EAI.className = 'contract-all-shortcut a-icon'
         ImageExpand.EAI.title     = 'Contract All Images'
         func = ImageExpand.expand
       else
         ImageExpand.EAI.className = 'expand-all-shortcut a-icon'
-=======
-        ImageExpand.EAI.className = 'contract-all-shortcut fourchanx-icon icon-resize-small'
-        ImageExpand.EAI.title     = 'Contract All Images'
-        func = ImageExpand.expand
-      else
-        ImageExpand.EAI.className = 'expand-all-shortcut fourchanx-icon icon-resize-full'
->>>>>>> 50416a0a
         ImageExpand.EAI.title     = 'Expand All Images'
         func = ImageExpand.contract
       for ID, post of g.posts
