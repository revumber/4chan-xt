ImageExpand =
  init: ->
    return if g.VIEW is 'catalog' or !Conf['Image Expansion']

    @EAI = $.el 'a',
<<<<<<< HEAD
      className: 'expand-all-shortcut fourchanx-icon icon-resize-full'
      textContent: 'EAI' 
=======
      className: 'expand-all-shortcut fa fa-expand'
>>>>>>> ce0c0c16
      title: 'Expand All Images'
      href: 'javascript:;'
    $.on @EAI, 'click', ImageExpand.cb.toggleAll
    Header.addShortcut @EAI, 3

    Post.callbacks.push
      name: 'Image Expansion'
      cb: @node
  node: ->
    return unless @file?.isImage
    {thumb} = @file
    $.on thumb.parentNode, 'click', ImageExpand.cb.toggle
    if @isClone and $.hasClass thumb, 'expanding'
      # If we clone a post where the image is still loading,
      # make it loading in the clone too.
      ImageExpand.contract @
      ImageExpand.expand @
      return
    if ImageExpand.on and !@isHidden and (Conf['Expand spoilers'] or !@file.isSpoiler)
      ImageExpand.expand @
  cb:
    toggle: (e) ->
      return if e.shiftKey or e.altKey or e.ctrlKey or e.metaKey or e.button isnt 0
      e.preventDefault()
      ImageExpand.toggle Get.postFromNode @
    toggleAll: ->
      $.event 'CloseMenu'
      if ImageExpand.on = $.hasClass ImageExpand.EAI, 'expand-all-shortcut'
<<<<<<< HEAD
        ImageExpand.EAI.className = 'contract-all-shortcut fourchanx-icon icon-resize-small'
        ImageExpand.EAI.title     = 'Contract All Images'
        func = ImageExpand.expand
      else
        ImageExpand.EAI.className = 'expand-all-shortcut fourchanx-icon icon-resize-full'
=======
        ImageExpand.EAI.className = 'contract-all-shortcut fa fa-compress'
        ImageExpand.EAI.title     = 'Contract All Images'
        func = ImageExpand.expand
      else
        ImageExpand.EAI.className = 'expand-all-shortcut fa fa-expand'
>>>>>>> ce0c0c16
        ImageExpand.EAI.title     = 'Expand All Images'
        func = ImageExpand.contract
      for ID, post of g.posts
        for post in [post].concat post.clones
          {file} = post
          continue unless file and file.isImage and doc.contains post.nodes.root
          if ImageExpand.on and
            (!Conf['Expand spoilers'] and file.isSpoiler or
            Conf['Expand from here'] and Header.getTopOf(file.thumb) < 0)
              continue
          $.queueTask func, post
      return
    setFitness: ->
      (if @checked then $.addClass else $.rmClass) doc, @name.toLowerCase().replace /\s+/g, '-'

  toggle: (post) ->
    {thumb} = post.file
    unless post.file.isExpanded or $.hasClass thumb, 'expanding'
      ImageExpand.expand post
      return

    # Scroll back to the thumbnail when contracting the image
    # to avoid being left miles away from the relevant post.
<<<<<<< HEAD
    {root} = post.nodes
    rect = (if Conf['Advance on contract'] then do ->
      next = root
      while next = $.x "following::div[contains(@class,'postContainer')][1]", next
        continue if $('.stub', next) or next.offsetHeight is 0
        return next
      root
    else 
      root
    ).getBoundingClientRect()

    if rect.top < 0
      y = rect.top
      if Conf['Fixed Header'] and not Conf['Bottom Header']
        headRect = Header.bar.getBoundingClientRect()
        y -= headRect.top + headRect.height

    if rect.left < 0
=======
    top = Header.getTopOf post.nodes.root
    if top < 0
      y = top
    if post.nodes.root.getBoundingClientRect().left < 0
>>>>>>> ce0c0c16
      x = -window.scrollX
    window.scrollBy x, y if x or y
    ImageExpand.contract post

  contract: (post) ->
    $.rmClass post.nodes.root, 'expanded-image'
    $.rmClass post.file.thumb, 'expanding'
    post.file.isExpanded = false

  expand: (post, src) ->
    # Do not expand images of hidden/filtered replies, or already expanded pictures.
    {thumb} = post.file
    return if post.isHidden or post.file.isExpanded or $.hasClass thumb, 'expanding'
    $.addClass thumb, 'expanding'
    if post.file.fullImage
      # Expand already-loaded/ing picture.
      $.asap (-> post.file.fullImage.naturalHeight), ->
        ImageExpand.completeExpand post
      return
    post.file.fullImage = img = $.el 'img',
      className: 'full-image'
      src: src or post.file.URL
    $.on img, 'error', ImageExpand.error
    $.asap (-> post.file.fullImage.naturalHeight), ->
      ImageExpand.completeExpand post
    $.after thumb, img

  completeExpand: (post) ->
    {thumb} = post.file
    return unless $.hasClass thumb, 'expanding' # contracted before the image loaded
    post.file.isExpanded = true
    unless post.nodes.root.parentNode
      # Image might start/finish loading before the post is inserted.
      # Don't scroll when it's expanded in a QP for example.
      $.addClass post.nodes.root, 'expanded-image'
      $.rmClass  post.file.thumb, 'expanding'
      return
    {bottom} = post.nodes.root.getBoundingClientRect()
    $.queueTask ->
      $.addClass post.nodes.root, 'expanded-image'
      $.rmClass  post.file.thumb, 'expanding'
      return unless bottom <= 0
      window.scrollBy 0, post.nodes.root.getBoundingClientRect().bottom - bottom

  error: ->
    post = Get.postFromNode @
    $.rm @
    delete post.file.fullImage
    # Images can error:
    #  - before the image started loading.
    #  - after the image started loading.
    unless $.hasClass(post.file.thumb, 'expanding') or $.hasClass post.nodes.root, 'expanded-image'
      # Don't try to re-expend if it was already contracted.
      return
    ImageExpand.contract post

    src = @src.split '/'
    if src[2] is 'i.4cdn.org'
      URL = Redirect.to 'file',
        boardID:  src[3]
        filename: src[5]
      if URL
        setTimeout ImageExpand.expand, 10000, post, URL
        return
      if g.DEAD or post.isDead or post.file.isDead
        return

    timeoutID = setTimeout ImageExpand.expand, 10000, post
    # XXX CORS for i.4cdn.org WHEN?
    $.ajax "//a.4cdn.org/#{post.board}/res/#{post.thread}.json", onload: ->
      return if @status isnt 200
      for postObj in JSON.parse(@response).posts
        break if postObj.no is post.ID
      if postObj.no isnt post.ID
        clearTimeout timeoutID
        post.kill()
      else if postObj.filedeleted
        clearTimeout timeoutID
        post.kill true

  menu:
    init: ->
      return if g.VIEW is 'catalog' or !Conf['Image Expansion']

      el = $.el 'span',
        textContent: 'Image Expansion'
        className: 'image-expansion-link'

      {createSubEntry} = ImageExpand.menu
      subEntries = []
      for name, conf of Config.imageExpansion
        subEntries.push createSubEntry name, conf[1]

      $.event 'AddMenuEntry',
        type: 'header'
        el: el
        order: 105
        subEntries: subEntries

    createSubEntry: (name, desc) ->
      label = $.el 'label',
        innerHTML: "<input type=checkbox name='#{name}'> #{name}"
        title: desc
      input = label.firstElementChild
      if name in ['Fit width', 'Fit height']
        $.on input, 'change', ImageExpand.cb.setFitness
      input.checked = Conf[name]
      $.event 'change', null, input
      $.on input, 'change', $.cb.checked
      el: label<|MERGE_RESOLUTION|>--- conflicted
+++ resolved
@@ -3,12 +3,8 @@
     return if g.VIEW is 'catalog' or !Conf['Image Expansion']
 
     @EAI = $.el 'a',
-<<<<<<< HEAD
-      className: 'expand-all-shortcut fourchanx-icon icon-resize-full'
+      className: 'expand-all-shortcut fa fa-expand'
       textContent: 'EAI' 
-=======
-      className: 'expand-all-shortcut fa fa-expand'
->>>>>>> ce0c0c16
       title: 'Expand All Images'
       href: 'javascript:;'
     $.on @EAI, 'click', ImageExpand.cb.toggleAll
@@ -37,19 +33,11 @@
     toggleAll: ->
       $.event 'CloseMenu'
       if ImageExpand.on = $.hasClass ImageExpand.EAI, 'expand-all-shortcut'
-<<<<<<< HEAD
-        ImageExpand.EAI.className = 'contract-all-shortcut fourchanx-icon icon-resize-small'
-        ImageExpand.EAI.title     = 'Contract All Images'
-        func = ImageExpand.expand
-      else
-        ImageExpand.EAI.className = 'expand-all-shortcut fourchanx-icon icon-resize-full'
-=======
         ImageExpand.EAI.className = 'contract-all-shortcut fa fa-compress'
         ImageExpand.EAI.title     = 'Contract All Images'
         func = ImageExpand.expand
       else
         ImageExpand.EAI.className = 'expand-all-shortcut fa fa-expand'
->>>>>>> ce0c0c16
         ImageExpand.EAI.title     = 'Expand All Images'
         func = ImageExpand.contract
       for ID, post of g.posts
@@ -73,9 +61,8 @@
 
     # Scroll back to the thumbnail when contracting the image
     # to avoid being left miles away from the relevant post.
-<<<<<<< HEAD
     {root} = post.nodes
-    rect = (if Conf['Advance on contract'] then do ->
+    {top, left} = (if Conf['Advance on contract'] then do ->
       next = root
       while next = $.x "following::div[contains(@class,'postContainer')][1]", next
         continue if $('.stub', next) or next.offsetHeight is 0
@@ -85,19 +72,13 @@
       root
     ).getBoundingClientRect()
 
-    if rect.top < 0
-      y = rect.top
+    if top < 0
+      y = top
       if Conf['Fixed Header'] and not Conf['Bottom Header']
         headRect = Header.bar.getBoundingClientRect()
         y -= headRect.top + headRect.height
 
-    if rect.left < 0
-=======
-    top = Header.getTopOf post.nodes.root
-    if top < 0
-      y = top
-    if post.nodes.root.getBoundingClientRect().left < 0
->>>>>>> ce0c0c16
+    if left < 0
       x = -window.scrollX
     window.scrollBy x, y if x or y
     ImageExpand.contract post
