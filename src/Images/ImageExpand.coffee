ImageExpand =
  init: ->
    return if g.VIEW is 'catalog' or !Conf['Image Expansion']

    @EAI = $.el 'a',
      className: 'expand-all-shortcut'
      textContent: 'EAI'
      title: 'Expand All Images'
      href: 'javascript:;'
    $.on @EAI, 'click', ImageExpand.cb.toggleAll
    Header.addShortcut @EAI

    Post::callbacks.push
      name: 'Image Expansion'
      cb: @node
  node: ->
    return unless @file?.isImage
    {thumb} = @file
    $.on thumb.parentNode, 'click', ImageExpand.cb.toggle
    if @isClone and $.hasClass thumb, 'expanding'
      # If we clone a post where the image is still loading,
      # make it loading in the clone too.
      ImageExpand.contract @
      ImageExpand.expand @
      return
    if ImageExpand.on and !@isHidden
      ImageExpand.expand @
  cb:
    toggle: (e) ->
      return if e.shiftKey or e.altKey or e.ctrlKey or e.metaKey or e.button isnt 0
      e.preventDefault()
      ImageExpand.toggle Get.postFromNode @
    toggleAll: ->
      $.event 'CloseMenu'
      if ImageExpand.on = $.hasClass ImageExpand.EAI, 'expand-all-shortcut'
        ImageExpand.EAI.className = 'contract-all-shortcut'
        ImageExpand.EAI.title     = 'Contract All Images'
        func = ImageExpand.expand
      else
        ImageExpand.EAI.className = 'expand-all-shortcut'
        ImageExpand.EAI.title     = 'Expand All Images'
        func = ImageExpand.contract
      for ID, post of g.posts
        for post in [post].concat post.clones
          {file} = post
          continue unless file and file.isImage and doc.contains post.nodes.root
          if ImageExpand.on and
            (!Conf['Expand spoilers'] and file.isSpoiler or
            Conf['Expand from here'] and file.thumb.getBoundingClientRect().top < 0)
              continue
          $.queueTask func, post
      return
    setFitness: ->
      (if @checked then $.addClass else $.rmClass) doc, @name.toLowerCase().replace /\s+/g, '-'
<% if (type === 'userjs') { %>
# XXX Opera doesn't support CSS vh.
      return unless @name is 'Fit height'
      if @checked
        $.on window, 'resize', ImageExpand.resize
        unless ImageExpand.style
          ImageExpand.style = $.addStyle null
        ImageExpand.resize()
      else
        $.off window, 'resize', ImageExpand.resize
  resize: ->
    ImageExpand.style.textContent = ":root.fit-height .full-image {max-height:#{doc.clientHeight}px}"
<% } %>

  toggle: (post) ->
    {thumb} = post.file
    unless post.file.isExpanded or $.hasClass thumb, 'expanding'
      ImageExpand.expand post
      return
    ImageExpand.contract post
    node = post.nodes.root
    rect = if Conf['Advance on contract'] then do ->
      # FIXME does not work with Quote Threading
      while node.nextElementSibling
        return post.nodes.root unless node = node.nextElementSibling
        continue unless $.hasClass node, 'postContainer'
        break if node.offsetHeight > 0 and not $ '.stub', node
      node.getBoundingClientRect()
    else
      post.nodes.root.getBoundingClientRect()
    return unless rect.top <= 0 or rect.left <= 0

    {top} = rect
    if Conf['Fixed Header'] and not Conf['Bottom Header']
      headRect = Header.bar.getBoundingClientRect()
      top += - headRect.top - headRect.height

    root = <% if (type === 'crx') { %>d.body<% } else { %>doc<% } %>

    root.scrollTop += top if rect.top  < 0
    root.scrollLeft = 0   if rect.left < 0

  contract: (post) ->
    $.rmClass post.nodes.root, 'expanded-image'
    $.rmClass post.file.thumb, 'expanding'
    post.file.isExpanded = false

  expand: (post, src) ->
    # Do not expand images of hidden/filtered replies, or already expanded pictures.
    {thumb} = post.file
    return if post.isHidden or post.file.isExpanded or $.hasClass thumb, 'expanding'
    $.addClass thumb, 'expanding'
    if post.file.fullImage
      # Expand already-loaded/ing picture.
      $.asap (-> post.file.fullImage.naturalHeight), ->
        ImageExpand.completeExpand post
      return
    post.file.fullImage = img = $.el 'img',
      className: 'full-image'
      src: src or post.file.URL
    $.on img, 'error', ImageExpand.error
    $.asap (-> post.file.fullImage.naturalHeight), ->
      ImageExpand.completeExpand post
    $.after thumb, img

  completeExpand: (post) ->
    {thumb} = post.file
    return unless $.hasClass thumb, 'expanding' # contracted before the image loaded
    post.file.isExpanded = true
    unless post.nodes.root.parentNode
      # Image might start/finish loading before the post is inserted.
      # Don't scroll when it's expanded in a QP for example.
      $.addClass post.nodes.root, 'expanded-image'
      $.rmClass  post.file.thumb, 'expanding'
      return
    prev = post.nodes.root.getBoundingClientRect()
    $.queueTask ->
      $.addClass post.nodes.root, 'expanded-image'
      $.rmClass  post.file.thumb, 'expanding'
      return unless prev.top + prev.height <= 0
      root = <% if (type === 'crx') { %>d.body<% } else { %>doc<% } %>
      curr = post.nodes.root.getBoundingClientRect()
      root.scrollTop += curr.height - prev.height + curr.top - prev.top

  error: ->
    post = Get.postFromNode @
    $.rm @
    delete post.file.fullImage
    # Images can error:
    #  - before the image started loading.
    #  - after the image started loading.
    unless $.hasClass(post.file.thumb, 'expanding') or $.hasClass post.nodes.root, 'expanded-image'
      # Don't try to re-expend if it was already contracted.
      return
    ImageExpand.contract post

    src = @src.split '/'
    if src[2] is 'images.4chan.org'
      URL = Redirect.to 'file',
        boardID:  src[3]
        filename: src[5]
      if URL
        setTimeout ImageExpand.expand, 10000, post, URL
        return
      if g.DEAD or post.isDead or post.file.isDead
        return

    timeoutID = setTimeout ImageExpand.expand, 10000, post
    # XXX CORS for images.4chan.org WHEN?
    $.ajax "//api.4chan.org/#{post.board}/res/#{post.thread}.json", onload: ->
      return if @status isnt 200
      for postObj in JSON.parse(@response).posts
        break if postObj.no is post.ID
      if postObj.no isnt post.ID
        clearTimeout timeoutID
        post.kill()
      else if postObj.filedeleted
        clearTimeout timeoutID
        post.kill true

  menu:
    init: ->
      return if g.VIEW is 'catalog' or !Conf['Image Expansion']

      el = $.el 'span',
        textContent: 'Image Expansion'
        className: 'image-expansion-link'

      {createSubEntry} = ImageExpand.menu
      subEntries = []
      for key, conf of Config.imageExpansion
        subEntries.push createSubEntry key, conf

      $.event 'AddMenuEntry',
        type: 'header'
        el: el
        order: 105
        subEntries: subEntries

    createSubEntry: (type, config) ->
      label = $.el 'label',
        innerHTML: "<input type=checkbox name='#{type}'> #{type}"
      input = label.firstElementChild
      if type in ['Fit width', 'Fit height']
        $.on input, 'change', ImageExpand.cb.setFitness
      if config
        label.title   = config[1]
        input.checked = Conf[type]
        $.event 'change', null, input
        $.on input, 'change', $.cb.checked
<<<<<<< HEAD
      el: label

  resize: ->
    ImageExpand.style.textContent = ":root.fit-height .full-image {max-height:#{doc.clientHeight}px}"

  menuToggle: (e) ->
    ImageExpand.opmenu.toggle e, @, g
=======
      el: label
>>>>>>> d69a2c3f
<|MERGE_RESOLUTION|>--- conflicted
+++ resolved
@@ -202,14 +202,7 @@
         input.checked = Conf[type]
         $.event 'change', null, input
         $.on input, 'change', $.cb.checked
-<<<<<<< HEAD
       el: label
 
-  resize: ->
-    ImageExpand.style.textContent = ":root.fit-height .full-image {max-height:#{doc.clientHeight}px}"
-
   menuToggle: (e) ->
-    ImageExpand.opmenu.toggle e, @, g
-=======
-      el: label
->>>>>>> d69a2c3f
+    ImageExpand.opmenu.toggle e, @, g