--- conflicted
+++ resolved
@@ -185,19 +185,10 @@
       input = label.firstElementChild
       if name in ['Fit width', 'Fit height']
         $.on input, 'change', ImageExpand.cb.setFitness
-<<<<<<< HEAD
-      if config
-        label.title   = config[1]
-        input.checked = Conf[type]
-        $.event 'change', null, input
-        $.on input, 'change', $.cb.checked
-      el: label
-
-  menuToggle: (e) ->
-    ImageExpand.opmenu.toggle e, @, g
-=======
       input.checked = Conf[name]
       $.event 'change', null, input
       $.on input, 'change', $.cb.checked
       el: label
->>>>>>> 288b7155
+
+  menuToggle: (e) ->
+    ImageExpand.opmenu.toggle e, @, g