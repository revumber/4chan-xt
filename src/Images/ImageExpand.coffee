ImageExpand =
  init: ->
    return unless @enabled = Conf['Image Expansion'] and g.VIEW in ['index', 'thread'] and g.BOARD.ID isnt 'f'

    @EAI = $.el 'a',
      className: 'expand-all-shortcut fa fa-expand'
      textContent: 'EAI' 
      title: 'Expand All Images'
      href: 'javascript:;'

    $.on @EAI, 'click', @cb.toggleAll
    Header.addShortcut @EAI, 3
    $.on d, 'scroll visibilitychange', @cb.playVideos
    @videoControls = $.el 'span', className: 'video-controls'
    $.extend @videoControls, <%= html('\u00A0<a href="javascript:;" title="You can also contract the video by dragging it to the left.">contract</a>') %>

    Post.callbacks.push
      name: 'Image Expansion'
      cb: @node

  node: ->
    return unless @file and (@file.isImage or @file.isVideo)
    $.on @file.thumb.parentNode, 'click', ImageExpand.cb.toggle

    if @isClone 
      if @file.isExpanding
        # If we clone a post where the image is still loading,
        # make it loading in the clone too.
        ImageExpand.contract @
        ImageExpand.expand @

      else if @file.isExpanded and @file.isVideo
<<<<<<< HEAD
        Volume.setup @file.fullImage
=======
        @file.fullImage.muted = !Conf['Allow Sound']
        ImageExpand.setupVideoCB @
>>>>>>> 704a39c3
        ImageExpand.setupVideo @, !@origin.file.fullImage?.paused or @origin.file.wasPlaying, @file.fullImage.controls

    else if ImageExpand.on and !@isHidden and !@isFetchedQuote and
      (Conf['Expand spoilers'] or !@file.isSpoiler) and
      (Conf['Expand videos'] or !@file.isVideo)
        ImageExpand.expand @

  cb:
    toggle: (e) ->
      return if e.shiftKey or e.altKey or e.ctrlKey or e.metaKey or e.button isnt 0
      post = Get.postFromNode @
      {file} = post
      return if file.isExpanded and ImageCommon.onControls e
      e.preventDefault()
      if file.fullImage?.paused
        file.fullImage.play()
      else
        ImageExpand.toggle post

    toggleAll: ->
      $.event 'CloseMenu'
      toggle = (post) ->
        {file} = post
        return unless file and (file.isImage or file.isVideo) and doc.contains post.nodes.root
        if ImageExpand.on and
          (!Conf['Expand spoilers'] and file.isSpoiler or
          !Conf['Expand videos']    and file.isVideo or
          Conf['Expand from here']  and Header.getTopOf(file.thumb) < 0)
            return
        $.queueTask func, post

      if ImageExpand.on = $.hasClass ImageExpand.EAI, 'expand-all-shortcut'
        ImageExpand.EAI.className = 'contract-all-shortcut fa fa-compress'
        ImageExpand.EAI.title     = 'Contract All Images'
        func = ImageExpand.expand
      else
        ImageExpand.EAI.className = 'expand-all-shortcut fa fa-expand'
        ImageExpand.EAI.title     = 'Expand All Images'
        func = ImageExpand.contract

      g.posts.forEach (post) ->
        toggle post for post in [post, post.clones...]
        return

    playVideos: (e) ->
      g.posts.forEach (post) ->
        for post in [post, post.clones...]
          {file} = post
          continue unless file and file.isVideo and file.isExpanded

          video = file.fullImage
          visible = ($.hasAudio(video) and not video.muted) or Header.isNodeVisible video
          if visible and file.wasPlaying
            delete file.wasPlaying
            video.play()
          else if !visible and !video.paused
            file.wasPlaying = true
            video.pause()
        return

    setFitness: ->
      $[if @checked then 'addClass' else 'rmClass'] doc, @name.toLowerCase().replace /\s+/g, '-'

  toggle: (post) ->
    unless post.file.isExpanding or post.file.isExpanded
      post.file.scrollIntoView = Conf['Scroll into view']
      ImageExpand.expand post
      return

    ImageExpand.contract post

    if Conf['Advance on contract']
      next = post.nodes.root
      while next = $.x "following::div[contains(@class,'postContainer')][1]", next
        break unless $('.stub', next) or next.offsetHeight is 0
      if next
        Header.scrollTo next

  contract: (post) ->
    {file} = post

    if el = file.fullImage
      top = Header.getTopOf el
      bottom = top + el.getBoundingClientRect().height
      oldHeight = d.body.clientHeight
      {scrollY} = window

    $.rmClass post.nodes.root, 'expanded-image'
    $.rmClass file.thumb,      'expanding'
    $.rm file.videoControls if file.videoControls
    file.thumb.parentNode.href   = file.URL
    file.thumb.parentNode.target = '_blank'
    for x in ['isExpanding', 'isExpanded', 'videoControls', 'wasPlaying', 'scrollIntoView']
      delete file[x]

    return unless el

    if doc.contains el
      if bottom <= 0
        # For images entirely above us, scroll to remain in place.
        window.scroll 0, scrollY + d.body.clientHeight - oldHeight
      else
        # For images not above us that would be moved above us, scroll to the thumbnail.
        Header.scrollToIfNeeded post.nodes.root
      if window.scrollX > 0
        # If we have scrolled right viewing an expanded image, return to the left.
        window.scroll 0, window.scrollY

    $.off el, 'error', ImageExpand.error
    ImageCommon.pushCache el
    if file.isVideo
      el.pause()
      for eventName, cb of ImageExpand.videoCB
        $.off el, eventName, cb
    ImageCommon.rewind file.thumb if Conf['Restart when Opened']
    delete file.fullImage
    $.queueTask ->
      # XXX Work around Chrome/Chromium not firing mouseover on the thumbnail.
      return if file.isExpanding or file.isExpanded
      $.rmClass el, 'full-image'
      return if el.id
      $.rm el

  expand: (post, src) ->
    # Do not expand images of hidden/filtered replies, or already expanded pictures.
    {file} = post
    {thumb, isVideo} = file
    return if post.isHidden or file.isExpanding or file.isExpanded

    $.addClass thumb, 'expanding'
    file.isExpanding = true

    if file.fullImage
      el = file.fullImage
    else if ImageCommon.cache?.dataset.fullID is post.fullID
      el = file.fullImage = ImageCommon.popCache()
      $.on el, 'error', ImageExpand.error
      ImageCommon.rewind el if Conf['Restart when Opened'] and el.id isnt 'ihover'
      el.removeAttribute 'id'
    else
      isNew = true
      el = file.fullImage = $.el (if isVideo then 'video' else 'img')
      el.dataset.fullID = post.fullID
      $.on el, 'error', ImageExpand.error
      el.src = src or file.URL

    el.className = 'full-image'
    $.after thumb, el

    if isVideo
      # add contract link to file info
      if Conf['Show Controls'] and Conf['Click Passthrough'] and !file.videoControls
        file.videoControls = ImageExpand.videoControls.cloneNode true
        $.add file.text, file.videoControls

      # disable link to file so native controls can work
      thumb.parentNode.removeAttribute 'href'
      thumb.parentNode.removeAttribute 'target'

      el.loop = true
<<<<<<< HEAD
      Volume.setup el, isNew
=======
      el.muted = !Conf['Allow Sound']
      ImageExpand.setupVideoCB post
>>>>>>> 704a39c3

    if !isVideo
      $.asap (-> el.naturalHeight), -> ImageExpand.completeExpand post
    else if el.readyState >= el.HAVE_METADATA
      ImageExpand.completeExpand post
    else
      $.on el, 'loadedmetadata', -> ImageExpand.completeExpand post

  completeExpand: (post) ->
    {file} = post
    return unless file.isExpanding # contracted before the image loaded

    bottom = Header.getTopOf(file.thumb) + file.thumb.getBoundingClientRect().height
    oldHeight = d.body.clientHeight
    {scrollY} = window

    $.addClass post.nodes.root, 'expanded-image'
    $.rmClass  file.thumb,      'expanding'
    file.isExpanded = true
    delete file.isExpanding

    # Scroll to keep our place in the thread when images are expanded above us.
    if doc.contains(post.nodes.root) and bottom <= 0
      window.scroll window.scrollX, scrollY + d.body.clientHeight - oldHeight

    # Scroll to display full image.
    if file.scrollIntoView
      delete file.scrollIntoView
      imageBottom = Header.getBottomOf(file.fullImage) - 25
      if imageBottom < 0
        window.scrollBy 0, Math.min(-imageBottom, Header.getTopOf file.fullImage)

    if file.isVideo
      ImageExpand.setupVideo post, Conf['Autoplay'], Conf['Show Controls']

  setupVideo: (post, playing, controls) ->
    {fullImage} = post.file
    unless playing
      fullImage.controls = controls
      return
    fullImage.controls = false
    $.asap (-> doc.contains fullImage), ->
      if !d.hidden and Header.isNodeVisible fullImage
        fullImage.play()
      else
        post.file.wasPlaying = true
    if controls
      ImageCommon.addControls fullImage

  videoCB: do ->
    # dragging to the left contracts the video
    mousedown = false
    mouseover:     -> mousedown = false
    mousedown: (e) -> mousedown = true  if e.button is 0
    mouseup:   (e) -> mousedown = false if e.button is 0
    mouseout:  (e) -> ImageExpand.toggle(Get.postFromNode @) if mousedown and e.clientX <= @getBoundingClientRect().left

  setupVideoCB: (post) ->
    for eventName, cb of ImageExpand.videoCB
      $.on post.file.fullImage, eventName, cb
    if post.file.videoControls
      $.on post.file.videoControls.firstElementChild, 'click', -> ImageExpand.toggle post

  error: ->
    post = Get.postFromNode @
    $.rm @
    delete post.file.fullImage
    # Images can error:
    #  - before the image started loading.
    #  - after the image started loading.
    # Don't try to re-expand if it was already contracted.
    return unless post.file.isExpanding or post.file.isExpanded
    if ImageCommon.decodeError @, post
      return ImageExpand.contract post
    # Don't autoretry images from the archive.
    unless @src.split('/')[2] is 'i.4cdn.org'
      return ImageExpand.contract post
    ImageCommon.error @, post, 10 * $.SECOND, (URL) ->
      if post.file.isExpanding or post.file.isExpanded
        ImageExpand.contract post
        ImageExpand.expand post, URL if URL

  menu:
    init: ->
      return unless ImageExpand.enabled

      el = $.el 'span',
        textContent: 'Image Expansion'
        className:   'image-expansion-link'

      {createSubEntry} = ImageExpand.menu
      subEntries = []
      for name, conf of Config.imageExpansion
        subEntries.push createSubEntry name, conf[1]

      Header.menu.addEntry
        el: el
        order: 105
        subEntries: subEntries

    createSubEntry: (name, desc) ->
      label = UI.checkbox name, " #{name}"
      label.title = desc
      input = label.firstElementChild
      if name in ['Fit width', 'Fit height']
        $.on input, 'change', ImageExpand.cb.setFitness
      $.event 'change', null, input
      $.on input, 'change', $.cb.checked
      el: label<|MERGE_RESOLUTION|>--- conflicted
+++ resolved
@@ -30,12 +30,8 @@
         ImageExpand.expand @
 
       else if @file.isExpanded and @file.isVideo
-<<<<<<< HEAD
         Volume.setup @file.fullImage
-=======
-        @file.fullImage.muted = !Conf['Allow Sound']
         ImageExpand.setupVideoCB @
->>>>>>> 704a39c3
         ImageExpand.setupVideo @, !@origin.file.fullImage?.paused or @origin.file.wasPlaying, @file.fullImage.controls
 
     else if ImageExpand.on and !@isHidden and !@isFetchedQuote and
@@ -196,12 +192,8 @@
       thumb.parentNode.removeAttribute 'target'
 
       el.loop = true
-<<<<<<< HEAD
       Volume.setup el, isNew
-=======
-      el.muted = !Conf['Allow Sound']
       ImageExpand.setupVideoCB post
->>>>>>> 704a39c3
 
     if !isVideo
       $.asap (-> el.naturalHeight), -> ImageExpand.completeExpand post
