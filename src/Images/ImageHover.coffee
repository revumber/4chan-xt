ImageHover =
  init: ->
    if Conf['Image Hover']
      Post.callbacks.push
        name: 'Image Hover'
        cb:   @node
    if Conf['Image Hover in Catalog']
      CatalogThread.callbacks.push
        name: 'Image Hover'
        cb:   @catalogNode
  node: ->
    return unless @file?.isImage or @file?.isVideo
    $.on @file.thumb, 'mouseover', ImageHover.mouseover
  catalogNode: ->
    return unless (file = @thread.OP.file) and (file.isImage or file.isVideo)
    $.on @nodes.thumb, 'mouseover', ImageHover.mouseover
  mouseover: (e) ->
    post = if $.hasClass @, 'thumb'
      g.posts[@parentNode.dataset.fullID]
    else
      Get.postFromNode @
<<<<<<< HEAD
    {isVideo} = post.file
    if post.file.fullImage
      el = post.file.fullImage
      TrashQueue.remove el
    else
      el = $.el (if isVideo then 'video' else 'img'),
        className: 'full-image'
        src: post.file.URL
      post.file.fullImage = el
      {thumb} = post.file
      
    if d.body.contains thumb
      $.after thumb, el unless el is thumb.nextSibling
    else
      $.add Header.hover, el if el.parentNode isnt Header.hover
    el.id = 'ihover'
=======
    el = if post.file.isImage
      $.el 'img'
    else
      $.el 'video',
        autoplay: true
        loop: true
    el.id = 'ihover'
    el.src = post.file.URL
>>>>>>> c7b77952
    el.dataset.fullID = post.fullID
    if isVideo
      el.loop     = true
      el.controls = false
      el.muted    = not Conf['Allow Sound']
      el.play() if Conf['Autoplay']
    UI.hover
      root: @
      el: el
      latestEvent: e
      endEvents: 'mouseout click'
<<<<<<< HEAD
      asapTest: -> (el.videoHeight or el.naturalHeight)
      noRemove: true
      cb: ->
        if isVideo
          el.pause()
          TrashQueue.add el, post
        el.removeAttribute 'id'
=======
      asapTest: if post.file.isImage
        -> el.naturalHeight
      else
        -> el.readyState >= el.HAVE_CURRENT_DATA
>>>>>>> c7b77952
    $.on el, 'error', ImageHover.error
  error: ->
    return unless doc.contains @
    post = g.posts[@dataset.fullID]

    src = @src.split '/'
    if src[2] is 'i.4cdn.org'
      URL = Redirect.to 'file',
        boardID:  src[3]
        filename: src[4].replace /\?.+$/, ''
      if URL
        @src = URL
        return
      if g.DEAD or post.isDead or post.file.isDead
        return

    timeoutID = setTimeout (=> @src = post.file.URL + '?' + Date.now()), 3000
    <% if (type === 'crx') { %>
    $.ajax post.file.URL,
      onloadend: ->
        return if @status isnt 404
        clearTimeout timeoutID
        post.kill true
    ,
      type: 'head'
    <% } else { %>
    # XXX CORS for i.4cdn.org WHEN?
    $.ajax "//a.4cdn.org/#{post.board}/thread/#{post.thread}.json", onload: ->
      return if @status isnt 200
      for postObj in @response.posts
        break if postObj.no is post.ID
      if postObj.no isnt post.ID
        clearTimeout timeoutID
        post.kill()
      else if postObj.filedeleted
        clearTimeout timeoutID
        post.kill true
    <% } %><|MERGE_RESOLUTION|>--- conflicted
+++ resolved
@@ -19,7 +19,6 @@
       g.posts[@parentNode.dataset.fullID]
     else
       Get.postFromNode @
-<<<<<<< HEAD
     {isVideo} = post.file
     if post.file.fullImage
       el = post.file.fullImage
@@ -36,16 +35,6 @@
     else
       $.add Header.hover, el if el.parentNode isnt Header.hover
     el.id = 'ihover'
-=======
-    el = if post.file.isImage
-      $.el 'img'
-    else
-      $.el 'video',
-        autoplay: true
-        loop: true
-    el.id = 'ihover'
-    el.src = post.file.URL
->>>>>>> c7b77952
     el.dataset.fullID = post.fullID
     if isVideo
       el.loop     = true
@@ -57,20 +46,15 @@
       el: el
       latestEvent: e
       endEvents: 'mouseout click'
-<<<<<<< HEAD
-      asapTest: -> (el.videoHeight or el.naturalHeight)
-      noRemove: true
+      asapTest: if post.file.isImage
+        -> el.naturalHeight
+      else
+        -> el.readyState >= el.HAVE_CURRENT_DATA
       cb: ->
         if isVideo
           el.pause()
           TrashQueue.add el, post
         el.removeAttribute 'id'
-=======
-      asapTest: if post.file.isImage
-        -> el.naturalHeight
-      else
-        -> el.readyState >= el.HAVE_CURRENT_DATA
->>>>>>> c7b77952
     $.on el, 'error', ImageHover.error
   error: ->
     return unless doc.contains @
