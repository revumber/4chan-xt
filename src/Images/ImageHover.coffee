--- conflicted
+++ resolved
@@ -9,66 +9,36 @@
         name: 'Image Hover'
         cb:   @catalogNode
   node: ->
-<<<<<<< HEAD
-    return unless @file?.isImage or @file?.isVideo
-=======
     return unless @file and (@file.isImage or @file.isVideo)
->>>>>>> f04f4110
     $.on @file.thumb, 'mouseover', ImageHover.mouseover
   catalogNode: ->
-    return unless @thread.OP.file and (@thread.OP.file.isImage @thread.OP.file.isVideo)
+    return unless @thread.OP.file and (@thread.OP.file.isImage or @thread.OP.file.isVideo)
     $.on @nodes.thumb, 'mouseover', ImageHover.mouseover
   mouseover: (e) ->
     post = if $.hasClass @, 'thumb'
       g.posts[@parentNode.dataset.fullID]
     else
       Get.postFromNode @
-<<<<<<< HEAD
-    {isVideo} = post.file
-    if post.file.fullImage
-      el = post.file.fullImage
-      $.rmClass el, 'full-image'
-      $.addClass el, 'ihover'
-    else
-      el = $.el (if isVideo then 'video' else 'img'),
-        className: 'ihover'
-        src: post.file.URL
-      post.file.fullImage = el
-      {thumb} = post.file
-      $.after (if isVideo and Conf['Show Controls'] then thumb.parentNode else thumb), el
-=======
     el = if post.file.isImage
       $.el 'img',
         id: 'ihover'
         src: post.file.URL
     else
       $.el 'video',
+        controls: false
         id: 'ihover'
         src: post.file.URL
-        autoplay: true
+        autoplay: Conf['Autoplay']
+        muted: !Conf['Allow Sound']
         loop: true
->>>>>>> f04f4110
+    $.add Header.hover, el
     el.dataset.fullID = post.fullID
-    if isVideo
-      el.loop = true
-      el.controls = false
-      el.muted = not Conf['Allow Sound']
-      el.play() if Conf['Autoplay']
-    naturalHeight = if post.file.isVideo then 'videoHeight' else 'naturalHeight'
     UI.hover
       root: @
       el: el
       latestEvent: e
       endEvents: 'mouseout click'
-<<<<<<< HEAD
-      asapTest: -> el[naturalHeight]
-      cb: ->
-        el.pause() if isVideo
-        $.rmClass el, 'ihover'
-        $.addClass el, 'full-image'
-=======
       asapTest: -> post.file.isVideo or el.naturalHeight
->>>>>>> f04f4110
     $.on el, 'error', ImageHover.error
   error: ->
     return unless doc.contains @
