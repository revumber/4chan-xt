--- conflicted
+++ resolved
@@ -46,11 +46,7 @@
       el: el
       latestEvent: e
       endEvents: 'mouseout click'
-<<<<<<< HEAD
-      asapTest: -> (isVideo or el.naturalHeight)
-=======
-      asapTest: -> (if isVideo then el.videoHeight else el.naturalHeight)
->>>>>>> 5361e393
+      asapTest: -> (el.videoHeight or el.naturalHeight)
       noRemove: true
       cb: ->
         if isVideo
