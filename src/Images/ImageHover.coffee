ImageHover =
  init: ->
    return if g.VIEW is 'catalog' or !Conf['Image Hover']

    Post::callbacks.push
      name: 'Image Hover'
      cb:   @node
  node: ->
    return unless @file?.isImage
    $.on @file.thumb, 'mouseover', ImageHover.mouseover
  mouseover: (e) ->
    post = Get.postFromNode @
    el = $.el 'img',
      id: 'ihover'
      src: post.file.URL
<<<<<<< HEAD
    el.setAttribute 'data-fullid', post.fullID
    $.add Header.hover, el
=======
    el.dataset.fullID = post.fullID
    $.add d.body, el
>>>>>>> 8a9df9d1
    UI.hover
      root: @
      el: el
      latestEvent: e
      endEvents: 'mouseout click'
      asapTest: -> el.naturalHeight
    $.on el, 'error', ImageHover.error
  error: ->
    return unless doc.contains @
    post = g.posts[@dataset.fullID]

    src = @src.split '/'
    if src[2] is 'images.4chan.org'
      URL = Redirect.to 'file',
        boardID:  src[3]
        filename: src[5].replace /\?.+$/, ''
      if URL
        @src = URL
        return
      if g.DEAD or post.isDead or post.file.isDead
        return

    timeoutID = setTimeout (=> @src = post.file.URL + '?' + Date.now()), 3000
    # XXX CORS for images.4chan.org WHEN?
    $.ajax "//api.4chan.org/#{post.board}/res/#{post.thread}.json", onload: ->
      return if @status isnt 200
      for postObj in JSON.parse(@response).posts
        break if postObj.no is post.ID
      if postObj.no isnt post.ID
        clearTimeout timeoutID
        post.kill()
      else if postObj.filedeleted
        clearTimeout timeoutID
        post.kill true<|MERGE_RESOLUTION|>--- conflicted
+++ resolved
@@ -13,13 +13,8 @@
     el = $.el 'img',
       id: 'ihover'
       src: post.file.URL
-<<<<<<< HEAD
-    el.setAttribute 'data-fullid', post.fullID
+    el.dataset.fullID = post.fullID
     $.add Header.hover, el
-=======
-    el.dataset.fullID = post.fullID
-    $.add d.body, el
->>>>>>> 8a9df9d1
     UI.hover
       root: @
       el: el
