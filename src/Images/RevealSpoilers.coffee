RevealSpoilers =
  init: ->
<<<<<<< HEAD
    return if g.VIEW is 'catalog' or !Conf['Reveal Spoiler Thumbnails']
=======
    return if !Conf['Reveal Spoilers']
>>>>>>> 3f2aeff4

    Post.callbacks.push
      cb:   @node

  node: ->
    return if @isClone or !@file?.isSpoiler
    {thumb} = @file
    thumb.removeAttribute 'style'
    thumb.src = @file.thumbURL<|MERGE_RESOLUTION|>--- conflicted
+++ resolved
@@ -1,10 +1,6 @@
 RevealSpoilers =
   init: ->
-<<<<<<< HEAD
-    return if g.VIEW is 'catalog' or !Conf['Reveal Spoiler Thumbnails']
-=======
     return if !Conf['Reveal Spoilers']
->>>>>>> 3f2aeff4
 
     Post.callbacks.push
       cb:   @node
