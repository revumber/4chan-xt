--- conflicted
+++ resolved
@@ -15,25 +15,17 @@
       name: 'Sauce'
       cb:   @node
   createSauceLink: (link) ->
-<<<<<<< HEAD
-    link = link.replace /%(T?URL|MD5|board)/ig, (parameter) ->
-=======
     link = link.replace /%(T?URL|MD5|board|name)/g, (parameter) ->
->>>>>>> fdca68fe
-      switch parameter
-
-        when '%TURL'
-          "' + encodeURIComponent(post.file.thumbURL) + '"
-        when '%URL'
-          "' + encodeURIComponent(post.file.URL) + '"
-        when '%MD5'
-          "' + encodeURIComponent(post.file.MD5) + '"
-        when '%board'
-          "' + encodeURIComponent(post.board) + '"
-        when '%name'
-          "' + encodeURIComponent(post.file.name) + '"
-        else
-          parameter
+      return (if type = {
+        '%TURL':  'post.file.thumbURL'
+        '%URL':   'post.file.URL'
+        '%MD5':   'post.file.MD5'
+        '%board': 'post.board'
+        '%name':  'post.file.name'
+      }[parameter]
+        "' + encodeURIComponent(#{type}) + '"
+      else
+        parameter)
     text = if m = link.match(/;text:(.+)$/) then m[1] else link.match(/(\w+)\.\w+\//)[1]
     link = link.replace /;text:.+$/, ''
     Function 'post', 'a', """
