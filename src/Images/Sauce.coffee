--- conflicted
+++ resolved
@@ -15,21 +15,6 @@
       name: 'Sauce'
       cb:   @node
   createSauceLink: (link) ->
-<<<<<<< HEAD
-    # XXX Remove $1-4 after 31-7-2013 (v1 transitioning)
-    link = link.replace /(%(T?URL|MD5|board)|\$[1-4])/ig, (parameter) ->
-      switch parameter
-        when '%TURL', '$1'
-          "' + encodeURIComponent(post.file.thumbURL) + '"
-        when '%URL', '$2'
-          "' + encodeURIComponent(post.file.URL) + '"
-        when '%MD5', '$3'
-          "' + encodeURIComponent(post.file.MD5) + '"
-        when '%board', '$4'
-          "' + encodeURIComponent(post.board) + '"
-        else
-          parameter
-=======
     link = link.replace /%(T?URL|MD5|board|name)/g, (parameter) ->
       return (if type = {
         '%TURL':  'post.file.thumbURL'
@@ -41,7 +26,6 @@
         "' + encodeURIComponent(#{type}) + '"
       else
         parameter)
->>>>>>> 2ac2286a
     text = if m = link.match(/;text:(.+)$/) then m[1] else link.match(/(\w+)\.\w+\//)[1]
     link = link.replace /;text:.+$/, ''
     Function 'post', 'a', """
