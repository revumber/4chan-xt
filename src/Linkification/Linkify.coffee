Linkify =
  init: ->
<<<<<<< HEAD
    return if g.VIEW is 'catalog' or not Conf['Linkify']

    @regString = ///(
      # http, magnet, ftp, etc
      (https?|mailto|git|magnet|ftp|irc):(
        [a-z\d%/]
=======
    return if !Conf['Linkify']

    # gruber revised + magnet support
    # http://df4.us/fv9
    @catchAll = ///
      \b
      (
        (            # Allowed URL protocols and colon
          https?
          | ftps?
          | about
          | bitcoin
          | git
          | irc[s6]?
        ):
        (
          /{1,3}    # 1-3 slashes
          |         #   or
          [a-z0-9%] # Single letter or digit or '%'
        )
        |                                 #   or
        www\d{0,3}[.]                     # "www.", "www1.", "www2." … "www999."
        |                                 #   or
        [a-z0-9.\-]+[.][a-z]{2,4}/        # looks like domain name followed by a slash
        |                                 #   or
        magnet:\?(dn|x[lts]|as|kt|mt|tr)= # magnet protocol with its parameters
      )
      (                                    # One or more:
        [^\s()<>]+                         # Run of non-space, non-()<>
        |                                  #   or
        \([^\s()<>]+\)                     # balanced parens, up to 1 level
      )+
      (                                    # End with:
        \([^\s()<>]+\)                     # balanced parens, up to 1 level
        |                                  #   or
        [^\s`!()\[\]{};:'".,<>?«»“”‘’]     # not a space or one of these punct chars
>>>>>>> 3f2aeff4
      )
      |
      # This should account for virtually all links posted without http:
      [-a-z\d]+[.](
        aero|asia|biz|cat|com|coop|info|int|jobs|mobi|museum|name|net|org|post|pro|tel|travel|xxx|edu|gov|mil|[a-z]{2}
      )(/|(?!.))
      |
      # IPv4 Addresses
      [\d]{1,3}\.[\d]{1,3}\.[\d]{1,3}\.[\d]{1,3}
      |
      # E-mails
      [-\w\d.@]+@[a-z\d.-]+\.[a-z\d]
    )///i

    if Conf['Comment Expansion']
      ExpandComment.callbacks.push @node

    if Conf['Title Link']
      $.sync 'CachedTitles', Linkify.titleSync

    Post.callbacks.push
      name: 'Linkify'
      cb:   @node

  node: ->
    if @isClone
      if Conf['Embedding']
        i = 0
        items = $$ '.embed', @nodes.comment
        while el = items[i++]
          $.on el, 'click', Linkify.cb.toggle
          Linkify.cb.toggle.call el if $.hasClass el, 'embedded'

      return

    test = /[^\s'"]+/g
    space = /[\s'"]/

    snapshot = $.X './/br|.//text()', @nodes.comment
    i = 0
    links = []
    while node = snapshot.snapshotItem i++
      {data} = node
      continue if node.parentElement.nodeName is "A" or not data

      while result = test.exec data
        {index} = result
        endNode = node
        word    = result[0]
        # End of node, not necessarily end of space-delimited string
        if (length = index + word.length) is data.length
          test.lastIndex = 0

          while (saved = snapshot.snapshotItem i++)
            if saved.nodeName is 'BR'
              break

            endNode  = saved
            {data}   = saved
            word    += data
            {length} = data

            if end = space.exec data
              # Set our snapshot and regex to start on this node at this position when the loop resumes
              test.lastIndex = length = end.index
              i--
              break

        if Linkify.regString.exec word
          links.push Linkify.makeRange node, endNode, index, length

        break unless test.lastIndex and node is endNode

    for link in links.reverse()
      @nodes.links.push Linkify.makeLink link, @
      link.detach()

    return unless Conf['Embedding'] or Conf['Link Title']

    {links} = @nodes
    i = 0
    while link = links[i++]
      if data = Linkify.services link
        Linkify.embed data if Conf['Embedding']
        Linkify.title data if Conf['Link Title']

    return

  makeRange: (startNode, endNode, startOffset, endOffset) ->
    range = document.createRange();
    range.setStart startNode, startOffset
    range.setEnd   endNode,   endOffset
    range

  makeLink: (range) ->
    text = range.toString()

    # Clean leading brackets, >
    i = 0
    i++ while /[(\[{<>]/.test text.charAt i

    if i
      text = text.slice i
      i-- while range.startOffset + i >= range.startContainer.data.length

      range.setStart range.startContainer, range.startOffset + i if i

    # Clean hanging brackets, commas, periods
    i = 0
    while /[)\]}>.,]/.test char = text.charAt text.length - (1 + i)
      break unless /[.,]/.test(char) or (text.match /[()\[\]{}<>]/g).length % 2
      i++

    if i
      text = text.slice 0, -i
      i-- while range.endOffset - i < 0

      if i
        range.setEnd range.endContainer, range.endOffset - i

    unless /(https?|mailto|git|magnet|ftp|irc):/.test text
      text = (
        if /@/.test text
          'mailto:'
        else
          'http://'
      ) + text

    a = $.el 'a',
      className: 'linkify'
      rel:       'nofollow noreferrer'
      target:    '_blank'
      href:      text
    $.add a, range.extractContents()
    range.insertNode a
    a

  services: (link) ->
    href = link.href

    for key, type of Linkify.types
      continue unless match = type.regExp.exec href
      return [key, match[1], match[2], link]

    return

  embed: (data) ->
    [key, uid, options, link] = data
    href = link.href
    embed = $.el 'a',
      className:   'embedder'
      href:        'javascript:;'
      textContent: '(embed)'

    for name, value of {key, href, uid, options}
      embed.dataset[name] = value

    embed.dataset.nodedata = link.innerHTML

    $.addClass link, "#{embed.dataset.key}"

    $.on embed, 'click', Linkify.cb.toggle
    $.after link, [$.tn(' '), embed]

    if Conf['Auto-embed']
      Linkify.cb.toggle.call embed

    data.push embed

    return

  title: (data) ->
    [key, uid, options, link, embed] = data
    return unless service = Linkify.types[key].title
    titles = Conf['CachedTitles']
    if title = titles[uid]
      # Auto-embed may destroy our links.
      if link
        link.textContent = title[0]
      if Conf['Embedding']
        embed.dataset.title = title[0]
    else
      try
        $.cache service.api(uid), 
          -> title = Linkify.cb.title @, data
        ,
          responseType: 'json'
      catch err
        if link
          link.innerHTML = "[#{key}] <span class=warning>Title Link Blocked</span> (are you using NoScript?)</a>"
        return
      if title
        titles[uid]  = [title, Date.now()]
        $.set 'CachedTitles', titles

  titleSync: (value) ->
    Conf['CachedTitles'] = value

  cb:
    toggle: ->
      [string, @textContent] = if $.hasClass @, "embedded"
        ['unembed', '(embed)']
      else
<<<<<<< HEAD
        ['embed', '(unembed)']
      $.replace @previousElementSibling, Linkify.cb[string] @
      $.toggleClass @, 'embedded'

    embed: (a) ->
      # We create an element to embed
      el = (type = Linkify.types[a.dataset.key]).el a

      # Set style values.
      el.style.cssText = if style = type.style
        style
      else
        "border: 0; width: 640px; height: 390px"

      return el

    unembed: (a) ->
      # Recreate the original link.
      el = $.el 'a',
        rel:         'nofollow noreferrer'
        target:      'blank'
        className:   'linkify'
        href:        a.dataset.href
        innerHTML:   a.dataset.title or a.dataset.nodedata

      $.addClass el, a.dataset.key

      return el

    title: (response, data) ->
      [key, uid, options, link, embed] = data
      service = Linkify.types[key].title
      switch response.status
        when 200, 304
          text = "#{service.text response.response}"
          if Conf['Embedding']
            embed.dataset.title = text
        when 404
          text = "[#{key}] Not Found"
        when 403
          text = "[#{key}] Forbidden or Private"
        else
          text = "[#{key}] #{@status}'d"
      link.textContent = text if link

  types:
    audio:
      regExp: /(.*\.(mp3|ogg|wav))$/
      el: (a) ->
        $.el 'audio',
          controls:    'controls'
          preload:     'auto'
          src:         a.dataset.uid

    gist:
      regExp: /.*(?:gist.github.com.*\/)([^\/][^\/]*)$/
      el: (a) ->
        div = $.el 'iframe',
          # Github doesn't allow embedding straight from the site, so we use an external site to bypass that.
          src: "http://www.purplegene.com/script?url=https://gist.github.com/#{a.dataset.uid}.js"
      title:
        api: (uid) -> "https://api.github.com/gists/#{uid}"
        text: ({files}) ->
          return file for file of files when files.hasOwnProperty file

    image:
      regExp: /(http|www).*\.(gif|png|jpg|jpeg|bmp)$/
      style: 'border: 0; width: auto; height: auto;'
      el: (a) ->
        $.el 'div',
          innerHTML: "<a target=_blank href='#{a.dataset.href}'><img src='#{a.dataset.href}'></a>"

    InstallGentoo:
      regExp: /.*(?:paste.installgentoo.com\/view\/)([0-9a-z_]+)/
      el: (a) ->
        $.el 'iframe',
          src: "http://paste.installgentoo.com/view/embed/#{a.dataset.uid}"
          
    Twitter:
      regExp: /.*twitter.com\/(.+\/status\/\d+)/
      el: (a) -> 
        $.el 'iframe',
          src: "https://twitframe.com/show?url=https://twitter.com/#{a.dataset.uid}"

    LiveLeak:
      regExp: /.*(?:liveleak.com\/view.+i=)([0-9a-z_]+)/
      el: (a) ->
        el = $.el 'iframe',
          width: "640",
          height: "360",
          src: "http://www.liveleak.com/ll_embed?i=#{a.dataset.uid}",
          frameborder: "0"
        el.setAttribute "allowfullscreen", "true"
        el

    MediaCrush:
      regExp: /.*(?:mediacru.sh\/)([0-9a-z_]+)/i
      style: 'border: 0;'
      el: (a) ->
        el = $.el 'div'
        $.cache "https://mediacru.sh/#{a.dataset.uid}.json", ->
          {status} = @
          return div.innerHTML = "ERROR #{status}" unless status in [200, 304]
          {files} = @response
          for type in ['video/mp4', 'video/ogv', 'image/svg+xml', 'image/png', 'image/gif', 'image/jpeg', 'image/svg', 'audio/mpeg']
            for file in files
              if file.type is type
                embed = file
                break
            break if embed
          return div.innerHTML = "ERROR: Not a valid filetype" unless embed
          el.innerHTML = switch embed.type
            when 'video/mp4', 'video/ogv' then """
<video autoplay loop>
  <source src="https://mediacru.sh/#{a.dataset.uid}.mp4" type="video/mp4;">
  <source src="https://mediacru.sh/#{a.dataset.uid}.ogv" type="video/ogg; codecs='theora, vorbis'">
</video>"""
            when 'image/png', 'image/gif', 'image/jpeg'
              "<a target=_blank href='#{a.dataset.href}'><img src='https://mediacru.sh/#{file.file}'></a>"
            when 'image/svg', 'image/svg+xml'
              "<embed src='https://mediacru.sh/#{file.file}' type='image/svg+xml' />"
            when 'audio/mpeg'
              "<audio controls><source src='https://mediacru.sh/#{file.file}'></audio>"
            else
              "ERROR: No valid filetype."
        el

    pastebin:
      regExp: /.*(?:pastebin.com\/(?!u\/))([^#\&\?]*).*/
      el: (a) ->
        div = $.el 'iframe',
          src: "http://pastebin.com/embed_iframe.php?i=#{a.dataset.uid}"

    gfycat:
      regExp: /.*gfycat.com\/(?:iframe\/)?(\S*)/
      el: (a) ->
        div = $.el 'iframe',
          src: "http://gfycat.com/iframe/#{a.dataset.uid}"

    SoundCloud:
      regExp: /.*(?:soundcloud.com\/|snd.sc\/)([^#\&\?]*).*/
      style: 'height: auto; width: 500px; display: inline-block;'
      el: (a) ->
        div = $.el 'div',
          className: "soundcloud"
          name: "soundcloud"
        $.ajax(
          "//soundcloud.com/oembed?show_artwork=false&&maxwidth=500px&show_comments=false&format=json&url=https://www.soundcloud.com/#{a.dataset.uid}"
          onloadend: ->
            div.innerHTML = JSON.parse(@responseText).html
          false)
        div
      title:
        api: (uid) -> "//soundcloud.com/oembed?show_artwork=false&&maxwidth=500px&show_comments=false&format=json&url=https://www.soundcloud.com/#{uid}"
        text: (_) -> _.title

    StrawPoll:
      regExp: /strawpoll\.me\/(?:embed_\d+\/)?(\d+)/
      style: 'border: 0; width: 600px; height: 406px;'
      el: (a) ->
        $.el 'iframe',
          src: "http://strawpoll.me/embed_1/#{a.dataset.uid}"

    TwitchTV:
      regExp: /.*(?:twitch.tv\/)([^#\&\?]*).*/
      style: "border: none; width: 640px; height: 360px;"
      el: (a) ->
        if result = /(\w+)\/(?:[a-z]\/)?(\d+)/i.exec a.dataset.uid
          [_, channel, chapter] = result

          $.el 'object',
            data: 'http://www.twitch.tv/widgets/archive_embed_player.swf'
            innerHTML: """
<param name='allowFullScreen' value='true' />
<param name='flashvars' value='channel=#{channel}&start_volume=25&auto_play=false#{if chapter then "&chapter_id=" + chapter else ""}' />
"""

        else
          channel = (/(\w+)/.exec a.dataset.uid)[0]

          $.el 'object',
            data: "http://www.twitch.tv/widgets/live_embed_player.swf?channel=#{channel}"
            innerHTML: """
<param  name="allowFullScreen" value="true" />
<param  name="movie" value="http://www.twitch.tv/widgets/live_embed_player.swf" />
<param  name="flashvars" value="hostname=www.twitch.tv&channel=#{channel}&auto_play=true&start_volume=25" />
"""

    Vocaroo:
      regExp: /.*(?:vocaroo.com\/)([^#\&\?]*).*/
      style: 'border: 0; width: 150px; height: 45px;'
      el: (a) ->
        $.el 'object',
          innerHTML: "<embed src='http://vocaroo.com/player.swf?playMediaID=#{a.dataset.uid.replace /^i\//, ''}&autoplay=0' wmode='opaque' width='150' height='45' pluginspage='http://get.adobe.com/flashplayer/' type='application/x-shockwave-flash'></embed>"

    Vimeo:
      regExp:  /.*(?:vimeo.com\/)([^#\&\?]*).*/
      el: (a) ->
        $.el 'iframe',
          src: "//player.vimeo.com/video/#{a.dataset.uid}?wmode=opaque"
      title:
        api: (uid) -> "https://vimeo.com/api/oembed.json?url=http://vimeo.com/#{uid}"
        text: (_) -> _.title

    Vine:
      regExp: /.*(?:vine.co\/)([^#\&\?]*).*/
      style: 'border: none; width: 500px; height: 500px;'
      el: (a) ->
        $.el 'iframe',
          src: "https://vine.co/#{a.dataset.uid}/card"

    YouTube:
      regExp: /.*(?:youtu.be\/|youtube.*v=|youtube.*\/embed\/|youtube.*\/v\/|youtube.*videos\/)([^#\&\?]*)\??(t\=.*)?/
      el: (a) ->
        el = $.el 'iframe',
          src: "//www.youtube.com/embed/#{a.dataset.uid}#{if a.dataset.option then '#' + a.dataset.option else ''}?wmode=opaque"
        el.setAttribute "allowfullscreen", "true"
        el
      title:
        api: (uid) -> "https://gdata.youtube.com/feeds/api/videos/#{uid}?alt=json&fields=title/text(),yt:noembed,app:control/yt:state/@reasonCode"
        text: (data) -> data.entry.title.$t
=======
        3 # NodeFilter.FILTER_SKIP
    range  = d.createRange()
    for link in links
      boundaries = Linkify.find link, walker
      continue unless boundaries
      anchor = Linkify.createLink link
      if Linkify.surround anchor, range, boundaries
        if (parent = anchor.parentNode).href is anchor.href
          # Replace already-linkified links,
          # f.e.: https://boards.4chan.org/b/%
          $.replace parent, anchor
        Linkify.cleanLink anchor, link
        walker.currentNode = anchor.lastChild
      else
        walker.previousNode()
    range.detach()
    @nodes.comment.normalize()

  find: (link, walker) ->
    # Walk through the nodes until we find the entire link.
    text = ''
    while node = walker.nextNode()
      if node.nodeName is 'BR'
        return Linkify.find link, walker
      text += node.data
      break if text.indexOf(link) > -1
    return unless node
    startNode = endNode = node

    # Walk backwards to find the startNode.
    text = node.data
    until (index = text.indexOf link) > -1
      startNode = walker.previousNode()
      text = "#{startNode.data}#{text}"

    return {
      startNode, endNode
      startOffset: index
      endOffset: endNode.length - (text.length - index - link.length)
    }

  createLink: (link) ->
    unless /^[a-z][\w-]+:/.test link
      link = "http://#{link}"
    $.el 'a',
      href: link
      className: 'linkified'
      target: '_blank'

  surround: (anchor, range, boundaries) ->
    {startOffset, endOffset, startNode, endNode} = boundaries
    range.setStart startNode, startOffset
    range.setEnd endNode, endOffset
    try
      range.surroundContents anchor
      true
    catch
      # Attempt to handle cases such as:
      # [spoiler]www.[/spoiler]example.com #
      # www.example[spoiler].com[/spoiler] #
      return false if boundaries.areRelocated
      Linkify.relocate boundaries
      Linkify.surround anchor, range, boundaries

  relocate: (boundaries) ->
    # What do you mean, "silly"?
    boundaries.areRelocated = true

    if boundaries.startOffset is 0
      parentNode = boundaries.startNode
      until parentNode.previousSibling
        {parentNode} = parentNode
      parent = parentNode.parentNode
      boundaries.startNode   = parent
      boundaries.startOffset = [parent.childNodes...].indexOf parentNode

    if boundaries.endOffset is boundaries.endNode.length
      parentNode = boundaries.endNode
      until parentNode.nextSibling
        {parentNode} = parentNode
      parent = parentNode.parentNode
      boundaries.endNode   = parent
      boundaries.endOffset = [parent.childNodes...].indexOf(parentNode) + 1

  cleanLink: (anchor, link) ->
    {length} = link
    for node in $$ 'wbr', anchor
      $.rm node
    for node in $$ 's, .prettyprint', anchor
      $.replace node, [node.childNodes...] if length > node.textContent.length
    return
>>>>>>> 3f2aeff4
<|MERGE_RESOLUTION|>--- conflicted
+++ resolved
@@ -1,50 +1,11 @@
 Linkify =
   init: ->
-<<<<<<< HEAD
     return if g.VIEW is 'catalog' or not Conf['Linkify']
 
     @regString = ///(
       # http, magnet, ftp, etc
       (https?|mailto|git|magnet|ftp|irc):(
         [a-z\d%/]
-=======
-    return if !Conf['Linkify']
-
-    # gruber revised + magnet support
-    # http://df4.us/fv9
-    @catchAll = ///
-      \b
-      (
-        (            # Allowed URL protocols and colon
-          https?
-          | ftps?
-          | about
-          | bitcoin
-          | git
-          | irc[s6]?
-        ):
-        (
-          /{1,3}    # 1-3 slashes
-          |         #   or
-          [a-z0-9%] # Single letter or digit or '%'
-        )
-        |                                 #   or
-        www\d{0,3}[.]                     # "www.", "www1.", "www2." … "www999."
-        |                                 #   or
-        [a-z0-9.\-]+[.][a-z]{2,4}/        # looks like domain name followed by a slash
-        |                                 #   or
-        magnet:\?(dn|x[lts]|as|kt|mt|tr)= # magnet protocol with its parameters
-      )
-      (                                    # One or more:
-        [^\s()<>]+                         # Run of non-space, non-()<>
-        |                                  #   or
-        \([^\s()<>]+\)                     # balanced parens, up to 1 level
-      )+
-      (                                    # End with:
-        \([^\s()<>]+\)                     # balanced parens, up to 1 level
-        |                                  #   or
-        [^\s`!()\[\]{};:'".,<>?«»“”‘’]     # not a space or one of these punct chars
->>>>>>> 3f2aeff4
       )
       |
       # This should account for virtually all links posted without http:
@@ -188,7 +149,6 @@
     for key, type of Linkify.types
       continue unless match = type.regExp.exec href
       return [key, match[1], match[2], link]
-
     return
 
   embed: (data) ->
@@ -248,7 +208,6 @@
       [string, @textContent] = if $.hasClass @, "embedded"
         ['unembed', '(embed)']
       else
-<<<<<<< HEAD
         ['embed', '(unembed)']
       $.replace @previousElementSibling, Linkify.cb[string] @
       $.toggleClass @, 'embedded'
@@ -470,96 +429,3 @@
       title:
         api: (uid) -> "https://gdata.youtube.com/feeds/api/videos/#{uid}?alt=json&fields=title/text(),yt:noembed,app:control/yt:state/@reasonCode"
         text: (data) -> data.entry.title.$t
-=======
-        3 # NodeFilter.FILTER_SKIP
-    range  = d.createRange()
-    for link in links
-      boundaries = Linkify.find link, walker
-      continue unless boundaries
-      anchor = Linkify.createLink link
-      if Linkify.surround anchor, range, boundaries
-        if (parent = anchor.parentNode).href is anchor.href
-          # Replace already-linkified links,
-          # f.e.: https://boards.4chan.org/b/%
-          $.replace parent, anchor
-        Linkify.cleanLink anchor, link
-        walker.currentNode = anchor.lastChild
-      else
-        walker.previousNode()
-    range.detach()
-    @nodes.comment.normalize()
-
-  find: (link, walker) ->
-    # Walk through the nodes until we find the entire link.
-    text = ''
-    while node = walker.nextNode()
-      if node.nodeName is 'BR'
-        return Linkify.find link, walker
-      text += node.data
-      break if text.indexOf(link) > -1
-    return unless node
-    startNode = endNode = node
-
-    # Walk backwards to find the startNode.
-    text = node.data
-    until (index = text.indexOf link) > -1
-      startNode = walker.previousNode()
-      text = "#{startNode.data}#{text}"
-
-    return {
-      startNode, endNode
-      startOffset: index
-      endOffset: endNode.length - (text.length - index - link.length)
-    }
-
-  createLink: (link) ->
-    unless /^[a-z][\w-]+:/.test link
-      link = "http://#{link}"
-    $.el 'a',
-      href: link
-      className: 'linkified'
-      target: '_blank'
-
-  surround: (anchor, range, boundaries) ->
-    {startOffset, endOffset, startNode, endNode} = boundaries
-    range.setStart startNode, startOffset
-    range.setEnd endNode, endOffset
-    try
-      range.surroundContents anchor
-      true
-    catch
-      # Attempt to handle cases such as:
-      # [spoiler]www.[/spoiler]example.com #
-      # www.example[spoiler].com[/spoiler] #
-      return false if boundaries.areRelocated
-      Linkify.relocate boundaries
-      Linkify.surround anchor, range, boundaries
-
-  relocate: (boundaries) ->
-    # What do you mean, "silly"?
-    boundaries.areRelocated = true
-
-    if boundaries.startOffset is 0
-      parentNode = boundaries.startNode
-      until parentNode.previousSibling
-        {parentNode} = parentNode
-      parent = parentNode.parentNode
-      boundaries.startNode   = parent
-      boundaries.startOffset = [parent.childNodes...].indexOf parentNode
-
-    if boundaries.endOffset is boundaries.endNode.length
-      parentNode = boundaries.endNode
-      until parentNode.nextSibling
-        {parentNode} = parentNode
-      parent = parentNode.parentNode
-      boundaries.endNode   = parent
-      boundaries.endOffset = [parent.childNodes...].indexOf(parentNode) + 1
-
-  cleanLink: (anchor, link) ->
-    {length} = link
-    for node in $$ 'wbr', anchor
-      $.rm node
-    for node in $$ 's, .prettyprint', anchor
-      $.replace node, [node.childNodes...] if length > node.textContent.length
-    return
->>>>>>> 3f2aeff4
