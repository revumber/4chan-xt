Linkify =
  init: ->
    return if g.VIEW is 'catalog' or not Conf['Linkify']

    @regString = 
      ///(
        # http, magnet, ftp, etc
        ?:[a-z][-\w]+:(
          [a-z\d%/]
        )
        |
        www\d{0,3}[.]
        |
        # This should account for virtually all links posted without www or http:
        # If it misses any, screw it. No, I will not add canv.as
        [-a-z\d.]+[.](
<<<<<<< HEAD
          com|net|org|co\.jp|us|uk|ru|be|tv|xxx|edu|gov|cd|es|de|se|tk|dk|io|fm|fi
=======
          com|net|org|co\.jp|us|uk|ru|be|tv|xxx|edu|gov|cd|es|de|se|tk|dk|io|fm|fi|mp|ly
>>>>>>> a6d083b1
        )
        |
        # IPv4 Addresses
        [\d]{1,3}\.[\d]{1,3}\.[\d]{1,3}\.[\d]{1,3}
        |
        # E-mails
        [-\w\d.@]+@[a-z\d.-]+\.[a-z\d]
      )///i

    if Conf['Comment Expansion']
      ExpandComment.callbacks.push @node

    if Conf['Title Link']
      $.sync 'CachedTitles', Linkify.titleSync

    Post::callbacks.push
      name: 'Linkify'
      cb:   @node

  node: ->
    if @isClone
      if Conf['Embedding']
        i = 0
        items = $$ '.embed', @nodes.comment
        while el = items[i++]
          $.on el, 'click', Linkify.cb.toggle
          Linkify.cb.toggle.call el if $.hasClass el, 'embedded'

      return

    test = /[^\s'"]+/g
    space = /[\s'"]/

    snapshot = $.X './/br|.//text()', @nodes.comment
    i = 0
    links = []
    while node = snapshot.snapshotItem i++
      {data} = node
      continue if node.parentElement.nodeName is "A" or not data

      while result = test.exec data
        {index} = result
        endNode = node
        # End of node, not necessarily end of space-delimited string
        if (length = index + result[0].length) is data.length

          while (saved = snapshot.snapshotItem i++)
            break if saved.nodeName is 'BR'

            endNode = saved
            {length} = saved.data

            if end = space.exec saved.data
              # Set our snapshot and regex to start on this node at this position when the loop resumes
              test.lastIndex = length = end.index
              i--
              break

          test.lastIndex = 0 if length is endNode.data.length
          range = Linkify.makeRange node, endNode, index, length
          links.push range if link = Linkify.regString.exec range.toString()
          break

        else
          if link = Linkify.regString.exec result[0]
            range = Linkify.makeRange node, node, index + link.index, length + link.index
            links.push range

    for range in links.reverse()
      @nodes.links.push Linkify.makeLink range, @

    return unless Conf['Embedding'] or Conf['Link Title']

    items = @nodes.links
    i = 0
    while range = items[i++]
      if data = Linkify.services range
        Linkify.embed data if Conf['Embedding']
        Linkify.title data if Conf['Link Title']

    return

  makeRange: (startNode, endNode, startOffset, endOffset) ->
    range = document.createRange();
    range.setStart startNode, startOffset
    range.setEnd   endNode,   endOffset
    range

  makeLink: (range) ->
    text = range.toString()
    
    trim = ->
      range.setEnd range.endContainer, range.endOffset - 1 unless range.endOffset < 1
      text = text.slice 0, -1

    # Clean leading brackets
    if /[(\[{<]/.test text.charAt 0
      text = text.slice 1
      unless range.startOffset is range.startContainer.data.length
        range.setStart range.startContainer, range.startOffset + 1
    
    # Clean hanging brackets, commas, periods
    while /[)\]}>.,]/.test char = text.charAt text.length - 1
      if /[.,]/.test(char) or (text.match /[()\[\]{}<>]/g).length % 2
        trim()
        continue
      break

    # This is the only piece of code left based on Anthony Lieuallen's Linkify
    text =
      if text.contains ':'
        text
      else (
        if text.contains '@'
          'mailto:'
        else
          'http://'
      ) + text

    a = $.el 'a',
      className: 'linkify'
      rel:       'nofollow noreferrer'
      target:    '_blank'
      href:      text
    $.add a, range.extractContents()
    range.insertNode a
    a

  services: (link) ->
    href = link.href

    for key, type of Linkify.types
      continue unless match = type.regExp.exec href
      return [key, match[1], match[2], link]

    return

  embed: (data) ->
    [key, uid, options, link] = data
    href = link.href
    embed = $.el 'a',
      className:   'embedder'
      href:        'javascript:;'
      textContent: '(embed)'

    for name, value of {key, href, uid, options}
      embed.dataset[name] = value

    embed.dataset.nodedata = link.innerHTML

    $.addClass link, "#{embed.dataset.key}"

    $.on embed, 'click', Linkify.cb.toggle
    $.after link, [$.tn(' '), embed]

    if Conf['Auto-embed']
      Linkify.cb.toggle.call embed

    data.push embed

    return

  title: (data) ->
    [key, uid, options, link, embed] = data
    return unless service = Linkify.types[key].title
    titles = Conf['CachedTitles']
    if title = titles[uid]
      # Auto-embed may destroy our links.
      if link
        link.textContent = title[0]
      if Conf['Embedding']
        embed.dataset.title = title[0]
    else
      try
        $.cache service.api(uid), ->
          title = Linkify.cb.title @, data
      catch err
        if link
          link.innerHTML = "[#{key}] <span class=warning>Title Link Blocked</span> (are you using NoScript?)</a>"
        return
      if title
        titles[uid]  = [title, Date.now()]
        $.set 'CachedTitles', titles

  titleSync: (value) ->
    Conf['CachedTitles'] = value

  cb:
    toggle: ->
      [string, @textContent] = if $.hasClass @, "embedded"
        ['unembed', '(embed)']
      else
        ['embed', '(unembed)']
      $.replace @previousElementSibling, Linkify.cb[string] @
      $.toggleClass @, 'embedded'

    embed: (a) ->
      # We create an element to embed
      el = (type = Linkify.types[a.dataset.key]).el a

      # Set style values.
      el.style.cssText = if style = type.style
        style
      else
        "border: 0; width: 640px; height: 390px"

      return el

    unembed: (a) ->
      # Recreate the original link.
      el = $.el 'a',
        rel:         'nofollow noreferrer'
        target:      'blank'
        className:   'linkify'
        href:        a.dataset.href
        innerHTML:   a.dataset.title or a.dataset.nodedata

      $.addClass el, a.dataset.key

      return el

    title: (response, data) ->
      [key, uid, options, link, embed] = data
      service = Linkify.types[key].title
      switch response.status
        when 200, 304
          text = "#{service.text JSON.parse response.responseText}"
          if Conf['Embedding']
            embed.dataset.title = text
        when 404
          text = "[#{key}] Not Found"
        when 403
          text = "[#{key}] Forbidden or Private"
        else
          text = "[#{key}] #{@status}'d"
      link.textContent = text if link

  types:
    audio:
      regExp: /(.*\.(mp3|ogg|wav))$/
      el: (a) ->
        $.el 'audio',
          controls:    'controls'
          preload:     'auto'
          src:         a.dataset.uid

    gist:
      regExp: /.*(?:gist.github.com.*\/)([^\/][^\/]*)$/
      el: (a) ->
        div = $.el 'iframe',
          # Github doesn't allow embedding straight from the site, so we use an external site to bypass that.
          src: "http://www.purplegene.com/script?url=https://gist.github.com/#{a.dataset.uid}.js"
      title:
        api: (uid) -> "https://api.github.com/gists/#{uid}"
        text: ({files}) ->
          return file for file of files when files.hasOwnProperty file

    image:
      regExp: /(http|www).*\.(gif|png|jpg|jpeg|bmp)$/
      style: 'border: 0; width: auto; height: auto;'
      el: (a) ->
        $.el 'div',
          innerHTML: "<a target=_blank href='#{a.dataset.href}'><img src='#{a.dataset.href}'></a>"

    InstallGentoo:
      regExp: /.*(?:paste.installgentoo.com\/view\/)([0-9a-z_]+)/
      el: (a) ->
        $.el 'iframe',
          src: "http://paste.installgentoo.com/view/embed/#{a.dataset.uid}"

    LiveLeak:
      regExp: /.*(?:liveleak.com\/view.+i=)([0-9a-z_]+)/
      el: (a) ->
        $.el 'object',
          innerHTML:  "<embed src='http://www.liveleak.com/e/#{a.dataset.uid}?autostart=true' wmode='opaque' width='640' height='390' pluginspage='http://get.adobe.com/flashplayer/' type='application/x-shockwave-flash'></embed>"

    MediaCrush:
      regExp: /.*(?:mediacru.sh\/)([0-9a-z_]+)/i
      style: 'border: 0; width: 640px; height: 480px; resize: both;'
      el: (a) ->
        $.el 'iframe',
          src: "https://mediacru.sh/#{a.dataset.uid}"
# MediaCrush CORS When?
#
#        el = $.el 'div'
#        $.cache "https://mediacru.sh/#{a.dataset.uid}.json", ->
#          {status} = @
#          return unless [200, 304].contains status
#          {files} = JSON.parse req.response
#          file = file for file of files when files.hasOwnProperty file
#          el.innerHTML = switch file.type
#            when 'video/mp4', 'video/ogv'
#              """
#<video autoplay loop>
#  <source src="https://mediacru.sh/#{a.dataset.uid}.mp4" type="video/mp4;">
#  <source src="https://mediacru.sh/#{a.dataset.uid}.ogv" type="video/ogg; codecs='theora, vorbis'">
#</video>"""
#            when 'image/png', 'image/gif', 'image/jpeg'
#              "<a target=_blank href='#{a.dataset.href}'><img src='https://mediacru.sh/#{file.file}'></a>"
#            when 'image/svg', 'image/svg+xml'
#              "<embed src='https://mediacru.sh/#{file.file}' type='image/svg+xml' />"
#            when 'audio/mpeg'
#              "<audio controls><source src='https://mediacru.sh/#{file.file}'></audio>"
#        el


    pastebin:
      regExp: /.*(?:pastebin.com\/(?!u\/))([^#\&\?]*).*/
      el: (a) ->
        div = $.el 'iframe',
          src: "http://pastebin.com/embed_iframe.php?i=#{a.dataset.uid}"

    SoundCloud:
      regExp: /.*(?:soundcloud.com\/|snd.sc\/)([^#\&\?]*).*/
      style: 'height: auto; width: 500px; display: inline-block;'
      el: (a) ->
        div = $.el 'div',
          className: "soundcloud"
          name: "soundcloud"
        $.ajax(
          "//soundcloud.com/oembed?show_artwork=false&&maxwidth=500px&show_comments=false&format=json&url=https://www.soundcloud.com/#{a.dataset.uid}"
          onloadend: ->
            div.innerHTML = JSON.parse(@responseText).html
          false)
        div
      title:
        api: (uid) -> "//soundcloud.com/oembed?show_artwork=false&&maxwidth=500px&show_comments=false&format=json&url=https://www.soundcloud.com/#{uid}"
        text: (_) -> _.title

    TwitchTV:
      regExp: /.*(?:twitch.tv\/)([^#\&\?]*).*/
      style: "border: none; width: 640px; height: 360px;"
      el: (a) ->
        if result = /(\w+)\/(?:[a-z]\/)?(\d+)/i.exec a.dataset.uid
          [_, channel, chapter] = result

          $.el 'object',
            data: 'http://www.twitch.tv/widgets/archive_embed_player.swf'
            innerHTML: """
<param name='allowFullScreen' value='true' />
<param name='flashvars' value='channel=#{channel}&start_volume=25&auto_play=false#{if chapter then "&chapter_id=" + chapter else ""}' />
"""

        else
          channel = (/(\w+)/.exec a.dataset.uid)[0]

          $.el 'object',
            data: "http://www.twitch.tv/widgets/live_embed_player.swf?channel=#{channel}"
            innerHTML: """
<param  name="allowFullScreen" value="true" />
<param  name="movie" value="http://www.twitch.tv/widgets/live_embed_player.swf" />
<param  name="flashvars" value="hostname=www.twitch.tv&channel=#{channel}&auto_play=true&start_volume=25" />
"""

    Vocaroo:
      regExp: /.*(?:vocaroo.com\/)([^#\&\?]*).*/
      style: 'border: 0; width: 150px; height: 45px;'
      el: (a) ->
        $.el 'object',
          innerHTML: "<embed src='http://vocaroo.com/player.swf?playMediaID=#{a.dataset.uid.replace /^i\//, ''}&autoplay=0' wmode='opaque' width='150' height='45' pluginspage='http://get.adobe.com/flashplayer/' type='application/x-shockwave-flash'></embed>"

    Vimeo:
      regExp:  /.*(?:vimeo.com\/)([^#\&\?]*).*/
      el: (a) ->
        $.el 'iframe',
          src: "//player.vimeo.com/video/#{a.dataset.uid}?wmode=opaque"
      title:
        api: (uid) -> "https://vimeo.com/api/oembed.json?url=http://vimeo.com/#{uid}"
        text: (_) -> _.title

    Vine:
      regExp: /.*(?:vine.co\/)([^#\&\?]*).*/
      style: 'border: none; width: 500px; height: 500px;'
      el: (a) ->
        $.el 'iframe',
          src: "https://vine.co/#{a.dataset.uid}/card"

    YouTube:
      regExp: /.*(?:youtu.be\/|youtube.*v=|youtube.*\/embed\/|youtube.*\/v\/|youtube.*videos\/)([^#\&\?]*)\??(t\=.*)?/
      el: (a) ->
        $.el 'iframe',
          src: "//www.youtube.com/embed/#{a.dataset.uid}#{if a.dataset.option then '#' + a.dataset.option else ''}?wmode=opaque"
      title:
        api: (uid) -> "https://gdata.youtube.com/feeds/api/videos/#{uid}?alt=json&fields=title/text(),yt:noembed,app:control/yt:state/@reasonCode"
        text: (data) -> data.entry.title.$t<|MERGE_RESOLUTION|>--- conflicted
+++ resolved
@@ -14,11 +14,7 @@
         # This should account for virtually all links posted without www or http:
         # If it misses any, screw it. No, I will not add canv.as
         [-a-z\d.]+[.](
-<<<<<<< HEAD
-          com|net|org|co\.jp|us|uk|ru|be|tv|xxx|edu|gov|cd|es|de|se|tk|dk|io|fm|fi
-=======
           com|net|org|co\.jp|us|uk|ru|be|tv|xxx|edu|gov|cd|es|de|se|tk|dk|io|fm|fi|mp|ly
->>>>>>> a6d083b1
         )
         |
         # IPv4 Addresses
