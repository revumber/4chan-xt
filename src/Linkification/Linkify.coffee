--- conflicted
+++ resolved
@@ -1,10 +1,6 @@
 Linkify =
   init: ->
-<<<<<<< HEAD
     return if !Conf['Linkify']
-=======
-    return if g.VIEW is 'catalog' or not Conf['Linkify']
->>>>>>> 8440050e
 
     @types = {}
     @types[type.key] = type for type in @ordered_types
@@ -12,20 +8,16 @@
     if Conf['Comment Expansion']
       ExpandComment.callbacks.push @node
 
-<<<<<<< HEAD
     if Conf['Embedding'] or Conf['Link Title']
       @embedProcess = Function 'link', 
-        "var data = this.services(link);
-        if (data) {
-        #{
-          (if Conf['Embedding'] then 'this.embed(data);\n' else '') +
-          if Conf['Link Title'] then 'this.title(data);'   else ''
-        }
-        }
-        "
-
-=======
->>>>>>> 8440050e
+        """
+        var data = this.services(link);
+        if (data) {#{
+          (if Conf['Embedding'] then 'this.embed(data); ' else '') +
+          if Conf['Link Title'] then 'data.push(post); this.title(data);'   else ''
+        }}
+        """
+
     Post.callbacks.push
       name: 'Linkify'
       cb:   @node
@@ -37,19 +29,11 @@
       $.on el, 'click', Linkify.cb.toggle
       Linkify.cb.toggle.call el if $.hasClass el, 'embedded'
     return
-<<<<<<< HEAD
 
   node: ->
     return (if Conf['Embedding'] then Linkify.events @ else null) if @isClone
     return unless Linkify.regString.test @info.comment
-    
-=======
-
-  node: ->
-    return (if Conf['Embedding'] then Linkify.events @ else null) if @isClone
-    return unless Linkify.regString.test @info.comment
-
->>>>>>> 8440050e
+
     test     = /[^\s'"]+/g
     space    = /[\s'"]/
     snapshot = $.X './/br|.//text()', @nodes.comment
@@ -89,21 +73,10 @@
     i = links.length
     while i--
       link = links[i]
-<<<<<<< HEAD
       Linkify.embedProcess Linkify.makeLink link, @
     return
 
   embedProcess: -> return
-=======
-      Linkify.embedProcess (Linkify.makeLink link, @), @
-    return
-
-  embedProcess: (link, post) ->
-    if data = Linkify.services link
-      data.push post
-      Linkify.embed data if Conf['Embedding']
-      Linkify.title data if Conf['Link Title']
->>>>>>> 8440050e
 
   regString: ///(
     # http, magnet, ftp, etc
@@ -190,10 +163,6 @@
       textContent: '(embed)'
 
     embed.dataset[name]    = value for name, value of {key, href, uid, options}
-<<<<<<< HEAD
-    embed.dataset.nodedata = link.innerHTML
-=======
->>>>>>> 8440050e
 
     $.addClass link, "#{embed.dataset.key}"
 
@@ -202,11 +171,6 @@
 
     Linkify.cb.toggle.call embed if Conf['Auto-embed']
 
-<<<<<<< HEAD
-    data.push embed
-
-=======
->>>>>>> 8440050e
   title: (data) ->
     [key, uid, options, link, post] = data
     return unless service = Linkify.types[key].title
@@ -245,26 +209,8 @@
 
       return el
 
-<<<<<<< HEAD
-    unembed: (a) ->
-      # Recreate the original link.
-      el = $.el 'a',
-        rel:         'nofollow noreferrer'
-        target:      'blank'
-        className:   'linkify'
-        href:        a.dataset.href
-        innerHTML:   a.dataset.title or a.dataset.nodedata
-
-      $.addClass el, a.dataset.key
-
-      return el
-
-    title: (req, data) ->
-      [key, uid, options, link, embed] = data
-=======
     title: (req, data) ->
       [key, uid, options, link, post] = data
->>>>>>> 8440050e
       {status} = req
       service = Linkify.types[key].title
 
@@ -279,16 +225,11 @@
           "#{status}'d"
       }"
 
-<<<<<<< HEAD
-      embed.dataset.title = text if Conf['Embedding'] and status in [200, 304]
-      link.textContent    = text if link
-=======
       link.textContent = text
       for post2 in post.clones
         for link2 in $$ 'a', post2.nodes.comment when link2.href is link.href
           link2.textContent = text
       return
->>>>>>> 8440050e
 
   ordered_types: [
       key: 'audio'
