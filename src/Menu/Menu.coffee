--- conflicted
+++ resolved
@@ -8,38 +8,21 @@
       cb:   @node
 
   node: ->
-    if @isClone
-      $.on $('.menu-button', @nodes.info), 'click', Menu.toggle
-<<<<<<< HEAD
-    else
-      $.add @nodes.info, [$.tn('\u00A0'), Menu.makeButton()]
-
-  makeButton: do ->
-    a = $.el 'a',
-      className: 'menu-button brackets-wrap'
-      innerHTML: '<i></i>'
-      href:      'javascript:;'
-    ->
-      button = a.cloneNode true
-      $.on button, 'click', Menu.toggle
-      button
-=======
-      return
+    return $.on $('.menu-button', @nodes.info), 'click', Menu.toggle if @isClone
     $.add @nodes.info, Menu.makeButton()
 
   makeButton: do ->
-    frag = null
+    frag = $.nodes [
+      $.tn(' ')
+      $.el 'a',
+        className: 'menu-button'
+        innerHTML: '[<i></i>]'
+        href:      'javascript:;'
+    ]
     ->
-      unless frag
-        a = $.el 'a',
-          className: 'menu-button'
-          innerHTML: '[<i></i>]'
-          href:      'javascript:;'
-        frag = $.nodes [$.tn(' '), a]
       clone = frag.cloneNode true
       $.on clone.lastElementChild, 'click', Menu.toggle
       clone
->>>>>>> a36806a8
 
   toggle: (e) ->
     post = Get.postFromNode @
