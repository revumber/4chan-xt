Menu =
  init: ->
    return if g.VIEW is 'catalog' or !Conf['Menu']

    @menu = new UI.Menu 'post'
    Post::callbacks.push
      name: 'Menu'
      cb:   @node

  node: ->
    button = Menu.makeButton @
    if @isClone
      $.replace $('.menu-button', @nodes.info), button
      return
    $.add @nodes.info, [$.tn('\u00A0'), button]

  makeButton: do ->
    a = null
    (post) ->
      a or= $.el 'a',
<<<<<<< HEAD
        className: 'menu-button'
        innerHTML: '[<span class=drop-marker></span>]'
=======
        className: 'menu-button fourchanx-link'
        innerHTML: '<i></i>'
>>>>>>> 2b8467cf
        href:      'javascript:;'
      clone = a.cloneNode true
      clone.setAttribute 'data-postid', post.fullID
      clone.setAttribute 'data-clone', true if post.isClone
      $.on clone, 'click', Menu.toggle
      clone

  toggle: (e) ->
    post =
      if @dataset.clone
        Get.postFromNode @
      else
        g.posts[@dataset.postid]
    Menu.menu.toggle e, @, post<|MERGE_RESOLUTION|>--- conflicted
+++ resolved
@@ -18,13 +18,8 @@
     a = null
     (post) ->
       a or= $.el 'a',
-<<<<<<< HEAD
-        className: 'menu-button'
-        innerHTML: '[<span class=drop-marker></span>]'
-=======
-        className: 'menu-button fourchanx-link'
-        innerHTML: '<i></i>'
->>>>>>> 2b8467cf
+        className: 'menu-button brackets-wrap'
+        innerHTML: '<span class=drop-marker></span>'
         href:      'javascript:;'
       clone = a.cloneNode true
       clone.setAttribute 'data-postid', post.fullID
