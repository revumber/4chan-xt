--- conflicted
+++ resolved
@@ -12,20 +12,13 @@
     $.add @nodes.info, Menu.makeButton()
 
   makeButton: do ->
-<<<<<<< HEAD
-    a = $.el 'a',
-      className: 'menu-button brackets-wrap'
-      innerHTML: '<span class=drop-marker></span>'
-      href:      'javascript:;'
-=======
     frag = $.nodes [
       $.tn(' ')
       $.el 'a',
-        className: 'menu-button'
-        innerHTML: '[<i></i>]'
+        className: 'menu-button brackets-wrap'
+        innerHTML: '<i></i>'
         href:      'javascript:;'
     ]
->>>>>>> b38f63e3
     ->
       clone = frag.cloneNode true
       $.on clone.lastElementChild, 'click', Menu.toggle
