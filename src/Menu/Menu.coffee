--- conflicted
+++ resolved
@@ -6,12 +6,12 @@
       className: 'menu-button'
       innerHTML: '<i class="fa fa-bars"></i>'
       href:      'javascript:;'
-    @frag = $.nodes [$.tn(' '), a]
 
     @menu = new UI.Menu 'post'
     Post.callbacks.push
       name: 'Menu'
       cb:   @node
+
     CatalogThread.callbacks.push
       name: 'Menu'
       cb:   @catalogNode
@@ -24,7 +24,6 @@
   catalogNode: ->
     $.add @nodes.thumb, Menu.makeButton()
 
-<<<<<<< HEAD
   makeButton: do ->
     a = $.el 'a',
       className: 'menu-button'
@@ -36,14 +35,6 @@
       button
 
   toggle: (e) ->
-    post = Get.postFromNode @
-=======
-  makeButton: ->
-    clone = Menu.frag.cloneNode true
-    $.on clone.lastElementChild, 'click', Menu.toggle
-    clone
-
-  toggle: (e) ->
     try
       # Posts, inlined posts, hidden replies.
       post = Get.postFromNode @
@@ -53,5 +44,4 @@
       else
         # Hidden threads.
         Get.threadFromNode(@).OP
->>>>>>> 3f2aeff4
     Menu.menu.toggle e, @, post