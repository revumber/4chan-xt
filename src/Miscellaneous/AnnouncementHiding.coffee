PSAHiding =
  init: ->
    return unless Conf['Announcement Hiding']

    $.addClass doc, 'hide-announcement'

    $.on d, '4chanXInitFinished', @setup
  setup: ->
    $.off d, '4chanXInitFinished', PSAHiding.setup

    unless psa = $.id 'globalMessage'
      return

    entry =
      type: 'header'
      el: $.el 'a',
        textContent: 'Show announcement'
        className: 'show-announcement'
        href: 'javascript:;'
      order: 50
      open: -> psa.hidden
    $.event 'AddMenuEntry', entry
    $.on entry.el, 'click', PSAHiding.toggle

    PSAHiding.btn = btn = $.el 'a',
      innerHTML: '<span class=fourchanx-link>&nbsp;-&nbsp;</span>'
      title:     'Hide announcement.'
      className: 'hide-announcement' 
      href: 'javascript:;'
      textContent: '[ - ]'
    $.on btn, 'click', PSAHiding.toggle

<<<<<<< HEAD
    $.get 'hiddenPSAs', [], (item) ->
      PSAHiding.sync item['hiddenPSAs']

  toggle: (e) ->
    text = PSAHiding.trim $.id 'globalMessage'
    $.get 'hiddenPSAs', [], ({hiddenPSAs}) -> 
      if hide
        hiddenPSAs.push text
        hiddenPSAs = hiddenPSAs[-5..] 
      else
        $.event 'CloseMenu' 
        i = hiddenPSAs.indexOf text
        hiddenPSAs.splice i, 1
      PSAHiding.sync hiddenPSAs
      $.set 'hiddenPSAs', hiddenPSAs

  sync: (hiddenPSAs) ->
=======
    # XXX remove hiddenPSAs workaround in the future.
    items =
      hiddenPSA: 0
      hiddenPSAs: null

    $.get items, ({hiddenPSA, hiddenPSAs}) ->
      if hiddenPSAs
        $.delete 'hiddenPSAs'
        if psa.textContent.replace(/\W+/g, '').toLowerCase() in hiddenPSAs
          hiddenPSA = +$.id('globalMessage').dataset.utc
          $.set 'hiddenPSA', hiddenPSA
      PSAHiding.sync hiddenPSA
      $.before psa, btn
      $.rmClass doc, 'hide-announcement'

    $.sync 'hiddenPSA', PSAHiding.sync
  toggle: (e) ->
    if $.hasClass @, 'hide-announcement'
      UTC = +$.id('globalMessage').dataset.utc
      $.set 'hiddenPSA', UTC
    else
      $.event 'CloseMenu'
      $.delete 'hiddenPSA'
    PSAHiding.sync UTC
  sync: (UTC) ->
>>>>>>> 2b8467cf
    psa = $.id 'globalMessage'
    psa.hidden = PSAHiding.btn.hidden = if UTC and UTC >= +psa.dataset.utc
      true
    else
      false
    if (hr = psa.nextElementSibling) and hr.nodeName is 'HR'
      hr.hidden = psa.hidden<|MERGE_RESOLUTION|>--- conflicted
+++ resolved
@@ -30,25 +30,6 @@
       textContent: '[ - ]'
     $.on btn, 'click', PSAHiding.toggle
 
-<<<<<<< HEAD
-    $.get 'hiddenPSAs', [], (item) ->
-      PSAHiding.sync item['hiddenPSAs']
-
-  toggle: (e) ->
-    text = PSAHiding.trim $.id 'globalMessage'
-    $.get 'hiddenPSAs', [], ({hiddenPSAs}) -> 
-      if hide
-        hiddenPSAs.push text
-        hiddenPSAs = hiddenPSAs[-5..] 
-      else
-        $.event 'CloseMenu' 
-        i = hiddenPSAs.indexOf text
-        hiddenPSAs.splice i, 1
-      PSAHiding.sync hiddenPSAs
-      $.set 'hiddenPSAs', hiddenPSAs
-
-  sync: (hiddenPSAs) ->
-=======
     # XXX remove hiddenPSAs workaround in the future.
     items =
       hiddenPSA: 0
@@ -61,7 +42,7 @@
           hiddenPSA = +$.id('globalMessage').dataset.utc
           $.set 'hiddenPSA', hiddenPSA
       PSAHiding.sync hiddenPSA
-      $.before psa, btn
+      $.prepend psa, btn
       $.rmClass doc, 'hide-announcement'
 
     $.sync 'hiddenPSA', PSAHiding.sync
@@ -74,11 +55,11 @@
       $.delete 'hiddenPSA'
     PSAHiding.sync UTC
   sync: (UTC) ->
->>>>>>> 2b8467cf
     psa = $.id 'globalMessage'
     psa.hidden = PSAHiding.btn.hidden = if UTC and UTC >= +psa.dataset.utc
       true
     else
       false
     if (hr = psa.nextElementSibling) and hr.nodeName is 'HR'
-      hr.hidden = psa.hidden+      hr.hidden = psa.hidden
+    Style.iconPositions()