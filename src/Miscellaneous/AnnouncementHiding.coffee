--- conflicted
+++ resolved
@@ -1,11 +1,6 @@
 PSAHiding =
   init: ->
-<<<<<<< HEAD
     return unless Conf['Announcement Hiding']
-
-=======
-    return if !Conf['Announcement Hiding']
->>>>>>> 51ba8353
     $.addClass doc, 'hide-announcement'
     $.on d, '4chanXInitFinished', @setup
 
