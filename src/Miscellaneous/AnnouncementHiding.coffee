PSAHiding =
  init: ->
<<<<<<< HEAD
    return unless Conf['Announcement Hiding']
=======
>>>>>>> 5581b534
    $.addClass doc, 'hide-announcement'
    $.on d, '4chanXInitFinished', @setup

  setup: ->
    $.off d, '4chanXInitFinished', PSAHiding.setup

    unless psa = $.id 'globalMessage'
      return

    entry =
      type: 'header'
      el: $.el 'a',
        textContent: 'Show announcement'
        className: 'show-announcement'
        href: 'javascript:;'
      order: 50
      open: -> psa.hidden
    $.event 'AddMenuEntry', entry
    $.on entry.el, 'click', PSAHiding.toggle

    PSAHiding.btn = btn = $.el 'span',
      innerHTML: '[<a href=javascript:;>Dismiss</a>]'
      title:     'Mark announcement as read and hide.'
      className: 'hide-announcement' 
      href: 'javascript:;'
      textContent: '[ - ]'

    $.on btn, 'click', PSAHiding.toggle

    $.get 'hiddenPSA', 0, ({hiddenPSA}) ->
      PSAHiding.sync hiddenPSA
      $.add psa, btn
      $.rmClass doc, 'hide-announcement'

    $.sync 'hiddenPSA', PSAHiding.sync
  toggle: (e) ->
    if $.hasClass @, 'hide-announcement'
      UTC = +$.id('globalMessage').dataset.utc
      $.set 'hiddenPSA', UTC
    else
      $.event 'CloseMenu'
      $.delete 'hiddenPSA'
    PSAHiding.sync UTC
  sync: (UTC) ->
    psa = $.id 'globalMessage'
    psa.hidden = PSAHiding.btn.hidden = if UTC and UTC >= +psa.dataset.utc
      true
    else
      false
    if (hr = psa.nextElementSibling) and hr.nodeName is 'HR'
      hr.hidden = psa.hidden<|MERGE_RESOLUTION|>--- conflicted
+++ resolved
@@ -1,9 +1,5 @@
 PSAHiding =
   init: ->
-<<<<<<< HEAD
-    return unless Conf['Announcement Hiding']
-=======
->>>>>>> 5581b534
     $.addClass doc, 'hide-announcement'
     $.on d, '4chanXInitFinished', @setup
 
