--- conflicted
+++ resolved
@@ -50,8 +50,7 @@
       else if ['d', 'e', 'gif', 'h', 'hr', 'hc', 'r9k', 's', 'pol', 'soc', 'u', 'i', 'ic', 'hm', 'r', 'w', 'wg', 'wsg', 't', 'y'].contains board
         "http://4index.gropes.us/#{board}"
       else
-<<<<<<< HEAD
-        "//boards.4chan.org/#{board}/catalog"
+        "/#{board}/catalog"
     )
 
   ready: ->
@@ -59,8 +58,4 @@
       catalogLink.textContent = ''
       catalogLink.className = 'a-icon'
       Header.addShortcut catalogLink, true
-      catalogLink.id = 'catalog'
-=======
-        "/#{board}/catalog"
-    )
->>>>>>> 2fa6e063
+      catalogLink.id = 'catalog'