CatalogLinks =
  init: ->
    $.ready @ready 
    return unless Conf['Catalog Links']
    CatalogLinks.el = el = $.el 'label',
      id:           'toggleCatalog'
      href:         'javascript:;'
      innerHTML:    "<input type=checkbox #{if Conf['Header catalog links'] then 'checked' else ''}> Catalog Links"

    input = $ 'input', el
    $.on input, 'change', @toggle
    $.sync 'Header catalog links', CatalogLinks.set

    $.event 'AddMenuEntry',
      type:  'header'
      el:    el
      order: 95

    $.on d, '4chanXInitFinished', ->
      # Set links on load.
      CatalogLinks.set Conf['Header catalog links']

  toggle: ->
    $.event 'CloseMenu'
    $.set 'Header catalog links', @checked
    CatalogLinks.set @checked

  set: (useCatalog) ->
    path = if useCatalog then 'catalog' else ''

    generateURL = if useCatalog and Conf['External Catalog']
      CatalogLinks.external
    else
      (board) -> a.href = "/#{board}/#{path}"

    for a in $$ """#board-list a:not(.catalog), #boardNavDesktopFoot a""" 
      continue if !['boards.4chan.org', 'catalog.neet.tv', '4index.gropes.us'].contains(a.hostname) or
      !(board = a.pathname.split('/')[1]) or
      ['f', 'status', '4chan'].contains board

      # Href is easier than pathname because then we don't have
      # conditions where External Catalog has been disabled between switches.
      a.href = generateURL board

    CatalogLinks.el.title = "Turn catalog links #{if useCatalog then 'off' else 'on'}."

  external: (board) ->
    switch board
      when 'a', 'c', 'g', 'co', 'k', 'm', 'o', 'p', 'v', 'vg', 'w', 'cm', '3', 'adv', 'an', 'cgl', 'ck', 'diy', 'fa', 'fit', 'int', 'jp', 'mlp', 'lit', 'mu', 'n', 'po', 'sci', 'toy', 'trv', 'tv', 'vp', 'x', 'q'
        "http://catalog.neet.tv/#{board}"
      when 'd', 'e', 'gif', 'h', 'hr', 'hc', 'r9k', 's', 'pol', 'soc', 'u', 'i', 'ic', 'hm', 'r', 'w', 'wg', 'wsg', 't', 'y'
        "http://4index.gropes.us/#{board}"
      else
<<<<<<< HEAD
        "/#{board}/catalog"
    )

  ready: ->
    if catalogLink = ($('.pages.cataloglink a', d.body) or $ '[href=".././catalog"]', d.body)
      catalogLink.textContent = ''
      catalogLink.className = 'a-icon'
      Header.addShortcut catalogLink, true
      catalogLink.id = 'catalog'
=======
        "/#{board}/catalog"
>>>>>>> 3b134043
<|MERGE_RESOLUTION|>--- conflicted
+++ resolved
@@ -51,16 +51,11 @@
       when 'd', 'e', 'gif', 'h', 'hr', 'hc', 'r9k', 's', 'pol', 'soc', 'u', 'i', 'ic', 'hm', 'r', 'w', 'wg', 'wsg', 't', 'y'
         "http://4index.gropes.us/#{board}"
       else
-<<<<<<< HEAD
         "/#{board}/catalog"
-    )
 
   ready: ->
     if catalogLink = ($('.pages.cataloglink a', d.body) or $ '[href=".././catalog"]', d.body)
       catalogLink.textContent = ''
       catalogLink.className = 'a-icon'
       Header.addShortcut catalogLink, true
-      catalogLink.id = 'catalog'
-=======
-        "/#{board}/catalog"
->>>>>>> 3b134043
+      catalogLink.id = 'catalog'