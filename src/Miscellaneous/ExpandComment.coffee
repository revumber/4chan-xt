ExpandComment =
  init: ->
    return if g.VIEW isnt 'index' or !Conf['Comment Expansion']

<<<<<<< HEAD
    if g.BOARD.ID is 'g'
      @callbacks.push Fourchan.code
    if g.BOARD.ID is 'sci'
      @callbacks.push Fourchan.math

    Post::callbacks.push
=======
    Post.callbacks.push
>>>>>>> e0f72db7
      name: 'Comment Expansion'
      cb:   @node
  node: ->
    if a = $ '.abbr > a:not([onclick])', @nodes.comment
      $.on a, 'click', ExpandComment.cb
  callbacks: []
  cb: (e) ->
    e.preventDefault()
    ExpandComment.expand Get.postFromNode @
  expand: (post) ->
    if post.nodes.longComment and !post.nodes.longComment.parentNode
      $.replace post.nodes.shortComment, post.nodes.longComment
      post.nodes.comment = post.nodes.longComment
      return
    return unless a = $ '.abbr > a', post.nodes.comment
    a.textContent = "Post No.#{post} Loading..."
    $.cache "//api.4chan.org#{a.pathname}.json", -> ExpandComment.parse @, a, post
  contract: (post) ->
    return unless post.nodes.shortComment
    a = $ '.abbr > a', post.nodes.shortComment
    a.textContent = 'here'
    $.replace post.nodes.longComment, post.nodes.shortComment
    post.nodes.comment = post.nodes.shortComment
  parse: (req, a, post) ->
    {status} = req
    unless [200, 304].contains status
      a.textContent = "Error #{req.statusText} (#{status})"
      return

    posts = JSON.parse(req.response).posts
    if spoilerRange = posts[0].custom_spoiler
      Build.spoilerRange[g.BOARD] = spoilerRange

    for postObj in posts
      break if postObj.no is post.ID
    if postObj.no isnt post.ID
      a.textContent = "Post No.#{post} not found."
      return

    {comment} = post.nodes
    clone = comment.cloneNode false
    clone.innerHTML = postObj.com
    for quote in $$ '.quotelink', clone
      href = quote.getAttribute 'href'
      continue if href[0] is '/' # Cross-board quote, or board link
      quote.href = "/#{post.board}/res/#{href}" # Fix pathnames
    post.nodes.shortComment = comment
    $.replace comment, clone
    post.nodes.comment = post.nodes.longComment = clone
    post.parseComment()
    post.parseQuotes()

    for callback in ExpandComment.callbacks
      callback.call post
    return<|MERGE_RESOLUTION|>--- conflicted
+++ resolved
@@ -2,18 +2,13 @@
   init: ->
     return if g.VIEW isnt 'index' or !Conf['Comment Expansion']
 
-<<<<<<< HEAD
-    if g.BOARD.ID is 'g'
-      @callbacks.push Fourchan.code
-    if g.BOARD.ID is 'sci'
-      @callbacks.push Fourchan.math
+    @callbacks.push Fourchan.code if g.BOARD.ID is 'g'
+    @callbacks.push Fourchan.math if g.BOARD.ID is 'sci'
 
-    Post::callbacks.push
-=======
     Post.callbacks.push
->>>>>>> e0f72db7
       name: 'Comment Expansion'
       cb:   @node
+
   node: ->
     if a = $ '.abbr > a:not([onclick])', @nodes.comment
       $.on a, 'click', ExpandComment.cb
