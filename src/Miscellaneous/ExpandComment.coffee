--- conflicted
+++ resolved
@@ -26,12 +26,8 @@
       return
     return unless a = $ '.abbr > a', post.nodes.comment
     a.textContent = "Post No.#{post} Loading..."
-<<<<<<< HEAD
-    $.cache "//api.4chan.org#{a.pathname}.json", -> ExpandComment.parse @, a, post
-  
-=======
     $.cache "//a.4cdn.org#{a.pathname.split('/').splice(0,4).join('/')}.json", -> ExpandComment.parse @, a, post
->>>>>>> e8a3f65c
+
   contract: (post) ->
     return unless post.nodes.shortComment
     a = $ '.abbr > a', post.nodes.shortComment
