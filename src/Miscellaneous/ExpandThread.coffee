--- conflicted
+++ resolved
@@ -95,12 +95,6 @@
       postsRoot.push root
     Main.callbackNodes Post, posts
     $.after a, postsRoot
-<<<<<<< HEAD
 
     postsCount    = postsRoot.length
-    a.textContent = ExpandThread.text '-', postsCount, filesCount
-
-    Fourchan.parseThread thread.ID, 1, postsCount
-=======
-    a.textContent = ExpandThread.text '-', postsRoot.length, filesCount
->>>>>>> 3f2aeff4
+    a.textContent = ExpandThread.text '-', postsRoot.length, filesCount