--- conflicted
+++ resolved
@@ -4,23 +4,9 @@
     @statuses = {}
     $.on d, 'IndexRefresh', @onIndexRefresh
 
-<<<<<<< HEAD
-    Thread.callbacks.push
-      name: 'Thread Expansion'
-      cb:   @node
-
-  node: ->
-    return unless span = $.x 'following-sibling::span[contains(@class,"summary")][1]', @OP.nodes.root
-    [posts, files] = span.textContent.match /\d+/g
-    a = $.el 'a',
-      textContent: ExpandThread.text '+', posts, files
-      className: 'summary'
-      href: 'javascript:;'
-=======
   setButton: (thread) ->
     return unless a = $.x 'following-sibling::a[contains(@class,"summary")][1]', thread.OP.nodes.root
     a.textContent = ExpandThread.text '+', a.textContent.match(/\d+/g)...
->>>>>>> ce0c0c16
     $.on a, 'click', ExpandThread.cbToggle
 
   onIndexRefresh: ->
@@ -82,12 +68,7 @@
       $.rm reply
     a.textContent = ExpandThread.text '+', postsCount, filesCount
   parse: (req, thread, a) ->
-<<<<<<< HEAD
-    return if a.textContent[0] is '+'
-    unless [200, 304].contains req.status
-=======
     if req.status not in [200, 304]
->>>>>>> ce0c0c16
       a.textContent = "Error #{req.statusText} (#{req.status})"
       return
 
@@ -113,12 +94,4 @@
     postsCount    = postsRoot.length
     a.textContent = ExpandThread.text '-', postsCount, filesCount
 
-<<<<<<< HEAD
-    Fourchan.parseThread thread.ID, 1, postsCount
-=======
-    # Enable 4chan features.
-    if Conf['Enable 4chan\'s Extension']
-      $.globalEval "Parser.parseThread(#{thread}, 1, #{postsCount})"
-    else
-      Fourchan.parseThread thread.ID, 1, postsCount
->>>>>>> ce0c0c16
+    Fourchan.parseThread thread.ID, 1, postsCount