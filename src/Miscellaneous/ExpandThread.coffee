--- conflicted
+++ resolved
@@ -29,54 +29,6 @@
 
   toggle: (thread) ->
     threadRoot = thread.OP.nodes.root.parentNode
-<<<<<<< HEAD
-    a = $ '.summary', threadRoot
-
-    switch thread.isExpanded
-      when false, undefined
-        for post in $$ '.thread > .postContainer', threadRoot
-          ExpandComment.expand Get.postFromRoot post
-        unless a
-          thread.isExpanded = true
-          return
-        thread.isExpanded = 'loading'
-        [posts, files] = a.textContent.match /\d+/g
-        a.textContent  = ExpandThread.text '...', posts, files
-        $.cache "//a.4cdn.org/#{thread.board}/res/#{thread}.json", ->
-          ExpandThread.parse @, thread, a
-
-      when 'loading'
-        thread.isExpanded = false
-        return unless a
-        [posts, files] = a.textContent.match /\d+/g
-        a.textContent  = ExpandThread.text '+', posts, files
-
-      when true
-        thread.isExpanded = false
-        #goddamit moot
-        num = if thread.isSticky
-          1
-        else switch g.BOARD.ID
-          # XXX boards config
-          when 'b', 'vg' then 3
-          when 't' then 1
-          else 5
-        posts = $$ ".thread > .replyContainer", threadRoot
-        for post in [thread.OP.nodes.root].concat posts[-num..]
-          ExpandComment.contract Get.postFromRoot post
-        return unless a
-        postsCount = 0
-        filesCount = 0
-        for reply in posts[...-num]
-          if Conf['Quote Inlining']
-            # rm clones
-            inlined.click() while inlined = $ '.inlined', reply
-          postsCount++
-          filesCount++ if 'file' of Get.postFromRoot reply
-          $.rm reply
-        a.textContent = ExpandThread.text '+', postsCount, filesCount
-    return
-=======
     return unless a = $ '.summary', threadRoot
     if thread.ID of ExpandThread.statuses
       ExpandThread.contract thread, a, threadRoot
@@ -95,7 +47,6 @@
       status.req.abort()
       a.textContent = ExpandThread.text '+', a.textContent.match(/\d+/g)... if a
       return
->>>>>>> ba776932
 
     replies = $$ '.thread > .replyContainer', threadRoot
     if Conf['Show Replies']
