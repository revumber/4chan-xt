--- conflicted
+++ resolved
@@ -1,10 +1,6 @@
 IDColor =
   init: ->
-<<<<<<< HEAD
-    return if g.VIEW is 'catalog' or not Conf['Color User IDs']
-=======
     return if !Conf['Color User IDs']
->>>>>>> 3f2aeff4
     @ids = {}
 
     Post.callbacks.push
