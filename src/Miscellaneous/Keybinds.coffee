--- conflicted
+++ resolved
@@ -19,14 +19,8 @@
   keydown: (e) ->
     return unless key = Keybinds.keyCode e
     {target} = e
-<<<<<<< HEAD
     if ['INPUT', 'TEXTAREA'].contains target.nodeName
-      return unless /(Esc|Alt|Ctrl|Meta)/.test key
-=======
-    if target.nodeName in ['INPUT', 'TEXTAREA']
       return unless /(Esc|Alt|Ctrl|Meta|Shift\+\w{2,})/.test key
->>>>>>> ce0c0c16
-
     threadRoot = Nav.getThread()
     if op = $ '.op', threadRoot
       thread = Get.postFromNode(op).thread
@@ -99,20 +93,6 @@
       when Conf['Open front page']
         $.open "/#{g.BOARD}/"
       when Conf['Next page']
-<<<<<<< HEAD
-        return if g.VIEW is 'thread'
-        if form = $ '.next form'
-          window.location = form.action
-      when Conf['Previous page']
-        return if g.VIEW is 'thread'
-        if form = $ '.prev form'
-          window.location = form.action
-      when Conf['Open catalog']
-        if Conf['External Catalog']
-          window.location = CatalogLinks.external(g.BOARD.ID)
-        else
-          window.location = "/#{g.BOARD}/catalog"
-=======
         return unless g.VIEW is 'index' and Conf['Index Mode'] is 'paged'
         $('.next button', Index.pagelist).click()
       when Conf['Previous page']
@@ -120,7 +100,11 @@
         $('.prev button', Index.pagelist).click()
       when Conf['Search form']
         Index.searchInput.focus()
->>>>>>> ce0c0c16
+      when Conf['Open catalog']
+        if Conf['External Catalog']
+          window.location = CatalogLinks.external(g.BOARD.ID)
+        else
+          window.location = "/#{g.BOARD}/catalog"
       # Thread Navigation
       when Conf['Next thread']
         return if g.VIEW isnt 'index'
@@ -233,22 +217,10 @@
     unless delta
       $.rmClass postEl, 'highlight' if postEl
       return
-<<<<<<< HEAD
-    if Conf['Fixed Header'] and Conf['Bottom header']
-      topMargin = 0
-    else
-      headRect  = Header.bar.getBoundingClientRect()
-      topMargin = headRect.top + headRect.height
-    if postEl = $ '.reply.highlight', thread
-      $.rmClass postEl, 'highlight'
-      rect = postEl.getBoundingClientRect()
-      if rect.bottom >= topMargin and rect.top <= doc.clientHeight # We're at least partially visible
-=======
 
     if postEl
       {height} = postEl.getBoundingClientRect()
       if Header.getTopOf(postEl) >= -height and Header.getBottomOf(postEl) >= -height # We're at least partially visible
->>>>>>> ce0c0c16
         root = postEl.parentNode
         axe = if delta is +1
           'following'
