Keybinds =
  init: ->
    return if !Conf['Keybinds']

    for hotkey of Conf.hotkeys
      $.sync hotkey, Keybinds.sync

    init = ->
      $.off d, '4chanXInitFinished', init
      $.on d, 'keydown', Keybinds.keydown
      for node in $$ '[accesskey]'
        node.removeAttribute 'accesskey'
      return
    $.on d, '4chanXInitFinished', init

  sync: (key, hotkey) ->
    Conf[hotkey] = key

  keydown: (e) ->
    return unless key = Keybinds.keyCode e
    {target} = e
    if target.nodeName in ['INPUT', 'TEXTAREA']
      return unless /(Esc|Alt|Ctrl|Meta|Shift\+\w{2,})/.test key
    threadRoot = Nav.getThread()
    if op = $ '.op', threadRoot
      thread = Get.postFromNode(op).thread
    switch key
      # QR & Options
      when Conf['Toggle board list']
        if Conf['Custom Board Navigation']
          Header.toggleBoardList()
      when Conf['Toggle header']
        Header.toggleBarVisibility()
      when Conf['Open empty QR']
        Keybinds.qr threadRoot
      when Conf['Open QR']
        Keybinds.qr threadRoot, true
      when Conf['Open settings']
        Settings.open()
      when Conf['Close']
        if Settings.dialog
          Settings.close()
        else if (notifications = $$ '.notification').length
          for notification in notifications
            $('.close', notification).click()
        else if QR.nodes
          if Conf['Persistent QR']
            QR.hide()
          else
            QR.close()
      when Conf['Spoiler tags']
        return if target.nodeName isnt 'TEXTAREA'
        Keybinds.tags 'spoiler', target
      when Conf['Code tags']
        return if target.nodeName isnt 'TEXTAREA'
        Keybinds.tags 'code', target
      when Conf['Eqn tags']
        return if target.nodeName isnt 'TEXTAREA'
        Keybinds.tags 'eqn', target
      when Conf['Math tags']
        return if target.nodeName isnt 'TEXTAREA'
        Keybinds.tags 'math', target
      when Conf['Toggle sage']
        Keybinds.sage() if QR.nodes
      when Conf['Submit QR']
        QR.submit() if QR.nodes and !QR.status()
      # Index/Thread related
      when Conf['Update']
        switch g.VIEW
          when 'thread'
            ThreadUpdater.update()
          when 'index'
            Index.update()
      when Conf['Watch']
        ThreadWatcher.toggle thread
      # Images
      when Conf['Expand image']
        Keybinds.img threadRoot
      when Conf['Expand images']
        Keybinds.img threadRoot, true
      when Conf['Open Gallery']
        Gallery.cb.toggle()
      when Conf['fappeTyme']
        FappeTyme.cb.toggle.call {name: 'fappe'}
      when Conf['werkTyme']
        FappeTyme.cb.toggle.call {name: 'werk'}
      # Board Navigation
      when Conf['Front page']
        if g.VIEW is 'index'
          Index.userPageNav 0
        else
          window.location = "/#{g.BOARD}/"
      when Conf['Open front page']
        $.open "/#{g.BOARD}/"
      when Conf['Next page']
        return unless g.VIEW is 'index' and Conf['Index Mode'] isnt 'all pages'
        $('.next button', Index.pagelist).click()
      when Conf['Previous page']
        return unless g.VIEW is 'index' and Conf['Index Mode'] isnt 'all pages'
        $('.prev button', Index.pagelist).click()
      when Conf['Search form']
        Index.searchInput.focus()
<<<<<<< HEAD
      when Conf['Open catalog']
        if Conf['External Catalog']
          window.location = CatalogLinks.external(g.BOARD.ID)
        else
          window.location = "/#{g.BOARD}/catalog"
=======
      when Conf['Paged mode']
        return unless g.VIEW is 'index' and Conf['Index Mode'] isnt 'paged'
        Index.setIndexMode 'paged'
      when Conf['All pages mode']
        return unless g.VIEW is 'index' and Conf['Index Mode'] isnt 'all pages'
        Index.setIndexMode 'all pages'
      when Conf['Catalog mode']
        return unless g.VIEW is 'index' and Conf['Index Mode'] isnt 'catalog'
        Index.setIndexMode 'catalog'
      when Conf['Cycle sort type']
        Index.cycleSortType()
>>>>>>> 3f2aeff4
      # Thread Navigation
      when Conf['Next thread']
        return if g.VIEW isnt 'index'
        Nav.scroll +1
      when Conf['Previous thread']
        return if g.VIEW isnt 'index'
        Nav.scroll -1
      when Conf['Expand thread']
        ExpandThread.toggle thread
      when Conf['Open thread']
        Keybinds.open thread
      when Conf['Open thread tab']
        Keybinds.open thread, true
      # Reply Navigation
      when Conf['Next reply']
        Keybinds.hl +1, threadRoot
      when Conf['Previous reply']
        Keybinds.hl -1, threadRoot
      when Conf['Deselect reply']
        Keybinds.hl  0, threadRoot
      when Conf['Hide']
<<<<<<< HEAD
        ThreadHiding.toggle thread if ThreadHiding.db
      when Conf['Previous Post Quoting You']
        QuoteYou.cb.seek 'preceding'
      when Conf['Next Post Quoting You']
        QuoteYou.cb.seek 'following'
=======
        PostHiding.toggle thread.OP
>>>>>>> 3f2aeff4
      else
        return
    e.preventDefault()
    e.stopPropagation()

  keyCode: (e) ->
    key = switch kc = e.keyCode
      when 8 # return
        ''
      when 13
        'Enter'
      when 27
        'Esc'
      when 37
        'Left'
      when 38
        'Up'
      when 39
        'Right'
      when 40
        'Down'
      else
        if 48 <= kc <= 57 or 65 <= kc <= 90 # 0-9, A-Z
          String.fromCharCode(kc).toLowerCase()
        else
          null
    if key
      if e.altKey   then key = 'Alt+'   + key
      if e.ctrlKey  then key = 'Ctrl+'  + key
      if e.metaKey  then key = 'Meta+'  + key
      if e.shiftKey then key = 'Shift+' + key
    key

  qr: (thread, quote) ->
    return unless Conf['Quick Reply'] and QR.postingIsEnabled
    QR.open()
    if quote
      QR.quote.call $ 'input', $('.post.highlight', thread) or thread
    QR.nodes.com.focus()
    if Conf['QR Shortcut']
      $.rmClass $('.qr-shortcut'), 'disabled'

  tags: (tag, ta) ->
    value    = ta.value
    selStart = ta.selectionStart
    selEnd   = ta.selectionEnd

    ta.value =
      value[...selStart] +
      "[#{tag}]" + value[selStart...selEnd] + "[/#{tag}]" +
      value[selEnd..]

    # Move the caret to the end of the selection.
    range = "[#{tag}]".length + selEnd
    ta.setSelectionRange range, range

    # Fire the 'input' event
    $.event 'input', null, ta

  sage: ->
    isSage  = /sage/i.test QR.nodes.email.value
    QR.nodes.email.value = if isSage
      ""
    else "sage"

  img: (thread, all) ->
    if all
      ImageExpand.cb.toggleAll()
    else
      post = Get.postFromNode $('.post.highlight', thread) or $ '.op', thread
      ImageExpand.toggle post

  open: (thread, tab) ->
    return if g.VIEW isnt 'index'
    url = "/#{thread.board}/res/#{thread}"
    if tab
      $.open url
    else
      location.href = url

  hl: (delta, thread) ->
    postEl = $ '.reply.highlight', thread

    unless delta
      $.rmClass postEl, 'highlight' if postEl
      return

    if postEl
      {height} = postEl.getBoundingClientRect()
      if Header.getTopOf(postEl) >= -height and Header.getBottomOf(postEl) >= -height # We're at least partially visible
        root = postEl.parentNode
        axis = if delta is +1
          'following'
        else
          'preceding'
        return unless next = $.x "#{axis}-sibling::div[contains(@class,'replyContainer') and not(@hidden) and not(child::div[@class='stub'])][1]/child::div[contains(@class,'reply')]", root
        Header.scrollToIfNeeded next, delta is +1
        @focus next
        $.rmClass postEl, 'highlight'
        return
      $.rmClass postEl, 'highlight'

    replies = $$ '.reply', thread
    replies.reverse() if delta is -1
    for reply in replies
      if delta is +1 and Header.getTopOf(reply) > 0 or delta is -1 and Header.getBottomOf(reply) > 0
        @focus reply
        return

  focus: (post) ->
    $.addClass post, 'highlight'<|MERGE_RESOLUTION|>--- conflicted
+++ resolved
@@ -100,13 +100,6 @@
         $('.prev button', Index.pagelist).click()
       when Conf['Search form']
         Index.searchInput.focus()
-<<<<<<< HEAD
-      when Conf['Open catalog']
-        if Conf['External Catalog']
-          window.location = CatalogLinks.external(g.BOARD.ID)
-        else
-          window.location = "/#{g.BOARD}/catalog"
-=======
       when Conf['Paged mode']
         return unless g.VIEW is 'index' and Conf['Index Mode'] isnt 'paged'
         Index.setIndexMode 'paged'
@@ -118,7 +111,6 @@
         Index.setIndexMode 'catalog'
       when Conf['Cycle sort type']
         Index.cycleSortType()
->>>>>>> 3f2aeff4
       # Thread Navigation
       when Conf['Next thread']
         return if g.VIEW isnt 'index'
@@ -140,15 +132,11 @@
       when Conf['Deselect reply']
         Keybinds.hl  0, threadRoot
       when Conf['Hide']
-<<<<<<< HEAD
-        ThreadHiding.toggle thread if ThreadHiding.db
+        PostHiding.toggle thread.OP
       when Conf['Previous Post Quoting You']
         QuoteYou.cb.seek 'preceding'
       when Conf['Next Post Quoting You']
         QuoteYou.cb.seek 'following'
-=======
-        PostHiding.toggle thread.OP
->>>>>>> 3f2aeff4
       else
         return
     e.preventDefault()
