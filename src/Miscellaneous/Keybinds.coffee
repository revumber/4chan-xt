--- conflicted
+++ resolved
@@ -126,15 +126,11 @@
       when Conf['Deselect reply']
         Keybinds.hl  0, threadRoot
       when Conf['Hide']
-<<<<<<< HEAD
-        ThreadHiding.toggle thread if g.VIEW is 'index'
+        ThreadHiding.toggle thread if ThreadHiding.db
       when Conf['Previous Post Quoting You']
         QuoteYou.cb.seek 'preceding'
       when Conf['Next Post Quoting You']
         QuoteYou.cb.seek 'following'
-=======
-        ThreadHiding.toggle thread if ThreadHiding.db
->>>>>>> d90f461d
       else
         return
     e.preventDefault()
