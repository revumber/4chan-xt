--- conflicted
+++ resolved
@@ -38,28 +38,12 @@
     else
       Nav.scroll +1
 
-<<<<<<< HEAD
-  getThread: (full) ->
-    if Conf['Bottom header'] or !Conf['Fixed Header']
-      topMargin = 0
-    else
-      headRect  = Header.bar.getBoundingClientRect()
-      topMargin = headRect.top + headRect.height
-    threads = $$('.thread').filter (thread) ->
-      thread = Get.threadFromRoot thread
-      !(thread.isHidden and !thread.stub)
-    for thread, i in threads
-      rect = thread.getBoundingClientRect()
-      if rect.bottom > topMargin # not scrolled past
-        return if full then [threads, thread, i, rect, topMargin] else thread
-=======
   getThread: ->
     for threadRoot in $$ '.thread'
       thread = Get.threadFromRoot threadRoot
       continue if thread.isHidden and !thread.stub
       if Header.getTopOf(threadRoot) >= -threadRoot.getBoundingClientRect().height # not scrolled past
         return threadRoot
->>>>>>> ce0c0c16
     return $ '.board'
 
   scroll: (delta) ->
