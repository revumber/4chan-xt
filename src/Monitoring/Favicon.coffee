--- conflicted
+++ resolved
@@ -44,12 +44,7 @@
     else
       Favicon.unread  = Favicon.unreadNSFW
       Favicon.unreadY = Favicon.unreadNSFWY
-<<<<<<< HEAD
-      
+
+  empty: 'data:image/gif;base64,<%= grunt.file.read("src/General/img/favicons/empty.gif", {encoding: "base64"}) %>'
   dead:  'data:image/gif;base64,<%= grunt.file.read("src/General/img/favicons/dead.gif",  {encoding: "base64"}) %>'
-=======
-
-  empty: 'data:image/gif;base64,<%= grunt.file.read("img/favicons/empty.gif", {encoding: "base64"}) %>'
-  dead:  'data:image/gif;base64,<%= grunt.file.read("img/favicons/dead.gif",  {encoding: "base64"}) %>'
-  logo:  'data:image/png;base64,<%= grunt.file.read("img/icon128.png",        {encoding: "base64"}) %>'
->>>>>>> 43fbf62d
+  logo:  'data:image/png;base64,<%= grunt.file.read("src/General/img/icon128.png",        {encoding: "base64"}) %>'