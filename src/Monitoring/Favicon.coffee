Favicon =
  init: ->
    $.ready ->
      Favicon.el      = $ 'link[rel="shortcut icon"]', d.head
      Favicon.el.type = 'image/x-icon'
      {href}          = Favicon.el
      Favicon.SFW     = /ws\.ico$/.test href
      Favicon.default = href
      Favicon.switch()

  switch: ->
    unreadDead  = Favicon.unreadDeadY = Favicon.unreadSFW   = Favicon.unreadSFWY  = Favicon.unreadNSFW  = Favicon.unreadNSFWY = 'data:image/png;base64,'
    switch Conf['favicon']
      when 'ferongr'
        Favicon.unreadDead  += '<%= grunt.file.read("src/General/img/favicons/ferongr/unreadDead.png",   {encoding: "base64"}) %>'
        Favicon.unreadDeadY += '<%= grunt.file.read("src/General/img/favicons/ferongr/unreadDeadY.png",  {encoding: "base64"}) %>'
        Favicon.unreadSFW   += '<%= grunt.file.read("src/General/img/favicons/ferongr/unreadSFW.png",    {encoding: "base64"}) %>'
        Favicon.unreadSFWY  += '<%= grunt.file.read("src/General/img/favicons/ferongr/unreadSFWY.png",   {encoding: "base64"}) %>'
        Favicon.unreadNSFW  += '<%= grunt.file.read("src/General/img/favicons/ferongr/unreadNSFW.png",   {encoding: "base64"}) %>'
        Favicon.unreadNSFWY += '<%= grunt.file.read("src/General/img/favicons/ferongr/unreadNSFWY.png",  {encoding: "base64"}) %>'
      when 'xat-'
        Favicon.unreadDead  += '<%= grunt.file.read("src/General/img/favicons/xat-/unreadDead.png",      {encoding: "base64"}) %>'
        Favicon.unreadDeadY += '<%= grunt.file.read("src/General/img/favicons/xat-/unreadDeadY.png",     {encoding: "base64"}) %>'
        Favicon.unreadSFW   += '<%= grunt.file.read("src/General/img/favicons/xat-/unreadSFW.png",       {encoding: "base64"}) %>'
        Favicon.unreadSFWY  += '<%= grunt.file.read("src/General/img/favicons/xat-/unreadSFWY.png",      {encoding: "base64"}) %>'
        Favicon.unreadNSFW  += '<%= grunt.file.read("src/General/img/favicons/xat-/unreadNSFW.png",      {encoding: "base64"}) %>'
        Favicon.unreadNSFWY += '<%= grunt.file.read("src/General/img/favicons/xat-/unreadNSFWY.png",     {encoding: "base64"}) %>'
      when 'Mayhem'
        Favicon.unreadDead  += '<%= grunt.file.read("src/General/img/favicons/Mayhem/unreadDead.png",    {encoding: "base64"}) %>'
        Favicon.unreadDeadY += '<%= grunt.file.read("src/General/img/favicons/Mayhem/unreadDeadY.png",   {encoding: "base64"}) %>'
        Favicon.unreadSFW   += '<%= grunt.file.read("src/General/img/favicons/Mayhem/unreadSFW.png",     {encoding: "base64"}) %>'
        Favicon.unreadSFWY  += '<%= grunt.file.read("src/General/img/favicons/Mayhem/unreadSFWY.png",    {encoding: "base64"}) %>'
        Favicon.unreadNSFW  += '<%= grunt.file.read("src/General/img/favicons/Mayhem/unreadNSFW.png",    {encoding: "base64"}) %>'
        Favicon.unreadNSFWY += '<%= grunt.file.read("src/General/img/favicons/Mayhem/unreadNSFWY.png",   {encoding: "base64"}) %>'
      when '4chanJS'
        Favicon.unreadDead  += '<%= grunt.file.read("src/General/img/favicons/4chanJS/unreadDead.png",   {encoding: "base64"}) %>'
        Favicon.unreadDeadY += '<%= grunt.file.read("src/General/img/favicons/4chanJS/unreadDeadY.png",  {encoding: "base64"}) %>'
        Favicon.unreadSFW   += '<%= grunt.file.read("src/General/img/favicons/4chanJS/unreadSFW.png",    {encoding: "base64"}) %>'
        Favicon.unreadSFWY  += '<%= grunt.file.read("src/General/img/favicons/4chanJS/unreadSFWY.png",   {encoding: "base64"}) %>'
        Favicon.unreadNSFW  += '<%= grunt.file.read("src/General/img/favicons/4chanJS/unreadNSFW.png",   {encoding: "base64"}) %>'
        Favicon.unreadNSFWY += '<%= grunt.file.read("src/General/img/favicons/4chanJS/unreadNSFWY.png",  {encoding: "base64"}) %>'
      when 'Original'
        Favicon.unreadDead  += '<%= grunt.file.read("src/General/img/favicons/Original/unreadDead.png",  {encoding: "base64"}) %>'
        Favicon.unreadDeadY += '<%= grunt.file.read("src/General/img/favicons/Original/unreadDeadY.png", {encoding: "base64"}) %>'
        Favicon.unreadSFW   += '<%= grunt.file.read("src/General/img/favicons/Original/unreadSFW.png",   {encoding: "base64"}) %>'
        Favicon.unreadSFWY  += '<%= grunt.file.read("src/General/img/favicons/Original/unreadSFWY.png",  {encoding: "base64"}) %>'
        Favicon.unreadNSFW  += '<%= grunt.file.read("src/General/img/favicons/Original/unreadNSFW.png",  {encoding: "base64"}) %>'
        Favicon.unreadNSFWY += '<%= grunt.file.read("src/General/img/favicons/Original/unreadNSFWY.png", {encoding: "base64"}) %>'
    if Favicon.SFW
      Favicon.unread  = Favicon.unreadSFW
      Favicon.unreadY = Favicon.unreadSFWY
    else
      Favicon.unread  = Favicon.unreadNSFW
      Favicon.unreadY = Favicon.unreadNSFWY
<<<<<<< HEAD

  empty: 'data:image/png;base64,<%= grunt.file.read("src/General/img/favicons/empty.png", {encoding: "base64"}) %>'
  dead:  'data:image/png;base64,<%= grunt.file.read("src/General/img/favicons/dead.png",  {encoding: "base64"}) %>'
=======
      
  dead:  'data:image/gif;base64,<%= grunt.file.read("src/General/img/favicons/dead.gif",  {encoding: "base64"}) %>'
>>>>>>> 7afe8e15
<|MERGE_RESOLUTION|>--- conflicted
+++ resolved
@@ -52,11 +52,5 @@
     else
       Favicon.unread  = Favicon.unreadNSFW
       Favicon.unreadY = Favicon.unreadNSFWY
-<<<<<<< HEAD
 
-  empty: 'data:image/png;base64,<%= grunt.file.read("src/General/img/favicons/empty.png", {encoding: "base64"}) %>'
-  dead:  'data:image/png;base64,<%= grunt.file.read("src/General/img/favicons/dead.png",  {encoding: "base64"}) %>'
-=======
-      
-  dead:  'data:image/gif;base64,<%= grunt.file.read("src/General/img/favicons/dead.gif",  {encoding: "base64"}) %>'
->>>>>>> 7afe8e15
+  dead:  'data:image/png;base64,<%= grunt.file.read("src/General/img/favicons/dead.png",  {encoding: "base64"}) %>'