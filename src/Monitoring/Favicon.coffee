--- conflicted
+++ resolved
@@ -1,27 +1,5 @@
 Favicon =
   init: ->
-<<<<<<< HEAD
-    t = 'data:image/png;base64,'
-    f = Favicon
-    [f.unreadDead, funreadDeadY, f.unreadSFW, f.unreadSFWY, f.unreadNSFW, f.unreadNSFWY] = switch Conf['favicon']
-      when 'ferongr' then [
-        t + '<%= grunt.file.read("src/General/img/favicons/ferongr/unreadDead.png",   {encoding: "base64"}) %>'
-        t + '<%= grunt.file.read("src/General/img/favicons/ferongr/unreadDeadY.png",  {encoding: "base64"}) %>'
-        t + '<%= grunt.file.read("src/General/img/favicons/ferongr/unreadSFW.png",    {encoding: "base64"}) %>'
-        t + '<%= grunt.file.read("src/General/img/favicons/ferongr/unreadSFWY.png",   {encoding: "base64"}) %>'
-        t + '<%= grunt.file.read("src/General/img/favicons/ferongr/unreadNSFW.png",   {encoding: "base64"}) %>'
-        t + '<%= grunt.file.read("src/General/img/favicons/ferongr/unreadNSFWY.png",  {encoding: "base64"}) %>'
-=======
-    $.asap (-> Favicon.el = $ 'link[rel="shortcut icon"]', d.head), Favicon.initAsap
-  
-  initAsap: ->
-    Favicon.el.type = 'image/x-icon'
-    {href}          = Favicon.el
-    Favicon.SFW     = /ws\.ico$/.test href
-    Favicon.default = href
-    Favicon.switch()
-
-  switch: ->
     items = {
       ferongr: [
         '<%= grunt.file.read("src/General/img/favicons/ferongr/unreadDead.png",   {encoding: "base64"}) %>'
@@ -30,7 +8,6 @@
         '<%= grunt.file.read("src/General/img/favicons/ferongr/unreadSFWY.png",   {encoding: "base64"}) %>'
         '<%= grunt.file.read("src/General/img/favicons/ferongr/unreadNSFW.png",   {encoding: "base64"}) %>'
         '<%= grunt.file.read("src/General/img/favicons/ferongr/unreadNSFWY.png",  {encoding: "base64"}) %>'
->>>>>>> 90f780ff
       ]
       'xat-': [
         '<%= grunt.file.read("src/General/img/favicons/xat-/unreadDead.png",      {encoding: "base64"}) %>'
