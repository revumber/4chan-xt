Favicon =
  init: ->
    $.ready ->
      Favicon.el      = $ 'link[rel="shortcut icon"]', d.head
      Favicon.el.type = 'image/x-icon'
      {href}          = Favicon.el
      Favicon.SFW     = /ws\.ico$/.test href
      Favicon.default = href
      Favicon.switch()

  switch: ->
    unreadDead  = Favicon.unreadDeadY = Favicon.unreadSFW   = Favicon.unreadSFWY  = Favicon.unreadNSFW  = Favicon.unreadNSFWY = 'data:image/png;base64,'
    switch Conf['favicon']
      when 'ferongr'
        Favicon.unreadDead  += '<%= grunt.file.read("src/General/img/favicons/ferongr/unreadDead.png",   {encoding: "base64"}) %>'
        Favicon.unreadDeadY += '<%= grunt.file.read("src/General/img/favicons/ferongr/unreadDeadY.png",  {encoding: "base64"}) %>'
        Favicon.unreadSFW   += '<%= grunt.file.read("src/General/img/favicons/ferongr/unreadSFW.png",    {encoding: "base64"}) %>'
        Favicon.unreadSFWY  += '<%= grunt.file.read("src/General/img/favicons/ferongr/unreadSFWY.png",   {encoding: "base64"}) %>'
        Favicon.unreadNSFW  += '<%= grunt.file.read("src/General/img/favicons/ferongr/unreadNSFW.png",   {encoding: "base64"}) %>'
        Favicon.unreadNSFWY += '<%= grunt.file.read("src/General/img/favicons/ferongr/unreadNSFWY.png",  {encoding: "base64"}) %>'
      when 'xat-'
        Favicon.unreadDead  += '<%= grunt.file.read("src/General/img/favicons/xat-/unreadDead.png",      {encoding: "base64"}) %>'
        Favicon.unreadDeadY += '<%= grunt.file.read("src/General/img/favicons/xat-/unreadDeadY.png",     {encoding: "base64"}) %>'
        Favicon.unreadSFW   += '<%= grunt.file.read("src/General/img/favicons/xat-/unreadSFW.png",       {encoding: "base64"}) %>'
        Favicon.unreadSFWY  += '<%= grunt.file.read("src/General/img/favicons/xat-/unreadSFWY.png",      {encoding: "base64"}) %>'
        Favicon.unreadNSFW  += '<%= grunt.file.read("src/General/img/favicons/xat-/unreadNSFW.png",      {encoding: "base64"}) %>'
        Favicon.unreadNSFWY += '<%= grunt.file.read("src/General/img/favicons/xat-/unreadNSFWY.png",     {encoding: "base64"}) %>'
      when 'Mayhem'
        Favicon.unreadDead  += '<%= grunt.file.read("src/General/img/favicons/Mayhem/unreadDead.png",    {encoding: "base64"}) %>'
        Favicon.unreadDeadY += '<%= grunt.file.read("src/General/img/favicons/Mayhem/unreadDeadY.png",   {encoding: "base64"}) %>'
        Favicon.unreadSFW   += '<%= grunt.file.read("src/General/img/favicons/Mayhem/unreadSFW.png",     {encoding: "base64"}) %>'
        Favicon.unreadSFWY  += '<%= grunt.file.read("src/General/img/favicons/Mayhem/unreadSFWY.png",    {encoding: "base64"}) %>'
        Favicon.unreadNSFW  += '<%= grunt.file.read("src/General/img/favicons/Mayhem/unreadNSFW.png",    {encoding: "base64"}) %>'
        Favicon.unreadNSFWY += '<%= grunt.file.read("src/General/img/favicons/Mayhem/unreadNSFWY.png",   {encoding: "base64"}) %>'
      when '4chanJS'
        Favicon.unreadDead  += '<%= grunt.file.read("src/General/img/favicons/4chanJS/unreadDead.png",   {encoding: "base64"}) %>'
        Favicon.unreadDeadY += '<%= grunt.file.read("src/General/img/favicons/4chanJS/unreadDeadY.png",  {encoding: "base64"}) %>'
        Favicon.unreadSFW   += '<%= grunt.file.read("src/General/img/favicons/4chanJS/unreadSFW.png",    {encoding: "base64"}) %>'
        Favicon.unreadSFWY  += '<%= grunt.file.read("src/General/img/favicons/4chanJS/unreadSFWY.png",   {encoding: "base64"}) %>'
        Favicon.unreadNSFW  += '<%= grunt.file.read("src/General/img/favicons/4chanJS/unreadNSFW.png",   {encoding: "base64"}) %>'
        Favicon.unreadNSFWY += '<%= grunt.file.read("src/General/img/favicons/4chanJS/unreadNSFWY.png",  {encoding: "base64"}) %>'
      when 'Original'
        Favicon.unreadDead  += '<%= grunt.file.read("src/General/img/favicons/Original/unreadDead.png",  {encoding: "base64"}) %>'
        Favicon.unreadDeadY += '<%= grunt.file.read("src/General/img/favicons/Original/unreadDeadY.png", {encoding: "base64"}) %>'
        Favicon.unreadSFW   += '<%= grunt.file.read("src/General/img/favicons/Original/unreadSFW.png",   {encoding: "base64"}) %>'
        Favicon.unreadSFWY  += '<%= grunt.file.read("src/General/img/favicons/Original/unreadSFWY.png",  {encoding: "base64"}) %>'
        Favicon.unreadNSFW  += '<%= grunt.file.read("src/General/img/favicons/Original/unreadNSFW.png",  {encoding: "base64"}) %>'
        Favicon.unreadNSFWY += '<%= grunt.file.read("src/General/img/favicons/Original/unreadNSFWY.png", {encoding: "base64"}) %>'
    if Favicon.SFW
      Favicon.unread  = Favicon.unreadSFW
      Favicon.unreadY = Favicon.unreadSFWY
    else
      Favicon.unread  = Favicon.unreadNSFW
      Favicon.unreadY = Favicon.unreadNSFWY

<<<<<<< HEAD
  dead:  'data:image/png;base64,<%= grunt.file.read("src/General/img/favicons/dead.png",  {encoding: "base64"}) %>'
=======
  empty: 'data:image/gif;base64,<%= grunt.file.read("src/General/img/favicons/empty.gif", {encoding: "base64"}) %>'
  dead:  'data:image/gif;base64,<%= grunt.file.read("src/General/img/favicons/dead.gif",  {encoding: "base64"}) %>'
  logo:  'data:image/png;base64,<%= grunt.file.read("src/General/img/icon128.png",        {encoding: "base64"}) %>'
>>>>>>> 8570d5e6
<|MERGE_RESOLUTION|>--- conflicted
+++ resolved
@@ -9,43 +9,49 @@
       Favicon.switch()
 
   switch: ->
-    unreadDead  = Favicon.unreadDeadY = Favicon.unreadSFW   = Favicon.unreadSFWY  = Favicon.unreadNSFW  = Favicon.unreadNSFWY = 'data:image/png;base64,'
-    switch Conf['favicon']
-      when 'ferongr'
-        Favicon.unreadDead  += '<%= grunt.file.read("src/General/img/favicons/ferongr/unreadDead.png",   {encoding: "base64"}) %>'
-        Favicon.unreadDeadY += '<%= grunt.file.read("src/General/img/favicons/ferongr/unreadDeadY.png",  {encoding: "base64"}) %>'
-        Favicon.unreadSFW   += '<%= grunt.file.read("src/General/img/favicons/ferongr/unreadSFW.png",    {encoding: "base64"}) %>'
-        Favicon.unreadSFWY  += '<%= grunt.file.read("src/General/img/favicons/ferongr/unreadSFWY.png",   {encoding: "base64"}) %>'
-        Favicon.unreadNSFW  += '<%= grunt.file.read("src/General/img/favicons/ferongr/unreadNSFW.png",   {encoding: "base64"}) %>'
-        Favicon.unreadNSFWY += '<%= grunt.file.read("src/General/img/favicons/ferongr/unreadNSFWY.png",  {encoding: "base64"}) %>'
-      when 'xat-'
-        Favicon.unreadDead  += '<%= grunt.file.read("src/General/img/favicons/xat-/unreadDead.png",      {encoding: "base64"}) %>'
-        Favicon.unreadDeadY += '<%= grunt.file.read("src/General/img/favicons/xat-/unreadDeadY.png",     {encoding: "base64"}) %>'
-        Favicon.unreadSFW   += '<%= grunt.file.read("src/General/img/favicons/xat-/unreadSFW.png",       {encoding: "base64"}) %>'
-        Favicon.unreadSFWY  += '<%= grunt.file.read("src/General/img/favicons/xat-/unreadSFWY.png",      {encoding: "base64"}) %>'
-        Favicon.unreadNSFW  += '<%= grunt.file.read("src/General/img/favicons/xat-/unreadNSFW.png",      {encoding: "base64"}) %>'
-        Favicon.unreadNSFWY += '<%= grunt.file.read("src/General/img/favicons/xat-/unreadNSFWY.png",     {encoding: "base64"}) %>'
-      when 'Mayhem'
-        Favicon.unreadDead  += '<%= grunt.file.read("src/General/img/favicons/Mayhem/unreadDead.png",    {encoding: "base64"}) %>'
-        Favicon.unreadDeadY += '<%= grunt.file.read("src/General/img/favicons/Mayhem/unreadDeadY.png",   {encoding: "base64"}) %>'
-        Favicon.unreadSFW   += '<%= grunt.file.read("src/General/img/favicons/Mayhem/unreadSFW.png",     {encoding: "base64"}) %>'
-        Favicon.unreadSFWY  += '<%= grunt.file.read("src/General/img/favicons/Mayhem/unreadSFWY.png",    {encoding: "base64"}) %>'
-        Favicon.unreadNSFW  += '<%= grunt.file.read("src/General/img/favicons/Mayhem/unreadNSFW.png",    {encoding: "base64"}) %>'
-        Favicon.unreadNSFWY += '<%= grunt.file.read("src/General/img/favicons/Mayhem/unreadNSFWY.png",   {encoding: "base64"}) %>'
-      when '4chanJS'
-        Favicon.unreadDead  += '<%= grunt.file.read("src/General/img/favicons/4chanJS/unreadDead.png",   {encoding: "base64"}) %>'
-        Favicon.unreadDeadY += '<%= grunt.file.read("src/General/img/favicons/4chanJS/unreadDeadY.png",  {encoding: "base64"}) %>'
-        Favicon.unreadSFW   += '<%= grunt.file.read("src/General/img/favicons/4chanJS/unreadSFW.png",    {encoding: "base64"}) %>'
-        Favicon.unreadSFWY  += '<%= grunt.file.read("src/General/img/favicons/4chanJS/unreadSFWY.png",   {encoding: "base64"}) %>'
-        Favicon.unreadNSFW  += '<%= grunt.file.read("src/General/img/favicons/4chanJS/unreadNSFW.png",   {encoding: "base64"}) %>'
-        Favicon.unreadNSFWY += '<%= grunt.file.read("src/General/img/favicons/4chanJS/unreadNSFWY.png",  {encoding: "base64"}) %>'
-      when 'Original'
-        Favicon.unreadDead  += '<%= grunt.file.read("src/General/img/favicons/Original/unreadDead.png",  {encoding: "base64"}) %>'
-        Favicon.unreadDeadY += '<%= grunt.file.read("src/General/img/favicons/Original/unreadDeadY.png", {encoding: "base64"}) %>'
-        Favicon.unreadSFW   += '<%= grunt.file.read("src/General/img/favicons/Original/unreadSFW.png",   {encoding: "base64"}) %>'
-        Favicon.unreadSFWY  += '<%= grunt.file.read("src/General/img/favicons/Original/unreadSFWY.png",  {encoding: "base64"}) %>'
-        Favicon.unreadNSFW  += '<%= grunt.file.read("src/General/img/favicons/Original/unreadNSFW.png",  {encoding: "base64"}) %>'
-        Favicon.unreadNSFWY += '<%= grunt.file.read("src/General/img/favicons/Original/unreadNSFWY.png", {encoding: "base64"}) %>'
+    t = 'data:image/png;base64,'
+    f = Favicon
+    [f.unreadDead, funreadDeadY, f.unreadSFW, f.unreadSFWY, f.unreadNSFW, f.unreadNSFWY] = switch Conf['favicon']
+      when 'ferongr' then [
+        t + '<%= grunt.file.read("src/General/img/favicons/ferongr/unreadDead.png",   {encoding: "base64"}) %>'
+        t + '<%= grunt.file.read("src/General/img/favicons/ferongr/unreadDeadY.png",  {encoding: "base64"}) %>'
+        t + '<%= grunt.file.read("src/General/img/favicons/ferongr/unreadSFW.png",    {encoding: "base64"}) %>'
+        t + '<%= grunt.file.read("src/General/img/favicons/ferongr/unreadSFWY.png",   {encoding: "base64"}) %>'
+        t + '<%= grunt.file.read("src/General/img/favicons/ferongr/unreadNSFW.png",   {encoding: "base64"}) %>'
+        t + '<%= grunt.file.read("src/General/img/favicons/ferongr/unreadNSFWY.png",  {encoding: "base64"}) %>'
+      ]
+      when 'xat-' then [
+        t + '<%= grunt.file.read("src/General/img/favicons/xat-/unreadDead.png",      {encoding: "base64"}) %>'
+        t + '<%= grunt.file.read("src/General/img/favicons/xat-/unreadDeadY.png",     {encoding: "base64"}) %>'
+        t + '<%= grunt.file.read("src/General/img/favicons/xat-/unreadSFW.png",       {encoding: "base64"}) %>'
+        t + '<%= grunt.file.read("src/General/img/favicons/xat-/unreadSFWY.png",      {encoding: "base64"}) %>'
+        t + '<%= grunt.file.read("src/General/img/favicons/xat-/unreadNSFW.png",      {encoding: "base64"}) %>'
+        t + '<%= grunt.file.read("src/General/img/favicons/xat-/unreadNSFWY.png",     {encoding: "base64"}) %>'
+      ]
+      when 'Mayhem' then [
+        t + '<%= grunt.file.read("src/General/img/favicons/Mayhem/unreadDead.png",    {encoding: "base64"}) %>'
+        t + '<%= grunt.file.read("src/General/img/favicons/Mayhem/unreadDeadY.png",   {encoding: "base64"}) %>'
+        t + '<%= grunt.file.read("src/General/img/favicons/Mayhem/unreadSFW.png",     {encoding: "base64"}) %>'
+        t + '<%= grunt.file.read("src/General/img/favicons/Mayhem/unreadSFWY.png",    {encoding: "base64"}) %>'
+        t + '<%= grunt.file.read("src/General/img/favicons/Mayhem/unreadNSFW.png",    {encoding: "base64"}) %>'
+        t + '<%= grunt.file.read("src/General/img/favicons/Mayhem/unreadNSFWY.png",   {encoding: "base64"}) %>'
+      ]
+      when '4chanJS' then [
+        t + '<%= grunt.file.read("src/General/img/favicons/4chanJS/unreadDead.png",   {encoding: "base64"}) %>'
+        t + '<%= grunt.file.read("src/General/img/favicons/4chanJS/unreadDeadY.png",  {encoding: "base64"}) %>'
+        t + '<%= grunt.file.read("src/General/img/favicons/4chanJS/unreadSFW.png",    {encoding: "base64"}) %>'
+        t + '<%= grunt.file.read("src/General/img/favicons/4chanJS/unreadSFWY.png",   {encoding: "base64"}) %>'
+        t + '<%= grunt.file.read("src/General/img/favicons/4chanJS/unreadNSFW.png",   {encoding: "base64"}) %>'
+        t + '<%= grunt.file.read("src/General/img/favicons/4chanJS/unreadNSFWY.png",  {encoding: "base64"}) %>'
+      ]
+      when 'Original' then [
+        t + '<%= grunt.file.read("src/General/img/favicons/Original/unreadDead.png",  {encoding: "base64"}) %>'
+        t + '<%= grunt.file.read("src/General/img/favicons/Original/unreadDeadY.png", {encoding: "base64"}) %>'
+        t + '<%= grunt.file.read("src/General/img/favicons/Original/unreadSFW.png",   {encoding: "base64"}) %>'
+        t + '<%= grunt.file.read("src/General/img/favicons/Original/unreadSFWY.png",  {encoding: "base64"}) %>'
+        t + '<%= grunt.file.read("src/General/img/favicons/Original/unreadNSFW.png",  {encoding: "base64"}) %>'
+        t + '<%= grunt.file.read("src/General/img/favicons/Original/unreadNSFWY.png", {encoding: "base64"}) %>'
+      ]
     if Favicon.SFW
       Favicon.unread  = Favicon.unreadSFW
       Favicon.unreadY = Favicon.unreadSFWY
@@ -53,10 +59,5 @@
       Favicon.unread  = Favicon.unreadNSFW
       Favicon.unreadY = Favicon.unreadNSFWY
 
-<<<<<<< HEAD
   dead:  'data:image/png;base64,<%= grunt.file.read("src/General/img/favicons/dead.png",  {encoding: "base64"}) %>'
-=======
-  empty: 'data:image/gif;base64,<%= grunt.file.read("src/General/img/favicons/empty.gif", {encoding: "base64"}) %>'
-  dead:  'data:image/gif;base64,<%= grunt.file.read("src/General/img/favicons/dead.gif",  {encoding: "base64"}) %>'
-  logo:  'data:image/png;base64,<%= grunt.file.read("src/General/img/icon128.png",        {encoding: "base64"}) %>'
->>>>>>> 8570d5e6
+  logo:  'data:image/png;base64,<%= grunt.file.read("src/General/img/icon128.png",        {encoding: "base64"}) %>'