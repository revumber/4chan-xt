ThreadStats =
  init: ->
    return if g.VIEW isnt 'thread' or !Conf['Thread Stats']
<<<<<<< HEAD
=======
    @dialog = UI.dialog 'thread-stats', 'bottom: 0; left: 0;', <%= importHTML('Monitoring/ThreadStats') %>
>>>>>>> ce0c0c16

    if Conf['Updater and Stats in Header']
      @dialog = sc = $.el 'span',
        innerHTML: "<span id=post-count>0</span> / <span id=file-count>0</span>#{if Conf["Page Count in Stats"] then " / <span id=page-count>0</span>" else ""}"
        id:        'thread-stats'
        title: 'Post Count / File Count' + (if Conf["Page Count in Stats"] then " / Page Count" else "")
      $.ready ->
        Header.addShortcut sc
    else 
      @dialog = sc = UI.dialog 'thread-stats', 'bottom: 0px; right: 0px;',
        "<div class=move title='Post Count / File Count#{if Conf["Page Count in Stats"] then " / Page Count" else ""}'><span id=post-count>0</span> / <span id=file-count>0</span>#{if Conf["Page Count in Stats"] then " / <span id=page-count>0</span>" else ""}</div>"
      $.ready => 
        $.add d.body, sc    

    @postCountEl = $ '#post-count', sc
    @fileCountEl = $ '#file-count', sc
    @pageCountEl  = $ '#page-count', sc

    Thread.callbacks.push
      name: 'Thread Stats'
      cb:   @node

  node: ->
    postCount = 0
    fileCount = 0
    for ID, post of @posts
      postCount++
      fileCount++ if post.file
    ThreadStats.thread = @
    ThreadStats.fetchPage()
    ThreadStats.update postCount, fileCount
    $.on d, 'ThreadUpdate', ThreadStats.onUpdate

  onUpdate: (e) ->
    return if e.detail[404]
    {postCount, fileCount} = e.detail
    ThreadStats.update postCount, fileCount

  update: (postCount, fileCount) ->
    {thread, postCountEl, fileCountEl} = ThreadStats
    postCountEl.textContent = postCount
    fileCountEl.textContent = fileCount
    (if thread.postLimit and !thread.isSticky then $.addClass else $.rmClass) postCountEl, 'warning'
    (if thread.fileLimit and !thread.isSticky then $.addClass else $.rmClass) fileCountEl, 'warning'

  fetchPage: ->
    return if !Conf["Page Count in Stats"]
    if ThreadStats.thread.isDead 
      ThreadStats.pageCountEl.textContent = 'Dead'
      $.addClass ThreadStats.pageCountEl, 'warning'
      return
    setTimeout ThreadStats.fetchPage, 2 * $.MINUTE
    $.ajax "//a.4cdn.org/#{ThreadStats.thread.board}/threads.json", onload: ThreadStats.onThreadsLoad,
      whenModified: true

  onThreadsLoad: ->
    return unless Conf["Page Count in Stats"] and @status is 200
    pages = JSON.parse @response
    for page in pages
      for thread in page.threads
        if thread.no is ThreadStats.thread.ID
          ThreadStats.pageCountEl.textContent = page.page
          (if page.page is pages.length - 1 then $.addClass else $.rmClass) ThreadStats.pageCountEl, 'warning'
          return<|MERGE_RESOLUTION|>--- conflicted
+++ resolved
@@ -1,10 +1,6 @@
 ThreadStats =
   init: ->
     return if g.VIEW isnt 'thread' or !Conf['Thread Stats']
-<<<<<<< HEAD
-=======
-    @dialog = UI.dialog 'thread-stats', 'bottom: 0; left: 0;', <%= importHTML('Monitoring/ThreadStats') %>
->>>>>>> ce0c0c16
 
     if Conf['Updater and Stats in Header']
       @dialog = sc = $.el 'span',
