--- conflicted
+++ resolved
@@ -93,16 +93,9 @@
     Thread.callbacks.disconnect 'Thread Updater'
 
   node: ->
-<<<<<<< HEAD
-    ThreadUpdater.thread       = @
-    ThreadUpdater.root         = @OP.nodes.root.parentNode
-    ThreadUpdater.lastPost     = +ThreadUpdater.root.lastElementChild.id.match(/\d+/)[0]
-    ThreadUpdater.outdateCount = 0
-=======
     ThreadUpdater.thread   = @
     ThreadUpdater.root     = @OP.nodes.root.parentNode
     ThreadUpdater.lastPost = +Object.keys(@posts).sort()[-1..][0]
->>>>>>> db529cd1
 
     ThreadUpdater.cb.interval.call $.el 'input', value: Conf['Interval']
 
