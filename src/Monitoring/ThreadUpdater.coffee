--- conflicted
+++ resolved
@@ -293,35 +293,6 @@
     unless count
       ThreadUpdater.set 'status', null, null
       ThreadUpdater.outdateCount++
-
-<<<<<<< HEAD
-=======
-    ThreadUpdater.set 'status', "+#{count}", 'new'
-    ThreadUpdater.outdateCount = 0
-    if Conf['Beep'] and d.hidden and Unread.posts and !Unread.posts.length
-      unless ThreadUpdater.audio
-        ThreadUpdater.audio = $.el 'audio', src: ThreadUpdater.beep
-      ThreadUpdater.audio.play()
-
-    ThreadUpdater.lastPost = posts[count - 1].ID
-    Main.callbackNodes Post, posts
-
-    scroll = Conf['Auto Scroll'] and ThreadUpdater.scrollBG() and
-      ThreadUpdater.root.getBoundingClientRect().bottom - doc.clientHeight < 25
-    $.add ThreadUpdater.root, nodes
-    sendEvent()
-    if scroll
-      if Conf['Bottom Scroll']
-        window.scrollTo 0, d.body.clientHeight
-      else
-        Header.scrollToPost nodes[0]
-
-    # Enable 4chan features.
-    threadID = ThreadUpdater.thread.ID
-    {length} = $$ '.thread > .postContainer', ThreadUpdater.root
-    if Conf['Enable 4chan\'s Extension']
-      $.globalEval "Parser.parseThread(#{threadID}, #{-count})"
->>>>>>> 738a175f
     else
       ThreadUpdater.set 'status', "+#{count}", 'new'
       ThreadUpdater.outdateCount = 0
@@ -347,7 +318,7 @@
 
       if scroll
         if Conf['Bottom Scroll']
-          <% if (type === 'crx') { %>d.body<% } else { %>doc<% } %>.scrollTop = d.body.clientHeight
+          window.scrollTo 0, d.body.clientHeight
         else
           Header.scrollToPost root if root
 
