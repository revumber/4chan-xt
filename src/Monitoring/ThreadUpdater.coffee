--- conflicted
+++ resolved
@@ -32,14 +32,8 @@
         $.on input, 'change', ThreadUpdater.update
       subEntries.push el: el
 
-<<<<<<< HEAD
     settings = $.el 'span',
       innerHTML: '<a href=javascript:;>Interval</a>'
-=======
-    html = """
-    <%= grunt.file.read('html/Monitoring/ThreadUpdater.html').replace(/>\s+</g, '><').trim() %>
-    """
->>>>>>> babc2414
 
     $.on settings, 'click', @intervalShortcut
 
