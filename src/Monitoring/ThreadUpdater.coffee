--- conflicted
+++ resolved
@@ -288,10 +288,6 @@
         post.kill true
         deletedFiles.push post
 
-<<<<<<< HEAD
-      if ThreadUpdater.postID and ThreadUpdater.postID is ID
-        ThreadUpdater.foundPost = true
-=======
     sendEvent = ->
       $.event 'ThreadUpdate',
         404: false
@@ -301,24 +297,12 @@
         deletedFiles: deletedFiles
         postCount: OP.replies + 1
         fileCount: OP.images + (!!ThreadUpdater.thread.OP.file and !ThreadUpdater.thread.OP.file.isDead)
->>>>>>> e21d1ac5
 
     unless count
       ThreadUpdater.set 'status', null, null
       ThreadUpdater.outdateCount++
-<<<<<<< HEAD
-
-    else
-      ThreadUpdater.set 'status', "+#{count}", 'new'
-      ThreadUpdater.outdateCount = 0
-      if Conf['Beep'] and d.hidden and Unread.posts and !Unread.posts.length
-        unless ThreadUpdater.audio
-          ThreadUpdater.audio = $.el 'audio', src: ThreadUpdater.beep
-        ThreadUpdater.audio.play()
-=======
       sendEvent()
       return
->>>>>>> e21d1ac5
 
     ThreadUpdater.set 'status', "+#{count}", 'new'
     ThreadUpdater.outdateCount = 0
@@ -327,31 +311,6 @@
         ThreadUpdater.audio = $.el 'audio', src: ThreadUpdater.beep
       ThreadUpdater.audio.play()
 
-<<<<<<< HEAD
-      scroll = Conf['Auto Scroll'] and ThreadUpdater.scrollBG() and
-        ThreadUpdater.root.getBoundingClientRect().bottom - doc.clientHeight < 25
-
-      for key, post of posts
-        continue unless posts.hasOwnProperty key
-        root = post.nodes.root
-        if post.cb
-          unless post.cb.call post
-            $.add ThreadUpdater.root, root
-        else
-          $.add ThreadUpdater.root, root
-
-      if scroll
-        if Conf['Bottom Scroll']
-          <% if (type === 'crx') { %>d.body<% } else { %>doc<% } %>.scrollTop = d.body.clientHeight
-        else
-          Header.scrollToPost root if root
-
-      $.queueTask ->
-        # Enable 4chan features.
-        threadID = ThreadUpdater.thread.ID
-        {length} = $$ '.thread > .postContainer', ThreadUpdater.root
-        Fourchan.parseThread threadID, length - count, length
-=======
     ThreadUpdater.lastPost = posts[count - 1].ID
     Main.callbackNodes Post, posts
 
@@ -364,7 +323,6 @@
         <% if (type === 'crx') { %>d.body<% } else { %>doc<% } %>.scrollTop = d.body.clientHeight
       else
         Header.scrollToPost nodes[0]
->>>>>>> e21d1ac5
 
     # Enable 4chan features.
     threadID = ThreadUpdater.thread.ID
