ThreadUpdater =
  init: ->
    return if g.VIEW isnt 'thread' or !Conf['Thread Updater']

    checked = if Conf['Auto Update'] then 'checked' else ''

    if Conf['Updater and Stats in Header']
      @dialog = sc = $.el 'span',
        innerHTML: "<span id=update-status></span><span id=update-timer title='Update now'></span>"
        id:        'updater'
      $.ready ->
        Header.addShortcut sc
    else 
      @dialog = sc = UI.dialog 'updater', 'bottom: 0px; left: 0px;',
        "<div class=move></div><span id=update-status></span><span id=update-timer title='Update now'></span>"
      $.addClass doc, 'float'
      $.ready => 
        $.addClass doc, 'float'
        $.add d.body, sc    

    @checkPostCount = 0

    @timer  = $ '#update-timer', sc
    @status = $ '#update-status', sc

    $.on @timer,  'click', ThreadUpdater.update
    $.on @status, 'click', ThreadUpdater.update

    subEntries = []
    for name, conf of Config.updater.checkbox
      checked = if Conf[name] then 'checked' else ''
      el = $.el 'label',
        title:    "#{conf[1]}"
        innerHTML: "<input name='#{name}' type=checkbox #{checked}> #{name}"
      input = el.firstElementChild
      $.on input, 'change', $.cb.checked
      if input.name is 'Scroll BG'
        $.on input, 'change', ThreadUpdater.cb.scrollBG
        ThreadUpdater.cb.scrollBG()
      else if input.name is 'Auto Update'
        $.on input, 'change', ThreadUpdater.update
      subEntries.push el: el

    settings = $.el 'span',
      innerHTML: '<a href=javascript:;>Interval</a>'

    $.on settings, 'click', @intervalShortcut

    subEntries.push el: settings

    $.event 'AddMenuEntry',
      type: 'header'
      el: $.el 'span',
        textContent: 'Updater'
      order: 110
      subEntries: subEntries

    Thread::callbacks.push
      name: 'Thread Updater'
      cb:   @node

  node: ->
    ThreadUpdater.thread       = @
    ThreadUpdater.root         = @OP.nodes.root.parentNode
    ThreadUpdater.lastPost     = +ThreadUpdater.root.lastElementChild.id.match(/\d+/)[0]
    ThreadUpdater.outdateCount = 0

    ThreadUpdater.cb.interval.call $.el 'input', value: Conf['Interval']

    $.on window, 'online offline',   ThreadUpdater.cb.online
    $.on d,      'QRPostSuccessful', ThreadUpdater.cb.checkpost
    $.on d,      'visibilitychange', ThreadUpdater.cb.visibility

    ThreadUpdater.cb.online()

  ###
  http://freesound.org/people/pierrecartoons1979/sounds/90112/
  cc-by-nc-3.0
  ###
  beep: 'data:audio/wav;base64,<%= grunt.file.read("src/General/audio/beep.wav", {encoding: "base64"}) %>'

  cb:
    online: ->
      if ThreadUpdater.online = navigator.onLine
        ThreadUpdater.outdateCount = 0
        ThreadUpdater.set 'timer', ThreadUpdater.getInterval()

        ThreadUpdater.update()

        ThreadUpdater.set 'status', null, null
      else
        ThreadUpdater.set 'timer', null
        ThreadUpdater.set 'status', 'Offline', 'warning'
      ThreadUpdater.cb.autoUpdate()
    post: (e) ->
      return unless e.detail.threadID is ThreadUpdater.thread.ID
      ThreadUpdater.outdateCount = 0
      setTimeout ThreadUpdater.update, 1000 if ThreadUpdater.seconds > 2
    checkpost: (e) ->
      unless ThreadUpdater.checkPostCount
        return unless e.detail.threadID is ThreadUpdater.thread.ID
        ThreadUpdater.seconds = 0
        ThreadUpdater.outdateCount = 0
        ThreadUpdater.set 'timer', '...'
      unless g.DEAD or ThreadUpdater.foundPost or ThreadUpdater.checkPostCount >= 5
        return setTimeout ThreadUpdater.update, ++ThreadUpdater.checkPostCount * $.SECOND
      ThreadUpdater.set 'timer', ThreadUpdater.getInterval()
      ThreadUpdater.checkPostCount = 0
      delete ThreadUpdater.foundPost
      delete ThreadUpdater.postID
    visibility: ->
      return if d.hidden
      # Reset the counter when we focus this tab.
      ThreadUpdater.outdateCount = 0
      if ThreadUpdater.seconds > ThreadUpdater.interval
        ThreadUpdater.set 'timer', ThreadUpdater.getInterval()
    scrollBG: ->
      ThreadUpdater.scrollBG = if Conf['Scroll BG']
        -> true
      else
        -> not d.hidden
    autoUpdate: ->
      if ThreadUpdater.online
        ThreadUpdater.timeoutID = setTimeout ThreadUpdater.timeout, 1000
      else
        clearTimeout ThreadUpdater.timeoutID
    interval: ->
      val = +@value
      if val < 1 then val = 1
      ThreadUpdater.interval = @value = val
      $.cb.value.call @
    load: ->
      {req} = ThreadUpdater
      switch req.status
        when 200
          g.DEAD = false
          ThreadUpdater.parse JSON.parse(req.response).posts
<<<<<<< HEAD
          ThreadUpdater.lastModified = req.getResponseHeader 'Last-Modified'
          if Conf['Auto Update']
            ThreadUpdater.set 'timer', ThreadUpdater.getInterval()
=======
          ThreadUpdater.set 'timer', ThreadUpdater.getInterval()
>>>>>>> 288b7155
        when 404
          g.DEAD = true
          ThreadUpdater.set 'timer', null
          ThreadUpdater.set 'status', '404', 'warning'
          clearTimeout ThreadUpdater.timeoutID
          ThreadUpdater.thread.kill()
          $.event 'ThreadUpdate',
            404: true
            thread: ThreadUpdater.thread
        else
<<<<<<< HEAD
          if Conf['Auto Update']
            ThreadUpdater.outdateCount++
            ThreadUpdater.set 'timer',  ThreadUpdater.getInterval()
          ###
          Status Code 304: Not modified
          By sending the `If-Modified-Since` header we get a proper status code, and no response.
          This saves bandwidth for both the user and the servers and avoid unnecessary computation.
          ###
=======
          ThreadUpdater.outdateCount++
          ThreadUpdater.set 'timer', ThreadUpdater.getInterval()
>>>>>>> 288b7155
          [text, klass] = if req.status is 304
            [null, null]
          else
            ["#{req.statusText} (#{req.status})", 'warning']
          ThreadUpdater.set 'status', text, klass

      if ThreadUpdater.postID
        ThreadUpdater.cb.checkpost()

      delete ThreadUpdater.req

  getInterval: ->
    i = ThreadUpdater.interval
    j = Math.min ThreadUpdater.outdateCount, 10
    unless d.hidden
      # Lower the max refresh rate limit on visible tabs.
      j = Math.min j, 7
    ThreadUpdater.seconds =
      if Conf['Optional Increase']
        Math.max i, [0, 5, 10, 15, 20, 30, 60, 90, 120, 240, 300][j]
      else
        i

  intervalShortcut: ->
    Settings.open 'Advanced'
    settings = $.id 'fourchanx-settings'
    $('input[name=Interval]', settings).focus()

  set: (name, text, klass) ->
    el = ThreadUpdater[name]
    if node = el.firstChild
      # Prevent the creation of a new DOM Node
      # by setting the text node's data.
      node.data = text
    else
      el.textContent = text
    el.className = klass if klass isnt undefined

  timeout: ->
    ThreadUpdater.timeoutID = setTimeout ThreadUpdater.timeout, 1000
    unless n = --ThreadUpdater.seconds
      ThreadUpdater.update()
    else if n <= -60
      ThreadUpdater.set 'status', 'Retrying', null
      ThreadUpdater.update()
    else if n > 0
      ThreadUpdater.set 'timer', n

  update: ->
    return unless ThreadUpdater.online
    ThreadUpdater.seconds = 0
    if Conf['Auto Update']
      ThreadUpdater.set 'timer', '...'
    else
      ThreadUpdater.set 'timer', 'Update'
    if ThreadUpdater.req
      # abort() triggers onloadend, we don't want that.
      ThreadUpdater.req.onloadend = null
      ThreadUpdater.req.abort()
    url = "//api.4chan.org/#{ThreadUpdater.thread.board}/res/#{ThreadUpdater.thread}.json"
    ThreadUpdater.req = $.ajax url, onloadend: ThreadUpdater.cb.load,
      whenModified: true

  updateThreadStatus: (title, OP) ->
    titleLC = title.toLowerCase()
    return if ThreadUpdater.thread["is#{title}"] is !!OP[titleLC]
    unless ThreadUpdater.thread["is#{title}"] = !!OP[titleLC]
      message = if title is 'Sticky'
        'The thread is not a sticky anymore.'
      else
        'The thread is not closed anymore.'
      new Notification 'info', message, 30
      $.rm $ ".#{titleLC}Icon", ThreadUpdater.thread.OP.nodes.info
      return
    message = if title is 'Sticky'
      'The thread is now a sticky.'
    else
      'The thread is now closed.'
    new Notification 'info', message, 30
    icon = $.el 'img',
      src: "//static.4chan.org/image/#{titleLC}.gif"
      alt: title
      title: title
      className: "#{titleLC}Icon"
    root = $ '[title="Quote this post"]', ThreadUpdater.thread.OP.nodes.info
    if title is 'Closed'
      root = $('.stickyIcon', ThreadUpdater.thread.OP.nodes.info) or root
    $.after root, [$.tn(' '), icon]

  parse: (postObjects) ->
    OP = postObjects[0]
    Build.spoilerRange[ThreadUpdater.thread.board] = OP.custom_spoiler

    ThreadUpdater.updateThreadStatus 'Sticky', OP
    ThreadUpdater.updateThreadStatus 'Closed', OP
    ThreadUpdater.thread.postLimit = !!OP.bumplimit
    ThreadUpdater.thread.fileLimit = !!OP.imagelimit

    posts = [] # post objects
    index = [] # existing posts
    files = [] # existing files
    count = 0  # new posts count
    # Build the index, create posts.
    for postObject in postObjects
      num = postObject.no
      index.push num
      files.push num if postObject.fsize
      continue if num <= ThreadUpdater.lastPost
      # Insert new posts, not older ones.
      count++
      node = Build.postFromObject postObject, ThreadUpdater.thread.board.ID
      posts.push new Post node, ThreadUpdater.thread, ThreadUpdater.thread.board

    deletedPosts = []
    deletedFiles = []
    # Check for deleted posts/files.
    for ID, post of ThreadUpdater.thread.posts
      # XXX tmp fix for 4chan's racing condition
      # giving us false-positive dead posts.
      # continue if post.isDead
      ID = +ID
      if post.isDead and index.contains ID
        post.resurrect()
      else unless index.contains ID
        post.kill()
        deletedPosts.push post
      else if post.file and !post.file.isDead and not files.contains ID
        post.kill true
        deletedFiles.push post

      if ThreadUpdater.postID and ThreadUpdater.postID is ID
        ThreadUpdater.foundPost = true

    unless count
      ThreadUpdater.set 'status', null, null
      ThreadUpdater.outdateCount++
    else
      ThreadUpdater.set 'status', "+#{count}", 'new'
      ThreadUpdater.outdateCount = 0
      if Conf['Beep'] and d.hidden and Unread.posts and !Unread.posts.length
        unless ThreadUpdater.audio
          ThreadUpdater.audio = $.el 'audio', src: ThreadUpdater.beep
        ThreadUpdater.audio.play()

      ThreadUpdater.lastPost = posts[count - 1].ID
      Main.callbackNodes Post, posts

      scroll = Conf['Auto Scroll'] and ThreadUpdater.scrollBG() and
        ThreadUpdater.root.getBoundingClientRect().bottom - doc.clientHeight < 25

      for key, post of posts
        continue unless posts.hasOwnProperty key
        root = post.nodes.root
        if post.cb
          unless post.cb.call post
            $.add ThreadUpdater.root, root
        else
          $.add ThreadUpdater.root, root

      if scroll
        if Conf['Bottom Scroll']
          window.scrollTo 0, d.body.clientHeight
        else
          Header.scrollToPost root if root

      $.queueTask ->
        # Enable 4chan features.
        threadID = ThreadUpdater.thread.ID
        {length} = $$ '.thread > .postContainer', ThreadUpdater.root
        Fourchan.parseThread threadID, length - count, length

    $.event 'ThreadUpdate',
      404: false
      thread: ThreadUpdater.thread
      newPosts: posts
      deletedPosts: deletedPosts
      deletedFiles: deletedFiles
      postCount: OP.replies + 1
      fileCount: OP.images + (!!ThreadUpdater.thread.OP.file and !ThreadUpdater.thread.OP.file.isDead)<|MERGE_RESOLUTION|>--- conflicted
+++ resolved
@@ -135,13 +135,7 @@
         when 200
           g.DEAD = false
           ThreadUpdater.parse JSON.parse(req.response).posts
-<<<<<<< HEAD
-          ThreadUpdater.lastModified = req.getResponseHeader 'Last-Modified'
-          if Conf['Auto Update']
-            ThreadUpdater.set 'timer', ThreadUpdater.getInterval()
-=======
           ThreadUpdater.set 'timer', ThreadUpdater.getInterval()
->>>>>>> 288b7155
         when 404
           g.DEAD = true
           ThreadUpdater.set 'timer', null
@@ -152,19 +146,8 @@
             404: true
             thread: ThreadUpdater.thread
         else
-<<<<<<< HEAD
-          if Conf['Auto Update']
-            ThreadUpdater.outdateCount++
-            ThreadUpdater.set 'timer',  ThreadUpdater.getInterval()
-          ###
-          Status Code 304: Not modified
-          By sending the `If-Modified-Since` header we get a proper status code, and no response.
-          This saves bandwidth for both the user and the servers and avoid unnecessary computation.
-          ###
-=======
           ThreadUpdater.outdateCount++
           ThreadUpdater.set 'timer', ThreadUpdater.getInterval()
->>>>>>> 288b7155
           [text, klass] = if req.status is 304
             [null, null]
           else
