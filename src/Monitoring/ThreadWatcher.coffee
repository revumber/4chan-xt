ThreadWatcher =
  init: ->
    return if not (@enabled = Conf['Thread Watcher'])

    @shortcut = sc = $.el 'a',
      id:   'watcher-link'
      textContent: 'Watcher'
      title: 'Thread Watcher'
      href: 'javascript:;'
      className: 'fa fa-eye'

    @db     = new DataBoard 'watchedThreads', @refresh, true
    @dbLM   = new DataBoard 'watcherLastModified', null, true
    @dialog = UI.dialog 'thread-watcher', <%= readHTML('ThreadWatcher.html') %>
    @status = $ '#watcher-status', @dialog
    @list   = @dialog.lastElementChild
    @refreshButton = $ '.refresh', @dialog
    @closeButton = $('.move > .close', @dialog)
    @unreaddb = Unread.db or UnreadIndex.db or new DataBoard 'lastReadPosts'
    @unreadEnabled = Conf['Remember Last Read Post']

    $.on d, 'QRPostSuccessful',   @cb.post
    $.on sc, 'click', @toggleWatcher
    $.on @refreshButton, 'click', @buttonFetchAll
    $.on @closeButton, 'click', @toggleWatcher

    @menu.addHeaderMenuEntry()
    $.onExists doc, 'body', @addDialog

    switch g.VIEW
      when 'index'
        $.on d, 'IndexUpdate', @cb.onIndexUpdate
      when 'thread'
        $.on d, 'ThreadUpdate', @cb.onThreadRefresh

    if Conf['Fixed Thread Watcher']
      $.addClass doc, 'fixed-watcher'
    if !Conf['Persistent Thread Watcher']
      $.addClass ThreadWatcher.shortcut, 'disabled'
      @dialog.hidden = true

    Header.addShortcut 'watcher', sc, 510

    ThreadWatcher.initLastModified()
    ThreadWatcher.fetchAuto()
    $.on window, 'visibilitychange focus', -> $.queueTask ThreadWatcher.fetchAuto

    if Conf['Menu'] and Index.enabled
      Menu.menu.addEntry
        el: $.el 'a',
          href:      'javascript:;'
          className: 'has-shortcut-text'
        , <%= html('<span></span><span class="shortcut-text">Alt+click</span>') %>
        order: 6
        open: ({thread}) ->
          return false if Conf['Index Mode'] isnt 'catalog'
          @el.firstElementChild.textContent = if ThreadWatcher.isWatched thread
            'Unwatch'
          else
            'Watch'
          $.off @el, 'click', @cb if @cb
          @cb = ->
            $.event 'CloseMenu'
            ThreadWatcher.toggle thread
          $.on @el, 'click', @cb
          true

    return unless g.VIEW in ['index', 'thread']

    Callbacks.Post.push
      name: 'Thread Watcher'
      cb:   @node
    Callbacks.CatalogThread.push
      name: 'Thread Watcher'
      cb:   @catalogNode

  isWatched: (thread) ->
    !!ThreadWatcher.db?.get {boardID: thread.board.ID, threadID: thread.ID}

  isWatchedRaw: (boardID, threadID) ->
    !!ThreadWatcher.db?.get {boardID, threadID}

  setToggler: (toggler, isWatched) ->
    toggler.classList.toggle 'watched', isWatched
    toggler.title = "#{if isWatched then 'Unwatch' else 'Watch'} Thread"

  node: ->
    return if @isReply
    if @isClone
      toggler = $ '.watch-thread-link', @nodes.info
    else
      toggler = $.el 'a',
        href: 'javascript:;'
        className: 'watch-thread-link'
      $.before $('input', @nodes.info), toggler
    siteID = g.SITE.ID
    boardID = @board.ID
    threadID = @thread.ID
    data = ThreadWatcher.db.get {siteID, boardID, threadID}
    ThreadWatcher.setToggler toggler, !!data
    $.on toggler, 'click', ThreadWatcher.cb.toggle
    # Add missing excerpt for threads added by Auto Watch
    if data and not data.excerpt?
      $.queueTask =>
        ThreadWatcher.update siteID, boardID, threadID, val: {excerpt: Get.threadExcerpt @thread}

  catalogNode: ->
    $.addClass @nodes.root, 'watched' if ThreadWatcher.isWatched @thread
    $.on @nodes.root, 'mousedown click', (e) =>
      return unless e.button is 0 and e.altKey
      ThreadWatcher.toggle @thread if e.type is 'click'
      e.preventDefault() # Also on mousedown to prevent highlighting thumbnail in Firefox.

  addDialog: ->
    return unless Main.isThisPageLegit()
    ThreadWatcher.build()
    $.prepend d.body, ThreadWatcher.dialog

  toggleWatcher: ->
    $.toggleClass ThreadWatcher.shortcut, 'disabled'
    ThreadWatcher.dialog.hidden = !ThreadWatcher.dialog.hidden

  cb:
    openAll: ->
      return if $.hasClass @, 'disabled'
      for a in $$ 'a[title]', ThreadWatcher.list
        $.open a.href
      $.event 'CloseMenu'
    pruneDeads: ->
      return if $.hasClass @, 'disabled'
      for {siteID, boardID, threadID, data} in ThreadWatcher.getAll() when data.isDead
        ThreadWatcher.db.delete {siteID, boardID, threadID}
      ThreadWatcher.refresh()
      $.event 'CloseMenu'
    toggle: ->
      {thread} = Get.postFromNode @
      ThreadWatcher.toggle thread
    rm: ->
      {siteID} = @parentNode.dataset
      [boardID, threadID] = @parentNode.dataset.fullID.split '.'
      ThreadWatcher.rm siteID, boardID, +threadID
    post: (e) ->
      {boardID, threadID, postID} = e.detail
      if postID is threadID
        if Conf['Auto Watch']
          ThreadWatcher.addRaw boardID, threadID, {}
      else if Conf['Auto Watch Reply']
        ThreadWatcher.add g.threads[boardID + '.' + threadID] or new Thread(threadID, g.boards[boardID] or new Board(boardID))
    onIndexUpdate: (e) ->
      {db}    = ThreadWatcher
      siteID  = g.SITE.ID
      boardID = g.BOARD.ID
      nKilled = 0
      for threadID, data of db.data[siteID].boards[boardID] when not data?.isDead and "#{boardID}.#{threadID}" not in e.detail.threads
        # Don't prune threads that have yet to appear in index.
        continue unless e.detail.threads.some (fullID) -> +fullID.split('.')[1] > threadID
        if Conf['Auto Prune'] or not (data and typeof data is 'object') # corrupt data
          db.delete {boardID, threadID}
          nKilled++
        else if ThreadWatcher.unreadEnabled and Conf['Show Unread Count']
          ThreadWatcher.fetchStatus {siteID, boardID, threadID, data}
        else
          db.extend {boardID, threadID, val: {isDead: true, page: undefined, lastPage: undefined, unread: undefined, quotingYou: undefined}}
          nKilled++
      ThreadWatcher.refresh() if nKilled
    onThreadRefresh: (e) ->
      thread = g.threads[e.detail.threadID]
      return unless e.detail[404] and ThreadWatcher.isWatched thread
      # Update dead status.
      ThreadWatcher.add thread

  requests: []
  fetched:  0

  fetch: (url, {siteID, force}, args, cb) ->
    if ThreadWatcher.requests.length is 0
      ThreadWatcher.status.textContent = '...'
      $.addClass ThreadWatcher.refreshButton, 'fa-spin'
    onloadend = ->
      return if @finished
      @finished = true
      ThreadWatcher.fetched++
      if ThreadWatcher.fetched is ThreadWatcher.requests.length
        ThreadWatcher.clearRequests()
      else
        ThreadWatcher.status.textContent = "#{Math.round(ThreadWatcher.fetched / ThreadWatcher.requests.length * 100)}%"
      cb.apply @, args
    ajax = if siteID is g.SITE.ID then $.ajax else CrossOrigin.ajax
    if force
      delete $.lastModified.ThreadWatcher?[url]
    req = $.whenModified(
      url,
      'ThreadWatcher',
      onloadend,
      {timeout: $.MINUTE, ajax}
    )
    ThreadWatcher.requests.push req

  clearRequests: ->
    ThreadWatcher.requests = []
    ThreadWatcher.fetched = 0
    ThreadWatcher.status.textContent = ''
    $.rmClass ThreadWatcher.refreshButton, 'fa-spin'

  abort: ->
    delete ThreadWatcher.syncing
    for req in ThreadWatcher.requests when !req.finished
      req.finished = true
      req.abort()
    ThreadWatcher.clearRequests()

  initLastModified: ->
    lm = ($.lastModified['ThreadWatcher'] or= {})
    for siteID, boards of ThreadWatcher.dbLM.data
      for boardID, data of boards.boards
        if ThreadWatcher.db.get {siteID, boardID}
          for url, date of data
            lm[url] = date
        else
          ThreadWatcher.dbLM.delete {siteID, boardID}
    return

  fetchAuto: ->
    clearTimeout ThreadWatcher.timeout
    return unless Conf['Auto Update Thread Watcher']
    {db} = ThreadWatcher
    interval = if Conf['Show Page'] or (ThreadWatcher.unreadEnabled and Conf['Show Unread Count']) then 5 * $.MINUTE else 2 * $.HOUR
    now = Date.now()
    unless now - interval < (db.data.lastChecked or 0) <= now or d.hidden or not d.hasFocus()
      ThreadWatcher.fetchAllStatus()
    ThreadWatcher.timeout = setTimeout ThreadWatcher.fetchAuto, interval

  buttonFetchAll: ->
    if ThreadWatcher.syncing or ThreadWatcher.requests.length
      ThreadWatcher.abort()
    else
      ThreadWatcher.fetchAllStatus()

  fetchAllStatus: ->
    ThreadWatcher.status.textContent = '...'
    $.addClass ThreadWatcher.refreshButton, 'fa-spin'
    ThreadWatcher.syncing = true
    dbs = [ThreadWatcher.db, ThreadWatcher.unreaddb, QuoteYou.db].filter((x) -> x)
    n = 0
    for dbi in dbs
      dbi.forceSync ->
        if (++n) is dbs.length
          return if !ThreadWatcher.syncing # aborted
          delete ThreadWatcher.syncing
          # XXX On vichan boards, last_modified field of threads.json does not account for sage posts.
          # Occasionally check replies field of catalog.json to find these posts.
          {db} = ThreadWatcher
          now = Date.now()
          deep = !(now - 2 * $.HOUR < (db.data.lastChecked2 or 0) <= now)
          boards = ThreadWatcher.getAll(true)
          for board in boards
            ThreadWatcher.fetchBoard board, deep
          db.setLastChecked()
          db.setLastChecked('lastChecked2') if deep
          if ThreadWatcher.fetched is ThreadWatcher.requests.length
            ThreadWatcher.clearRequests()

  fetchBoard: (board, deep) ->
    return unless board.some (thread) -> !thread.data.isDead
    force = Conf['Show Page'] and board.some((thread) -> !thread.data.page? and !thread.data.isDead and thread.data.last isnt -1)
    {siteID, boardID} = board[0]
    site = g.sites[siteID]
    return unless site
    urlF = if deep and site.software is 'tinyboard' then 'catalogJSON' else 'threadsListJSON'
    url = site.urls[urlF]?({siteID, boardID})
    return unless url
    ThreadWatcher.fetch url, {siteID, force}, [board, url], ThreadWatcher.parseBoard

  parseBoard: (board, url) ->
    return unless @status is 200
    {siteID, boardID} = board[0]
    lmDate = @getResponseHeader('Last-Modified')
    ThreadWatcher.dbLM.extend {siteID, boardID, val: $.item(url, lmDate)}
    threads = {}
    pageLength = 0
    nThreads = 0
    oldest = null
    try
      pageLength = @response[0]?.threads.length or 0
      for page, i in @response
        for item in page.threads
          threads[item.no] =
            page: i + 1
            index: nThreads
            modified: item.last_modified
            replies: item.replies
          nThreads++
          if !oldest? or item.no < oldest
            oldest = item.no
    catch
      for thread in board
        ThreadWatcher.fetchStatus thread
    for thread in board
      {threadID, data} = thread
      if threads[threadID]
        {page, index, modified, replies} = threads[threadID]
        if Conf['Show Page']
          lastPage = if g.sites[siteID].isPrunedByAge?({siteID, boardID})
            threadID is oldest
          else
            index >= nThreads - pageLength
          ThreadWatcher.update siteID, boardID, threadID, {page, lastPage}
        if ThreadWatcher.unreadEnabled and Conf['Show Unread Count']
          if modified isnt data.modified or (replies? and replies isnt data.replies)
            (thread.newData or= {}).modified = modified
            ThreadWatcher.fetchStatus thread
      else
        if ThreadWatcher.unreadEnabled and Conf['Show Unread Count']
          ThreadWatcher.fetchStatus thread
        else
          ThreadWatcher.update siteID, boardID, threadID, {isDead: true}
    return

  fetchStatus: (thread) ->
    {siteID, boardID, threadID, data, force} = thread
    url = g.sites[siteID]?.urls.threadJSON?({siteID, boardID, threadID})
    return unless url
    return if data.isDead and not force
    return if data.last is -1 # 404 or no JSON API
    ThreadWatcher.fetch url, {siteID, force}, [thread], ThreadWatcher.parseStatus

<<<<<<< HEAD
  parseStatus: ({siteID, boardID, threadID, data, newData}) ->
    software = Conf['siteProperties'][siteID]?.software

=======
  parseStatus: ({siteID, boardID, threadID, data}) ->
>>>>>>> 794027e3
    if @status is 200 and @response
      last = @response.posts[@response.posts.length-1].no
      replies = @response.posts.length-1
      isDead = !!@response.posts[0].archived
      if isDead and Conf['Auto Prune']
        ThreadWatcher.rm siteID, boardID, threadID
        return

      return if last is data.last and isDead is data.isDead

      lastReadPost = ThreadWatcher.unreaddb.get {siteID, boardID, threadID, defaultValue: 0}
      unread = 0
      quotingYou = false
      youOP = !!QuoteYou.db?.get {siteID, boardID, threadID, postID: threadID}

      for postObj in @response.posts
        continue unless postObj.no > lastReadPost
        continue if QuoteYou.db?.get {siteID, boardID, threadID, postID: postObj.no}

        unread++

        if !quotingYou and !Conf['Require OP Quote Link'] and youOP and not Filter.isHidden(Build.parseJSON postObj, boardID, siteID)
          quotingYou = true
          continue

        continue unless !quotingYou and QuoteYou.db and postObj.com

        quotesYou = false
        regexp = g.sites[siteID].regexp.quotelinkHTML
        regexp.lastIndex = 0
        while match = regexp.exec postObj.com
          if QuoteYou.db.get {
            siteID
            boardID:  if match[1] then encodeURIComponent(match[1]) else boardID
            threadID: match[2] or threadID
            postID:   match[3] or match[2] or threadID
          }
            quotesYou = true
            break
        if quotesYou and not Filter.isHidden(Build.parseJSON postObj, boardID, siteID)
          quotingYou = true

      newData or= {}
      $.extend newData, {last, replies, isDead, unread, quotingYou}
      ThreadWatcher.update siteID, boardID, threadID, newData

    else if @status is 404
      if g.sites[siteID].mayLackJSON and !data.last?
        ThreadWatcher.update siteID, boardID, threadID, {last: -1}
      else
        ThreadWatcher.update siteID, boardID, threadID, {isDead: true}

  getAll: (groupByBoard) ->
    all = []
    for siteID, boards of ThreadWatcher.db.data
      for boardID, threads of boards.boards
        if Conf['Current Board'] and (siteID isnt g.SITE.ID or boardID isnt g.BOARD.ID)
          continue
        if groupByBoard
          all.push (cont = [])
        for threadID, data of threads when data and typeof data is 'object'
          (if groupByBoard then cont else all).push {siteID, boardID, threadID, data}
    all

  makeLine: (siteID, boardID, threadID, data) ->
    x = $.el 'a',
      className: 'fa fa-times'
      href: 'javascript:;'
    $.on x, 'click', ThreadWatcher.cb.rm

    {excerpt} = data
    excerpt or= "/#{boardID}/ - No.#{threadID}"
    excerpt = ThreadWatcher.prefixes[siteID] + excerpt if Conf['Show Site Prefix']

    link = $.el 'a',
      href: g.sites[siteID]?.urls.thread({siteID, boardID, threadID}) or ''
      title: excerpt
      className: 'watcher-link'

    if Conf['Show Page'] and data.page?
      page = $.el 'span',
        textContent: "[#{data.page}]"
        className: 'watcher-page'
      $.add link, page

    if ThreadWatcher.unreadEnabled and Conf['Show Unread Count'] and data.unread?
      count = $.el 'span',
        textContent: "(#{data.unread})"
        className: 'watcher-unread'
      $.add link, count

    title = $.el 'span',
      textContent: excerpt
      className: 'watcher-title'
    $.add link, title

    div = $.el 'div'
    fullID = "#{boardID}.#{threadID}"
    div.dataset.fullID = fullID
    div.dataset.siteID = siteID
    $.addClass div, 'current'     if g.VIEW is 'thread' and fullID is "#{g.BOARD}.#{g.THREADID}"
    $.addClass div, 'dead-thread' if data.isDead
    if Conf['Show Page']
      $.addClass div, 'last-page'  if data.lastPage
      div.dataset.page = data.page if data.page?
    if ThreadWatcher.unreadEnabled and Conf['Show Unread Count']
      $.addClass div, 'replies-read'        if data.unread is 0
      $.addClass div, 'replies-unread'      if data.unread
      $.addClass div, 'replies-quoting-you' if data.quotingYou
    $.add div, [x, $.tn(' '), link]
    div

  setPrefixes: (threads) ->
    prefixes = {}
    for {siteID} in threads
      continue if siteID of prefixes
      len = 0
      prefix = ''
      conflicts = Object.keys(prefixes)
      while conflicts.length > 0
        len++
        prefix = siteID[...len]
        conflicts2 = []
        for siteID2 in conflicts
          if siteID2[...len] is prefix
            conflicts2.push siteID2
          else if prefixes[siteID2].length < len
            prefixes[siteID2] = siteID2[...len]
        conflicts = conflicts2
      prefixes[siteID] = prefix
    ThreadWatcher.prefixes = prefixes

  build: ->
    nodes = []
    threads = ThreadWatcher.getAll()
    ThreadWatcher.setPrefixes threads
    for {siteID, boardID, threadID, data} in threads
      # Add missing excerpt for threads added by Auto Watch
      if not data.excerpt? and siteID is g.SITE.ID and (thread = g.threads["#{boardID}.#{threadID}"]) and thread.OP
        ThreadWatcher.db.extend {boardID, threadID, val: {excerpt: Get.threadExcerpt thread}}
      nodes.push ThreadWatcher.makeLine siteID, boardID, threadID, data
    {list} = ThreadWatcher
    $.rmAll list
    $.add list, nodes

    ThreadWatcher.refreshIcon()

  refresh: ->
    ThreadWatcher.build()

    g.threads.forEach (thread) ->
      isWatched = ThreadWatcher.isWatched thread
      if thread.OP
        for post in [thread.OP, thread.OP.clones...]
          if (toggler = $ '.watch-thread-link', post.nodes.info)
            ThreadWatcher.setToggler toggler, isWatched
      (thread.catalogView.nodes.root.classList.toggle 'watched', isWatched if thread.catalogView)

    if Conf['Pin Watched Threads']
      $.event 'SortIndex', {deferred: Conf['Index Mode'] isnt 'catalog'}

  refreshIcon: ->
    for className in ['replies-unread', 'replies-quoting-you']
      ThreadWatcher.shortcut.classList.toggle className, !!$(".#{className}", ThreadWatcher.dialog)
    return

  update: (siteID, boardID, threadID, newData) ->
    return if not (data = ThreadWatcher.db?.get {siteID, boardID, threadID})
    if newData.isDead and Conf['Auto Prune']
      ThreadWatcher.rm siteID, boardID, threadID
      return
    if newData.isDead or newData.last is -1
      for key in ['page', 'lastPage', 'unread', 'quotingyou'] when key not of newData
        newData[key] = undefined
    n = 0
    n++ for key, val of newData when data[key] isnt val
    return unless n
    ThreadWatcher.db.extend {siteID, boardID, threadID, val: newData}
    if (line = $ "#watched-threads > [data-site-i-d='#{siteID}'][data-full-i-d='#{boardID}.#{threadID}']", ThreadWatcher.dialog)
      newLine = ThreadWatcher.makeLine siteID, boardID, threadID, data
      $.replace line, newLine
      ThreadWatcher.refreshIcon()
    else
      ThreadWatcher.refresh()

  set404: (boardID, threadID, cb) ->
    return cb() if not (data = ThreadWatcher.db?.get {boardID, threadID})
    if Conf['Auto Prune']
      ThreadWatcher.db.delete {boardID, threadID}
      return cb()
    return cb() if data.isDead and not (data.page? or data.lastPage? or data.unread? or data.quotingYou?)
    ThreadWatcher.db.extend {boardID, threadID, val: {isDead: true, page: undefined, lastPage: undefined, unread: undefined, quotingYou: undefined}}, cb

  toggle: (thread) ->
    siteID   = g.SITE.ID
    boardID  = thread.board.ID
    threadID = thread.ID
    if ThreadWatcher.db.get {boardID, threadID}
      ThreadWatcher.rm siteID, boardID, threadID
    else
      ThreadWatcher.add thread

  add: (thread) ->
    data     = {}
    siteID   = g.SITE.ID
    boardID  = thread.board.ID
    threadID = thread.ID
    if thread.isDead
      if Conf['Auto Prune'] and ThreadWatcher.db.get {boardID, threadID}
        ThreadWatcher.rm siteID, boardID, threadID
        return
      data.isDead = true
    data.excerpt = Get.threadExcerpt thread if thread.OP
    ThreadWatcher.addRaw boardID, threadID, data

  addRaw: (boardID, threadID, data) ->
    ThreadWatcher.db.set {boardID, threadID, val: data}
    ThreadWatcher.refresh()
    thread = {siteID: g.SITE.ID, boardID, threadID, data, force: true}
    if Conf['Show Page'] and !data.isDead
      ThreadWatcher.fetchBoard [thread]
    else if ThreadWatcher.unreadEnabled and Conf['Show Unread Count']
      ThreadWatcher.fetchStatus thread

  rm: (siteID, boardID, threadID) ->
    ThreadWatcher.db.delete {siteID, boardID, threadID}
    ThreadWatcher.refresh()

  menu:
    init: ->
      return if !Conf['Thread Watcher']
      menu = @menu = new UI.Menu 'thread watcher'
      $.on $('.menu-button', ThreadWatcher.dialog), 'click', (e) ->
        menu.toggle e, @, ThreadWatcher
      @addMenuEntries()

    addHeaderMenuEntry: ->
      return if g.VIEW isnt 'thread'
      entryEl = $.el 'a',
        href: 'javascript:;'
      Header.menu.addEntry
        el: entryEl
        order: 60
        open: ->
          [addClass, rmClass, text] = if !!ThreadWatcher.db.get {boardID: g.BOARD.ID, threadID: g.THREADID}
            ['unwatch-thread', 'watch-thread', 'Unwatch thread']
          else
            ['watch-thread', 'unwatch-thread', 'Watch thread']
          $.addClass entryEl, addClass
          $.rmClass  entryEl, rmClass
          entryEl.textContent = text
          true
      $.on entryEl, 'click', -> ThreadWatcher.toggle g.threads["#{g.BOARD}.#{g.THREADID}"]

    addMenuEntries: ->
      entries = []

      # `Open all` entry
      entries.push
        text: 'Open all threads'
        cb: ThreadWatcher.cb.openAll
        open: ->
          @el.classList.toggle 'disabled', !ThreadWatcher.list.firstElementChild
          true

      # `Prune dead threads` entry
      entries.push
        text: 'Prune dead threads'
        cb: ThreadWatcher.cb.pruneDeads
        open: ->
          @el.classList.toggle 'disabled', !$('.dead-thread', ThreadWatcher.list)
          true

      for {text, cb, open} in entries
        entry =
          el: $.el 'a',
            textContent: text
            href: 'javascript:;'
        $.on entry.el, 'click', cb
        entry.open = open.bind(entry)
        @menu.addEntry entry

      # Settings checkbox entries:
      for name, conf of Config.threadWatcher
        @addCheckbox name, conf[1]

      return

    addCheckbox: (name, desc) ->
      entry =
        type: 'thread watcher'
        el: UI.checkbox name, name.replace(' Thread Watcher', '')
      entry.el.title = desc
      input = entry.el.firstElementChild
      if name is 'Show Unread Count' and not ThreadWatcher.unreadEnabled
        input.disabled = true
        $.addClass entry.el, 'disabled'
        entry.el.title += '\n[Remember Last Read Post is disabled.]'
      $.on input, 'change', $.cb.checked
      $.on input, 'change', ThreadWatcher.refresh   if name in ['Current Board', 'Show Page', 'Show Unread Count', 'Show Site Prefix']
      $.on input, 'change', ThreadWatcher.fetchAuto if name in ['Show Page', 'Show Unread Count', 'Auto Update Thread Watcher']
      @menu.addEntry entry<|MERGE_RESOLUTION|>--- conflicted
+++ resolved
@@ -324,13 +324,7 @@
     return if data.last is -1 # 404 or no JSON API
     ThreadWatcher.fetch url, {siteID, force}, [thread], ThreadWatcher.parseStatus
 
-<<<<<<< HEAD
   parseStatus: ({siteID, boardID, threadID, data, newData}) ->
-    software = Conf['siteProperties'][siteID]?.software
-
-=======
-  parseStatus: ({siteID, boardID, threadID, data}) ->
->>>>>>> 794027e3
     if @status is 200 and @response
       last = @response.posts[@response.posts.length-1].no
       replies = @response.posts.length-1
