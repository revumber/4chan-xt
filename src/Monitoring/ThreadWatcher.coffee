ThreadWatcher =
  init: ->
    return if !Conf['Thread Watcher']

    @shortcut = sc = $.el 'a',
      id:   'watcher-link'
      textContent: 'Watcher'
      href: 'javascript:;'
      className: 'disabled fourchanx-icon icon-eye-open'

    @db     = new DataBoard 'watchedThreads', @refresh, true
<<<<<<< HEAD
    @dialog = UI.dialog 'thread-watcher', 'top: 50px; left: 0px;', """
    <%= grunt.file.read('src/General/html/Monitoring/ThreadWatcher.html').replace(/>\s+</g, '><').trim() %>
    """
=======
    @dialog = UI.dialog 'thread-watcher', 'top: 50px; left: 0px;', <%= importHTML('Monitoring/ThreadWatcher') %>
>>>>>>> ce0c0c16
    @status = $ '#watcher-status', @dialog
    @list   = @dialog.lastElementChild

    $.on d, 'QRPostSuccessful',   @cb.post
<<<<<<< HEAD
    $.on d, 'ThreadUpdate',       @cb.threadUpdate if g.VIEW is 'thread'
    $.on sc, 'click', @toggleWatcher
    $.on $('.move>.close', ThreadWatcher.dialog), 'click', @toggleWatcher
=======
>>>>>>> ce0c0c16
    $.on d, '4chanXInitFinished', @ready
    switch g.VIEW
      when 'index'
        $.on d, 'IndexRefresh', @cb.onIndexRefresh
      when 'thread'
        $.on d, 'ThreadUpdate', @cb.onThreadRefresh

    if Conf['Toggleable Thread Watcher']
      Header.addShortcut sc
      $.addClass doc, 'fixed-watcher'

    now = Date.now()
    if (@db.data.lastChecked or 0) < now - 2 * $.HOUR
      @db.data.lastChecked = now
      ThreadWatcher.fetchAllStatus()
      @db.save()

    Thread.callbacks.push
      name: 'Thread Watcher'
      cb:   @node

  node: ->
    toggler = $.el 'img',
      className: 'watch-thread-link'
    $.on toggler, 'click', ThreadWatcher.cb.toggle
    $.before $('input', @OP.nodes.post), toggler

  ready: ->
    $.off d, '4chanXInitFinished', ThreadWatcher.ready
    return unless Main.isThisPageLegit()
    ThreadWatcher.refresh()
    $.add d.body, ThreadWatcher.dialog

    if Conf['Toggleable Thread Watcher']
      ThreadWatcher.dialog.hidden = true

    return unless Conf['Auto Watch']
    $.get 'AutoWatch', 0, ({AutoWatch}) ->
      return unless thread = g.BOARD.threads[AutoWatch]
      ThreadWatcher.add thread
      $.delete 'AutoWatch'

  toggleWatcher: ->
    $.toggleClass ThreadWatcher.shortcut, 'disabled'
    ThreadWatcher.dialog.hidden = !ThreadWatcher.dialog.hidden

  cb:
    openAll: ->
      return if $.hasClass @, 'disabled'
      for a in $$ 'a[title]', ThreadWatcher.list
        $.open a.href
      $.event 'CloseMenu'
    checkThreads: ->
      return if $.hasClass @, 'disabled'
      ThreadWatcher.fetchAllStatus()
    pruneDeads: ->
      return if $.hasClass @, 'disabled'
      for {boardID, threadID, data} in ThreadWatcher.getAll() when data.isDead
        delete ThreadWatcher.db.data.boards[boardID][threadID]
        ThreadWatcher.db.deleteIfEmpty {boardID}
      ThreadWatcher.db.save()
      ThreadWatcher.refresh()
      $.event 'CloseMenu'
    toggle: ->
      ThreadWatcher.toggle Get.postFromNode(@).thread
    rm: ->
      [boardID, threadID] = @parentNode.dataset.fullID.split '.'
      ThreadWatcher.rm boardID, +threadID
    post: (e) ->
      {board, postID, threadID} = e.detail
      if postID is threadID
        if Conf['Auto Watch']
          $.set 'AutoWatch', threadID
      else if Conf['Auto Watch Reply']
        ThreadWatcher.add board.threads[threadID]
    onIndexRefresh: ->
      {db}    = ThreadWatcher
      boardID = g.BOARD.ID
      for threadID, data of db.data.boards[boardID] when not data.isDead and threadID not of g.BOARD.threads
        if Conf['Auto Prune']
          ThreadWatcher.db.delete {boardID, threadID}
        else
          data.isDead = true
          ThreadWatcher.db.set {boardID, threadID, val: data}
      ThreadWatcher.refresh()
    onThreadRefresh: (e) ->
      {thread} = e.detail
      return unless e.detail[404] and ThreadWatcher.db.get {boardID: thread.board.ID, threadID: thread.ID}
      # Update 404 status.
      ThreadWatcher.add thread

  fetchCount:
    fetched:  0
    fetching: 0
  fetchAllStatus: ->
    return unless (threads = ThreadWatcher.getAll()).length
    ThreadWatcher.status.textContent = '...'
    for thread in threads
      ThreadWatcher.fetchStatus thread
    return
  fetchStatus: ({boardID, threadID, data}) ->
    return if data.isDead
    {fetchCount} = ThreadWatcher
    fetchCount.fetching++
    $.ajax "//a.4cdn.org/#{boardID}/res/#{threadID}.json",
      onloadend: ->
        fetchCount.fetched++
        if fetchCount.fetched is fetchCount.fetching
          fetchCount.fetched = 0
          fetchCount.fetching = 0
          status = ''
        else
          status = "#{Math.round fetchCount.fetched / fetchCount.fetching * 100}%"
        ThreadWatcher.status.textContent = status
        return if @status isnt 404
        if Conf['Auto Prune']
          ThreadWatcher.db.delete {boardID, threadID}
        else
          data.isDead = true
          ThreadWatcher.db.set {boardID, threadID, val: data}
        ThreadWatcher.refresh()
    ,
      type: 'head'

  getAll: ->
    all = []
    for boardID, threads of ThreadWatcher.db.data.boards
      if Conf['Current Board'] and boardID isnt g.BOARD.ID
        continue
      for threadID, data of threads
        all.push {boardID, threadID, data}
    all

  makeLine: (boardID, threadID, data) ->
    x = $.el 'a',
      className: 'fa fa-times'
      href: 'javascript:;'
    $.on x, 'click', ThreadWatcher.cb.rm

    if data.isDead
      href = Redirect.to 'thread', {boardID, threadID}
    link = $.el 'a',
      href: href or "/#{boardID}/res/#{threadID}"
      textContent: data.excerpt
      title: data.excerpt

    div = $.el 'div'
    fullID = "#{boardID}.#{threadID}"
    div.dataset.fullID = fullID
    $.addClass div, 'current'     if g.VIEW is 'thread' and fullID is "#{g.BOARD}.#{g.THREADID}"
    $.addClass div, 'dead-thread' if data.isDead
    $.add div, [x, $.tn(' '), link]
    div
  refresh: ->
    nodes = []
    for {boardID, threadID, data} in ThreadWatcher.getAll()
      nodes.push ThreadWatcher.makeLine boardID, threadID, data

    {list} = ThreadWatcher
    $.rmAll list
    $.add list, nodes

    for threadID, thread of g.BOARD.threads
<<<<<<< HEAD
      toggler = $ '.watch-thread-link', thread.OP.nodes.post
      watched = ThreadWatcher.db.get {boardID: thread.board.ID, threadID}
      helper = if watched then ['addClass', 'Unwatch'] else ['rmClass', 'Watch']
      $[helper[0]] toggler, 'watched'
      toggler.title = "#{helper[1]} Thread"
=======
      $.extend $('.watcher-toggler', thread.OP.nodes.post),
        if ThreadWatcher.db.get {boardID: thread.board.ID, threadID}
          className: 'watcher-toggler fa fa-bookmark'
          title:     'Unwatch thread'
        else
          className: 'watcher-toggler fa fa-bookmark-o'
          title:     'Watch thread'
>>>>>>> ce0c0c16

    for refresher in ThreadWatcher.menu.refreshers
      refresher()
    return

  toggle: (thread) ->
    boardID  = thread.board.ID
    threadID = thread.ID
    if ThreadWatcher.db.get {boardID, threadID}
      ThreadWatcher.rm boardID, threadID
    else
      ThreadWatcher.add thread
  add: (thread) ->
    data     = {}
    boardID  = thread.board.ID
    threadID = thread.ID
    if thread.isDead
      if Conf['Auto Prune'] and ThreadWatcher.db.get {boardID, threadID}
        ThreadWatcher.rm boardID, threadID
        return
      data.isDead = true
    data.excerpt  = Get.threadExcerpt thread
    ThreadWatcher.db.set {boardID, threadID, val: data}
    ThreadWatcher.refresh()
  rm: (boardID, threadID) ->
    ThreadWatcher.db.delete {boardID, threadID}
    ThreadWatcher.refresh()

  convert: (oldFormat) ->
    newFormat = {}
    for boardID, threads of oldFormat
      for threadID, data of threads
        (newFormat[boardID] or= {})[threadID] = excerpt: data.textContent
    newFormat

  menu:
    refreshers: []
    init: ->
      return if !Conf['Thread Watcher']
      menu = new UI.Menu 'thread watcher'
      $.on $('.menu-button', ThreadWatcher.dialog), 'click', (e) ->
        menu.toggle e, @, ThreadWatcher
      @addHeaderMenuEntry()
      @addMenuEntries()

    addHeaderMenuEntry: ->
      return if g.VIEW isnt 'thread'
      entryEl = $.el 'a',
        href: 'javascript:;'
      $.event 'AddMenuEntry',
        type: 'header'
        el: entryEl
        order: 60
      $.on entryEl, 'click', -> ThreadWatcher.toggle g.threads["#{g.BOARD}.#{g.THREADID}"]
      @refreshers.push ->
        [addClass, rmClass, text] = if $ '.current', ThreadWatcher.list
          ['unwatch-thread', 'watch-thread', 'Unwatch thread']
        else
          ['watch-thread', 'unwatch-thread', 'Watch thread']
        $.addClass entryEl, addClass
        $.rmClass  entryEl, rmClass
        entryEl.textContent = text

    addMenuEntries: ->
      entries = []

      # `Open all` entry
      entries.push
        cb: ThreadWatcher.cb.openAll
        entry:
          type: 'thread watcher'
          el: $.el 'a',
            textContent: 'Open all threads'
        refresh: -> (if ThreadWatcher.list.firstElementChild then $.rmClass else $.addClass) @el, 'disabled'

      # `Check 404'd threads` entry
      entries.push
        cb: ThreadWatcher.cb.checkThreads
        entry:
          type: 'thread watcher'
          el: $.el 'a',
            textContent: 'Check 404\'d threads'
        refresh: -> (if $('div:not(.dead-thread)', ThreadWatcher.list) then $.rmClass else $.addClass) @el, 'disabled'

      # `Prune 404'd threads` entry
      entries.push
        cb: ThreadWatcher.cb.pruneDeads
        entry:
          type: 'thread watcher'
          el: $.el 'a',
            textContent: 'Prune 404\'d threads'
        refresh: -> (if $('.dead-thread', ThreadWatcher.list) then $.rmClass else $.addClass) @el, 'disabled'

      # `Settings` entries:
      subEntries = []
      for name, conf of Config.threadWatcher
        subEntries.push @createSubEntry name, conf[1]
      entries.push
        entry:
          type: 'thread watcher'
          el: $.el 'span',
            textContent: 'Settings'
          subEntries: subEntries

      for {entry, cb, refresh} in entries
        entry.el.href = 'javascript:;' if entry.el.nodeName is 'A'
        $.on entry.el, 'click', cb if cb
        @refreshers.push refresh.bind entry if refresh
        $.event 'AddMenuEntry', entry
      return
    createSubEntry: (name, desc) ->
      entry =
        type: 'thread watcher'
        el: $.el 'label',
          innerHTML: "<input type=checkbox name='#{name}'> #{name}"
          title: desc
      input = entry.el.firstElementChild
      input.checked = Conf[name]
      $.on input, 'change', $.cb.checked
      $.on input, 'change', ThreadWatcher.refresh if name is 'Current Board'
      entry<|MERGE_RESOLUTION|>--- conflicted
+++ resolved
@@ -6,26 +6,18 @@
       id:   'watcher-link'
       textContent: 'Watcher'
       href: 'javascript:;'
-      className: 'disabled fourchanx-icon icon-eye-open'
+      className: 'disabled fa fa-eye-open'
 
     @db     = new DataBoard 'watchedThreads', @refresh, true
-<<<<<<< HEAD
-    @dialog = UI.dialog 'thread-watcher', 'top: 50px; left: 0px;', """
-    <%= grunt.file.read('src/General/html/Monitoring/ThreadWatcher.html').replace(/>\s+</g, '><').trim() %>
-    """
-=======
     @dialog = UI.dialog 'thread-watcher', 'top: 50px; left: 0px;', <%= importHTML('Monitoring/ThreadWatcher') %>
->>>>>>> ce0c0c16
     @status = $ '#watcher-status', @dialog
     @list   = @dialog.lastElementChild
 
     $.on d, 'QRPostSuccessful',   @cb.post
-<<<<<<< HEAD
     $.on d, 'ThreadUpdate',       @cb.threadUpdate if g.VIEW is 'thread'
     $.on sc, 'click', @toggleWatcher
     $.on $('.move>.close', ThreadWatcher.dialog), 'click', @toggleWatcher
-=======
->>>>>>> ce0c0c16
+
     $.on d, '4chanXInitFinished', @ready
     switch g.VIEW
       when 'index'
@@ -189,21 +181,11 @@
     $.add list, nodes
 
     for threadID, thread of g.BOARD.threads
-<<<<<<< HEAD
       toggler = $ '.watch-thread-link', thread.OP.nodes.post
       watched = ThreadWatcher.db.get {boardID: thread.board.ID, threadID}
       helper = if watched then ['addClass', 'Unwatch'] else ['rmClass', 'Watch']
       $[helper[0]] toggler, 'watched'
       toggler.title = "#{helper[1]} Thread"
-=======
-      $.extend $('.watcher-toggler', thread.OP.nodes.post),
-        if ThreadWatcher.db.get {boardID: thread.board.ID, threadID}
-          className: 'watcher-toggler fa fa-bookmark'
-          title:     'Unwatch thread'
-        else
-          className: 'watcher-toggler fa fa-bookmark-o'
-          title:     'Watch thread'
->>>>>>> ce0c0c16
 
     for refresher in ThreadWatcher.menu.refreshers
       refresher()
