--- conflicted
+++ resolved
@@ -1,16 +1,6 @@
 ThreadWatcher =
   init: ->
-<<<<<<< HEAD
-    return unless Conf['Thread Watcher']
-=======
     return if !Conf['Thread Watcher']
-
-    @shortcut = sc = $.el 'a',
-      id:   'watcher-link'
-      textContent: 'Watcher'
-      href: 'javascript:;'
-      className: 'disabled fa fa-eye'
->>>>>>> a02705f5
 
     @db     = new DataBoard 'watchedThreads', @refresh, true
     @dialog = UI.dialog 'thread-watcher', 'top: 50px; left: 0px;', """<%=
