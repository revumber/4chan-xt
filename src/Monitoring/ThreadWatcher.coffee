ThreadWatcher =
  init: ->
    return if not (@enabled = Conf['Thread Watcher'])

    @shortcut = sc = $.el 'a',
      id:   'watcher-link'
      textContent: 'Watcher'
      title: 'Thread Watcher'
      href: 'javascript:;'
      className: 'fa fa-eye'

    @db     = new DataBoard 'watchedThreads', @refresh, true
    @dbLM   = new DataBoard 'watcherLastModified', null, true
    @dialog = UI.dialog 'thread-watcher', <%= readHTML('ThreadWatcher.html') %>
    @status = $ '#watcher-status', @dialog
    @list   = @dialog.lastElementChild
    @refreshButton = $ '.refresh', @dialog
    @closeButton = $('.move > .close', @dialog)
    @unreaddb = Unread.db or UnreadIndex.db or new DataBoard 'lastReadPosts'
    @unreadEnabled = Conf['Remember Last Read Post']

    $.on d, 'QRPostSuccessful',   @cb.post
    $.on sc, 'click', @toggleWatcher
    $.on @refreshButton, 'click', @buttonFetchAll
    $.on @closeButton, 'click', @toggleWatcher

    @menu.addHeaderMenuEntry()
    $.onExists doc, 'body', @addDialog

    switch g.VIEW
      when 'index'
        $.on d, 'IndexUpdate', @cb.onIndexUpdate
      when 'thread'
        $.on d, 'ThreadUpdate', @cb.onThreadRefresh

    if Conf['Fixed Thread Watcher']
      $.addClass doc, 'fixed-watcher'
    if !Conf['Persistent Thread Watcher']
      $.addClass ThreadWatcher.shortcut, 'disabled'
      @dialog.hidden = true

    Header.addShortcut 'watcher', sc, 510

    ThreadWatcher.initLastModified()
    ThreadWatcher.fetchAuto()
    $.on window, 'visibilitychange focus', -> $.queueTask ThreadWatcher.fetchAuto

    if Conf['Menu'] and Index.enabled
      Menu.menu.addEntry
        el: $.el 'a',
          href:      'javascript:;'
          className: 'has-shortcut-text'
        , <%= html('<span></span><span class="shortcut-text">Alt+click</span>') %>
        order: 6
        open: ({thread}) ->
          return false if Conf['Index Mode'] isnt 'catalog'
          @el.firstElementChild.textContent = if ThreadWatcher.isWatched thread
            'Unwatch'
          else
            'Watch'
          $.off @el, 'click', @cb if @cb
          @cb = ->
            $.event 'CloseMenu'
            ThreadWatcher.toggle thread
          $.on @el, 'click', @cb
          true

    return unless g.VIEW in ['index', 'thread']

    Callbacks.Post.push
      name: 'Thread Watcher'
      cb:   @node
    Callbacks.CatalogThread.push
      name: 'Thread Watcher'
      cb:   @catalogNode

  isWatched: (thread) ->
    !!ThreadWatcher.db?.get {boardID: thread.board.ID, threadID: thread.ID}

  isWatchedRaw: (boardID, threadID) ->
    !!ThreadWatcher.db?.get {boardID, threadID}

  setToggler: (toggler, isWatched) ->
    toggler.classList.toggle 'watched', isWatched
    toggler.title = "#{if isWatched then 'Unwatch' else 'Watch'} Thread"

  node: ->
    return if @isReply
    if @isClone
      toggler = $ '.watch-thread-link', @nodes.info
    else
      toggler = $.el 'a',
        href: 'javascript:;'
        className: 'watch-thread-link'
      $.before $('input', @nodes.info), toggler
    siteID = g.SITE.ID
    boardID = @board.ID
    threadID = @thread.ID
    data = ThreadWatcher.db.get {siteID, boardID, threadID}
    ThreadWatcher.setToggler toggler, !!data
    $.on toggler, 'click', ThreadWatcher.cb.toggle
    # Add missing excerpt for threads added by Auto Watch
    if data and not data.excerpt?
      $.queueTask =>
        ThreadWatcher.update siteID, boardID, threadID, val: {excerpt: Get.threadExcerpt @thread}

  catalogNode: ->
    $.addClass @nodes.root, 'watched' if ThreadWatcher.isWatched @thread
    $.on @nodes.root, 'mousedown click', (e) =>
      return unless e.button is 0 and e.altKey
      ThreadWatcher.toggle @thread if e.type is 'click'
      e.preventDefault() # Also on mousedown to prevent highlighting thumbnail in Firefox.

  addDialog: ->
    return unless Main.isThisPageLegit()
    ThreadWatcher.build()
    $.prepend d.body, ThreadWatcher.dialog

  toggleWatcher: ->
    $.toggleClass ThreadWatcher.shortcut, 'disabled'
    ThreadWatcher.dialog.hidden = !ThreadWatcher.dialog.hidden

  cb:
    openAll: ->
      return if $.hasClass @, 'disabled'
      for a in $$ 'a[title]', ThreadWatcher.list
        $.open a.href
      $.event 'CloseMenu'
    pruneDeads: ->
      return if $.hasClass @, 'disabled'
      for {siteID, boardID, threadID, data} in ThreadWatcher.getAll() when data.isDead
        ThreadWatcher.db.delete {siteID, boardID, threadID}
      ThreadWatcher.refresh()
      $.event 'CloseMenu'
    toggle: ->
      {thread} = Get.postFromNode @
      ThreadWatcher.toggle thread
    rm: ->
      {siteID} = @parentNode.dataset
      [boardID, threadID] = @parentNode.dataset.fullID.split '.'
      ThreadWatcher.rm siteID, boardID, +threadID
    post: (e) ->
      {boardID, threadID, postID} = e.detail
      if postID is threadID
        if Conf['Auto Watch']
          ThreadWatcher.addRaw boardID, threadID, {}
      else if Conf['Auto Watch Reply']
        ThreadWatcher.add g.threads[boardID + '.' + threadID] or new Thread(threadID, g.boards[boardID] or new Board(boardID))
    onIndexUpdate: (e) ->
      {db}    = ThreadWatcher
      siteID  = g.SITE.ID
      boardID = g.BOARD.ID
      nKilled = 0
      for threadID, data of db.data[siteID].boards[boardID] when not data?.isDead and "#{boardID}.#{threadID}" not in e.detail.threads
        # Don't prune threads that have yet to appear in index.
        continue unless e.detail.threads.some (fullID) -> +fullID.split('.')[1] > threadID
        if Conf['Auto Prune'] or not (data and typeof data is 'object') # corrupt data
          db.delete {boardID, threadID}
          nKilled++
        else if ThreadWatcher.unreadEnabled and Conf['Show Unread Count']
          ThreadWatcher.fetchStatus {siteID, boardID, threadID, data}
        else
          db.extend {boardID, threadID, val: {isDead: true, page: undefined, lastPage: undefined, unread: undefined, quotingYou: undefined}}
          nKilled++
      ThreadWatcher.refresh() if nKilled
    onThreadRefresh: (e) ->
      thread = g.threads[e.detail.threadID]
      return unless e.detail[404] and ThreadWatcher.isWatched thread
      # Update dead status.
      ThreadWatcher.add thread

  requests: []
  fetched:  0

  fetch: (url, {siteID, force}, args, cb) ->
    if ThreadWatcher.requests.length is 0
      ThreadWatcher.status.textContent = '...'
      $.addClass ThreadWatcher.refreshButton, 'fa-spin'
    onloadend = ->
      return if @finished
      @finished = true
      ThreadWatcher.fetched++
      if ThreadWatcher.fetched is ThreadWatcher.requests.length
        ThreadWatcher.clearRequests()
      else
        ThreadWatcher.status.textContent = "#{Math.round(ThreadWatcher.fetched / ThreadWatcher.requests.length * 100)}%"
      cb.apply @, args
    ajax = if siteID is g.SITE.ID then $.ajax else CrossOrigin.ajax
    if force
      delete $.lastModified.ThreadWatcher?[url]
    req = $.whenModified(
      url,
      'ThreadWatcher',
      onloadend,
      {timeout: $.MINUTE, ajax}
    )
    ThreadWatcher.requests.push req

  clearRequests: ->
    ThreadWatcher.requests = []
    ThreadWatcher.fetched = 0
    ThreadWatcher.status.textContent = ''
    $.rmClass ThreadWatcher.refreshButton, 'fa-spin'

  abort: ->
    delete ThreadWatcher.syncing
    for req in ThreadWatcher.requests when !req.finished
      req.finished = true
      req.abort()
    ThreadWatcher.clearRequests()

  initLastModified: ->
    lm = ($.lastModified['ThreadWatcher'] or= {})
    for siteID, boards of ThreadWatcher.dbLM.data
      for boardID, data of boards.boards
        if ThreadWatcher.db.get {siteID, boardID}
          for url, date of data
            lm[url] = date
        else
          ThreadWatcher.dbLM.delete {siteID, boardID}
    return

  fetchAuto: ->
    clearTimeout ThreadWatcher.timeout
    return unless Conf['Auto Update Thread Watcher']
    {db} = ThreadWatcher
    interval = if Conf['Show Page'] or (ThreadWatcher.unreadEnabled and Conf['Show Unread Count']) then 5 * $.MINUTE else 2 * $.HOUR
    now = Date.now()
    unless now - interval < (db.data.lastChecked or 0) <= now or d.hidden or not d.hasFocus()
      ThreadWatcher.fetchAllStatus()
    ThreadWatcher.timeout = setTimeout ThreadWatcher.fetchAuto, interval

  buttonFetchAll: ->
    if ThreadWatcher.syncing or ThreadWatcher.requests.length
      ThreadWatcher.abort()
    else
      ThreadWatcher.fetchAllStatus()

  fetchAllStatus: ->
    ThreadWatcher.status.textContent = '...'
    $.addClass ThreadWatcher.refreshButton, 'fa-spin'
    ThreadWatcher.syncing = true
    dbs = [ThreadWatcher.db, ThreadWatcher.unreaddb, QuoteYou.db].filter((x) -> x)
    n = 0
    for dbi in dbs
      dbi.forceSync ->
        if (++n) is dbs.length
          return if !ThreadWatcher.syncing # aborted
          delete ThreadWatcher.syncing
          # XXX On vichan boards, last_modified field of threads.json does not account for sage posts.
          # Occasionally check replies field of catalog.json to find these posts.
          {db} = ThreadWatcher
          now = Date.now()
          deep = !(now - 2 * $.HOUR < (db.data.lastChecked2 or 0) <= now)
          boards = ThreadWatcher.getAll(true)
          for board in boards
            ThreadWatcher.fetchBoard board, deep
          db.setLastChecked()
          db.setLastChecked('lastChecked2') if deep
          if ThreadWatcher.fetched is ThreadWatcher.requests.length
            ThreadWatcher.clearRequests()

  fetchBoard: (board, deep) ->
    return unless board.some (thread) -> !thread.data.isDead
    force = Conf['Show Page'] and board.some((thread) -> !thread.data.page? and !thread.data.isDead and thread.data.last isnt -1)
    {siteID, boardID} = board[0]
    site = g.sites[siteID]
    return unless site
    urlF = if deep and site.software is 'tinyboard' then 'catalogJSON' else 'threadsListJSON'
    url = site.urls[urlF]?({siteID, boardID})
    return unless url
    ThreadWatcher.fetch url, {siteID, force}, [board, url], ThreadWatcher.parseBoard

  parseBoard: (board, url) ->
    return unless @status is 200
    {siteID, boardID} = board[0]
    lmDate = @getResponseHeader('Last-Modified')
    ThreadWatcher.dbLM.extend {siteID, boardID, val: $.item(url, lmDate)}
    threads = {}
    pageLength = 0
    nThreads = 0
    oldest = null
    try
      pageLength = @response[0]?.threads.length or 0
      for page, i in @response
        for item in page.threads
          threads[item.no] =
            page: i + 1
            index: nThreads
            modified: item.last_modified
            replies: item.replies
          nThreads++
          if !oldest? or item.no < oldest
            oldest = item.no
    catch
      for thread in board
        ThreadWatcher.fetchStatus thread
    for thread in board
      {threadID, data} = thread
      if threads[threadID]
        {page, index, modified, replies} = threads[threadID]
        if Conf['Show Page']
          lastPage = if g.sites[siteID].isPrunedByAge?({siteID, boardID})
            threadID is oldest
          else
            index >= nThreads - pageLength
          ThreadWatcher.update siteID, boardID, threadID, {page, lastPage}
        if ThreadWatcher.unreadEnabled and Conf['Show Unread Count']
          if modified isnt data.modified or (replies? and replies isnt data.replies)
            (thread.newData or= {}).modified = modified
            ThreadWatcher.fetchStatus thread
      else
        if ThreadWatcher.unreadEnabled and Conf['Show Unread Count']
          ThreadWatcher.fetchStatus thread
        else
          ThreadWatcher.update siteID, boardID, threadID, {isDead: true}
    return

  fetchStatus: (thread) ->
    {siteID, boardID, threadID, data, force} = thread
    url = g.sites[siteID]?.urls.threadJSON?({siteID, boardID, threadID})
    return unless url
    return if data.isDead and not force
    return if data.last is -1 # 404 or no JSON API
    ThreadWatcher.fetch url, {siteID, force}, [thread], ThreadWatcher.parseStatus

<<<<<<< HEAD
  parseStatus: ({siteID, boardID, threadID, data, newData}) ->
=======
  parseStatus: ({siteID, boardID, threadID, data}) ->
    site = g.sites[siteID]
>>>>>>> a214f517
    if @status is 200 and @response
      last = @response.posts[@response.posts.length-1].no
      replies = @response.posts.length-1
      isDead = !!@response.posts[0].archived
      if isDead and Conf['Auto Prune']
        ThreadWatcher.rm siteID, boardID, threadID
        return

      return if last is data.last and isDead is data.isDead

      lastReadPost = ThreadWatcher.unreaddb.get {siteID, boardID, threadID, defaultValue: 0}
      unread = 0
      quotingYou = false
      youOP = !!QuoteYou.db?.get {siteID, boardID, threadID, postID: threadID}

      for postObj in @response.posts
        continue unless postObj.no > lastReadPost
        continue if QuoteYou.db?.get {siteID, boardID, threadID, postID: postObj.no}

        unread++

        if !quotingYou and !Conf['Require OP Quote Link'] and youOP and not Filter.isHidden(site.Build.parseJSON postObj, boardID, siteID)
          quotingYou = true
          continue

        continue unless !quotingYou and QuoteYou.db and postObj.com

        quotesYou = false
        regexp = site.regexp.quotelinkHTML
        regexp.lastIndex = 0
        while match = regexp.exec postObj.com
          if QuoteYou.db.get {
            siteID
            boardID:  if match[1] then encodeURIComponent(match[1]) else boardID
            threadID: match[2] or threadID
            postID:   match[3] or match[2] or threadID
          }
            quotesYou = true
            break
        if quotesYou and not Filter.isHidden(site.Build.parseJSON postObj, boardID, siteID)
          quotingYou = true

      newData or= {}
      $.extend newData, {last, replies, isDead, unread, quotingYou}
      ThreadWatcher.update siteID, boardID, threadID, newData

    else if @status is 404
      if site.mayLackJSON and !data.last?
        ThreadWatcher.update siteID, boardID, threadID, {last: -1}
      else
        ThreadWatcher.update siteID, boardID, threadID, {isDead: true}

  getAll: (groupByBoard) ->
    all = []
    for siteID, boards of ThreadWatcher.db.data
      for boardID, threads of boards.boards
        if Conf['Current Board'] and (siteID isnt g.SITE.ID or boardID isnt g.BOARD.ID)
          continue
        if groupByBoard
          all.push (cont = [])
        for threadID, data of threads when data and typeof data is 'object'
          (if groupByBoard then cont else all).push {siteID, boardID, threadID, data}
    all

  makeLine: (siteID, boardID, threadID, data) ->
    x = $.el 'a',
      className: 'fa fa-times'
      href: 'javascript:;'
    $.on x, 'click', ThreadWatcher.cb.rm

    {excerpt} = data
    excerpt or= "/#{boardID}/ - No.#{threadID}"
    excerpt = ThreadWatcher.prefixes[siteID] + excerpt if Conf['Show Site Prefix']

    link = $.el 'a',
      href: g.sites[siteID]?.urls.thread({siteID, boardID, threadID}) or ''
      title: excerpt
      className: 'watcher-link'

    if Conf['Show Page'] and data.page?
      page = $.el 'span',
        textContent: "[#{data.page}]"
        className: 'watcher-page'
      $.add link, page

    if ThreadWatcher.unreadEnabled and Conf['Show Unread Count'] and data.unread?
      count = $.el 'span',
        textContent: "(#{data.unread})"
        className: 'watcher-unread'
      $.add link, count

    title = $.el 'span',
      textContent: excerpt
      className: 'watcher-title'
    $.add link, title

    div = $.el 'div'
    fullID = "#{boardID}.#{threadID}"
    div.dataset.fullID = fullID
    div.dataset.siteID = siteID
    $.addClass div, 'current'     if g.VIEW is 'thread' and fullID is "#{g.BOARD}.#{g.THREADID}"
    $.addClass div, 'dead-thread' if data.isDead
    if Conf['Show Page']
      $.addClass div, 'last-page'  if data.lastPage
      div.dataset.page = data.page if data.page?
    if ThreadWatcher.unreadEnabled and Conf['Show Unread Count']
      $.addClass div, 'replies-read'        if data.unread is 0
      $.addClass div, 'replies-unread'      if data.unread
      $.addClass div, 'replies-quoting-you' if data.quotingYou
    $.add div, [x, $.tn(' '), link]
    div

  setPrefixes: (threads) ->
    prefixes = {}
    for {siteID} in threads
      continue if siteID of prefixes
      len = 0
      prefix = ''
      conflicts = Object.keys(prefixes)
      while conflicts.length > 0
        len++
        prefix = siteID[...len]
        conflicts2 = []
        for siteID2 in conflicts
          if siteID2[...len] is prefix
            conflicts2.push siteID2
          else if prefixes[siteID2].length < len
            prefixes[siteID2] = siteID2[...len]
        conflicts = conflicts2
      prefixes[siteID] = prefix
    ThreadWatcher.prefixes = prefixes

  build: ->
    nodes = []
    threads = ThreadWatcher.getAll()
    ThreadWatcher.setPrefixes threads
    for {siteID, boardID, threadID, data} in threads
      # Add missing excerpt for threads added by Auto Watch
      if not data.excerpt? and siteID is g.SITE.ID and (thread = g.threads["#{boardID}.#{threadID}"]) and thread.OP
        ThreadWatcher.db.extend {boardID, threadID, val: {excerpt: Get.threadExcerpt thread}}
      nodes.push ThreadWatcher.makeLine siteID, boardID, threadID, data
    {list} = ThreadWatcher
    $.rmAll list
    $.add list, nodes

    ThreadWatcher.refreshIcon()

  refresh: ->
    ThreadWatcher.build()

    g.threads.forEach (thread) ->
      isWatched = ThreadWatcher.isWatched thread
      if thread.OP
        for post in [thread.OP, thread.OP.clones...]
          if (toggler = $ '.watch-thread-link', post.nodes.info)
            ThreadWatcher.setToggler toggler, isWatched
      (thread.catalogView.nodes.root.classList.toggle 'watched', isWatched if thread.catalogView)

    if Conf['Pin Watched Threads']
      $.event 'SortIndex', {deferred: Conf['Index Mode'] isnt 'catalog'}

  refreshIcon: ->
    for className in ['replies-unread', 'replies-quoting-you']
      ThreadWatcher.shortcut.classList.toggle className, !!$(".#{className}", ThreadWatcher.dialog)
    return

  update: (siteID, boardID, threadID, newData) ->
    return if not (data = ThreadWatcher.db?.get {siteID, boardID, threadID})
    if newData.isDead and Conf['Auto Prune']
      ThreadWatcher.rm siteID, boardID, threadID
      return
    if newData.isDead or newData.last is -1
      for key in ['page', 'lastPage', 'unread', 'quotingyou'] when key not of newData
        newData[key] = undefined
    n = 0
    n++ for key, val of newData when data[key] isnt val
    return unless n
    ThreadWatcher.db.extend {siteID, boardID, threadID, val: newData}
    if (line = $ "#watched-threads > [data-site-i-d='#{siteID}'][data-full-i-d='#{boardID}.#{threadID}']", ThreadWatcher.dialog)
      newLine = ThreadWatcher.makeLine siteID, boardID, threadID, data
      $.replace line, newLine
      ThreadWatcher.refreshIcon()
    else
      ThreadWatcher.refresh()

  set404: (boardID, threadID, cb) ->
    return cb() if not (data = ThreadWatcher.db?.get {boardID, threadID})
    if Conf['Auto Prune']
      ThreadWatcher.db.delete {boardID, threadID}
      return cb()
    return cb() if data.isDead and not (data.page? or data.lastPage? or data.unread? or data.quotingYou?)
    ThreadWatcher.db.extend {boardID, threadID, val: {isDead: true, page: undefined, lastPage: undefined, unread: undefined, quotingYou: undefined}}, cb

  toggle: (thread) ->
    siteID   = g.SITE.ID
    boardID  = thread.board.ID
    threadID = thread.ID
    if ThreadWatcher.db.get {boardID, threadID}
      ThreadWatcher.rm siteID, boardID, threadID
    else
      ThreadWatcher.add thread

  add: (thread) ->
    data     = {}
    siteID   = g.SITE.ID
    boardID  = thread.board.ID
    threadID = thread.ID
    if thread.isDead
      if Conf['Auto Prune'] and ThreadWatcher.db.get {boardID, threadID}
        ThreadWatcher.rm siteID, boardID, threadID
        return
      data.isDead = true
    data.excerpt = Get.threadExcerpt thread if thread.OP
    ThreadWatcher.addRaw boardID, threadID, data

  addRaw: (boardID, threadID, data) ->
    ThreadWatcher.db.set {boardID, threadID, val: data}
    ThreadWatcher.refresh()
    thread = {siteID: g.SITE.ID, boardID, threadID, data, force: true}
    if Conf['Show Page'] and !data.isDead
      ThreadWatcher.fetchBoard [thread]
    else if ThreadWatcher.unreadEnabled and Conf['Show Unread Count']
      ThreadWatcher.fetchStatus thread

  rm: (siteID, boardID, threadID) ->
    ThreadWatcher.db.delete {siteID, boardID, threadID}
    ThreadWatcher.refresh()

  menu:
    init: ->
      return if !Conf['Thread Watcher']
      menu = @menu = new UI.Menu 'thread watcher'
      $.on $('.menu-button', ThreadWatcher.dialog), 'click', (e) ->
        menu.toggle e, @, ThreadWatcher
      @addMenuEntries()

    addHeaderMenuEntry: ->
      return if g.VIEW isnt 'thread'
      entryEl = $.el 'a',
        href: 'javascript:;'
      Header.menu.addEntry
        el: entryEl
        order: 60
        open: ->
          [addClass, rmClass, text] = if !!ThreadWatcher.db.get {boardID: g.BOARD.ID, threadID: g.THREADID}
            ['unwatch-thread', 'watch-thread', 'Unwatch thread']
          else
            ['watch-thread', 'unwatch-thread', 'Watch thread']
          $.addClass entryEl, addClass
          $.rmClass  entryEl, rmClass
          entryEl.textContent = text
          true
      $.on entryEl, 'click', -> ThreadWatcher.toggle g.threads["#{g.BOARD}.#{g.THREADID}"]

    addMenuEntries: ->
      entries = []

      # `Open all` entry
      entries.push
        text: 'Open all threads'
        cb: ThreadWatcher.cb.openAll
        open: ->
          @el.classList.toggle 'disabled', !ThreadWatcher.list.firstElementChild
          true

      # `Prune dead threads` entry
      entries.push
        text: 'Prune dead threads'
        cb: ThreadWatcher.cb.pruneDeads
        open: ->
          @el.classList.toggle 'disabled', !$('.dead-thread', ThreadWatcher.list)
          true

      for {text, cb, open} in entries
        entry =
          el: $.el 'a',
            textContent: text
            href: 'javascript:;'
        $.on entry.el, 'click', cb
        entry.open = open.bind(entry)
        @menu.addEntry entry

      # Settings checkbox entries:
      for name, conf of Config.threadWatcher
        @addCheckbox name, conf[1]

      return

    addCheckbox: (name, desc) ->
      entry =
        type: 'thread watcher'
        el: UI.checkbox name, name.replace(' Thread Watcher', '')
      entry.el.title = desc
      input = entry.el.firstElementChild
      if name is 'Show Unread Count' and not ThreadWatcher.unreadEnabled
        input.disabled = true
        $.addClass entry.el, 'disabled'
        entry.el.title += '\n[Remember Last Read Post is disabled.]'
      $.on input, 'change', $.cb.checked
      $.on input, 'change', ThreadWatcher.refresh   if name in ['Current Board', 'Show Page', 'Show Unread Count', 'Show Site Prefix']
      $.on input, 'change', ThreadWatcher.fetchAuto if name in ['Show Page', 'Show Unread Count', 'Auto Update Thread Watcher']
      @menu.addEntry entry<|MERGE_RESOLUTION|>--- conflicted
+++ resolved
@@ -324,12 +324,8 @@
     return if data.last is -1 # 404 or no JSON API
     ThreadWatcher.fetch url, {siteID, force}, [thread], ThreadWatcher.parseStatus
 
-<<<<<<< HEAD
   parseStatus: ({siteID, boardID, threadID, data, newData}) ->
-=======
-  parseStatus: ({siteID, boardID, threadID, data}) ->
     site = g.sites[siteID]
->>>>>>> a214f517
     if @status is 200 and @response
       last = @response.posts[@response.posts.length-1].no
       replies = @response.posts.length-1
