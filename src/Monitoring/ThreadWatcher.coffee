ThreadWatcher =
  init: ->
<<<<<<< HEAD
    return unless Conf['Thread Watcher']
    @shortcut = sc = $.el 'a',
      textContent: 'Watcher'
      id:   'watcher-link'
      href: 'javascript:;'
      className: 'disabled'

    @dialog = UI.dialog 'watcher', 'top: 50px; left: 0px;',
      '<div class=move>Thread Watcher<a class=close href=javascript:;>×</a></div>'

    $.on d, 'QRPostSuccessful',   @cb.post
    $.sync  'WatchedThreads',     @refresh
    $.on sc, 'click', @toggleWatcher
    $.on $('.move>.close', ThreadWatcher.dialog), 'click', @toggleWatcher

    if Conf['Toggleable Thread Watcher']
      Header.addShortcut sc
      $.addClass doc, 'fixed-watcher'

    $.ready ->
      ThreadWatcher.refresh()
      $.add d.body, ThreadWatcher.dialog
      if Conf['Toggleable Thread Watcher']
        ThreadWatcher.dialog.hidden = true
=======
    return if !Conf['Thread Watcher']

    @db     = new DataBoard 'watchedThreads', @refresh, true
    @dialog = UI.dialog 'thread-watcher', 'top: 50px; left: 0px;', """
    <%= grunt.file.read('html/Monitoring/ThreadWatcher.html').replace(/>\s+</g, '><').trim() %>
    """
    @status = $ '#watcher-status', @dialog
    @list   = @dialog.lastElementChild

    $.on d, 'QRPostSuccessful',   @cb.post
    $.on d, 'ThreadUpdate',       @cb.threadUpdate if g.VIEW is 'thread'
    $.on d, '4chanXInitFinished', @ready

    now = Date.now()
    if (@db.data.lastChecked or 0) < now - 2 * $.HOUR
      @db.data.lastChecked = now
      ThreadWatcher.fetchAllStatus()
      @db.save()

    # XXX tmp conversion from old to new format
    $.get 'WatchedThreads', null, ({WatchedThreads}) ->
      return unless WatchedThreads
      for boardID, threads of ThreadWatcher.convert WatchedThreads
        for threadID, data of threads
          ThreadWatcher.db.set {boardID, threadID, val: data}
      $.delete 'WatchedThreads'
>>>>>>> 288b7155

    Thread::callbacks.push
      name: 'Thread Watcher'
      cb:   @node
  node: ->
<<<<<<< HEAD
    favicon = $.el 'a',
      className: 'watch-thread-link'
      href: 'javascript:;'
    $.on favicon, 'click', ThreadWatcher.cb.toggle
    $.before $('input', @OP.nodes.post), favicon
    return if g.VIEW isnt 'thread'
    $.get 'AutoWatch', 0, (item) =>
      return if item['AutoWatch'] isnt @ID
      ThreadWatcher.watch @
      $.delete 'AutoWatch'

  refresh: (watched) ->
    unless watched
      $.get 'WatchedThreads', {}, ({WatchedThreads}) ->
        ThreadWatcher.refresh WatchedThreads
      return
    nodes = [$('.move', ThreadWatcher.dialog)]
    for board of watched
      for id, props of watched[board]
        x = $.el 'a',
          textContent: '×'
          className: 'close'
          href: 'javascript:;'
        $.on x, 'click', ThreadWatcher.cb.x
        link = $.el 'a', props
        link.title = link.textContent

        div = $.el 'div'
        $.add div, [x, $.tn(' '), link]
        nodes.push div

    $.rmAll ThreadWatcher.dialog
    $.add ThreadWatcher.dialog, nodes

    watched = watched[g.BOARD] or {}
    for ID, thread of g.BOARD.threads
      favicon = $ '.watch-thread-link', thread.OP.nodes.post
      $[if ID of watched then 'addClass' else 'rmClass'] favicon, 'watched'
    return
=======
    toggler = $.el 'img',
      className: 'watcher-toggler'
    $.on toggler, 'click', ThreadWatcher.cb.toggle
    $.before $('input', @OP.nodes.post), toggler
  ready: ->
    $.off d, '4chanXInitFinished', ThreadWatcher.ready
    return unless Main.isThisPageLegit()
    ThreadWatcher.refresh()
    $.add d.body, ThreadWatcher.dialog

    return unless Conf['Auto Watch']
    $.get 'AutoWatch', 0, ({AutoWatch}) ->
      return unless thread = g.BOARD.threads[AutoWatch]
      ThreadWatcher.add thread
      $.delete 'AutoWatch'
>>>>>>> 288b7155

  toggleWatcher: ->
    $.toggleClass ThreadWatcher.shortcut, 'disabled'
    ThreadWatcher.dialog.hidden = !ThreadWatcher.dialog.hidden

  cb:
    openAll: ->
      return if $.hasClass @, 'disabled'
      for a in $$ 'a[title]', ThreadWatcher.list
        $.open a.href
      $.event 'CloseMenu'
    checkThreads: ->
      return if $.hasClass @, 'disabled'
      ThreadWatcher.fetchAllStatus()
    pruneDeads: ->
      return if $.hasClass @, 'disabled'
      for {boardID, threadID, data} in ThreadWatcher.getAll() when data.isDead
        delete ThreadWatcher.db.data.boards[boardID][threadID]
        ThreadWatcher.db.deleteIfEmpty {boardID}
      ThreadWatcher.db.save()
      ThreadWatcher.refresh()
      $.event 'CloseMenu'
    toggle: ->
      ThreadWatcher.toggle Get.postFromNode(@).thread
    rm: ->
      [boardID, threadID] = @parentNode.dataset.fullID.split '.'
      ThreadWatcher.rm boardID, +threadID
    post: (e) ->
      {board, postID, threadID} = e.detail
      if postID is threadID
        if Conf['Auto Watch']
          $.set 'AutoWatch', threadID
      else if Conf['Auto Watch Reply']
        ThreadWatcher.add board.threads[threadID]
    threadUpdate: (e) ->
      {thread} = e.detail
      return unless e.detail[404] and ThreadWatcher.db.get {boardID: thread.board.ID, threadID: thread.ID}
      # Update 404 status.
      ThreadWatcher.add thread

  fetchCount:
    fetched:  0
    fetching: 0
  fetchAllStatus: ->
    ThreadWatcher.status.textContent = '...'
    for thread in ThreadWatcher.getAll()
      ThreadWatcher.fetchStatus thread
    return
  fetchStatus: ({boardID, threadID, data}) ->
    return if data.isDead
    {fetchCount} = ThreadWatcher
    fetchCount.fetching++
    $.ajax "//api.4chan.org/#{boardID}/res/#{threadID}.json",
      onloadend: ->
        fetchCount.fetched++
        if fetchCount.fetched is fetchCount.fetching
          fetchCount.fetched = 0
          fetchCount.fetching = 0
          status = ''
        else
          status = "#{Math.round fetchCount.fetched / fetchCount.fetching * 100}%"
        ThreadWatcher.status.textContent = status
        return if @status isnt 404
        if Conf['Auto Prune']
          ThreadWatcher.rm boardID, threadID
        else
          data.isDead = true
          ThreadWatcher.db.set {boardID, threadID, val: data}
        ThreadWatcher.refresh()
    ,
      type: 'head'

  getAll: ->
    all = []
    for boardID, threads of ThreadWatcher.db.data.boards
      if Conf['Current Board'] and boardID isnt g.BOARD.ID
        continue
      for threadID, data of threads
        all.push {boardID, threadID, data}
    all

  makeLine: (boardID, threadID, data) ->
    x = $.el 'a',
      textContent: '×'
      href: 'javascript:;'
    $.on x, 'click', ThreadWatcher.cb.rm

    if data.isDead
      href = Redirect.to 'thread', {boardID, threadID}
    link = $.el 'a',
      href: href or "/#{boardID}/res/#{threadID}"
      textContent: data.excerpt
      title: data.excerpt

    div = $.el 'div'
    fullID = "#{boardID}.#{threadID}"
    div.dataset.fullID = fullID
    $.addClass div, 'current'     if g.VIEW is 'thread' and fullID is "#{g.BOARD}.#{g.THREADID}"
    $.addClass div, 'dead-thread' if data.isDead
    $.add div, [x, $.tn(' '), link]
    div
  refresh: ->
    nodes = []
    for {boardID, threadID, data} in ThreadWatcher.getAll()
      nodes.push ThreadWatcher.makeLine boardID, threadID, data

    {list} = ThreadWatcher
    $.rmAll list
    $.add list, nodes

    for threadID, thread of g.BOARD.threads
      toggler = $ '.watcher-toggler', thread.OP.nodes.post
      toggler.src = if ThreadWatcher.db.get {boardID: thread.board.ID, threadID}
        Favicon.default
      else
        Favicon.empty

    for refresher in ThreadWatcher.menu.refreshers
      refresher()
    return

  toggle: (thread) ->
<<<<<<< HEAD
    unless $.hasClass $('.watch-thread-link', thread.OP.nodes.post), 'watched'
      ThreadWatcher.watch thread
=======
    boardID  = thread.board.ID
    threadID = thread.ID
    if ThreadWatcher.db.get {boardID, threadID}
      ThreadWatcher.rm boardID, threadID
>>>>>>> 288b7155
    else
      ThreadWatcher.add thread
  add: (thread) ->
    data     = {}
    boardID  = thread.board.ID
    threadID = thread.ID
    if thread.isDead
      if Conf['Auto Prune'] and ThreadWatcher.db.get {boardID, threadID}
        ThreadWatcher.rm boardID, threadID
        return
      data.isDead = true
    data.excerpt  = Get.threadExcerpt thread
    ThreadWatcher.db.set {boardID, threadID, val: data}
    ThreadWatcher.refresh()
  rm: (boardID, threadID) ->
    ThreadWatcher.db.delete {boardID, threadID}
    ThreadWatcher.refresh()

  convert: (oldFormat) ->
    newFormat = {}
    for boardID, threads of oldFormat
      for threadID, data of threads
        (newFormat[boardID] or= {})[threadID] = excerpt: data.textContent
    newFormat

  menu:
    refreshers: []
    init: ->
      return if !Conf['Thread Watcher']
      menu = new UI.Menu 'thread watcher'
      $.on $('.menu-button', ThreadWatcher.dialog), 'click', (e) ->
        menu.toggle e, @, ThreadWatcher
      @addHeaderMenuEntry()
      @addMenuEntries()

    addHeaderMenuEntry: ->
      return if g.VIEW isnt 'thread'
      entryEl = $.el 'a',
        href: 'javascript:;'
      $.event 'AddMenuEntry',
        type: 'header'
        el: entryEl
        order: 60
      $.on entryEl, 'click', -> ThreadWatcher.toggle g.threads["#{g.BOARD}.#{g.THREADID}"]
      @refreshers.push ->
        [addClass, rmClass, text] = if $ '.current', ThreadWatcher.list
          ['unwatch-thread', 'watch-thread', 'Unwatch thread']
        else
          ['watch-thread', 'unwatch-thread', 'Watch thread']
        $.addClass entryEl, addClass
        $.rmClass  entryEl, rmClass
        entryEl.textContent = text

    addMenuEntries: ->
      entries = []

      # `Open all` entry
      entries.push
        cb: ThreadWatcher.cb.openAll
        entry:
          type: 'thread watcher'
          el: $.el 'a',
            textContent: 'Open all threads'
        refresh: -> (if ThreadWatcher.list.firstElementChild then $.rmClass else $.addClass) @el, 'disabled'

      # `Check 404'd threads` entry
      entries.push
        cb: ThreadWatcher.cb.checkThreads
        entry:
          type: 'thread watcher'
          el: $.el 'a',
            textContent: 'Check 404\'d threads'
        refresh: -> (if $('div:not(.dead-thread)', ThreadWatcher.list) then $.rmClass else $.addClass) @el, 'disabled'

      # `Prune 404'd threads` entry
      entries.push
        cb: ThreadWatcher.cb.pruneDeads
        entry:
          type: 'thread watcher'
          el: $.el 'a',
            textContent: 'Prune 404\'d threads'
        refresh: -> (if $('.dead-thread', ThreadWatcher.list) then $.rmClass else $.addClass) @el, 'disabled'

      # `Settings` entries:
      subEntries = []
      for name, conf of Config.threadWatcher
        subEntries.push @createSubEntry name, conf[1]
      entries.push
        entry:
          type: 'thread watcher'
          el: $.el 'span',
            textContent: 'Settings'
          subEntries: subEntries

      for {entry, cb, refresh} in entries
        entry.el.href = 'javascript:;' if entry.el.nodeName is 'A'
        $.on entry.el, 'click', cb if cb
        @refreshers.push refresh.bind entry if refresh
        $.event 'AddMenuEntry', entry
    createSubEntry: (name, desc) ->
      entry =
        type: 'thread watcher'
        el: $.el 'label',
          innerHTML: "<input type=checkbox name='#{name}'> #{name}"
          title: desc
      input = entry.el.firstElementChild
      input.checked = Conf[name]
      $.on input, 'change', $.cb.checked
      $.on input, 'change', ThreadWatcher.refresh if name is 'Current Board'
      entry<|MERGE_RESOLUTION|>--- conflicted
+++ resolved
@@ -1,31 +1,5 @@
 ThreadWatcher =
   init: ->
-<<<<<<< HEAD
-    return unless Conf['Thread Watcher']
-    @shortcut = sc = $.el 'a',
-      textContent: 'Watcher'
-      id:   'watcher-link'
-      href: 'javascript:;'
-      className: 'disabled'
-
-    @dialog = UI.dialog 'watcher', 'top: 50px; left: 0px;',
-      '<div class=move>Thread Watcher<a class=close href=javascript:;>×</a></div>'
-
-    $.on d, 'QRPostSuccessful',   @cb.post
-    $.sync  'WatchedThreads',     @refresh
-    $.on sc, 'click', @toggleWatcher
-    $.on $('.move>.close', ThreadWatcher.dialog), 'click', @toggleWatcher
-
-    if Conf['Toggleable Thread Watcher']
-      Header.addShortcut sc
-      $.addClass doc, 'fixed-watcher'
-
-    $.ready ->
-      ThreadWatcher.refresh()
-      $.add d.body, ThreadWatcher.dialog
-      if Conf['Toggleable Thread Watcher']
-        ThreadWatcher.dialog.hidden = true
-=======
     return if !Conf['Thread Watcher']
 
     @db     = new DataBoard 'watchedThreads', @refresh, true
@@ -52,57 +26,17 @@
         for threadID, data of threads
           ThreadWatcher.db.set {boardID, threadID, val: data}
       $.delete 'WatchedThreads'
->>>>>>> 288b7155
 
     Thread::callbacks.push
       name: 'Thread Watcher'
       cb:   @node
+
   node: ->
-<<<<<<< HEAD
-    favicon = $.el 'a',
-      className: 'watch-thread-link'
-      href: 'javascript:;'
-    $.on favicon, 'click', ThreadWatcher.cb.toggle
-    $.before $('input', @OP.nodes.post), favicon
-    return if g.VIEW isnt 'thread'
-    $.get 'AutoWatch', 0, (item) =>
-      return if item['AutoWatch'] isnt @ID
-      ThreadWatcher.watch @
-      $.delete 'AutoWatch'
-
-  refresh: (watched) ->
-    unless watched
-      $.get 'WatchedThreads', {}, ({WatchedThreads}) ->
-        ThreadWatcher.refresh WatchedThreads
-      return
-    nodes = [$('.move', ThreadWatcher.dialog)]
-    for board of watched
-      for id, props of watched[board]
-        x = $.el 'a',
-          textContent: '×'
-          className: 'close'
-          href: 'javascript:;'
-        $.on x, 'click', ThreadWatcher.cb.x
-        link = $.el 'a', props
-        link.title = link.textContent
-
-        div = $.el 'div'
-        $.add div, [x, $.tn(' '), link]
-        nodes.push div
-
-    $.rmAll ThreadWatcher.dialog
-    $.add ThreadWatcher.dialog, nodes
-
-    watched = watched[g.BOARD] or {}
-    for ID, thread of g.BOARD.threads
-      favicon = $ '.watch-thread-link', thread.OP.nodes.post
-      $[if ID of watched then 'addClass' else 'rmClass'] favicon, 'watched'
-    return
-=======
     toggler = $.el 'img',
       className: 'watcher-toggler'
     $.on toggler, 'click', ThreadWatcher.cb.toggle
     $.before $('input', @OP.nodes.post), toggler
+
   ready: ->
     $.off d, '4chanXInitFinished', ThreadWatcher.ready
     return unless Main.isThisPageLegit()
@@ -114,7 +48,6 @@
       return unless thread = g.BOARD.threads[AutoWatch]
       ThreadWatcher.add thread
       $.delete 'AutoWatch'
->>>>>>> 288b7155
 
   toggleWatcher: ->
     $.toggleClass ThreadWatcher.shortcut, 'disabled'
@@ -237,15 +170,10 @@
     return
 
   toggle: (thread) ->
-<<<<<<< HEAD
-    unless $.hasClass $('.watch-thread-link', thread.OP.nodes.post), 'watched'
-      ThreadWatcher.watch thread
-=======
     boardID  = thread.board.ID
     threadID = thread.ID
     if ThreadWatcher.db.get {boardID, threadID}
       ThreadWatcher.rm boardID, threadID
->>>>>>> 288b7155
     else
       ThreadWatcher.add thread
   add: (thread) ->
