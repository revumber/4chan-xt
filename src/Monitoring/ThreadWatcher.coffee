ThreadWatcher =
  init: ->
    return unless Conf['Thread Watcher']
<<<<<<< HEAD
=======
    @shortcut = sc = $.el 'a',
      textContent: 'Watcher'
      id:   'watcher-link'
      href: 'javascript:;'
      className: 'disabled'
>>>>>>> 7afe8e15

    @dialog = UI.dialog 'watcher', 'top: 50px; left: 0px;',
      '<div class=move>Thread Watcher<a class=close href=javascript:;>×</a></div>'

    $.on d, 'QRPostSuccessful',   @cb.post
    $.sync  'WatchedThreads',     @refresh
    $.on $('.move>.close', ThreadWatcher.dialog), 'click', @toggleWatcher
<<<<<<< HEAD
=======

    if Conf['Toggleable Thread Watcher']
      Header.addShortcut sc
      $.addClass doc, 'fixed-watcher'
>>>>>>> 7afe8e15

    $.ready ->
      ThreadWatcher.refresh()
      $.add d.body, ThreadWatcher.dialog
<<<<<<< HEAD
=======
      if Conf['Toggleable Thread Watcher']
        ThreadWatcher.dialog.hidden = true
>>>>>>> 7afe8e15

    Thread::callbacks.push
      name: 'Thread Watcher'
      cb:   @node

  node: ->
    favicon = $.el 'a',
      className: 'watch-thread-link'
      href: 'javascript:;'
    $.on favicon, 'click', ThreadWatcher.cb.toggle
    $.before $('input', @OP.nodes.post), favicon
    return if g.VIEW isnt 'thread'
    $.get 'AutoWatch', 0, (item) =>
      return if item['AutoWatch'] isnt @ID
      ThreadWatcher.watch @
      $.delete 'AutoWatch'

  refresh: (watched) ->
    unless watched
      $.get 'WatchedThreads', {}, (item) ->
        ThreadWatcher.refresh item['WatchedThreads']
      return
    nodes = [$('.move', ThreadWatcher.dialog)]
    for board of watched
      for id, props of watched[board]
        x = $.el 'a',
          textContent: '×'
          className: 'close'
          href: 'javascript:;'
        $.on x, 'click', ThreadWatcher.cb.x
        link = $.el 'a', props
        link.title = link.textContent

        div = $.el 'div'
        $.add div, [x, $.tn(' '), link]
        nodes.push div

    $.rmAll ThreadWatcher.dialog
    $.add ThreadWatcher.dialog, nodes

    watched = watched[g.BOARD] or {}
    for ID, thread of g.BOARD.threads
      favicon = $ '.watch-thread-link', thread.OP.nodes.post
      if ID of watched
        $.addClass favicon, 'watched'
      else
        $.rmClass favicon, 'watched'
    return

  toggleWatcher: ->
    $.toggleClass ThreadWatcher.shortcut, 'disabled'
    ThreadWatcher.dialog.hidden = !ThreadWatcher.dialog.hidden

  cb:
    toggle: ->
      ThreadWatcher.toggle Get.postFromNode(@).thread
    x: ->
      thread = @nextElementSibling.pathname.split '/'
      ThreadWatcher.unwatch thread[1], thread[3]
    post: (e) ->
      {board, postID, threadID} = e.detail
      if postID is threadID
        if Conf['Auto Watch']
          $.set 'AutoWatch', threadID
      else if Conf['Auto Watch Reply']
        ThreadWatcher.watch board.threads[threadID]

  toggle: (thread) ->
    unless $.hasClass $('.watch-thread-link', thread.OP.nodes.post), 'watched'
      ThreadWatcher.watch thread
    else
      ThreadWatcher.unwatch thread.board, thread.ID

  unwatch: (board, threadID) ->
    $.get 'WatchedThreads', {}, (item) ->
      watched = item['WatchedThreads']
      delete watched[board][threadID]
      delete watched[board] unless Object.keys(watched[board]).length
      ThreadWatcher.refresh watched
      $.set 'WatchedThreads', watched

  watch: (thread) ->
    $.get 'WatchedThreads', {}, (item) ->
      watched = item['WatchedThreads']
      watched[thread.board] or= {}
      watched[thread.board][thread] =
        href: "/#{thread.board}/res/#{thread}"
        textContent: Get.threadExcerpt thread
      ThreadWatcher.refresh watched
      $.set 'WatchedThreads', watched<|MERGE_RESOLUTION|>--- conflicted
+++ resolved
@@ -1,14 +1,6 @@
 ThreadWatcher =
   init: ->
     return unless Conf['Thread Watcher']
-<<<<<<< HEAD
-=======
-    @shortcut = sc = $.el 'a',
-      textContent: 'Watcher'
-      id:   'watcher-link'
-      href: 'javascript:;'
-      className: 'disabled'
->>>>>>> 7afe8e15
 
     @dialog = UI.dialog 'watcher', 'top: 50px; left: 0px;',
       '<div class=move>Thread Watcher<a class=close href=javascript:;>×</a></div>'
@@ -16,22 +8,11 @@
     $.on d, 'QRPostSuccessful',   @cb.post
     $.sync  'WatchedThreads',     @refresh
     $.on $('.move>.close', ThreadWatcher.dialog), 'click', @toggleWatcher
-<<<<<<< HEAD
-=======
 
-    if Conf['Toggleable Thread Watcher']
-      Header.addShortcut sc
-      $.addClass doc, 'fixed-watcher'
->>>>>>> 7afe8e15
 
     $.ready ->
       ThreadWatcher.refresh()
       $.add d.body, ThreadWatcher.dialog
-<<<<<<< HEAD
-=======
-      if Conf['Toggleable Thread Watcher']
-        ThreadWatcher.dialog.hidden = true
->>>>>>> 7afe8e15
 
     Thread::callbacks.push
       name: 'Thread Watcher'
