--- conflicted
+++ resolved
@@ -86,7 +86,6 @@
       # Force line on visible threads if there were no unread posts previously.
       Unread.setLine posts.contains Unread.posts[0]
     Unread.read()
-    Unread.update()
 
   addPostQuotingYou: (post) ->
     return unless QR.db
@@ -116,28 +115,23 @@
       break if post.ID > Unread.lastReadPost
     arr.splice 0, i
 
-  read: $.debounce 50, (e) ->
+  read: $.debounce 50, ->
     return if d.hidden or !Unread.posts.length
     height  = doc.clientHeight
     {posts} = Unread
-    read    = []
-    i = posts.length
+    i = 0
 
-    while post = posts[--i]
+    while post = posts[i++]
       {bottom} = post.nodes.root.getBoundingClientRect()
       if (bottom < height)  # post is completely read
-        ID = post.ID
+        {ID} = post
         posts.remove post
     return unless ID
 
-<<<<<<< HEAD
     Unread.lastReadPost = ID
-=======
-    Unread.lastReadPost = Unread.posts.splice(0, i)[i - 1].ID
->>>>>>> 773f2cfe
     Unread.saveLastReadPost()
     Unread.readArray Unread.postsQuotingYou
-    Unread.update() if e
+    Unread.update()
 
   saveLastReadPost: $.debounce 2 * $.SECOND, ->
     return if Unread.thread.isDead
