Unread =
  init: ->
    return if g.VIEW isnt 'thread' or !Conf['Unread Count'] and !Conf['Unread Favicon']

    @db = new DataBoard 'lastReadPosts', @sync
    @hr = $.el 'hr',
      id: 'unread-line'
    @posts = []
    @postsQuotingYou = []

    Thread::callbacks.push
      name: 'Unread'
      cb:   @node

  node: ->
    Unread.thread = @
    Unread.title  = d.title
    Unread.lastReadPost = Unread.db.get
      boardID: @board.ID
      threadID: @ID
      defaultValue: 0
    $.on d, '4chanXInitFinished',      Unread.ready
    $.on d, 'ThreadUpdate',            Unread.onUpdate
    $.on d, 'scroll visibilitychange', Unread.read
    $.on d, 'visibilitychange',        Unread.setLine if Conf['Unread Line']

  ready: ->
    $.off d, '4chanXInitFinished', Unread.ready
    posts = []
    for ID, post of Unread.thread.posts
      posts.push post if post.isReply
    Unread.addPosts posts
    Unread.scroll() if Conf['Scroll to Last Read Post'] 

  scroll: ->
    # Let the header's onload callback handle it.
    return if (hash = location.hash.match /\d+/) and hash[0] of Unread.thread.posts
    if Unread.posts.length
      # Scroll to a non-hidden, non-OP post that's before the first unread post.
      post = Unread.posts[0]
      while root = $.x 'preceding-sibling::div[contains(@class,"replyContainer")][1]', post.nodes.root
        break unless (post = Get.postFromRoot root).isHidden
      return unless root
      onload = -> root.scrollIntoView false if checkPosition root
    else
      # Scroll to the last read post.
      posts  = Object.keys Unread.thread.posts
      {root} = Unread.thread.posts[posts[posts.length - 1]].nodes
      onload = -> Header.scrollToPost root if checkPosition root
    checkPosition = (target) ->
      # Don't scroll to the target if
      #  - it's visible.
      #  - we've scrolled past it.
      {top, height} = target.getBoundingClientRect()
      top + height - doc.clientHeight > 0
    # Prevent the browser to scroll back to
    # the previous scroll location on page load.
    $.on window, 'load', onload

  sync: ->
    lastReadPost = Unread.db.get
      boardID: Unread.thread.board.ID
      threadID: Unread.thread.ID
      defaultValue: 0
    return unless Unread.lastReadPost < lastReadPost
    Unread.lastReadPost = lastReadPost
    Unread.readArray Unread.posts
    Unread.readArray Unread.postsQuotingYou
    Unread.setLine()
    Unread.update()

  addPosts: (posts) ->
    for post in posts
      {ID} = post
      if ID <= Unread.lastReadPost or post.isHidden
        continue
      if QR.db
        data =
          boardID:  post.board.ID
          threadID: post.thread.ID
          postID:   post.ID
        continue if QR.db.get data
      Unread.posts.push post
      Unread.addPostQuotingYou post
    if Conf['Unread Line']
      # Force line on visible threads if there were no unread posts previously.
      Unread.setLine Unread.posts[0] in posts
    Unread.read()
    Unread.update()

  addPostQuotingYou: (post) ->
    return unless QR.db
    for quotelink in post.nodes.quotelinks
      if QR.db.get Get.postDataFromLink quotelink
        Unread.postsQuotingYou.push post
    return

  onUpdate: (e) ->
    if e.detail[404]
      Unread.update()
    else
      Unread.addPosts e.detail.newPosts

  readSinglePost: (post) ->
    return if (i = Unread.posts.indexOf post) is -1
    Unread.posts.splice i, 1
    if i is 0
      Unread.lastReadPost = post.ID
      Unread.saveLastReadPost()
    if (i = Unread.postsQuotingYou.indexOf post) isnt -1
      Unread.postsQuotingYou.splice i, 1
    Unread.update()

  readArray: (arr) ->
    for post, i in arr
      break if post.ID > Unread.lastReadPost
    arr.splice 0, i

  read: $.debounce 50, (e) ->
    return if d.hidden or !Unread.posts.length
    height  = doc.clientHeight
    {posts} = Unread
    read    = []
    i = posts.length

    while post = posts[--i]
      {bottom} = post.nodes.root.getBoundingClientRect()
      if (bottom < height)  # post is completely read
        ID = post.ID
        posts.remove post
    return unless ID

    Unread.lastReadPost = ID
    Unread.saveLastReadPost()
    Unread.readArray Unread.postsQuotingYou
    Unread.update() if e

<<<<<<< HEAD
  saveLastReadPost: $.debounce 2 * $.SECOND, ->
=======
  saveLastReadPost: ->
    return if Unread.thread.isDead
>>>>>>> 7545dba5
    Unread.db.set
      boardID: Unread.thread.board.ID
      threadID: Unread.thread.ID
      val:      Unread.lastReadPost

  setLine: (force) ->
    return unless d.hidden or force is true
    if post = Unread.posts[0]
      {root} = post.nodes
      if root isnt $ '.thread > .replyContainer', root.parentNode # not the first reply
        $.before root, Unread.hr
    else
      $.rm Unread.hr

  update: <% if (type === 'crx') { %>(dontrepeat) <% } %>->
    count = Unread.posts.length

    if Conf['Unread Count']
      d.title = "#{if Conf['Quoted Title'] and Unread.postsQuotingYou.length then '(!) ' else ''}#{if count or !Conf['Hide Unread Count at (0)'] then "(#{count}) " else ''}#{if g.DEAD then "/#{g.BOARD}/ - 404" else "#{Unread.title}"}" 
      <% if (type === 'crx') { %>
      # XXX Chrome bug where it doesn't always update the tab title.
      # crbug.com/124381
      # Call it one second later,
      # but don't display outdated unread count.
      unless dontrepeat
        setTimeout ->
          d.title = ''
          Unread.update true
        , $.SECOND
      <% } %>

    return unless Conf['Unread Favicon']

    Favicon.el.href =
      if g.DEAD
        if Unread.postsQuotingYou.length
          Favicon.unreadDeadY
        else if count
          Favicon.unreadDead
        else
          Favicon.dead
      else
        if count
          if Unread.postsQuotingYou.length
            Favicon.unreadY
          else
            Favicon.unread
        else
          Favicon.default

    <% if (type === 'userscript') { %>
    # `favicon.href = href` doesn't work on Firefox.
    $.add d.head, Favicon.el
    <% } %><|MERGE_RESOLUTION|>--- conflicted
+++ resolved
@@ -135,12 +135,8 @@
     Unread.readArray Unread.postsQuotingYou
     Unread.update() if e
 
-<<<<<<< HEAD
   saveLastReadPost: $.debounce 2 * $.SECOND, ->
-=======
-  saveLastReadPost: ->
     return if Unread.thread.isDead
->>>>>>> 7545dba5
     Unread.db.set
       boardID: Unread.thread.board.ID
       threadID: Unread.thread.ID
