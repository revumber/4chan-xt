--- conflicted
+++ resolved
@@ -130,13 +130,12 @@
 
   read: $.debounce 50, (e) ->
     return if d.hidden or !Unread.posts.length
-<<<<<<< HEAD
     height  = doc.clientHeight
     {posts} = Unread
     i = 0
 
     while post = posts[i]
-      if post.nodes.root.getBoundingClientRect().bottom < height # post is not completely read
+      if Header.getBottomOf(post.nodes.root) > -1 # post is not completely read
         {ID} = post
         if Conf['Mark Quotes of You']
           if post.info.yours
@@ -153,11 +152,6 @@
       posts.splice 0, i
 
     return unless ID
-=======
-    for post, i in Unread.posts
-      break if Header.getBottomOf(post.nodes.root) < -1 # post is not completely read
-    return unless i
->>>>>>> ce0c0c16
 
     Unread.lastReadPost = ID if Unread.lastReadPost < ID or !Unread.lastReadPost
     Unread.saveLastReadPost()
