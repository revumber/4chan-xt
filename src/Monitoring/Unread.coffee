--- conflicted
+++ resolved
@@ -158,22 +158,7 @@
     count = Unread.posts.length
 
     if Conf['Unread Count']
-<<<<<<< HEAD
-      d.title = "#{if count or !Conf['Hide Unread Count at (0)'] then "(#{count}) " else ''}#{if g.DEAD then "/#{g.BOARD}/ - 404" else "#{Unread.title}"}"
-=======
       d.title = "#{if count or !Conf['Hide Unread Count at (0)'] then "(#{count}) " else ''}#{if g.DEAD then Unread.title.replace '-', '- 404 -' else Unread.title}"
-      <% if (type === 'crx') { %>
-      # XXX Chrome bug where it doesn't always update the tab title.
-      # crbug.com/124381
-      # Call it one second later,
-      # but don't display outdated unread count.
-      return if dontrepeat
-      setTimeout ->
-        d.title = ''
-        Unread.update true
-      , $.SECOND
-      <% } %>
->>>>>>> b9896b48
 
     return unless Conf['Unread Tab Icon']
 
