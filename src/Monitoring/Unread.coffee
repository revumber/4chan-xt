--- conflicted
+++ resolved
@@ -90,12 +90,8 @@
     for quotelink in post.nodes.quotelinks when QR.db.get Get.postDataFromLink quotelink
       Unread.postsQuotingYou.push post
       Unread.openNotification post
-<<<<<<< HEAD
-    return
-
-=======
       return
->>>>>>> e0f72db7
+
   openNotification: (post) ->
     return unless Header.areNotificationsEnabled
     name = if Conf['Anonymize']
