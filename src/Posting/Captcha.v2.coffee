Captcha.v2 =
  lifetime: 2 * $.MINUTE

  init: ->
    return if d.cookie.indexOf('pass_enabled=1') >= 0
    return unless (@isEnabled = !!$ '#g-recaptcha, #captchaContainerAlt, #captcha-forced-noscript')

    if (@noscript = Conf['Force Noscript Captcha'] or not Main.jsEnabled)
      $.addClass QR.nodes.el, 'noscript-captcha'

    @captchas = []
    $.get 'captchas', [], ({captchas}) ->
      QR.captcha.sync captchas
    $.sync 'captchas', @sync.bind @

    root = $.el 'div', className: 'captcha-root'
    $.extend root, <%= html(
      '<div class="captcha-counter"><a href="javascript:;"></a></div>'
    ) %>
    counter   = $ '.captcha-counter > a', root
    @nodes = {root, counter}
    @count()
    $.addClass QR.nodes.el, 'has-captcha', 'captcha-v2'
    $.after QR.nodes.com.parentNode, root

    $.on counter, 'click', @toggle.bind @
    $.on counter, 'keydown', (e) =>
      return unless Keybinds.keyCode(e) is 'Space'
      @toggle()
      e.preventDefault()
      e.stopPropagation()
    $.on window, 'captcha:success', =>
      # XXX Greasemonkey 1.x workaround to gain access to GM_* functions.
      $.queueTask => @save false
    new MutationObserver(@watchBubbles.bind @).observe d.body,
      childList: true

  timeouts: {}
  postsCount: 0

  noscriptURL: ->
    url = 'https://www.google.com/recaptcha/api/fallback?k=<%= meta.recaptchaKey %>'
    if (lang = Conf['captchaLanguage'].trim())
      url += "&hl=#{encodeURIComponent lang}"
    url

  needed: ->
    captchaCount = @captchas.length
    captchaCount++ if QR.req
    @postsCount = QR.posts.length
    @postsCount = 0 if @postsCount is 1 and !Conf['Auto-load captcha'] and !QR.posts[0].com and !QR.posts[0].file
    captchaCount < @postsCount

  onNewPost: ->
    @setup()

  onPostChange: ->
    @setup() if @postsCount is 0
    @postsCount = 0 if QR.posts.length is 1 and !Conf['Auto-load captcha'] and !QR.posts[0].com and !QR.posts[0].file

  toggle: ->
    if @nodes.container and !@timeouts.destroy
      @destroy()
    else
      @setup true, true

  setup: (focus, force) ->
    return unless @isEnabled and (@needed() or force)

    if focus
      $.addClass QR.nodes.el, 'focus'
      @nodes.counter.focus()

    if @timeouts.destroy
      clearTimeout @timeouts.destroy
      delete @timeouts.destroy
      return @reload()

    if @nodes.container
      # XXX https://bugzilla.mozilla.org/show_bug.cgi?id=1226835
      $.queueTask =>
        if @nodes.container and d.activeElement is @nodes.counter and (iframe = $ 'iframe', @nodes.container)
          iframe.focus()
          QR.focus() # Event handler not fired in Firefox
      return

    @nodes.container = $.el 'div', className: 'captcha-container'
    $.prepend @nodes.root, @nodes.container
    new MutationObserver(@afterSetup.bind @).observe @nodes.container,
      childList: true
      subtree: true

    if @noscript
      @setupNoscript()
    else
      @setupJS()

  setupNoscript: ->
    iframe = $.el 'iframe',
      id: 'qr-captcha-iframe'
      src: @noscriptURL()
    div = $.el 'div'
    textarea = $.el 'textarea'
    $.add div, textarea
    $.add @nodes.container, [iframe, div]

  setupJS: ->
    $.globalEval '''
      (function() {
        function render() {
          var container = document.querySelector("#qr .captcha-container");
          container.dataset.widgetID = window.grecaptcha.render(container, {
            sitekey: '<%= meta.recaptchaKey %>',
            theme: document.documentElement.classList.contains('tomorrow') ? 'dark' : 'light',
            callback: function(response) {
              window.dispatchEvent(new CustomEvent("captcha:success", {detail: response}));
            }
          });
        }
        if (window.grecaptcha) {
          render();
        } else {
          var cbNative = window.onRecaptchaLoaded;
          window.onRecaptchaLoaded = function() {
            render();
            cbNative();
          }
        }
      })();
    '''

  afterSetup: (mutations) ->
    for mutation in mutations
      for node in mutation.addedNodes
        @setupIFrame   iframe   if (iframe   = $.x './descendant-or-self::iframe',   node)
        @setupTextArea textarea if (textarea = $.x './descendant-or-self::textarea', node)
    return

  setupIFrame: (iframe) ->
    Captcha.replace.iframe iframe
    $.addClass QR.nodes.el, 'captcha-open'
    @fixQRPosition()
    $.on iframe, 'load', @fixQRPosition
    iframe.focus() if d.activeElement is @nodes.counter
    # XXX Stop Recaptcha from changing focus from iframe -> body -> iframe on submit.
    $.global ->
      f = document.querySelector('#qr iframe')
      f.focus = f.blur = ->

  fixQRPosition: ->
    if QR.nodes.el.getBoundingClientRect().bottom > doc.clientHeight
      QR.nodes.el.style.top    = null
      QR.nodes.el.style.bottom = '0px'

  setupTextArea: (textarea) ->
    $.one textarea, 'input', => @save true

  destroy: ->
    return unless @isEnabled
    delete @timeouts.destroy
    $.rmClass QR.nodes.el, 'captcha-open'
    $.rm @nodes.container if @nodes.container
    delete @nodes.container
    # Clean up abandoned iframes.
    garbage = $.X '//iframe[starts-with(@src, "https://www.google.com/recaptcha/api2/frame")]/ancestor-or-self::*[parent::body]'
    i = 0
    while node = garbage.snapshotItem i++
      $.rm ins if (ins = node.nextSibling)?.nodeName is 'INS'
      $.rm node
    return

  sync: (captchas=[]) ->
    @captchas = captchas
    @clear()
    @count()

  getOne: ->
    @clear()
    if (captcha = @captchas.shift())
      $.set 'captchas', @captchas
      @count()
      captcha
    else
      null

  save: (pasted, token) ->
    $.forceSync 'captchas'
    @captchas.push
      response: token or $('textarea', @nodes.container).value
      timeout:  Date.now() + @lifetime
    @captchas.sort (a, b) -> a.timeout - b.timeout
    $.set 'captchas', @captchas
    @count()

    focus = d.activeElement?.nodeName is 'IFRAME' and /https?:\/\/www\.google\.com\/recaptcha\//.test(d.activeElement.src)
    if @needed()
      if focus
        if QR.cooldown.auto or Conf['Post on Captcha Completion']
          @nodes.counter.focus()
        else
          QR.nodes.status.focus()
      @reload()
    else
      if pasted
        @destroy()
      else
        @timeouts.destroy ?= setTimeout @destroy.bind(@), 3 * $.SECOND
      QR.nodes.status.focus() if focus

    QR.submit() if Conf['Post on Captcha Completion'] and !QR.cooldown.auto

  clear: ->
    return unless @captchas.length
    $.forceSync 'captchas'
    now = Date.now()
    for captcha, i in @captchas
      break if captcha.timeout > now
    return unless i
    @captchas = @captchas[i..]
    @count()
    $.set 'captchas', @captchas
    @setup(d.activeElement is QR.nodes.status)

  count: ->
    @nodes.counter.textContent = "Captchas: #{@captchas.length}"
    clearTimeout @timeouts.clear
    if @captchas.length
      @timeouts.clear = setTimeout @clear.bind(@), @captchas[0].timeout - Date.now()

  reload: ->
    if $ 'iframe[src^="https://www.google.com/recaptcha/api/fallback?"]', @nodes.container
      @destroy()
      @setup false, true
    else
      $.globalEval '''
        (function() {
          var container = document.querySelector("#qr .captcha-container");
          window.grecaptcha.reset(container.dataset.widgetID);
        })();
      '''

  watchBubbles: (mutations) ->
    for mutation in mutations
      for node in mutation.addedNodes
        if $ 'iframe[src^="https://www.google.com/recaptcha/api2/frame"]', node
          new MutationObserver(@fixBubble.bind(@, node)).observe node,
            attributes: true
<<<<<<< HEAD
          # Prevent Recaptcha from keeping focus when popup dismissed.
          if (overlay = $ 'div[style*="position: fixed;"]', node)
            $.on overlay, 'click', -> $('#qr iframe')?.blur()
=======
>>>>>>> ba84b0e5

  fixBubble: (node) ->
    {bottom, right, width} = node.getBoundingClientRect()
    if (
      getComputedStyle(node).visibility isnt 'hidden' and
      bottom > 0 and          # not deliberately offscreen
      right > doc.clientWidth # offscreen to right
    )
      qrLeft = QR.nodes.el.getBoundingClientRect().left
      newLeft = Math.max 0, qrLeft - width
      node.style.left = "#{newLeft}px"<|MERGE_RESOLUTION|>--- conflicted
+++ resolved
@@ -245,12 +245,6 @@
         if $ 'iframe[src^="https://www.google.com/recaptcha/api2/frame"]', node
           new MutationObserver(@fixBubble.bind(@, node)).observe node,
             attributes: true
-<<<<<<< HEAD
-          # Prevent Recaptcha from keeping focus when popup dismissed.
-          if (overlay = $ 'div[style*="position: fixed;"]', node)
-            $.on overlay, 'click', -> $('#qr iframe')?.blur()
-=======
->>>>>>> ba84b0e5
 
   fixBubble: (node) ->
     {bottom, right, width} = node.getBoundingClientRect()
