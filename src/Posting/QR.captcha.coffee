--- conflicted
+++ resolved
@@ -45,12 +45,7 @@
     input.placeholder = 'Focus to load reCAPTCHA'
     @count()
     $.on input, 'focus', @setup
-<<<<<<< HEAD
-    @setupObserver = new MutationObserver @afterSetup
-    @setupObserver.observe $.id('captchaContainer'), childList: true
 
-=======
->>>>>>> f6a5fce2
   setup: ->
     $.globalEval 'loadRecaptcha()'
 
@@ -66,14 +61,8 @@
     {img, input} = QR.captcha.nodes
     img.parentNode.hidden = false
     input.placeholder = 'Verification'
-<<<<<<< HEAD
-    $.off input,         'focus',   QR.captcha.setup
-    $.on input,          'keydown', QR.captcha.keydown.bind QR.captcha
-    $.on img.parentNode, 'click',   QR.captcha.reload.bind QR.captcha
-=======
     QR.captcha.count()
     $.off input, 'focus', QR.captcha.setup
->>>>>>> f6a5fce2
 
     QR.captcha.nodes.challenge = challenge
     new MutationObserver(QR.captcha.load.bind QR.captcha).observe challenge,
@@ -86,13 +75,10 @@
     $.globalEval 'Recaptcha.destroy()'
     @beforeSetup()
 
-<<<<<<< HEAD
-=======
   sync: (captchas) ->
     QR.captcha.captchas = captchas
     QR.captcha.count()
 
->>>>>>> f6a5fce2
   getOne: ->
     @clear()
     if captcha = @captchas.shift()
@@ -110,8 +96,6 @@
       response = "#{response} #{response}" unless /\s/.test response
     {challenge, response}
 
-<<<<<<< HEAD
-=======
   save: ->
     return unless response = @nodes.input.value.trim()
     @nodes.input.value = ''
@@ -133,7 +117,6 @@
     @count()
     $.set 'captchas', @captchas
 
->>>>>>> f6a5fce2
   load: ->
     return unless @nodes.challenge.firstChild
     return unless challenge_image = $.id 'recaptcha_challenge_image'
@@ -143,8 +126,6 @@
     @nodes.img.alt = challenge
     @nodes.img.src = challenge_image.src
     @nodes.input.value = null
-<<<<<<< HEAD
-=======
     @clear()
 
   count: ->
@@ -159,7 +140,6 @@
         " (#{count} cached captchas)"
     @nodes.input.placeholder = placeholder
     @nodes.input.alt = count # For XTRM RICE.
->>>>>>> f6a5fce2
 
   reload: (focus) ->
     # Hack to prevent the input from being focused
