QR.captcha =
  init: ->
    return if d.cookie.indexOf('pass_enabled=1') >= 0
    container = $.id 'captchaContainer'
    return unless @isEnabled = !!container
<<<<<<< HEAD

    $.globalEval 'loadRecaptcha()' if Conf['Auto-load captcha']
=======
>>>>>>> 3f2aeff4

    imgContainer = $.el 'div',
      className: 'captcha-img'
      title: 'Reload reCAPTCHA'
      innerHTML: '<img>'
      hidden: true
    input = $.el 'input',
      className: 'captcha-input field'
      title: 'Verification'
      placeholder: 'Focus to load reCAPTCHA'
      autocomplete: 'off'
      spellcheck: false
      tabIndex: 45
    @nodes =
<<<<<<< HEAD
      img:       imgContainer.firstChild
      input:     input
=======
      img:   imgContainer.firstChild
      input: input
>>>>>>> 3f2aeff4

    $.on input, 'focus', @setup

    $.on input, 'blur',  QR.focusout
    $.on input, 'focus', QR.focusin

    $.addClass QR.nodes.el, 'has-captcha'
    $.after QR.nodes.com.parentNode, [imgContainer, input]
<<<<<<< HEAD
    
=======

>>>>>>> 3f2aeff4
    @setupObserver = new MutationObserver @afterSetup
    @setupObserver.observe container, childList: true
    @afterSetup() # reCAPTCHA might have loaded before the QR.
  setup: ->
    $.globalEval 'loadRecaptcha()'
  afterSetup: ->
    return unless challenge = $.id 'recaptcha_challenge_field_holder'
    QR.captcha.setupObserver.disconnect()
    delete QR.captcha.setupObserver

    setLifetime = (e) -> QR.captcha.lifetime = e.detail
<<<<<<< HEAD
    $.on window, 'captcha:timeout', setLifetime
=======
    $.on  window, 'captcha:timeout', setLifetime
>>>>>>> 3f2aeff4
    $.globalEval 'window.dispatchEvent(new CustomEvent("captcha:timeout", {detail: RecaptchaState.timeout}))'
    $.off window, 'captcha:timeout', setLifetime

    {img, input} = QR.captcha.nodes
    img.parentNode.hidden = false
<<<<<<< HEAD
    $.off input, 'focus', QR.captcha.setup
    $.on input, 'keydown', QR.captcha.keydown.bind QR.captcha
    $.on img.parentNode, 'click', QR.captcha.reload.bind QR.captcha
=======
    $.off input,         'focus',  QR.captcha.setup
    $.on input,          'keydown', QR.captcha.keydown.bind QR.captcha
    $.on img.parentNode, 'click',   QR.captcha.reload.bind  QR.captcha
>>>>>>> 3f2aeff4

    $.get 'captchas', [], ({captchas}) ->
      QR.captcha.sync captchas
    $.sync 'captchas', QR.captcha.sync

    QR.captcha.nodes.challenge = challenge
    new MutationObserver(QR.captcha.load.bind QR.captcha).observe challenge,
      childList: true
    QR.captcha.load()
<<<<<<< HEAD

=======
>>>>>>> 3f2aeff4
  sync: (captchas) ->
    QR.captcha.captchas = captchas
    QR.captcha.count()

  getOne: ->
    @clear()
    if captcha = @captchas.shift()
      {challenge, response} = captcha
      @count()
      $.set 'captchas', @captchas
    else
      challenge   = @nodes.img.alt
      if response = @nodes.input.value then @reload()
    if response
      response = response.trim()
      # one-word-captcha:
      # If there's only one word, duplicate it.
      response = "#{response} #{response}" unless /\s/.test response
    {challenge, response}

  save: ->
    return unless response = @nodes.input.value.trim()
    @captchas.push
      challenge: @nodes.img.alt
      response:  response
      timeout:   @timeout
    @count()
    @reload()
    $.set 'captchas', @captchas

  clear: ->
<<<<<<< HEAD
    return unless @captchas.length
=======
    return unless @captchas # not loaded yet.
>>>>>>> 3f2aeff4
    now = Date.now()
    for captcha, i in @captchas
      break if captcha.timeout > now
    return unless i
    @captchas = @captchas[i..]
    @count()
    $.set 'captchas', @captchas

  load: ->
    return unless @nodes.challenge.firstChild
    # -1 minute to give upload some time.
    @timeout  = Date.now() + @lifetime * $.SECOND - $.MINUTE
    challenge = @nodes.challenge.firstChild.value
    @nodes.img.alt = challenge
    @nodes.img.src = "//www.google.com/recaptcha/api/image?c=#{challenge}"
    @nodes.input.value = null
    @clear()

  count: ->
    count = if @captchas then @captchas.length else 0
    @nodes.input.placeholder = switch count
      when 0
        'Verification (Shift + Enter to cache)'
      when 1
        'Verification (1 cached captcha)'
      else
        "Verification (#{count} cached captchas)"
    @nodes.input.alt = count # For XTRM RICE.

  reload: (focus) ->
    # the 't' argument prevents the input from being focused
    $.globalEval 'Recaptcha.reload("t")'
    # Focus if we meant to.
    @nodes.input.focus() if focus

  keydown: (e) ->
    if e.keyCode is 8 and not @nodes.input.value
      @reload()
    else if e.keyCode is 13 and e.shiftKey
      @save()
    else
      return
    e.preventDefault()<|MERGE_RESOLUTION|>--- conflicted
+++ resolved
@@ -3,11 +3,8 @@
     return if d.cookie.indexOf('pass_enabled=1') >= 0
     container = $.id 'captchaContainer'
     return unless @isEnabled = !!container
-<<<<<<< HEAD
 
     $.globalEval 'loadRecaptcha()' if Conf['Auto-load captcha']
-=======
->>>>>>> 3f2aeff4
 
     imgContainer = $.el 'div',
       className: 'captcha-img'
@@ -22,13 +19,8 @@
       spellcheck: false
       tabIndex: 45
     @nodes =
-<<<<<<< HEAD
-      img:       imgContainer.firstChild
-      input:     input
-=======
       img:   imgContainer.firstChild
       input: input
->>>>>>> 3f2aeff4
 
     $.on input, 'focus', @setup
 
@@ -37,41 +29,29 @@
 
     $.addClass QR.nodes.el, 'has-captcha'
     $.after QR.nodes.com.parentNode, [imgContainer, input]
-<<<<<<< HEAD
-    
-=======
 
->>>>>>> 3f2aeff4
     @setupObserver = new MutationObserver @afterSetup
     @setupObserver.observe container, childList: true
     @afterSetup() # reCAPTCHA might have loaded before the QR.
+
   setup: ->
     $.globalEval 'loadRecaptcha()'
+
   afterSetup: ->
     return unless challenge = $.id 'recaptcha_challenge_field_holder'
     QR.captcha.setupObserver.disconnect()
     delete QR.captcha.setupObserver
 
     setLifetime = (e) -> QR.captcha.lifetime = e.detail
-<<<<<<< HEAD
-    $.on window, 'captcha:timeout', setLifetime
-=======
     $.on  window, 'captcha:timeout', setLifetime
->>>>>>> 3f2aeff4
     $.globalEval 'window.dispatchEvent(new CustomEvent("captcha:timeout", {detail: RecaptchaState.timeout}))'
     $.off window, 'captcha:timeout', setLifetime
 
     {img, input} = QR.captcha.nodes
     img.parentNode.hidden = false
-<<<<<<< HEAD
-    $.off input, 'focus', QR.captcha.setup
-    $.on input, 'keydown', QR.captcha.keydown.bind QR.captcha
-    $.on img.parentNode, 'click', QR.captcha.reload.bind QR.captcha
-=======
-    $.off input,         'focus',  QR.captcha.setup
+    $.off input,         'focus',   QR.captcha.setup
     $.on input,          'keydown', QR.captcha.keydown.bind QR.captcha
-    $.on img.parentNode, 'click',   QR.captcha.reload.bind  QR.captcha
->>>>>>> 3f2aeff4
+    $.on img.parentNode, 'click',   QR.captcha.reload.bind QR.captcha
 
     $.get 'captchas', [], ({captchas}) ->
       QR.captcha.sync captchas
@@ -81,10 +61,7 @@
     new MutationObserver(QR.captcha.load.bind QR.captcha).observe challenge,
       childList: true
     QR.captcha.load()
-<<<<<<< HEAD
 
-=======
->>>>>>> 3f2aeff4
   sync: (captchas) ->
     QR.captcha.captchas = captchas
     QR.captcha.count()
@@ -116,11 +93,8 @@
     $.set 'captchas', @captchas
 
   clear: ->
-<<<<<<< HEAD
-    return unless @captchas.length
-=======
     return unless @captchas # not loaded yet.
->>>>>>> 3f2aeff4
+
     now = Date.now()
     for captcha, i in @captchas
       break if captcha.timeout > now
