--- conflicted
+++ resolved
@@ -80,7 +80,6 @@
     QR.captcha.count()
 
   getOne: ->
-<<<<<<< HEAD
     @clear()
     if captcha = @captchas.shift()
       {challenge, response} = captcha
@@ -94,16 +93,7 @@
       response = response.trim()
       # one-word-captcha:
       # If there's only one word, duplicate it.
-      response = "#{response} #{response}" unless /\s/.test response
-=======
-    challenge = @nodes.img.alt
-    response  = @nodes.input.value.trim()
-    if response and !/\s|^\d+$/.test response
-      # one-word-captcha:
-      # If there's only one word, duplicate it.
-      # If it's a number (street address), don't duplicate it.
-      response = "#{response} #{response}"
->>>>>>> a0b8dc7c
+      response = "#{response} #{response}" unless /\s|^\d+$/.test response
     {challenge, response}
 
   save: ->
