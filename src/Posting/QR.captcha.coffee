QR.captcha =
  init: ->
    return if d.cookie.indexOf('pass_enabled=1') >= 0
    return unless @isEnabled = !!$.id 'captchaContainer'

    imgContainer = $.el 'div',
      className: 'captcha-img'
      title: 'Reload reCAPTCHA'
      innerHTML: '<div><img></div>'

    input = $.el 'input',
      className: 'captcha-input field'
      title: 'Verification'
      autocomplete: 'off'
      spellcheck: false
      tabIndex: 45

    @nodes =
      img:   imgContainer.firstChild.firstChild
      input: input

    $.on input, 'blur',  QR.focusout
    $.on input, 'focus', QR.focusin
    $.on input, 'keydown', QR.captcha.keydown.bind QR.captcha
    $.on @nodes.img.parentNode, 'click', QR.captcha.reload.bind QR.captcha

    $.addClass QR.nodes.el, 'has-captcha'
    $.after QR.nodes.com.parentNode, [imgContainer, input]

    @captchas = []
    $.get 'captchas', [], ({captchas}) ->
      QR.captcha.sync captchas
      QR.captcha.clear()
    $.sync 'captchas', @sync

    new MutationObserver(@afterSetup).observe $.id('captchaContainer'), childList: true

    @beforeSetup()

    @afterSetup() # reCAPTCHA might have loaded before the QR.

  beforeSetup: ->
    {img, input} = @nodes
    img.parentNode.parentNode.hidden = true
    input.value = ''
    input.placeholder = 'Focus to load reCAPTCHA'
    @count()
    $.on input, 'focus', @setup

  setup: ->
    $.globalEval 'loadRecaptcha()'

  afterSetup: ->
    return unless challenge = $.id 'recaptcha_challenge_field_holder'
    return if challenge is QR.captcha.nodes.challenge

    setLifetime = (e) -> QR.captcha.lifetime = e.detail
    $.on window, 'captcha:timeout', setLifetime
    $.globalEval 'window.dispatchEvent(new CustomEvent("captcha:timeout", {detail: RecaptchaState.timeout}))'
    $.off window, 'captcha:timeout', setLifetime

    {img, input} = QR.captcha.nodes
    img.parentNode.parentNode.hidden = false
    input.placeholder = 'Verification'
<<<<<<< HEAD
    $.off input,         'focus',   QR.captcha.setup
    $.on input,          'keydown', QR.captcha.keydown.bind QR.captcha
    $.on img.parentNode, 'click',   QR.captcha.reload.bind  QR.captcha
=======
    QR.captcha.count()
    $.off input, 'focus', QR.captcha.setup
>>>>>>> e8a3f65c

    QR.captcha.nodes.challenge = challenge
    new MutationObserver(QR.captcha.load.bind QR.captcha).observe challenge,
      childList: true
      subtree: true
      attributes: true
    QR.captcha.load()

  destroy: ->
    $.globalEval 'Recaptcha.destroy()'
    @beforeSetup()

  sync: (captchas) ->
    QR.captcha.captchas = captchas
    QR.captcha.count()

  getOne: ->
    @clear()
    if captcha = @captchas.shift()
      {challenge, response} = captcha
      @count()
      $.set 'captchas', @captchas
    else
      challenge   = @nodes.img.alt
      if response = @nodes.input.value
        if Conf['Auto-load captcha'] then @reload() else @destroy()
    if response
      response = response.trim()
      # one-word-captcha:
      # If there's only one word, duplicate it.
      response = "#{response} #{response}" unless /\s/.test response
    {challenge, response}

  save: ->
    return unless response = @nodes.input.value.trim()
    @nodes.input.value = ''
    @captchas.push
      challenge: @nodes.img.alt
      response:  response
      timeout:   @timeout
    @count()
    @reload()
    $.set 'captchas', @captchas

  clear: ->
    return unless @captchas.length
    now = Date.now()
    for captcha, i in @captchas
      break if captcha.timeout > now
    return unless i
    @captchas = @captchas[i..]
    @count()
    $.set 'captchas', @captchas

  load: ->
    return unless @nodes.challenge.firstChild
    return unless challenge_image = $.id 'recaptcha_challenge_image'
    # -1 minute to give upload some time.
    @timeout  = Date.now() + @lifetime * $.SECOND - $.MINUTE
    challenge = @nodes.challenge.firstChild.value
    @nodes.img.alt = challenge
    @nodes.img.src = challenge_image.src
    @nodes.input.value = null
    @clear()

  count: ->
    count = if @captchas then @captchas.length else 0
    placeholder = @nodes.input.placeholder.replace /\ \(.*\)$/, ''
    placeholder += switch count
      when 0
        if placeholder is 'Verification' then ' (Shift + Enter to cache)' else ''
      when 1
        ' (1 cached captcha)'
      else
        " (#{count} cached captchas)"
    @nodes.input.placeholder = placeholder
    @nodes.input.alt = count # For XTRM RICE.


  reload: (focus) ->
    # Hack to prevent the input from being focused
    $.globalEval 'Recaptcha.reload(); Recaptcha.should_focus = false;'
    # Focus if we meant to.
    @nodes.input.focus() if focus

  keydown: (e) ->
    if e.keyCode is 8 and not @nodes.input.value
      @reload()
    else if e.keyCode is 13 and e.shiftKey
      @save()
    else
      return
    e.preventDefault()<|MERGE_RESOLUTION|>--- conflicted
+++ resolved
@@ -62,14 +62,8 @@
     {img, input} = QR.captcha.nodes
     img.parentNode.parentNode.hidden = false
     input.placeholder = 'Verification'
-<<<<<<< HEAD
-    $.off input,         'focus',   QR.captcha.setup
-    $.on input,          'keydown', QR.captcha.keydown.bind QR.captcha
-    $.on img.parentNode, 'click',   QR.captcha.reload.bind  QR.captcha
-=======
     QR.captcha.count()
     $.off input, 'focus', QR.captcha.setup
->>>>>>> e8a3f65c
 
     QR.captcha.nodes.challenge = challenge
     new MutationObserver(QR.captcha.load.bind QR.captcha).observe challenge,
