QR =
  init: ->
    @db = new DataBoard 'yourPosts'
    @posts = []

    $.on d, '4chanXInitFinished', @initReady

    Post.callbacks.push
      name: 'Quick Reply'
      cb:   @node

    return unless Conf['Header Shortcut'] or Conf['Page Shortcut']

    sc = $.el 'a',
      className: "qr-shortcut fa #{unless Conf['Persistent QR'] then 'disabled' else ''}"
      textContent: '\uf075'
      title: 'Quick Reply'
      href: 'javascript:;'

    $.on sc, 'click', ->
      if !QR.nodes or QR.nodes.el.hidden
        $.event 'CloseMenu'
        QR.open()
        QR.nodes.com.focus()
      else
        QR.close()
      $.toggleClass @, 'disabled'

    return Header.addShortcut sc, true if Conf['Header Shortcut']

    $.addClass sc, 'on-page'
    $.rmClass  sc, 'fa'
    sc.textContent = if g.VIEW is 'thread' then 'Reply to Thread' else 'Start a Thread'
    con = $.el 'div',
      className: 'center'
    $.add con, sc
    $.asap (-> d.body), ->
      $.asap (-> $.id 'postForm'), ->
        $.before $.id('postForm'), con

  initReady: ->
    $.off d, '4chanXInitFinished', @initReady
    QR.postingIsEnabled = !!$.id 'postForm'
    unless QR.postingIsEnabled
      return

    $.on d, 'QRGetSelectedPost', ({detail: cb}) ->
      cb QR.selected
    $.on d, 'QRAddPreSubmitHook', ({detail: cb}) ->
      QR.preSubmitHooks.push cb

    <% if (type === 'crx') { %>
    $.on d, 'paste',              QR.paste
    <% } %>
    $.on d, 'dragover',           QR.dragOver
    $.on d, 'drop',               QR.dropFile
    $.on d, 'dragstart dragend',  QR.drag

    # We can thread update and index refresh without loading a new page, so...
    $.on d, 'IndexRefresh', QR.generatePostableThreadsList
    $.on d, 'ThreadUpdate', QR.statusCheck

    return if !Conf['Persistent QR']
    QR.open()
    QR.hide() if Conf['Auto-Hide QR']

  statusCheck: ->
    if g.DEAD
      QR.abort()
    else
      QR.status()

  node: ->
    if QR.db.get {boardID: @board.ID, threadID: @thread.ID, postID: @ID}
      $.addClass @nodes.root, 'your-post'
    $.on $('a[title="Quote this post"]', @nodes.info), 'click', QR.quote

  persist: ->
    return unless QR.postingIsEnabled
    QR.open()
    QR.hide() if Conf['Auto Hide QR']

  open: ->
    if QR.nodes
      QR.nodes.el.hidden = false
      QR.unhide()
      return
    try
      QR.dialog()
    catch err
      delete QR.nodes
      Main.handleErrors
        message: 'Quick Reply dialog creation crashed.'
        error: err

  close: ->
    if QR.req
      QR.abort()
      return
    QR.nodes.el.hidden = true
    QR.cleanNotifications()
    d.activeElement.blur()
    $.rmClass QR.nodes.el, 'dump'
    unless Conf['Captcha Warning Notifications']
      $.rmClass QR.captcha.nodes.input, 'error' if QR.captcha.isEnabled
    if Conf['QR Shortcut']
      $.toggleClass $('.qr-shortcut'), 'disabled'
    new QR.post true
    for post in QR.posts.splice 0, QR.posts.length - 1
      post.delete()
    QR.cooldown.auto = false
    QR.status()

  focusin: ->  $.addClass QR.nodes.el, 'focus'
  focusout: -> $.rmClass  QR.nodes.el, 'focus'

  hide: ->
    d.activeElement.blur()
    $.addClass QR.nodes.el, 'autohide'
    QR.nodes.autohide.checked = true

  unhide: ->
    $.rmClass QR.nodes.el, 'autohide'
    QR.nodes.autohide.checked = false

  toggleHide: ->
    if @checked
      QR.hide()
    else
      QR.unhide()

  error: (err) ->
    QR.open()
    if typeof err is 'string'
      el = $.tn err
    else
      el = err
      el.removeAttribute 'style'
    if QR.captcha.isEnabled and /captcha|verification/i.test el.textContent
      # Focus the captcha input on captcha error.
      QR.captcha.nodes.input.focus()
      QR.captcha.setup()
      if Conf['Captcha Warning Notifications'] and !d.hidden
        QR.notify el
      else
        $.addClass QR.captcha.nodes.input, 'error'
        $.on QR.captcha.nodes.input, 'keydown', ->
          $.rmClass QR.captcha.nodes.input, 'error'
    else
      QR.notify el
    alert el.textContent if d.hidden

  notify: (el) ->
    notice = new Notice 'warning', el
    unless Header.areNotificationsEnabled and d.hidden
      QR.notifications.push notice
    else
      notif = new Notification el.textContent,
        body: el.textContent
        icon: Favicon.logo
      notif.onclick = -> window.focus()
      <% if (type === 'crx') { %>
      # Firefox automatically closes notifications
      # so we can't control the onclose properly.
      notif.onclose = -> notice.close()
      notif.onshow  = ->
        setTimeout ->
          notif.onclose = null
          notif.close()
        , 7 * $.SECOND
      <% } %>

  notifications: []

  cleanNotifications: ->
    for notification in QR.notifications
      notification.close()
    QR.notifications = []

  status: ->
    return unless QR.nodes
    {thread} = QR.posts[0]
    if thread isnt 'new' and g.threads["#{g.BOARD}.#{thread}"].isDead
      value    = 404
      disabled = true
      QR.cooldown.auto = false

    value = if QR.req
      QR.req.progress
    else
      QR.cooldown.seconds or value

    {status} = QR.nodes
    status.value = unless value
      'Submit'
    else if QR.cooldown.auto
      "Auto #{value}"
    else
      value
    status.disabled = disabled or false

  quote: (e) ->
    e?.preventDefault()
    return unless QR.postingIsEnabled

    sel  = d.getSelection()
    post = Get.postFromNode @
    text = ">>#{post}\n"
    if sel.toString().trim() and post is Get.postFromNode sel.anchorNode
      range = sel.getRangeAt 0
      frag  = range.cloneContents()
      ancestor = range.commonAncestorContainer
      if ancestor.nodeName is '#text'
        # Quoting the insides of a spoiler/code tag.
        if $.x 'ancestor::s', ancestor
          $.prepend frag, $.tn '[spoiler]'
          $.add     frag, $.tn '[/spoiler]'
        if $.x 'ancestor::pre[contains(@class,"prettyprint")]', ancestor
          $.prepend frag, $.tn '[code]'
          $.add     frag, $.tn '[/code]'
      for node in $$ 'br', frag
        $.replace node, $.tn '\n>' unless node is frag.lastElementChild
      for node in $$ 's', frag
        $.replace node, [$.tn('[spoiler]'), node.childNodes..., $.tn '[/spoiler]']
      for node in $$ '.prettyprint', frag
        $.replace node, [$.tn('[code]'), node.childNodes..., $.tn '[/code]']
      text += ">#{frag.textContent.trim()}\n"

    QR.open()
    if QR.selected.isLocked
      index = QR.posts.indexOf QR.selected
      (QR.posts[index+1] or new QR.post()).select()
      $.addClass QR.nodes.el, 'dump'
      QR.cooldown.auto = true
    {com, thread} = QR.nodes
    thread.value = Get.threadFromNode @ unless com.value
    thread.nextElementSibling.firstElementChild.textContent = thread.options[thread.selectedIndex].textContent

    caretPos = com.selectionStart
    # Replace selection for text.
    com.value = com.value[...caretPos] + text + com.value[com.selectionEnd..]
    # Move the caret to the end of the new quote.
    range = caretPos + text.length
    com.setSelectionRange range, range
    com.focus()

    QR.selected.save com
    QR.selected.save thread

    $.rmClass $('.qr-shortcut'), 'disabled'

  characterCount: ->
    counter = QR.nodes.charCount
    count   = QR.nodes.com.textLength
    counter.textContent = count
    counter.hidden      = count < 1000
    (if count > 1500 then $.addClass else $.rmClass) counter, 'warning'

  drag: (e) ->
    # Let it drag anything from the page.
    toggle = if e.type is 'dragstart' then $.off else $.on
    toggle d, 'dragover', QR.dragOver
    toggle d, 'drop',     QR.dropFile

  dragOver: (e) ->
    e.preventDefault()
    e.dataTransfer.dropEffect = 'copy' # cursor feedback

  dropFile: (e) ->
    # Let it only handle files from the desktop.
    return unless e.dataTransfer.files.length
    e.preventDefault()
    QR.open()
    QR.handleFiles e.dataTransfer.files

  paste: (e) ->
    files = []
    for item in e.clipboardData.items when item.kind is 'file'
      blob = item.getAsFile()
      blob.name  = 'file'
      blob.name += '.' + blob.type.split('/')[1] if blob.type
      files.push blob
    return unless files.length
    QR.open()
    QR.handleFiles files
    $.addClass QR.nodes.el, 'dump'
    
  handleBlob: (urlBlob, header, url) ->
    name = url.substr(url.lastIndexOf('/')+1, url.length)
    #QUALITY coding at work
    start = header.indexOf("Content-Type: ") + 14
    endsc = header.substr(start, header.length).indexOf(";")
    endnl = header.substr(start, header.length).indexOf("\n") - 1
    end = endnl
    if (endsc != -1 and endsc < endnl)
      end = endsc
    mime = header.substr(start, end)
    blob = new Blob([urlBlob], {type: mime})
    blob.name = url.substr(url.lastIndexOf('/')+1, url.length)
    name_start = header.indexOf('name="') + 6
    if (name_start - 6 != -1)
      name_end  = header.substr(name_start, header.length).indexOf('"')
      blob.name = header.substr(name_start, name_end)

    return if blob.type is null
      QR.error "Unsupported file type."
    QR.handleFiles([blob])

  handleUrl:  ->
    url = prompt("Insert an url:")
    return if url is null
    <% if (type === 'crx') { %>
    xhr = new XMLHttpRequest();
    xhr.open('GET', url, true)
    xhr.responseType = 'blob'
    xhr.onload = (e) ->
      if @readyState is @DONE && xhr.status is 200
        QR.handleBlob(@response, @getResponseHeader('Content-Type'), url)
        return
      else
        QR.error "Can't load image."
        return

    xhr.onerror = (e) ->
      QR.error "Can't load image."
      return

    xhr.send()
    return
    <% } %>

    <% if (type === 'userscript') { %>
    GM_xmlhttpRequest {
      method: "GET",
      url: url,
      overrideMimeType: "text/plain; charset=x-user-defined",
      onload: (xhr) ->
        r = xhr.responseText
        data = new Uint8Array(r.length)
        i = 0
        while i < r.length
          data[i] = r.charCodeAt(i)
          i++

        QR.handleBlob(data, xhr.responseHeaders, url)
        return

        onerror: (xhr) ->
          QR.error "Can't load image."
    }
    return
    <% } %>

  handleFiles: (files) ->
    if @ isnt QR # file input
      files  = [@files...]
      @value = null
    return unless files.length
    max = QR.nodes.fileInput.max
    isSingle = files.length is 1
    QR.cleanNotifications()
    for file in files
      if file.type is 'application/x-shockwave-flash'
        QR.handleFile(file, isSingle, max)
      else
        QR.checkDimensions file, isSingle, max
    $.addClass QR.nodes.el, 'dump' unless isSingle

  checkDimensions: (file, isSingle, max) ->
    if /^image\//.test file.type
      img = new Image()
      img.onload = =>
        {height, width} = img
        return QR.error "#{file.name}: Image too large (image: #{img.height}x#{img.width}px, max: #{QR.max_heigth}x#{QR.max_width}px)" if height > QR.max_heigth or width > QR.max_heigth
        return QR.error "#{file.name}: Image too small (image: #{img.height}x#{img.width}px, min: #{QR.min_heigth}x#{QR.min_width}px)" if height < QR.min_heigth or width < QR.min_heigth
        QR.handleFile file, isSingle, max
      img.src = URL.createObjectURL file
    else
      QR.handleFile file, isSingle, max

  handleFile: (file, isSingle, max) ->
    if file.size > max
      QR.error "#{file.name}: File too large (file: #{$.bytesToString file.size}, max: #{$.bytesToString max})."
      return
    if isSingle
      post = QR.selected
    else if (post = QR.posts[QR.posts.length - 1]).file
      post = new QR.post()
    if /^text/.test file.type
      post.pasteText file
    else
      post.setFile file
  openFileInput: (e) ->
    e.stopPropagation()
    if e.shiftKey and e.type is 'click'
      return QR.selected.rmFile()
    if e.ctrlKey and e.type is 'click'
      $.addClass QR.nodes.filename, 'edit'
      QR.nodes.filename.focus()
      return
    return if e.target.nodeName is 'INPUT' or (e.keyCode and e.keyCode not in [32, 13]) or e.ctrlKey
    e.preventDefault()
    QR.nodes.fileInput.click()

  generatePostableThreadsList: ->
    return unless QR.nodes
    list    = QR.nodes.thread
    options = [list.firstChild]
    for thread in g.BOARD.threads.keys
      options.push $.el 'option',
        value: thread
        textContent: "No.#{thread}"
    val = list.value
    $.rmAll list
    $.add list, options
    list.value = val
    return unless list.value
    # Fix the value if the option disappeared.
    list.value = if g.VIEW is 'thread'
      g.THREADID
    else
      'new'
    list.nextElementSibling.firstChild.textContent = list.options[list.selectedIndex].textContent if $.hasClass list, 'riced'
    

  dialog: ->
    QR.nodes = nodes =
      el: dialog = UI.dialog 'qr', 'top:0;right:0;', <%= importHTML('Features/QuickReply') %>

    setNode = (name, query) ->
      nodes[name] = $ query, dialog

    setNode 'move',          '.move'
    setNode 'autohide',      '#autohide'
    setNode 'thread',        'select'
    setNode 'threadPar',     '#qr-thread-select'
    setNode 'close',         '.close'
    setNode 'form',          'form'
    setNode 'dumpButton',    '#dump-button'
    setNode 'urlButton',     '#url-button'
    setNode 'name',          '[data-name=name]'
    setNode 'email',         '[data-name=email]'
    setNode 'sub',           '[data-name=sub]'
    setNode 'com',           '[data-name=com]'
    setNode 'dumpList',      '#dump-list'
    setNode 'addPost',       '#add-post'
    setNode 'charCount',     '#char-count'
    setNode 'fileSubmit',    '#file-n-submit'
    setNode 'filesize',      '#qr-filesize'
    setNode 'filename',      '#qr-filename'
    setNode 'fileContainer', '#qr-filename-container'
    setNode 'fileRM',        '#qr-filerm'
    setNode 'fileExtras',    '#qr-extras-container'
    setNode 'spoiler',       '#qr-file-spoiler'
    setNode 'spoilerPar',    '#qr-spoiler-label'
    setNode 'status',        '[type=submit]'
    setNode 'fileInput',     '[type=file]'
    
    rules = $('ul.rules').textContent.trim()
    QR.min_width = QR.min_heigth = 1
    QR.max_width = QR.max_heigth = 5000
    try
      [_, QR.min_width, QR.min_heigth] = rules.match(/.+smaller than (\d+)x(\d+).+/)
      [_, QR.max_width, QR.max_heigth] = rules.match(/.+greater than (\d+)x(\d+).+/)
    catch
      null

    nodes.fileInput.max = $('input[name=MAX_FILE_SIZE]').value

    QR.spoiler = !!$ 'input[name=spoiler]'
    if QR.spoiler
      $.addClass QR.nodes.el, 'has-spoiler'
    else
      nodes.spoiler.parentElement.hidden = true

    if Conf['Dump List Before Comment']
      $.after nodes.name.parentElement, nodes.dumpList.parentElement
      nodes.addPost.tabIndex = 35

    if g.BOARD.ID is 'f'
      nodes.flashTag = $.el 'select',
        name: 'filetag'
        innerHTML: """
          <option value=0>Hentai</option>
          <option value=6>Porn</option>
          <option value=1>Japanese</option>
          <option value=2>Anime</option>
          <option value=3>Game</option>
          <option value=5>Loop</option>
          <option value=4 selected>Other</option>
        """
      nodes.flashTag.dataset.default = '4'
      $.add nodes.form, nodes.flashTag

    QR.flagsInput()

    $.on nodes.filename.parentNode, 'click keydown', QR.openFileInput

    items = $$ '*', QR.nodes.el
    i = 0
    while elm = items[i++]
      $.on elm, 'blur',  QR.focusout
      $.on elm, 'focus', QR.focusin

    $.on nodes.autohide,   'change', QR.toggleHide
    $.on nodes.close,      'click',  QR.close
    $.on nodes.dumpButton, 'click',  -> nodes.el.classList.toggle 'dump'
    $.on nodes.urlButton,  'click',  QR.handleUrl
    $.on nodes.addPost,    'click',  -> new QR.post true
    $.on nodes.form,       'submit', QR.submit
    $.on nodes.filename,   'blur',   -> $.rmClass @, 'edit'
    $.on nodes.fileRM,     'click',  -> QR.selected.rmFile()
    $.on nodes.fileExtras, 'click',  (e) -> e.stopPropagation()
    $.on nodes.spoiler,    'change', -> QR.selected.nodes.spoiler.click()
    $.on nodes.fileInput,  'change', QR.handleFiles

    # mouseover descriptions
    items = ['spoilerPar', 'dumpButton', 'fileRM', 'urlButton']
    i = 0
    while name = items[i++]
      $.on nodes[name], 'mouseover', QR.mouseover

    # save selected post's data
    items = ['name', 'email', 'sub', 'com', 'filename', 'flag']
    i = 0
    save = -> QR.selected.save @
    while name = items[i++]
      continue unless node = nodes[name]
      event = if node.nodeName is 'SELECT' then 'change' else 'input'
      $.on nodes[name], event, save
    $.on nodes['name'], 'blur', QR.tripcodeHider
    $.on nodes.thread,  'change', -> QR.selected.save @

    <% if (type === 'userscript') { %>
    if Conf['Remember QR Size']
      $.get 'QR Size', '', (item) ->
        nodes.com.style.cssText = item['QR Size']
      $.on nodes.com, 'mouseup', (e) ->
        return if e.button isnt 0
        $.set 'QR Size', @style.cssText
    <% } %>

    QR.generatePostableThreadsList()
    QR.persona.init()
    new QR.post true
    QR.status()
    QR.cooldown.init()
    QR.captcha.init()

    Rice.nodes dialog

    $.add d.body, dialog

    if Conf['Auto Hide QR']
      nodes.autohide.click()

    # Create a custom event when the QR dialog is first initialized.
    # Use it to extend the QR's functionalities, or for XTRM RICE.
    $.event 'QRDialogCreation', null, dialog

  tripcodeHider: ->
    check = /^.*##?.+/.test @value
    if check and !@.className.match "\\btripped\\b" then $.addClass @, 'tripped'
    else if !check and @.className.match "\\btripped\\b" then $.rmClass @, 'tripped'

  flags: ->
    select = $.el 'select',
      name:      'flag'
      className: 'flagSelector'

    fn = (val) -> 
      $.add select, $.el 'option', 
        value: val[0]
        textContent: val[1]

    fn flag for flag in [
      ['0',  'None']
      ['US', 'American']
      ['KP', 'Best Korean']
      ['BL', 'Black Nationalist']
      ['CM', 'Communist']
      ['CF', 'Confederate']
      ['RE', 'Conservative']
      ['EU', 'European']
      ['GY', 'Gay']
      ['PC', 'Hippie']
      ['IL', 'Israeli']
      ['DM', 'Liberal']
      ['RP', 'Libertarian']
      ['MF', 'Muslim']
      ['NZ', 'Nazi']
      ['OB', 'Obama']
      ['PR', 'Pirate']
      ['RB', 'Rebel']
      ['TP', 'Tea Partier']
      ['TX', 'Texan']
      ['TR', 'Tree Hugger']
      ['WP', 'White Supremacist']
    ]

    select

  flagsInput: ->
    {nodes} = QR
    return unless nodes
    if nodes.flag
      $.rm nodes.flag
      delete nodes.flag

    if g.BOARD.ID is 'pol'
      flag = QR.flags()
      flag.dataset.name    = 'flag'
      flag.dataset.default = '0'
      nodes.flag = flag
      $.add nodes.form, flag

  preSubmitHooks: []

  submit: (e) ->
    e?.preventDefault()

    if QR.req
      QR.abort()
      return

    if QR.cooldown.seconds
      QR.cooldown.auto = !QR.cooldown.auto
      QR.status()
      return

    post = QR.posts[0]
    post.forceSave()
    if g.BOARD.ID is 'f'
      filetag = QR.nodes.flashTag.value
    threadID = post.thread
    thread = g.BOARD.threads[threadID]

    # prevent errors
    if threadID is 'new'
      threadID = null
      if g.BOARD.ID is 'vg' and !post.sub
        err = 'New threads require a subject.'
      else unless post.file or textOnly = !!$ 'input[name=textonly]', $.id 'postForm'
        err = 'No file selected.'
    else if g.BOARD.threads[threadID].isClosed
      err = 'You can\'t reply to this thread anymore.'
    else unless post.com or post.file
      err = 'No file selected.'
    else if post.file and thread.fileLimit
      err = 'Max limit of image replies has been reached.'
    else for hook in QR.preSubmitHooks
      if err = hook post, thread
        break

    if QR.captcha.isEnabled and !err
      {challenge, response} = QR.captcha.getOne()
      err = 'No valid captcha.' unless response

    QR.cleanNotifications()
    if err
      # stop auto-posting
      QR.cooldown.auto = false
      QR.status()
      QR.error err
      return

    # Enable auto-posting if we have stuff to post, disable it otherwise.
    QR.cooldown.auto = QR.posts.length > 1
    if Conf['Auto Hide QR'] and !QR.cooldown.auto
      QR.hide()
    if !QR.cooldown.auto and $.x 'ancestor::div[@id="qr"]', d.activeElement
      # Unfocus the focused element if it is one within the QR and we're not auto-posting.
      d.activeElement.blur()

    post.lock()

    formData =
      resto:    threadID
      name:     post.name
      email:    post.email
      sub:      post.sub
      com:      post.com
      upfile:   post.file
      filetag:  filetag
      spoiler:  post.spoiler
      flag:     post.flag
      textonly: textOnly
      mode:     'regist'
      pwd:      QR.persona.pwd
      recaptcha_challenge_field: challenge
      recaptcha_response_field:  response

    options =
      responseType: 'document'
      withCredentials: true
      onload: QR.response
      onerror: ->
        # Connection error, or www.4chan.org/banned
        delete QR.req
        if QR.captcha.isEnabled
          QR.captcha.destroy()
          QR.captcha.setup()
        post.unlock()
        QR.cooldown.auto = false
        QR.status()
        QR.error $.el 'span',
          innerHTML: """
          Connection error. You may have been <a href=//www.4chan.org/banned target=_blank>banned</a>.
          [<a href="https://github.com/seaweedchan/4chan-x/wiki/Frequently-Asked-Questions#what-does-4chan-x-encountered-an-error-while-posting-please-try-again-mean" target=_blank>?</a>]
          """
    extra =
      form: $.formData formData
      upCallbacks:
        onload: ->
          # Upload done, waiting for server response.
          QR.req.isUploadFinished = true
          QR.req.uploadEndTime    = Date.now()
          QR.req.progress = '...'
          QR.status()
        onprogress: (e) ->
          # Uploading...
          QR.req.progress = "#{Math.round e.loaded / e.total * 100}%"
          QR.status()

    QR.req = $.ajax "https://sys.4chan.org/#{g.BOARD}/post", options, extra
    # Starting to upload might take some time.
    # Provide some feedback that we're starting to submit.
    QR.req.uploadStartTime = Date.now()
    QR.req.progress = '...'
    QR.status()

  response: ->
    {req} = QR
    delete QR.req

    QR.captcha.destroy() if QR.captcha.isEnabled
    post = QR.posts[0]
    post.unlock()

    resDoc  = req.response
    if ban  = $ '.banType', resDoc # banned/warning
      board = $('.board', resDoc).innerHTML
      err   = $.el 'span', innerHTML:
        if ban.textContent.toLowerCase() is 'banned'
          """
          You are banned on #{board}! ;_;<br>
          Click <a href=//www.4chan.org/banned target=_blank>here</a> to see the reason.
          """
        else
          """
          You were issued a warning on #{board} as #{$('.nameBlock', resDoc).innerHTML}.<br>
          Reason: #{$('.reason', resDoc).innerHTML}
          """
    else if err = resDoc.getElementById 'errmsg' # error!
      $('a', err)?.target = '_blank' # duplicate image link
    else if resDoc.title isnt 'Post successful!'
      err = 'Connection error with sys.4chan.org.'
    else if req.status isnt 200
      err = "Error #{req.statusText} (#{req.status})"

    if err
      if /captcha|verification/i.test(err.textContent) or err is 'Connection error with sys.4chan.org.'
        # Remove the obnoxious 4chan Pass ad.
        if /mistyped/i.test err.textContent
          err = 'You seem to have mistyped the CAPTCHA.'
        else if /expired/i.test err.textContent
          err = 'This CAPTCHA is no longer valid because it has expired.'
        QR.cooldown.auto = false
        # Too many frequent mistyped captchas will auto-ban you!
        # On connection error, the post most likely didn't go through.
        QR.cooldown.set delay: 2
      else if err.textContent and m = err.textContent.match /wait\s+(\d+)\s+second/i
        QR.cooldown.auto = !QR.captcha.isEnabled
        QR.cooldown.set delay: m[1]
      else # stop auto-posting
        QR.cooldown.auto = false
      QR.status()
      QR.error err
      QR.captcha.setup() if QR.captcha.isEnabled
      return

    h1 = $ 'h1', resDoc
    QR.cleanNotifications()

    if Conf['Posting Success Notifications']
      QR.notifications.push new Notice 'success', h1.textContent, 5

    QR.persona.set post

    [_, threadID, postID] = h1.nextSibling.textContent.match /thread:(\d+),no:(\d+)/
    postID   = +postID
    threadID = +threadID or postID
    isReply  = threadID isnt postID

    QR.db.set
      boardID: g.BOARD.ID
      threadID: threadID
      postID: postID
      val: true

    ThreadUpdater.postID = postID

    # Post/upload confirmed as successful.
    $.event 'QRPostSuccessful', {
      board: g.BOARD
      threadID
      postID
    }
    $.event 'QRPostSuccessful_', {threadID, postID}

    # Enable auto-posting if we have stuff left to post, disable it otherwise.
    postsCount = QR.posts.length - 1
    QR.cooldown.auto = postsCount and isReply
    QR.captcha.setup() if QR.captcha.isEnabled and QR.cooldown.auto

    unless Conf['Persistent QR'] or QR.cooldown.auto
      QR.close()
    else
      if QR.posts.length > 1
        QR.captcha.setup()
      post.rm()

    QR.cooldown.set {req, post, isReply, threadID}

<<<<<<< HEAD
    URL = unless isReply # new thread
      "/#{g.BOARD}/res/#{threadID}"
    else if g.VIEW is 'index' and !QR.cooldown.auto and Conf['Open Post in New Tab'] # replying from the index
      "/#{g.BOARD}/res/#{threadID}#p#{postID}"

=======
    URL = if threadID is postID # new thread
      "/#{g.BOARD}/thread/#{threadID}"
    else if g.VIEW is 'index' and !QR.cooldown.auto and Conf['Open Post in New Tab'] # replying from the index
      "/#{g.BOARD}/thread/#{threadID}#p#{postID}"
>>>>>>> 33943a06
    if URL
      if Conf['Open Post in New Tab']
        $.open URL
      else
        window.location = URL

    QR.status()

  abort: ->
    if QR.req and !QR.req.isUploadFinished
      QR.req.abort()
      delete QR.req
      QR.posts[0].unlock()
      QR.cooldown.auto = false
      QR.notifications.push new Notice 'info', 'QR upload aborted.', 5
    QR.status()

  mouseover: (e) ->
    mouseover = $.el 'div',
      id:        'mouseover'
      className: 'dialog'

    $.add Header.hover, mouseover

    mouseover.innerHTML = @nextElementSibling.innerHTML

    UI.hover
      root:         @
      el:           mouseover
      latestEvent:  e
      endEvents:    'mouseout'
      asapTest: ->  true
      offsetX: 15
      offsetY: -5

    return<|MERGE_RESOLUTION|>--- conflicted
+++ resolved
@@ -822,18 +822,11 @@
 
     QR.cooldown.set {req, post, isReply, threadID}
 
-<<<<<<< HEAD
     URL = unless isReply # new thread
       "/#{g.BOARD}/res/#{threadID}"
     else if g.VIEW is 'index' and !QR.cooldown.auto and Conf['Open Post in New Tab'] # replying from the index
       "/#{g.BOARD}/res/#{threadID}#p#{postID}"
 
-=======
-    URL = if threadID is postID # new thread
-      "/#{g.BOARD}/thread/#{threadID}"
-    else if g.VIEW is 'index' and !QR.cooldown.auto and Conf['Open Post in New Tab'] # replying from the index
-      "/#{g.BOARD}/thread/#{threadID}#p#{postID}"
->>>>>>> 33943a06
     if URL
       if Conf['Open Post in New Tab']
         $.open URL
