--- conflicted
+++ resolved
@@ -43,26 +43,7 @@
   initReady: ->
     $.off d, '4chanXInitFinished', @initReady
     QR.postingIsEnabled = !!$.id 'postForm'
-<<<<<<< HEAD
-    unless QR.postingIsEnabled
-      return
-=======
     return unless QR.postingIsEnabled
-
-    link = $.el 'h1',
-      innerHTML: "<a href=javascript:; class='qr-link'>#{if g.VIEW is 'thread' then 'Reply to Thread' else 'Start a Thread'}</a>"
-      className: "qr-link-container"
-    
-    QR.link = link.firstElementChild
-    $.on link.firstChild, 'click', ->
-      $.event 'CloseMenu'
-      QR.open()
-      QR.nodes.com.focus()
-      if Conf['QR Shortcut']
-        $.rmClass $('.qr-shortcut'), 'disabled'
-
-    $.before $.id('togglePostFormLink'), link
->>>>>>> 05de96fd
 
     $.on d, 'QRGetSelectedPost', ({detail: cb}) ->
       cb QR.selected
