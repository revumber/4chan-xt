QR =
  mimeTypes: ['image/jpeg', 'image/png', 'image/gif', 'application/pdf', 'application/vnd.adobe.flash.movie', 'application/x-shockwave-flash', 'video/webm']

  init: ->
    return if !Conf['Quick Reply']

    @db = new DataBoard 'yourPosts'
    @posts = []

    if Conf['QR Shortcut']
      sc = $.el 'a',
        className: "qr-shortcut fa fa-comment-o #{unless Conf['Persistent QR'] then 'disabled' else ''}"
        textContent: 'QR' 
        title: 'Quick Reply'
        href: 'javascript:;'
      $.on sc, 'click', ->
        return unless QR.postingIsEnabled
        if Conf['Persistent QR'] or !QR.nodes or QR.nodes.el.hidden
          QR.open()
          QR.nodes.com.focus()
          $.rmClass @, 'disabled'
        else
          QR.close()
          $.addClass @, 'disabled'

      Header.addShortcut sc

    if Conf['Hide Original Post Form']
      $.asap (-> doc), -> $.addClass doc, 'hide-original-post-form'

    $.on d, '4chanXInitFinished', @initReady

    Post.callbacks.push
      name: 'Quick Reply'
      cb:   @node

  initReady: ->
    $.off d, '4chanXInitFinished', @initReady
    QR.postingIsEnabled = !!$.id 'postForm'
    return unless QR.postingIsEnabled

    link = $.el 'h1',
      className: "qr-link-container"
    $.extend link, <%= html('<a href="javascript:;" class="qr-link">${(g.VIEW === "thread") ? "Reply to Thread" : "Start a Thread"}</a>') %>

    QR.link = link.firstElementChild
    $.on link.firstChild, 'click', ->
      $.event 'CloseMenu'
      QR.open()
      QR.nodes.com.focus()
      if Conf['QR Shortcut']
        $.rmClass $('.qr-shortcut'), 'disabled'

    if Conf['Bottom QR Link'] and g.VIEW is 'thread'
      linkBot = $.el 'div',
        className: "brackets-wrap qr-link-container-bottom"
      $.extend linkBot, <%= html('<a href="javascript:;" class="qr-link-bottom">Reply to Thread</a>') %>

      $.on linkBot.firstElementChild, 'click', ->
        $.event 'CloseMenu'
        QR.open()
        QR.nodes.com.focus()
        if Conf['QR Shortcut']
          $.rmClass $('.qr-shortcut'), 'disabled'

      $.prepend $('.navLinksBot'), linkBot

    $.before $.id('togglePostFormLink'), link

    $.on d, 'paste',              QR.paste
    $.on d, 'dragover',           QR.dragOver
    $.on d, 'drop',               QR.dropFile
    $.on d, 'dragstart dragend',  QR.drag

    # We can thread update and index refresh without loading a new page, so...
    $.on d, 'IndexRefresh', QR.generatePostableThreadsList
    $.on d, 'ThreadUpdate', QR.statusCheck

    return if !Conf['Persistent QR']
    QR.open()
    QR.hide() if Conf['Auto Hide QR']

  statusCheck: ->
    return unless QR.nodes
    {thread} = QR.posts[0]
    if thread isnt 'new' and g.threads["#{g.BOARD}.#{thread}"].isDead
      QR.abort()
    else
      QR.status()

  node: ->
    $.on $('a[title="Reply to this post"]', @nodes.info), 'click', QR.quote

  open: ->
    if QR.nodes
      QR.nodes.el.hidden = false
      QR.unhide()
      QR.captcha.setup()
      return
    try
      QR.dialog()
    catch err
      delete QR.nodes
      Main.handleErrors
        message: 'Quick Reply dialog creation crashed.'
        error: err
  close: ->
    if QR.req
      QR.abort()
      return
    QR.nodes.el.hidden = true
    QR.cleanNotifications()
    d.activeElement.blur()
    $.rmClass QR.nodes.el, 'dump'
    if Conf['QR Shortcut']
      $.toggleClass $('.qr-shortcut'), 'disabled'
    new QR.post true
    for post in QR.posts.splice 0, QR.posts.length - 1
      post.delete()
    QR.cooldown.auto = false
    QR.status()
    QR.captcha.destroy()
  focusin: ->
    $.addClass QR.nodes.el, 'focus'
  focusout: ->
    $.rmClass QR.nodes.el, 'focus'
  hide: ->
    d.activeElement.blur()
    $.addClass QR.nodes.el, 'autohide'
    QR.nodes.autohide.checked = true
  unhide: ->
    $.rmClass QR.nodes.el, 'autohide'
    QR.nodes.autohide.checked = false
  toggleHide: ->
    if @checked
      QR.hide()
    else
      QR.unhide()

  error: (err) ->
    QR.open()
    if typeof err is 'string'
      el = $.tn err
    else
      el = err
      el.removeAttribute 'style'
    if QR.captcha.isEnabled and /captcha|verification/i.test el.textContent
      QR.captcha.setup true
    QR.notify el
    alert el.textContent if d.hidden

  notify: (el) ->
    notice = new Notice 'warning', el
    unless Header.areNotificationsEnabled and d.hidden
      QR.notifications.push notice
    else
      notif = new Notification el.textContent,
        body: el.textContent
        icon: Favicon.logo
      notif.onclick = -> window.focus()
      <% if (type === 'crx') { %>
      # Firefox automatically closes notifications
      # so we can't control the onclose properly.
      notif.onclose = -> notice.close()
      notif.onshow  = ->
        setTimeout ->
          notif.onclose = null
          notif.close()
        , 7 * $.SECOND
      <% } %>

  notifications: []
  cleanNotifications: ->
    for notification in QR.notifications
      notification.close()
    QR.notifications = []

  status: ->
    return unless QR.nodes
    {thread} = QR.posts[0]
    if thread isnt 'new' and g.threads["#{g.BOARD}.#{thread}"].isDead
      value    = 'Dead'
      disabled = true
      QR.cooldown.auto = false

    value = if QR.req
      QR.req.progress
    else
      QR.cooldown.seconds or value

    {status} = QR.nodes
    status.value = unless value
      'Submit'
    else if QR.cooldown.auto
      "Auto #{value}"
    else
      value
    status.disabled = disabled or false

  quote: (e) ->
    e?.preventDefault()
    return unless QR.postingIsEnabled

    sel  = d.getSelection()
    post = Get.postFromNode @
    text = ">>#{post}\n"
    if sel.toString().trim() and post is Get.postFromNode sel.anchorNode
      range = sel.getRangeAt 0
      frag  = range.cloneContents()
      ancestor = range.commonAncestorContainer
      # Quoting the insides of a spoiler/code tag.
      if $.x 'ancestor-or-self::*[self::s or contains(@class,"removed-spoiler")]', ancestor
        $.prepend frag, $.tn '[spoiler]'
        $.add     frag, $.tn '[/spoiler]'
      if insideCode = $.x 'ancestor-or-self::pre[contains(@class,"prettyprint")]', ancestor
        $.prepend frag, $.tn '[code]'
        $.add     frag, $.tn '[/code]'
      for node in $$ (if insideCode then 'br' else '.prettyprint br'), frag
        $.replace node, $.tn '\n'
      for node in $$ 'br', frag
        $.replace node, $.tn '\n>' unless node is frag.lastChild
      for node in $$ 's, .removed-spoiler', frag
        $.replace node, [$.tn('[spoiler]'), node.childNodes..., $.tn '[/spoiler]']
      for node in $$ '.prettyprint', frag
        $.replace node, [$.tn('[code]'), node.childNodes..., $.tn '[/code]']
      for node in $$ '.linkify[data-original]', frag
        $.replace node, $.tn node.dataset.original
      for node in $$ '.embedder', frag
        $.rm node.previousSibling if node.previousSibling?.nodeValue is ' '
        $.rm node
      text += ">#{frag.textContent.trim()}\n"

    QR.open()
    if QR.selected.isLocked
      index = QR.posts.indexOf QR.selected
      (QR.posts[index+1] or new QR.post()).select()
      $.addClass QR.nodes.el, 'dump'
      QR.cooldown.auto = true
    {com, thread} = QR.nodes
    thread.value = Get.threadFromNode @ unless com.value

    caretPos = com.selectionStart
    # Replace selection for text.
    com.value = com.value[...caretPos] + text + com.value[com.selectionEnd..]
    # Move the caret to the end of the new quote.
    range = caretPos + text.length
    com.setSelectionRange range, range
    com.focus()

    QR.selected.save com
    QR.selected.save thread

    if Conf['QR Shortcut']
      $.rmClass $('.qr-shortcut'), 'disabled'

  characterCount: ->
    counter = QR.nodes.charCount
    count   = QR.nodes.com.textLength
    counter.textContent = count
    counter.hidden      = count < 1000
    (if count > 1500 then $.addClass else $.rmClass) counter, 'warning'

  drag: (e) ->
    # Let it drag anything from the page.
    toggle = if e.type is 'dragstart' then $.off else $.on
    toggle d, 'dragover', QR.dragOver
    toggle d, 'drop',     QR.dropFile

  dragOver: (e) ->
    e.preventDefault()
    e.dataTransfer.dropEffect = 'copy' # cursor feedback

  dropFile: (e) ->
    # Let it only handle files from the desktop.
    return unless e.dataTransfer.files.length
    e.preventDefault()
    QR.open()
    QR.handleFiles e.dataTransfer.files

  paste: (e) ->
    return unless e.clipboardData.items
    files = []
    for item in e.clipboardData.items when item.kind is 'file'
      blob = item.getAsFile()
      blob.name  = 'file'
      blob.name += '.' + blob.type.split('/')[1] if blob.type
      files.push blob
    return unless files.length
    QR.open()
    QR.handleFiles files
    $.addClass QR.nodes.el, 'dump'
    
  handleUrl:  ->
    url = prompt 'Enter a URL:'
    return if url is null
    CrossOrigin.file url, (blob) ->
      if blob
        QR.handleFiles([blob])
      else
        QR.error "Can't load image."

  handleFiles: (files) ->
    if @ isnt QR # file input
      files  = [@files...]
      @value = null
    return unless files.length
    QR.cleanNotifications()
    for file, i in files
      QR.handleFile file, i, files.length
    $.addClass QR.nodes.el, 'dump' unless files.length is 1

  handleFile: (file, index, nfiles) ->
    isSingle = nfiles is 1
    if /^text\//.test file.type
      if isSingle
        post = QR.selected
      else if index isnt 0 or (post = QR.posts[QR.posts.length - 1]).com
        post = new QR.post()
      post.pasteText file
      return
    unless file.type in QR.mimeTypes
      QR.error "#{file.name}: Unsupported file type."
      return unless isSingle
    max = QR.nodes.fileInput.max
    max = Math.min(max, QR.max_size_video) if /^video\//.test file.type
    if file.size > max
      QR.error "#{file.name}: File too large (file: #{$.bytesToString file.size}, max: #{$.bytesToString max})."
      return unless isSingle
    isNewPost = false
    if isSingle
      post = QR.selected
    else if index isnt 0 or (post = QR.posts[QR.posts.length - 1]).file
      isNewPost = true
      post = new QR.post()
    QR.checkDimensions file, (pass, el) ->
      if pass or isSingle
        post.setFile file, el
      else if isNewPost
        post.rm()
        URL.revokeObjectURL el.src if el

  checkDimensions: (file, cb) ->
    if /^image\//.test file.type
      img = new Image()
      img.onload = ->
        {height, width} = img
        pass = true
        if height > QR.max_height or width > QR.max_width
          QR.error "#{file.name}: Image too large (image: #{height}x#{width}px, max: #{QR.max_height}x#{QR.max_width}px)"
          pass = false
        if height < QR.min_height or width < QR.min_width
          QR.error "#{file.name}: Image too small (image: #{height}x#{width}px, min: #{QR.min_height}x#{QR.min_width}px)"
          pass = false
        cb pass, img
      img.onerror = ->
        cb false, null
      img.src = URL.createObjectURL file
    else if /^video\//.test file.type
      video = $.el 'video'
      $.on video, 'loadeddata', ->
        return unless cb
        {videoHeight, videoWidth, duration} = video
        max_height = Math.min(QR.max_height, QR.max_height_video)
        max_width = Math.min(QR.max_width, QR.max_width_video)
        pass = true
        if videoHeight > max_height or videoWidth > max_width
          QR.error "#{file.name}: Video too large (video: #{videoHeight}x#{videoWidth}px, max: #{max_height}x#{max_width}px)"
          pass = false
        if videoHeight < QR.min_height or videoWidth < QR.min_width
          QR.error "#{file.name}: Video too small (video: #{videoHeight}x#{videoWidth}px, min: #{QR.min_height}x#{QR.min_width}px)"
          pass = false
        unless isFinite duration
          QR.error "#{file.name}: Video lacks duration metadata (try remuxing)"
          pass = false
        else if duration > QR.max_duration_video
          QR.error "#{file.name}: Video too long (video: #{duration}s, max: #{QR.max_duration_video}s)"
          pass = false
        if video.mozHasAudio or video.webkitAudioDecodedByteCount
          QR.error "#{file.name}: Audio not allowed"
          pass = false
        cb pass, video
        cb = null
      $.on video, 'error', ->
        return unless cb
        if file.type in QR.mimeTypes
          # only report error here if we should have been able to play the video
          # otherwise "unsupported type" should already have been shown
          QR.error "#{file.name}: Video appears corrupt"
        URL.revokeObjectURL file
        cb false, null
        cb = null
      video.src = URL.createObjectURL file
    else
      cb true, null

  openFileInput: (e) ->
    e.stopPropagation()
    if e.shiftKey and e.type is 'click'
      return QR.selected.rmFile()
    if (e.ctrlKey or e.metaKey) and e.type is 'click'
      $.addClass QR.nodes.filename, 'edit'
      QR.nodes.filename.focus()
      return $.on QR.nodes.filename, 'blur', -> $.rmClass QR.nodes.filename, 'edit'
    return if e.target.nodeName is 'INPUT' or (e.keyCode and e.keyCode not in [32, 13]) or e.ctrlKey
    e.preventDefault()
    QR.nodes.fileInput.click()

  generatePostableThreadsList: ->
    return unless QR.nodes
    list    = QR.nodes.thread
    options = [list.firstChild]
    for thread in g.BOARD.threads.keys
      options.push $.el 'option',
        value: thread
        textContent: "Thread No.#{thread}"
    val = list.value
    $.rmAll list
    $.add list, options
    list.value = val
    return if list.value
    # Fix the value if the option disappeared.
    list.value = if g.VIEW is 'thread'
      g.THREADID
    else
      'new'
    (if g.VIEW is 'thread' then $.addClass else $.rmClass) QR.nodes.el, 'reply-to-thread'

  dialog: ->
    QR.nodes = nodes =
      el: dialog = UI.dialog 'qr', 'top: 50px; right: 0px;', <%= importHTML('Features/QuickReply') %>

    setNode = (name, query) ->
      nodes[name] = $ query, dialog

    setNode 'move',          '.move'
    setNode 'autohide',      '#autohide'
    setNode 'thread',        'select'
    setNode 'threadPar',     '#qr-thread-select'
    setNode 'close',         '.close'
    setNode 'form',          'form'
    setNode 'dumpButton',    '#dump-button'
    setNode 'urlButton',     '#url-button'
    setNode 'name',          '[data-name=name]'
    setNode 'email',         '[data-name=email]'
    setNode 'sub',           '[data-name=sub]'
    setNode 'com',           '[data-name=com]'
    setNode 'dumpList',      '#dump-list'
    setNode 'addPost',       '#add-post'
    setNode 'charCount',     '#char-count'
    setNode 'fileSubmit',    '#file-n-submit'
    setNode 'filename',      '#qr-filename'
    setNode 'fileContainer', '#qr-filename-container'
    setNode 'fileRM',        '#qr-filerm'
    setNode 'fileExtras',    '#qr-extras-container'
    setNode 'spoiler',       '#qr-file-spoiler'
    setNode 'spoilerPar',    '#qr-spoiler-label'
    setNode 'status',        '[type=submit]'
    setNode 'fileInput',     '[type=file]'
    
    rules = $('ul.rules').textContent.trim()
    match_min = rules.match(/.+smaller than (\d+)x(\d+).+/)
    match_max = rules.match(/.+greater than (\d+)x(\d+).+/)
    QR.min_width  = +match_min?[1] or 1
    QR.min_height = +match_min?[2] or 1
    QR.max_width  = +match_max?[1] or 10000
    QR.max_height = +match_max?[2] or 10000

    nodes.fileInput.max = $('input[name=MAX_FILE_SIZE]').value

    QR.max_size_video = 3145728
    QR.max_width_video = QR.max_height_video = 2048
    QR.max_duration_video = 120

    if Conf['Show New Thread Option in Threads']
      $.addClass QR.nodes.el, 'show-new-thread-option'

    if Conf['Show Name and Subject']
      $.addClass QR.nodes.name, 'force-show'
      $.addClass QR.nodes.sub, 'force-show'
      QR.nodes.email.placeholder = 'E-mail'

    QR.forcedAnon = !!$ 'form[name="post"] input[name="name"][type="hidden"]'
    if QR.forcedAnon
      $.addClass QR.nodes.el, 'forced-anon'

    QR.spoiler = !!$ '.postForm input[name=spoiler]'
    if QR.spoiler
      $.addClass QR.nodes.el, 'has-spoiler'
    else
      nodes.spoiler.parentElement.hidden = true

    if g.BOARD.ID is 'f' and g.VIEW isnt 'thread'
      nodes.flashTag = $.el 'select', name: 'filetag'
      $.extend nodes.flashTag, <%= html(
        '<option value="0">Hentai</option>' +
        '<option value="6">Porn</option>' +
        '<option value="1">Japanese</option>' +
        '<option value="2">Anime</option>' +
        '<option value="3">Game</option>' +
        '<option value="5">Loop</option>' +
        '<option value="4" selected>Other</option>'
      ) %>
      nodes.flashTag.dataset.default = '4'
      $.add nodes.form, nodes.flashTag

    QR.flagsInput()

    $.on nodes.filename.parentNode, 'click keydown', QR.openFileInput

    items = $$ '*', QR.nodes.el
    i = 0
    while elm = items[i++]
      $.on elm, 'blur',  QR.focusout
      $.on elm, 'focus', QR.focusin

    $.on nodes.autohide,   'change', QR.toggleHide
    $.on nodes.close,      'click',  QR.close
    $.on nodes.dumpButton, 'click',  -> nodes.el.classList.toggle 'dump'
    $.on nodes.urlButton,  'click',  QR.handleUrl
    $.on nodes.addPost,    'click',  -> new QR.post true
    $.on nodes.form,       'submit', QR.submit
    $.on nodes.fileRM,     'click', -> QR.selected.rmFile()
    $.on nodes.fileExtras, 'click', (e) -> e.stopPropagation()
    $.on nodes.spoiler,    'change', -> QR.selected.nodes.spoiler.click()
    $.on nodes.fileInput,  'change', QR.handleFiles

    # save selected post's data
    items = ['thread', 'name', 'email', 'sub', 'com', 'filename', 'flag']
    i = 0
    save = -> QR.selected.save @
    while name = items[i++]
      continue unless node = nodes[name]
      event = if node.nodeName is 'SELECT' then 'change' else 'input'
      $.on nodes[name], event, save

    <% if (type === 'userscript') { %>
    if Conf['Remember QR Size']
      $.get 'QR Size', '', (item) ->
        nodes.com.style.cssText = item['QR Size']
      $.on nodes.com, 'mouseup', (e) ->
        return if e.button isnt 0
        $.set 'QR Size', @style.cssText
    <% } %>

    QR.generatePostableThreadsList()
    QR.persona.init()
    new QR.post true
    QR.status()
    QR.cooldown.init()
    QR.captcha.init()
    $.add d.body, dialog
    QR.captcha.setup()

    # Create a custom event when the QR dialog is first initialized.
    # Use it to extend the QR's functionalities, or for XTRM RICE.
    $.event 'QRDialogCreation', null, dialog

  flags: ->
    select = $.el 'select',
      name:      'flag'
      className: 'flagSelector'

    fn = (val) -> 
      $.add select, $.el 'option', 
        value: val[0]
        textContent: val[1]

    fn flag for flag in [
      ['0',  'None']
      ['US', 'American']
      ['KP', 'Best Korean']
      ['BL', 'Black Nationalist']
      ['CM', 'Communist']
      ['CF', 'Confederate']
      ['RE', 'Conservative']
      ['EU', 'European']
      ['GY', 'Gay']
      ['PC', 'Hippie']
      ['IL', 'Israeli']
      ['DM', 'Liberal']
      ['RP', 'Libertarian']
      ['MF', 'Muslim']
      ['NZ', 'Nazi']
      ['OB', 'Obama']
      ['PR', 'Pirate']
      ['RB', 'Rebel']
      ['TP', 'Tea Partier']
      ['TX', 'Texan']
      ['TR', 'Tree Hugger']
      ['WP', 'White Supremacist']
    ]

    select

  flagsInput: ->
    {nodes} = QR
    return if not nodes
    if nodes.flag
      $.rm nodes.flag
      delete nodes.flag

    if g.BOARD.ID is 'pol'
      flag = QR.flags()
      flag.dataset.name    = 'flag'
      flag.dataset.default = '0'
      nodes.flag = flag
      $.add nodes.form, flag

  submit: (e) ->
    e?.preventDefault()

    if QR.req
      QR.abort()
      return

    if QR.cooldown.seconds
      QR.cooldown.auto = !QR.cooldown.auto
      QR.status()
      return

    post = QR.posts[0]
    post.forceSave()
    if g.BOARD.ID is 'f' and g.VIEW isnt 'thread'
      filetag = QR.nodes.flashTag.value
    threadID = post.thread
    thread = g.BOARD.threads[threadID]

    # prevent errors
    if threadID is 'new'
      threadID = null
      if g.BOARD.ID is 'vg' and !post.sub
        err = 'New threads require a subject.'
      else unless post.file or textOnly = !!$ 'input[name=textonly]', $.id 'postForm'
        err = 'No file selected.'
    else if g.BOARD.threads[threadID].isClosed
      err = 'You can\'t reply to this thread anymore.'
    else unless post.com or post.file
      err = 'No file selected.'
    else if post.file and thread.fileLimit
      err = 'Max limit of image replies has been reached.'

    if QR.captcha.isEnabled and !err
      response = QR.captcha.getOne()
      err = 'No valid captcha.' unless response

    QR.cleanNotifications()
    if err
      # stop auto-posting
      QR.cooldown.auto = false
      QR.status()
      QR.error err
      return

    # Enable auto-posting if we have stuff to post, disable it otherwise.
    QR.cooldown.auto = QR.posts.length > 1
    if Conf['Auto Hide QR'] and !QR.cooldown.auto
      QR.hide()
    if !QR.cooldown.auto and $.x 'ancestor::div[@id="qr"]', d.activeElement
      # Unfocus the focused element if it is one within the QR and we're not auto-posting.
      d.activeElement.blur()

    post.lock()

    formData =
      resto:    threadID
      name:     post.name unless QR.forcedAnon
      email:    post.email
      sub:      post.sub unless QR.forcedAnon or threadID
      com:      post.com
      upfile:   post.file
      filetag:  filetag
      spoiler:  post.spoiler
      flag:     post.flag
      textonly: textOnly
      mode:     'regist'
      pwd:      QR.persona.pwd
<<<<<<< HEAD
=======
      recaptcha_challenge_field: challenge
>>>>>>> d616d864
      'g-recaptcha-response': response

    options =
      responseType: 'document'
      withCredentials: true
      onload: QR.response
      onerror: ->
        # Connection error, or www.4chan.org/banned
        delete QR.req
        post.unlock()
        QR.cooldown.auto = false
        QR.status()
        QR.error $.el 'span',
          <%= html(
            '4chan X encountered an error while posting. ' +
            '[<a href="//4chan.org/banned" target="_blank">Banned?</a>] ' +
            '[<a href="${g.FAQ}#what-does-4chan-x-encountered-an-error-while-posting-please-try-again-mean" target="_blank">More info</a>]'
          ) %>
    extra =
      form: $.formData formData
      upCallbacks:
        onload: ->
          # Upload done, waiting for server response.
          QR.req.isUploadFinished = true
          QR.req.uploadEndTime    = Date.now()
          QR.req.progress = '...'
          QR.status()
        onprogress: (e) ->
          # Uploading...
          QR.req.progress = "#{Math.round e.loaded / e.total * 100}%"
          QR.status()

    QR.req = $.ajax "https://sys.4chan.org/#{g.BOARD}/post", options, extra
    # Starting to upload might take some time.
    # Provide some feedback that we're starting to submit.
    QR.req.uploadStartTime = Date.now()
    QR.req.progress = '...'
    QR.status()

  response: ->
    {req} = QR
    delete QR.req

    post = QR.posts[0]
    post.unlock()

    resDoc  = req.response
    if ban  = $ '.banType', resDoc # banned/warning
      err   = $.el 'span',
        if ban.textContent.toLowerCase() is 'banned'
          <%= html('You are banned on &{$(".board", resDoc)}! ;_;<br>Click <a href="//www.4chan.org/banned" target="_blank">here</a> to see the reason.') %>
        else
          <%= html('You were issued a warning on &{$(".board", resDoc)} as &{$(".nameBlock", resDoc)}.<br>Reason: &{$(".reason", resDoc)}') %>
    else if err = resDoc.getElementById 'errmsg' # error!
      $('a', err)?.target = '_blank' # duplicate image link
    else if resDoc.title isnt 'Post successful!'
      err = 'Connection error with sys.4chan.org.'
    else if req.status isnt 200
      err = "Error #{req.statusText} (#{req.status})"

    if err
      if /captcha|verification/i.test(err.textContent) or err is 'Connection error with sys.4chan.org.'
        # Remove the obnoxious 4chan Pass ad.
        if /mistyped/i.test err.textContent
          err = 'You seem to have mistyped the CAPTCHA.'
        else if /expired/i.test err.textContent
          err = 'This CAPTCHA is no longer valid because it has expired.'
        # Enable auto-post if we have some cached captchas.
        QR.cooldown.auto = if QR.captcha.isEnabled
          !!QR.captcha.captchas.length
        else if err is 'Connection error with sys.4chan.org.'
          true
        else
          # Something must've gone terribly wrong if you get captcha errors without captchas.
          # Don't auto-post indefinitely in that case.
          false
        # Too many frequent mistyped captchas will auto-ban you!
        # On connection error, the post most likely didn't go through.
        QR.cooldown.addDelay post, 2
      else if err.textContent and (m = err.textContent.match /wait\s+(\d+)\s+second/i) and !/duplicate/i.test err.textContent
        QR.cooldown.auto = if QR.captcha.isEnabled
          !!QR.captcha.captchas.length
        else
          true
        QR.cooldown.addDelay post, +m[1]
      else # stop auto-posting
        QR.cooldown.auto = false
      QR.status()
      QR.error err
      return

    h1 = $ 'h1', resDoc
    QR.cleanNotifications()

    if Conf['Posting Success Notifications']
      QR.notifications.push new Notice 'success', h1.textContent, 5

    QR.persona.set post

    [_, threadID, postID] = h1.nextSibling.textContent.match /thread:(\d+),no:(\d+)/
    postID   = +postID
    threadID = +threadID or postID
    isReply  = threadID isnt postID

    QR.db.set
      boardID: g.BOARD.ID
      threadID: threadID
      postID: postID
      val: true

    ThreadUpdater.postID = postID

    # Post/upload confirmed as successful.
    $.event 'QRPostSuccessful', {
      boardID: g.BOARD.ID
      threadID
      postID
    }
    $.event 'QRPostSuccessful_', {boardID: g.BOARD.ID, threadID, postID}

    # Enable auto-posting if we have stuff left to post, disable it otherwise.
    postsCount = QR.posts.length - 1
    QR.cooldown.auto = postsCount and isReply
    if QR.cooldown.auto and QR.captcha.isEnabled and (captchasCount = QR.captcha.captchas.length) < 3 and captchasCount < postsCount
      notif = new Notification 'Quick reply warning',
        body: "You are running low on cached captchas. Cache count: #{captchasCount}."
        icon: Favicon.logo
      notif.onclick = ->
        QR.open()
        window.focus()
      notif.onshow = ->
        setTimeout ->
          notif.close()
        , 7 * $.SECOND

    unless Conf['Persistent QR'] or postsCount
      QR.close()
    else
      post.rm()
      QR.captcha.setup true

    QR.cooldown.add req.uploadEndTime, threadID, postID

    URL = if threadID is postID # new thread
      "#{window.location.origin}/#{g.BOARD}/thread/#{threadID}"
    else if g.VIEW is 'index' and !QR.cooldown.auto and Conf['Open Post in New Tab'] # replying from the index
      "#{window.location.origin}/#{g.BOARD}/thread/#{threadID}#p#{postID}"
    if URL
      if Conf['Open Post in New Tab'] or postsCount
        $.open URL
      else
        window.location = URL

    QR.status()

  abort: ->
    if QR.req and !QR.req.isUploadFinished
      QR.req.abort()
      delete QR.req
      QR.posts[0].unlock()
      QR.cooldown.auto = false
      QR.notifications.push new Notice 'info', 'QR upload aborted.', 5
    QR.status()<|MERGE_RESOLUTION|>--- conflicted
+++ resolved
@@ -6,6 +6,8 @@
 
     @db = new DataBoard 'yourPosts'
     @posts = []
+
+    @captcha = Captcha[if Conf['Use Recaptcha v1'] then 'v1' else 'v2']
 
     if Conf['QR Shortcut']
       sc = $.el 'a',
@@ -95,7 +97,7 @@
     if QR.nodes
       QR.nodes.el.hidden = false
       QR.unhide()
-      QR.captcha.setup()
+      QR.captcha.setup() unless Conf['Use Recaptcha v1']
       return
     try
       QR.dialog()
@@ -112,6 +114,8 @@
     QR.cleanNotifications()
     d.activeElement.blur()
     $.rmClass QR.nodes.el, 'dump'
+    if Conf['Use Recaptcha v1'] and !Conf['Captcha Warning Notifications']
+      $.rmClass QR.captcha.nodes.input, 'error' if QR.captcha.isEnabled
     if Conf['QR Shortcut']
       $.toggleClass $('.qr-shortcut'), 'disabled'
     new QR.post true
@@ -119,7 +123,8 @@
       post.delete()
     QR.cooldown.auto = false
     QR.status()
-    QR.captcha.destroy()
+    if !Conf['Use Recaptcha v1'] or (QR.captcha.isEnabled and not Conf['Auto-load captcha'])
+      QR.captcha.destroy()
   focusin: ->
     $.addClass QR.nodes.el, 'focus'
   focusout: ->
@@ -144,9 +149,21 @@
     else
       el = err
       el.removeAttribute 'style'
-    if QR.captcha.isEnabled and /captcha|verification/i.test el.textContent
-      QR.captcha.setup true
-    QR.notify el
+    captchaErr = QR.captcha.isEnabled and /captcha|verification/i.test el.textContent
+    if captchaErr and Conf['Use Recaptcha v1']
+      if QR.captcha.captchas.length is 0
+        # Focus the captcha input on captcha error.
+        QR.captcha.nodes.input.focus()
+        QR.captcha.setup()
+      if Conf['Captcha Warning Notifications'] and !d.hidden
+        QR.notify el
+      else
+        $.addClass QR.captcha.nodes.input, 'error'
+        $.on QR.captcha.nodes.input, 'keydown', ->
+          $.rmClass QR.captcha.nodes.input, 'error'
+    else
+      QR.captcha.setup true if captchaErr and !Conf['Use Recaptcha v1']
+      QR.notify el
     alert el.textContent if d.hidden
 
   notify: (el) ->
@@ -549,7 +566,7 @@
     QR.cooldown.init()
     QR.captcha.init()
     $.add d.body, dialog
-    QR.captcha.setup()
+    QR.captcha.setup() unless Conf['Use Recaptcha v1']
 
     # Create a custom event when the QR dialog is first initialized.
     # Use it to extend the QR's functionalities, or for XTRM RICE.
@@ -640,7 +657,7 @@
       err = 'Max limit of image replies has been reached.'
 
     if QR.captcha.isEnabled and !err
-      response = QR.captcha.getOne()
+      {challenge, response} = QR.captcha.getOne()
       err = 'No valid captcha.' unless response
 
     QR.cleanNotifications()
@@ -674,10 +691,7 @@
       textonly: textOnly
       mode:     'regist'
       pwd:      QR.persona.pwd
-<<<<<<< HEAD
-=======
       recaptcha_challenge_field: challenge
->>>>>>> d616d864
       'g-recaptcha-response': response
 
     options =
@@ -807,6 +821,7 @@
         icon: Favicon.logo
       notif.onclick = ->
         QR.open()
+        QR.captcha.nodes.input.focus() if Conf['Use Recaptcha v1']
         window.focus()
       notif.onshow = ->
         setTimeout ->
@@ -816,8 +831,10 @@
     unless Conf['Persistent QR'] or postsCount
       QR.close()
     else
+      if Conf['Use Recaptcha v1'] and QR.posts.length > 1 and QR.captcha.isEnabled and QR.captcha.captchas.length is 0
+        QR.captcha.setup()
       post.rm()
-      QR.captcha.setup true
+      QR.captcha.setup true unless Conf['Use Recaptcha v1']
 
     QR.cooldown.add req.uploadEndTime, threadID, postID
 
