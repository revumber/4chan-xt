--- conflicted
+++ resolved
@@ -606,16 +606,10 @@
 
   flagsInput: ->
     {nodes} = QR
-<<<<<<< HEAD
+    return unless nodes
     if nodes.flag
       $.rm nodes.flag
       delete nodes.flag
-=======
-    return unless nodes
-    if nodes.flagSelector
-      $.rm nodes.flagSelector
-      delete nodes.flagSelector
->>>>>>> 5581b534
 
     if g.BOARD.ID is 'pol'
       flag = QR.flags()
