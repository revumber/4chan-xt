QR =
<<<<<<< HEAD
=======
  mimeTypes: ['image/jpeg', 'image/png', 'image/gif', 'application/pdf', 'application/vnd.adobe.flash.movie', 'application/x-shockwave-flash', 'video/webm']

>>>>>>> f6a5fce2
  init: ->
    return if !Conf['Quick Reply']

    @db = new DataBoard 'yourPosts'
    @posts = []

    if Conf['QR Shortcut']
      sc = $.el 'a',
        className: "qr-shortcut fa fa-comment-o #{unless Conf['Persistent QR'] then 'disabled' else ''}"
        textContent: 'QR' 
        title: 'Quick Reply'
        href: 'javascript:;'

      $.on sc, 'click', ->
        if Conf['Persistent QR'] or !QR.nodes or QR.nodes.el.hidden
          QR.open()
          QR.nodes.com.focus()
          $.rmClass @, 'disabled'
        else
          QR.close()
          $.addClass @, 'disabled'

      Header.addShortcut sc

    if Conf['Hide Original Post Form']
      $.asap (-> doc), -> $.addClass doc, 'hide-original-post-form'

    $.on d, '4chanXInitFinished', @initReady

    Post.callbacks.push
      name: 'Quick Reply'
      cb:   @node

  initReady: ->
    $.off d, '4chanXInitFinished', @initReady
    QR.postingIsEnabled = !!$.id 'postForm'
    return unless QR.postingIsEnabled

    link = $.el 'h1',
      innerHTML: "<a href=javascript:; class='qr-link'>#{if g.VIEW is 'thread' then 'Reply to Thread' else 'Start a Thread'}</a>"
      className: "qr-link-container"
    
    QR.link = link.firstElementChild
    $.on link.firstChild, 'click', ->
      $.event 'CloseMenu'
      QR.open()
      QR.nodes.com.focus()
      if Conf['QR Shortcut']
        $.rmClass $('.qr-shortcut'), 'disabled'

    $.before $.id('togglePostForm') or $.id('postForm'), link

    $.on d, 'QRGetSelectedPost', ({detail: cb}) ->
      cb QR.selected
    $.on d, 'QRAddPreSubmitHook', ({detail: cb}) ->
      QR.preSubmitHooks.push cb

    <% if (type === 'crx') { %>
    $.on d, 'paste',              QR.paste
    <% } %>
    $.on d, 'dragover',           QR.dragOver
    $.on d, 'drop',               QR.dropFile
    $.on d, 'dragstart dragend',  QR.drag

    # We can thread update and index refresh without loading a new page, so...
    $.on d, 'IndexRefresh', QR.generatePostableThreadsList
    $.on d, 'ThreadUpdate', QR.statusCheck

    return if !Conf['Persistent QR']
    QR.open()
    QR.hide() if Conf['Auto-Hide QR']

  statusCheck: ->
    if g.DEAD
      QR.abort()
    else
      QR.status()

  node: ->
    if QR.db.get {boardID: @board.ID, threadID: @thread.ID, postID: @ID}
      $.addClass @nodes.root, 'your-post'
    $.on $('a[title="Quote this post"]', @nodes.info), 'click', QR.quote

  persist: ->
    return unless QR.postingIsEnabled
    QR.open()
    QR.hide() if Conf['Auto Hide QR']

  open: ->
    if QR.nodes
      QR.nodes.el.hidden = false
      QR.unhide()
      return
    try
      QR.dialog()
    catch err
      delete QR.nodes
      Main.handleErrors
        message: 'Quick Reply dialog creation crashed.'
        error: err

  close: ->
    if QR.req
      QR.abort()
      return
    QR.nodes.el.hidden = true
    QR.cleanNotifications()
    d.activeElement.blur()
    $.rmClass QR.nodes.el, 'dump'
    unless Conf['Captcha Warning Notifications']
      $.rmClass QR.captcha.nodes.input, 'error' if QR.captcha.isEnabled
    if Conf['QR Shortcut']
      $.toggleClass $('.qr-shortcut'), 'disabled'
    new QR.post true
    for post in QR.posts.splice 0, QR.posts.length - 1
      post.delete()
    QR.cooldown.auto = false
    QR.status()
    if QR.captcha.isEnabled and not Conf['Auto-load captcha']
      QR.captcha.destroy()
  focusin: ->
    $.addClass QR.nodes.el, 'focus'
  focusout: ->
    $.rmClass QR.nodes.el, 'focus'
  hide: ->
    d.activeElement.blur()
    $.addClass QR.nodes.el, 'autohide'
    QR.nodes.autohide.checked = true
  unhide: ->
    $.rmClass QR.nodes.el, 'autohide'
    QR.nodes.autohide.checked = false
  toggleHide: ->
    if @checked
      QR.hide()
    else
      QR.unhide()

  error: (err) ->
    QR.open()
    if typeof err is 'string'
      el = $.tn err
    else
      el = err
      el.removeAttribute 'style'
    if QR.captcha.isEnabled and /captcha|verification/i.test el.textContent
      if QR.captcha.captchas.length is 0
        # Focus the captcha input on captcha error.
        QR.captcha.nodes.input.focus()
        QR.captcha.setup()
      if Conf['Captcha Warning Notifications'] and !d.hidden
        QR.notify el
      else
        $.addClass QR.captcha.nodes.input, 'error'
        $.on QR.captcha.nodes.input, 'keydown', ->
          $.rmClass QR.captcha.nodes.input, 'error'
    else
      QR.notify el
    alert el.textContent if d.hidden

  notify: (el) ->
    notice = new Notice 'warning', el
    unless Header.areNotificationsEnabled and d.hidden
      QR.notifications.push notice
    else
      notif = new Notification el.textContent,
        body: el.textContent
        icon: Favicon.logo
      notif.onclick = -> window.focus()
      <% if (type === 'crx') { %>
      # Firefox automatically closes notifications
      # so we can't control the onclose properly.
      notif.onclose = -> notice.close()
      notif.onshow  = ->
        setTimeout ->
          notif.onclose = null
          notif.close()
        , 7 * $.SECOND
      <% } %>

  notifications: []
  cleanNotifications: ->
    for notification in QR.notifications
      notification.close()
    QR.notifications = []

  status: ->
    return unless QR.nodes
    {thread} = QR.posts[0]
    if thread isnt 'new' and g.threads["#{g.BOARD}.#{thread}"].isDead
      value    = 404
      disabled = true
      QR.cooldown.auto = false

    value = if QR.req
      QR.req.progress
    else
      QR.cooldown.seconds or value

    {status} = QR.nodes
    status.value = unless value
      'Submit'
    else if QR.cooldown.auto
      "Auto #{value}"
    else
      value
    status.disabled = disabled or false

  quote: (e) ->
    e?.preventDefault()
    return unless QR.postingIsEnabled

    sel  = d.getSelection()
    post = Get.postFromNode @
    text = ">>#{post}\n"
    if sel.toString().trim() and post is Get.postFromNode sel.anchorNode
      range = sel.getRangeAt 0
      frag  = range.cloneContents()
      ancestor = range.commonAncestorContainer
      if ancestor.nodeName is '#text'
        # Quoting the insides of a spoiler/code tag.
        if $.x 'ancestor::s', ancestor
          $.prepend frag, $.tn '[spoiler]'
          $.add     frag, $.tn '[/spoiler]'
        if $.x 'ancestor::pre[contains(@class,"prettyprint")]', ancestor
          $.prepend frag, $.tn '[code]'
          $.add     frag, $.tn '[/code]'
      for node in $$ 'br', frag
        $.replace node, $.tn '\n>' unless node is frag.lastElementChild
      for node in $$ 's', frag
        $.replace node, [$.tn('[spoiler]'), node.childNodes..., $.tn '[/spoiler]']
      for node in $$ '.prettyprint', frag
        $.replace node, [$.tn('[code]'), node.childNodes..., $.tn '[/code]']
      text += ">#{frag.textContent.trim()}\n"

    QR.open()
    if QR.selected.isLocked
      index = QR.posts.indexOf QR.selected
      (QR.posts[index+1] or new QR.post()).select()
      $.addClass QR.nodes.el, 'dump'
      QR.cooldown.auto = true
    {com, thread} = QR.nodes
    thread.value = Get.threadFromNode @ unless com.value

    caretPos = com.selectionStart
    # Replace selection for text.
    com.value = com.value[...caretPos] + text + com.value[com.selectionEnd..]
    # Move the caret to the end of the new quote.
    range = caretPos + text.length
    com.setSelectionRange range, range
    com.focus()

    QR.selected.save com
    QR.selected.save thread

    if Conf['QR Shortcut']
      $.rmClass $('.qr-shortcut'), 'disabled'

  characterCount: ->
    counter = QR.nodes.charCount
    count   = QR.nodes.com.textLength
    counter.textContent = count
    counter.hidden      = count < 1000
    (if count > 1500 then $.addClass else $.rmClass) counter, 'warning'

  drag: (e) ->
    # Let it drag anything from the page.
    toggle = if e.type is 'dragstart' then $.off else $.on
    toggle d, 'dragover', QR.dragOver
    toggle d, 'drop',     QR.dropFile

  dragOver: (e) ->
    e.preventDefault()
    e.dataTransfer.dropEffect = 'copy' # cursor feedback

  dropFile: (e) ->
    # Let it only handle files from the desktop.
    return unless e.dataTransfer.files.length
    e.preventDefault()
    QR.open()
    QR.handleFiles e.dataTransfer.files

  paste: (e) ->
    files = []
    for item in e.clipboardData.items when item.kind is 'file'
      blob = item.getAsFile()
      blob.name  = 'file'
      blob.name += '.' + blob.type.split('/')[1] if blob.type
      files.push blob
    return unless files.length
    QR.open()
    QR.handleFiles files
    $.addClass QR.nodes.el, 'dump'
    
  handleBlob: (urlBlob, contentType, contentDisposition, url) ->
    name = url.match(/([^\/]+)\/*$/)?[1]
    mime = contentType?.match(/[^;]*/)[0] or 'application/octet-stream'
    match =
      contentDisposition?.match(/\bfilename\s*=\s*"((\\"|[^"])+)"/i)?[1] or
      contentType?.match(/\bname\s*=\s*"((\\"|[^"])+)"/i)?[1]
    if match
      name = match.replace /\\"/g, '"'
    blob = new Blob([urlBlob], {type: mime})
<<<<<<< HEAD
    blob.name = url.substr(url.lastIndexOf('/')+1, url.length)
    name_start = header.indexOf('name="') + 6
    if (name_start - 6 != -1)
      name_end  = header.substr(name_start, header.length).indexOf('"')
      blob.name = header.substr(name_start, name_end)

    return if blob.type is null
      QR.error "Unsupported file type."
=======
    blob.name = name
>>>>>>> f6a5fce2
    QR.handleFiles([blob])

  handleUrl:  ->
    url = prompt("Insert an url:")
    return if url is null

    <% if (type === 'crx') { %>
    xhr = new XMLHttpRequest();
    xhr.open('GET', url, true)
    xhr.responseType = 'blob'
    xhr.onload = (e) ->
      if @readyState is @DONE && xhr.status is 200
        contentType = @getResponseHeader('Content-Type')
        contentDisposition = @getResponseHeader('Content-Disposition')
        QR.handleBlob @response, contentType, contentDisposition, url
      else
        QR.error "Can't load image."
    xhr.onerror = (e) ->
      QR.error "Can't load image."
    xhr.send()
    <% } %>

    <% if (type === 'userscript') { %>
    GM_xmlhttpRequest
      method: "GET"
      url: url
      overrideMimeType: "text/plain; charset=x-user-defined"
      onload: (xhr) ->
        r = xhr.responseText
        data = new Uint8Array(r.length)
        i = 0
        while i < r.length
          data[i] = r.charCodeAt(i)
          i++
        contentType = xhr.responseHeaders.match(/Content-Type:\s*(.*)/i)?[1]
        contentDisposition = xhr.responseHeaders.match(/Content-Disposition:\s*(.*)/i)?[1]
        QR.handleBlob data, contentType, contentDisposition, url
      onerror: (xhr) ->
        QR.error "Can't load image."
    <% } %>

  handleFiles: (files) ->
    if @ isnt QR # file input
      files  = [@files...]
      @value = null
    return unless files.length
    QR.cleanNotifications()
<<<<<<< HEAD
    for file in files
      if file.type is 'application/x-shockwave-flash'
        QR.handleFile(file, isSingle, max)
      else
        QR.checkDimensions file, isSingle, max
    $.addClass QR.nodes.el, 'dump' unless isSingle

  checkDimensions: (file, isSingle, max) ->
    if /^image\//.test file.type
      img = new Image()
      img.onload = =>
        {height, width} = img
        return QR.error "#{file.name}: Image too large (image: #{img.height}x#{img.width}px, max: #{QR.max_heigth}x#{QR.max_width}px)" if height > QR.max_heigth or width > QR.max_heigth
        return QR.error "#{file.name}: Image too small (image: #{img.height}x#{img.width}px, min: #{QR.min_heigth}x#{QR.min_width}px)" if height < QR.min_heigth or width < QR.min_heigth
        QR.handleFile file, isSingle, max
      img.src = URL.createObjectURL file
    else
      QR.handleFile file, isSingle, max

  handleFile: (file, isSingle, max) ->
    if file.size > max
      QR.error "#{file.name}: File too large (file: #{$.bytesToString file.size}, max: #{$.bytesToString max})."
      return
    if isSingle
=======
    for file, i in files
      QR.handleFile file, i, files.length
    $.addClass QR.nodes.el, 'dump' unless files.length is 1

  handleFile: (file, index, nfiles) ->
    if /^text\//.test file.type
      if nfiles is 1
        post = QR.selected
      else if index isnt 0 or (post = QR.posts[QR.posts.length - 1]).com
        post = new QR.post()
      post.pasteText file
      return
    unless file.type in QR.mimeTypes
      QR.error "#{file.name}: Unsupported file type."
      return unless nfiles is 1
    max = QR.nodes.fileInput.max
    max = Math.min(max, QR.max_size_video) if /^video\//.test file.type
    if file.size > max
      QR.error "#{file.name}: File too large (file: #{$.bytesToString file.size}, max: #{$.bytesToString max})."
      return unless nfiles is 1
    isNewPost = false
    if nfiles is 1
>>>>>>> f6a5fce2
      post = QR.selected
    else if index isnt 0 or (post = QR.posts[QR.posts.length - 1]).file
      isNewPost = true
      post = new QR.post()
<<<<<<< HEAD
    if /^text/.test file.type
      post.pasteText file
    else
      post.setFile file
=======
    QR.checkDimensions file, (pass) ->
      if pass or nfiles is 1
        post.setFile file
      else if isNewPost
        post.rm()

  checkDimensions: (file, cb) ->
    if /^image\//.test file.type
      img = new Image()
      img.onload = =>
        {height, width} = img
        pass = true
        if height > QR.max_height or width > QR.max_width
          QR.error "#{file.name}: Image too large (image: #{height}x#{width}px, max: #{QR.max_height}x#{QR.max_width}px)"
          pass = false
        if height < QR.min_height or width < QR.min_width
          QR.error "#{file.name}: Image too small (image: #{height}x#{width}px, min: #{QR.min_height}x#{QR.min_width}px)"
          pass = false
        cb pass
      img.src = URL.createObjectURL file
    else if /^video\//.test file.type
      video = $.el 'video'
      $.on video, 'loadedmetadata', =>
        return unless cb?
        {videoHeight, videoWidth, duration} = video
        max_height = Math.min(QR.max_height, QR.max_height_video)
        max_width = Math.min(QR.max_width, QR.max_width_video)
        pass = true
        if videoHeight > max_height or videoWidth > max_width
          QR.error "#{file.name}: Video too large (video: #{videoHeight}x#{videoWidth}px, max: #{max_height}x#{max_width}px)"
          pass = false
        if videoHeight < QR.min_height or videoWidth < QR.min_width
          QR.error "#{file.name}: Video too small (video: #{videoHeight}x#{videoWidth}px, min: #{QR.min_height}x#{QR.min_width}px)"
          pass = false
        unless isFinite video.duration
          QR.error "#{file.name}: Video lacks duration metadata (try remuxing)"
          pass = false
        if duration > QR.max_duration_video
          QR.error "#{file.name}: Video too long (video: #{duration}s, max: #{QR.max_duration_video}s)"
          pass = false
        <% if (type === 'userscript') { %>
        if video.mozHasAudio
          QR.error "#{file.name}: Audio not allowed"
          pass = false
        <% } %>
        cb pass
        cb = null
      $.on video, 'error', =>
        return unless cb?
        if file.type in QR.mimeTypes
          # only report error here if we should have been able to play the video
          # otherwise "unsupported type" should already have been shown
          QR.error "#{file.name}: Video appears corrupt"
        cb false
        cb = null
      video.src = URL.createObjectURL file
    else
      cb true

>>>>>>> f6a5fce2
  openFileInput: (e) ->
    e.stopPropagation()
    if e.shiftKey and e.type is 'click'
      return QR.selected.rmFile()
    if e.ctrlKey and e.type is 'click'
      $.addClass QR.nodes.filename, 'edit'
      QR.nodes.filename.focus()
      return $.on QR.nodes.filename, 'blur', -> $.rmClass QR.nodes.filename, 'edit'
    return if e.target.nodeName is 'INPUT' or (e.keyCode and e.keyCode not in [32, 13]) or e.ctrlKey
    e.preventDefault()
    QR.nodes.fileInput.click()

  generatePostableThreadsList: ->
    return unless QR.nodes
    list    = QR.nodes.thread
    options = [list.firstChild]
    for thread in g.BOARD.threads.keys
      options.push $.el 'option',
        value: thread
        textContent: "Thread No.#{thread}"
    val = list.value
    $.rmAll list
    $.add list, options
    list.value = val
    return unless list.value
    # Fix the value if the option disappeared.
    list.value = if g.VIEW is 'thread'
      g.THREADID
    else
      'new'

  dialog: ->
    QR.nodes = nodes =
      el: dialog = UI.dialog 'qr', 'top:0;right:0;', <%= importHTML('Features/QuickReply') %>

    setNode = (name, query) ->
      nodes[name] = $ query, dialog

    setNode 'move',          '.move'
    setNode 'autohide',      '#autohide'
    setNode 'thread',        'select'
    setNode 'threadPar',     '#qr-thread-select'
    setNode 'close',         '.close'
    setNode 'form',          'form'
    setNode 'dumpButton',    '#dump-button'
    setNode 'urlButton',     '#url-button'
    setNode 'name',          '[data-name=name]'
    setNode 'email',         '[data-name=email]'
    setNode 'sub',           '[data-name=sub]'
    setNode 'com',           '[data-name=com]'
    setNode 'dumpList',      '#dump-list'
    setNode 'addPost',       '#add-post'
    setNode 'charCount',     '#char-count'
    setNode 'fileSubmit',    '#file-n-submit'
    setNode 'filesize',      '#qr-filesize'
    setNode 'filename',      '#qr-filename'
    setNode 'fileContainer', '#qr-filename-container'
    setNode 'fileRM',        '#qr-filerm'
    setNode 'fileExtras',    '#qr-extras-container'
    setNode 'spoiler',       '#qr-file-spoiler'
    setNode 'status',        '[type=submit]'
    setNode 'fileInput',     '[type=file]'
    
    rules = $('ul.rules').textContent.trim()
    QR.min_width = QR.min_height = 1
    QR.max_width = QR.max_height = 10000
    try
      [_, QR.min_width, QR.min_height] = rules.match(/.+smaller than (\d+)x(\d+).+/)
      [_, QR.max_width, QR.max_height] = rules.match(/.+greater than (\d+)x(\d+).+/)
      for prop in ['min_width', 'min_height', 'max_width', 'max_height']
        QR[prop] = parseInt QR[prop], 10
    catch
      null

    nodes.fileInput.max = $('input[name=MAX_FILE_SIZE]').value

    QR.max_size_video = 3145728
    QR.max_width_video = QR.max_height_video = 2048
    QR.max_duration_video = 120

    QR.spoiler = !!$ 'input[name=spoiler]'
    if QR.spoiler
      $.addClass QR.nodes.el, 'has-spoiler'
    else
      nodes.spoiler.parentElement.hidden = true

    if g.BOARD.ID is 'f'
      nodes.flashTag = $.el 'select',
        name: 'filetag'
        innerHTML: """
          <option value=0>Hentai</option>
          <option value=6>Porn</option>
          <option value=1>Japanese</option>
          <option value=2>Anime</option>
          <option value=3>Game</option>
          <option value=5>Loop</option>
          <option value=4 selected>Other</option>
        """
      nodes.flashTag.dataset.default = '4'
      $.add nodes.form, nodes.flashTag

    QR.flagsInput()

    $.on nodes.filename.parentNode, 'click keydown', QR.openFileInput

    items = $$ '*', QR.nodes.el
    i = 0
    while elm = items[i++]
      $.on elm, 'blur',  QR.focusout
      $.on elm, 'focus', QR.focusin

    $.on nodes.autohide,   'change', QR.toggleHide
    $.on nodes.close,      'click',  QR.close
    $.on nodes.dumpButton, 'click',  -> nodes.el.classList.toggle 'dump'
    $.on nodes.urlButton,  'click',  QR.handleUrl
    $.on nodes.addPost,    'click',  -> new QR.post true
    $.on nodes.form,       'submit', QR.submit
    $.on nodes.fileRM,     'click', -> QR.selected.rmFile()
    $.on nodes.fileExtras, 'click', (e) -> e.stopPropagation()
    $.on nodes.spoiler,    'change', -> QR.selected.nodes.spoiler.click()
    $.on nodes.fileInput,  'change', QR.handleFiles

    # save selected post's data
    items = ['name', 'email', 'sub', 'com', 'filename', 'flag']
    i = 0
    save = -> QR.selected.save @
    while name = items[i++]
      continue unless node = nodes[name]
      event = if node.nodeName is 'SELECT' then 'change' else 'input'
      $.on nodes[name], event, save

    <% if (type === 'userscript') { %>
    if Conf['Remember QR Size']
      $.get 'QR Size', '', (item) ->
        nodes.com.style.cssText = item['QR Size']
      $.on nodes.com, 'mouseup', (e) ->
        return if e.button isnt 0
        $.set 'QR Size', @style.cssText
    <% } %>

    QR.generatePostableThreadsList()
    QR.persona.init()
    new QR.post true
    QR.status()
    QR.cooldown.init()
    QR.captcha.init()
    $.add d.body, dialog

    # Create a custom event when the QR dialog is first initialized.
    # Use it to extend the QR's functionalities, or for XTRM RICE.
    $.event 'QRDialogCreation', null, dialog

  flags: ->
    select = $.el 'select',
      name:      'flag'
      className: 'flagSelector'

    fn = (val) -> 
      $.add select, $.el 'option', 
        value: val[0]
        textContent: val[1]

    fn flag for flag in [
      ['0',  'None']
      ['US', 'American']
      ['KP', 'Best Korean']
      ['BL', 'Black Nationalist']
      ['CM', 'Communist']
      ['CF', 'Confederate']
      ['RE', 'Conservative']
      ['EU', 'European']
      ['GY', 'Gay']
      ['PC', 'Hippie']
      ['IL', 'Israeli']
      ['DM', 'Liberal']
      ['RP', 'Libertarian']
      ['MF', 'Muslim']
      ['NZ', 'Nazi']
      ['OB', 'Obama']
      ['PR', 'Pirate']
      ['RB', 'Rebel']
      ['TP', 'Tea Partier']
      ['TX', 'Texan']
      ['TR', 'Tree Hugger']
      ['WP', 'White Supremacist']
    ]

    select

  flagsInput: ->
    {nodes} = QR
    return unless nodes
    if nodes.flag
      $.rm nodes.flag
      delete nodes.flag

    if g.BOARD.ID is 'pol'
      flag = QR.flags()
      flag.dataset.name    = 'flag'
      flag.dataset.default = '0'
      nodes.flag = flag
      $.add nodes.form, flag

  preSubmitHooks: []

  submit: (e) ->
    e?.preventDefault()

    if QR.req
      QR.abort()
      return

    if QR.cooldown.seconds
      QR.cooldown.auto = !QR.cooldown.auto
      QR.status()
      return

    post = QR.posts[0]
    post.forceSave()
    if g.BOARD.ID is 'f'
      filetag = QR.nodes.flashTag.value
    threadID = post.thread
    thread = g.BOARD.threads[threadID]

    # prevent errors
    if threadID is 'new'
      threadID = null
      if g.BOARD.ID is 'vg' and !post.sub
        err = 'New threads require a subject.'
      else unless post.file or textOnly = !!$ 'input[name=textonly]', $.id 'postForm'
        err = 'No file selected.'
    else if g.BOARD.threads[threadID].isClosed
      err = 'You can\'t reply to this thread anymore.'
    else unless post.com or post.file
      err = 'No file selected.'
    else if post.file and thread.fileLimit
      err = 'Max limit of image replies has been reached.'
    else for hook in QR.preSubmitHooks
      if err = hook post, thread
        break

    if QR.captcha.isEnabled and !err
      {challenge, response} = QR.captcha.getOne()
      err = 'No valid captcha.' unless response

    QR.cleanNotifications()
    if err
      # stop auto-posting
      QR.cooldown.auto = false
      QR.status()
      QR.error err
      return

    # Enable auto-posting if we have stuff to post, disable it otherwise.
    QR.cooldown.auto = QR.posts.length > 1
    if Conf['Auto Hide QR'] and !QR.cooldown.auto
      QR.hide()
    if !QR.cooldown.auto and $.x 'ancestor::div[@id="qr"]', d.activeElement
      # Unfocus the focused element if it is one within the QR and we're not auto-posting.
      d.activeElement.blur()

    post.lock()

    formData =
      resto:    threadID
      name:     post.name
      email:    post.email
      sub:      post.sub
      com:      post.com
      upfile:   post.file
      filetag:  filetag
      spoiler:  post.spoiler
      flag:     post.flag
      textonly: textOnly
      mode:     'regist'
      pwd:      QR.persona.pwd
      recaptcha_challenge_field: challenge
      recaptcha_response_field:  response

    options =
      responseType: 'document'
      withCredentials: true
      onload: QR.response
      onerror: ->
        # Connection error, or www.4chan.org/banned
        delete QR.req
        post.unlock()
        QR.cooldown.auto = false
        QR.status()
        QR.error $.el 'span',
          innerHTML: """
          4chan X encountered an error while posting. 
          [<a href="//4chan.org/banned" target=_blank>Banned?</a>] [<a href="https://github.com/ccd0/4chan-x/wiki/Frequently-Asked-Questions#what-does-4chan-x-encountered-an-error-while-posting-please-try-again-mean" target=_blank>More info</a>]
          """
    extra =
      form: $.formData formData
      upCallbacks:
        onload: ->
          # Upload done, waiting for server response.
          QR.req.isUploadFinished = true
          QR.req.uploadEndTime    = Date.now()
          QR.req.progress = '...'
          QR.status()
        onprogress: (e) ->
          # Uploading...
          QR.req.progress = "#{Math.round e.loaded / e.total * 100}%"
          QR.status()

    QR.req = $.ajax "https://sys.4chan.org/#{g.BOARD}/post", options, extra
    # Starting to upload might take some time.
    # Provide some feedback that we're starting to submit.
    QR.req.uploadStartTime = Date.now()
    QR.req.progress = '...'
    QR.status()

  response: ->
    {req} = QR
    delete QR.req

    post = QR.posts[0]
    post.unlock()

    resDoc  = req.response
    if ban  = $ '.banType', resDoc # banned/warning
      board = $('.board', resDoc).innerHTML
      err   = $.el 'span', innerHTML:
        if ban.textContent.toLowerCase() is 'banned'
          """
          You are banned on #{board}! ;_;<br>
          Click <a href=//www.4chan.org/banned target=_blank>here</a> to see the reason.
          """
        else
          """
          You were issued a warning on #{board} as #{$('.nameBlock', resDoc).innerHTML}.<br>
          Reason: #{$('.reason', resDoc).innerHTML}
          """
    else if err = resDoc.getElementById 'errmsg' # error!
      $('a', err)?.target = '_blank' # duplicate image link
    else if resDoc.title isnt 'Post successful!'
      err = 'Connection error with sys.4chan.org.'
    else if req.status isnt 200
      err = "Error #{req.statusText} (#{req.status})"

    if err
      if /captcha|verification/i.test(err.textContent) or err is 'Connection error with sys.4chan.org.'
        # Remove the obnoxious 4chan Pass ad.
        if /mistyped/i.test err.textContent
          err = 'You seem to have mistyped the CAPTCHA.'
        else if /expired/i.test err.textContent
          err = 'This CAPTCHA is no longer valid because it has expired.'
        # Enable auto-post if we have some cached captchas.
        QR.cooldown.auto = if QR.captcha.isEnabled
          !!QR.captcha.captchas.length
        else if err is 'Connection error with sys.4chan.org.'
          true
        else
          # Something must've gone terribly wrong if you get captcha errors without captchas.
          # Don't auto-post indefinitely in that case.
          false
        # Too many frequent mistyped captchas will auto-ban you!
        # On connection error, the post most likely didn't go through.
        QR.cooldown.set delay: 2
      else if err.textContent and m = err.textContent.match /wait\s+(\d+)\s+second/i
        QR.cooldown.auto = if QR.captcha.isEnabled
          !!QR.captcha.captchas.length
        else
          true
        QR.cooldown.set delay: m[1]
      else # stop auto-posting
        QR.cooldown.auto = false
      QR.status()
      QR.error err
      QR.captcha.setup() if QR.captcha.isEnabled
      return

    h1 = $ 'h1', resDoc
    QR.cleanNotifications()

    if Conf['Posting Success Notifications']
      QR.notifications.push new Notice 'success', h1.textContent, 5

    QR.persona.set post

    [_, threadID, postID] = h1.nextSibling.textContent.match /thread:(\d+),no:(\d+)/
    postID   = +postID
    threadID = +threadID or postID
    isReply  = threadID isnt postID

    QR.db.set
      boardID: g.BOARD.ID
      threadID: threadID
      postID: postID
      val: true

    ThreadUpdater.postID = postID

    # Post/upload confirmed as successful.
    $.event 'QRPostSuccessful', {
      board: g.BOARD
      threadID
      postID
    }
    $.event 'QRPostSuccessful_', {threadID, postID}

    # Enable auto-posting if we have stuff left to post, disable it otherwise.
    postsCount = QR.posts.length - 1
    QR.cooldown.auto = postsCount and isReply
<<<<<<< HEAD
    QR.captcha.setup() if QR.captcha.isEnabled and QR.cooldown.auto
=======
    if QR.cooldown.auto and QR.captcha.isEnabled and (captchasCount = QR.captcha.captchas.length) < 3 and captchasCount < postsCount
      notif = new Notification 'Quick reply warning',
        body: "You are running low on cached captchas. Cache count: #{captchasCount}."
        icon: Favicon.logo
      notif.onclick = ->
        QR.open()
        QR.captcha.nodes.input.focus()
        window.focus()
      notif.onshow = ->
        setTimeout ->
          notif.close()
        , 7 * $.SECOND
>>>>>>> f6a5fce2

    unless Conf['Persistent QR'] or QR.cooldown.auto
      QR.close()
    else
      if QR.posts.length > 1 and QR.captcha.isEnabled and QR.captcha.captchas.length is 0
        QR.captcha.setup()
      post.rm()

    QR.cooldown.set {req, post, isReply, threadID}

    URL = if threadID is postID # new thread
      "/#{g.BOARD}/thread/#{threadID}"
    else if g.VIEW is 'index' and !QR.cooldown.auto and Conf['Open Post in New Tab'] # replying from the index
      "/#{g.BOARD}/thread/#{threadID}#p#{postID}"
    if URL
      if Conf['Open Post in New Tab']
        $.open URL
      else
        window.location = URL

    QR.status()

  abort: ->
    if QR.req and !QR.req.isUploadFinished
      QR.req.abort()
      delete QR.req
      QR.posts[0].unlock()
      QR.cooldown.auto = false
      QR.notifications.push new Notice 'info', 'QR upload aborted.', 5
    QR.status()<|MERGE_RESOLUTION|>--- conflicted
+++ resolved
@@ -1,9 +1,6 @@
 QR =
-<<<<<<< HEAD
-=======
   mimeTypes: ['image/jpeg', 'image/png', 'image/gif', 'application/pdf', 'application/vnd.adobe.flash.movie', 'application/x-shockwave-flash', 'video/webm']
-
->>>>>>> f6a5fce2
+ 
   init: ->
     return if !Conf['Quick Reply']
 
@@ -306,18 +303,7 @@
     if match
       name = match.replace /\\"/g, '"'
     blob = new Blob([urlBlob], {type: mime})
-<<<<<<< HEAD
-    blob.name = url.substr(url.lastIndexOf('/')+1, url.length)
-    name_start = header.indexOf('name="') + 6
-    if (name_start - 6 != -1)
-      name_end  = header.substr(name_start, header.length).indexOf('"')
-      blob.name = header.substr(name_start, name_end)
-
-    return if blob.type is null
-      QR.error "Unsupported file type."
-=======
     blob.name = name
->>>>>>> f6a5fce2
     QR.handleFiles([blob])
 
   handleUrl:  ->
@@ -365,32 +351,6 @@
       @value = null
     return unless files.length
     QR.cleanNotifications()
-<<<<<<< HEAD
-    for file in files
-      if file.type is 'application/x-shockwave-flash'
-        QR.handleFile(file, isSingle, max)
-      else
-        QR.checkDimensions file, isSingle, max
-    $.addClass QR.nodes.el, 'dump' unless isSingle
-
-  checkDimensions: (file, isSingle, max) ->
-    if /^image\//.test file.type
-      img = new Image()
-      img.onload = =>
-        {height, width} = img
-        return QR.error "#{file.name}: Image too large (image: #{img.height}x#{img.width}px, max: #{QR.max_heigth}x#{QR.max_width}px)" if height > QR.max_heigth or width > QR.max_heigth
-        return QR.error "#{file.name}: Image too small (image: #{img.height}x#{img.width}px, min: #{QR.min_heigth}x#{QR.min_width}px)" if height < QR.min_heigth or width < QR.min_heigth
-        QR.handleFile file, isSingle, max
-      img.src = URL.createObjectURL file
-    else
-      QR.handleFile file, isSingle, max
-
-  handleFile: (file, isSingle, max) ->
-    if file.size > max
-      QR.error "#{file.name}: File too large (file: #{$.bytesToString file.size}, max: #{$.bytesToString max})."
-      return
-    if isSingle
-=======
     for file, i in files
       QR.handleFile file, i, files.length
     $.addClass QR.nodes.el, 'dump' unless files.length is 1
@@ -413,17 +373,14 @@
       return unless nfiles is 1
     isNewPost = false
     if nfiles is 1
->>>>>>> f6a5fce2
       post = QR.selected
     else if index isnt 0 or (post = QR.posts[QR.posts.length - 1]).file
       isNewPost = true
       post = new QR.post()
-<<<<<<< HEAD
     if /^text/.test file.type
-      post.pasteText file
+      return post.pasteText file
     else
       post.setFile file
-=======
     QR.checkDimensions file, (pass) ->
       if pass or nfiles is 1
         post.setFile file
@@ -483,7 +440,6 @@
     else
       cb true
 
->>>>>>> f6a5fce2
   openFileInput: (e) ->
     e.stopPropagation()
     if e.shiftKey and e.type is 'click'
@@ -891,9 +847,6 @@
     # Enable auto-posting if we have stuff left to post, disable it otherwise.
     postsCount = QR.posts.length - 1
     QR.cooldown.auto = postsCount and isReply
-<<<<<<< HEAD
-    QR.captcha.setup() if QR.captcha.isEnabled and QR.cooldown.auto
-=======
     if QR.cooldown.auto and QR.captcha.isEnabled and (captchasCount = QR.captcha.captchas.length) < 3 and captchasCount < postsCount
       notif = new Notification 'Quick reply warning',
         body: "You are running low on cached captchas. Cache count: #{captchasCount}."
@@ -906,7 +859,6 @@
         setTimeout ->
           notif.close()
         , 7 * $.SECOND
->>>>>>> f6a5fce2
 
     unless Conf['Persistent QR'] or QR.cooldown.auto
       QR.close()
