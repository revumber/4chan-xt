--- conflicted
+++ resolved
@@ -29,15 +29,6 @@
       $.asap (-> doc), -> $.addClass doc, 'hide-original-post-form'
 
     $.on d, '4chanXInitFinished', @initReady
-<<<<<<< HEAD
-=======
-
-    if Conf['Persistent QR']
-      unless g.BOARD.ID is 'f' and g.VIEW is 'index'
-        $.on d, '4chanXInitFinished', @persist
-      else
-        $.ready @persist
->>>>>>> 8440050e
 
     Post.callbacks.push
       name: 'Quick Reply'
@@ -89,11 +80,8 @@
       QR.status()
 
   node: ->
-<<<<<<< HEAD
     if QR.db.get {boardID: @board.ID, threadID: @thread.ID, postID: @ID}
       $.addClass @nodes.root, 'your-post'
-=======
->>>>>>> 8440050e
     $.on $('a[title="Reply to this post"]', @nodes.info), 'click', QR.quote
 
   persist: ->
@@ -384,81 +372,14 @@
     if file.size > max
       QR.error "#{file.name}: File too large (file: #{$.bytesToString file.size}, max: #{$.bytesToString max})."
       return unless isSingle
-<<<<<<< HEAD
-=======
-    isNewPost = false
->>>>>>> 8440050e
     if isSingle
       post = QR.selected
     else if index isnt 0 or (post = QR.posts[QR.posts.length - 1]).file
       post = new QR.post()
-<<<<<<< HEAD
     if /^text/.test file.type
       return post.pasteText file
     else
       post.setFile file
-=======
-    QR.checkDimensions file, (pass, el) ->
-      if pass or isSingle
-        post.setFile file, el
-      else if isNewPost
-        post.rm()
-        URL.revokeObjectURL el.src if el
-
-  checkDimensions: (file, cb) ->
-    if /^image\//.test file.type
-      img = new Image()
-      img.onload = ->
-        {height, width} = img
-        pass = true
-        if height > QR.max_height or width > QR.max_width
-          QR.error "#{file.name}: Image too large (image: #{height}x#{width}px, max: #{QR.max_height}x#{QR.max_width}px)"
-          pass = false
-        if height < QR.min_height or width < QR.min_width
-          QR.error "#{file.name}: Image too small (image: #{height}x#{width}px, min: #{QR.min_height}x#{QR.min_width}px)"
-          pass = false
-        cb pass, img
-      img.src = URL.createObjectURL file
-    else if /^video\//.test file.type
-      video = $.el 'video'
-      $.on video, 'loadedmetadata', ->
-        return unless cb
-        {videoHeight, videoWidth, duration} = video
-        max_height = Math.min(QR.max_height, QR.max_height_video)
-        max_width = Math.min(QR.max_width, QR.max_width_video)
-        pass = true
-        if videoHeight > max_height or videoWidth > max_width
-          QR.error "#{file.name}: Video too large (video: #{videoHeight}x#{videoWidth}px, max: #{max_height}x#{max_width}px)"
-          pass = false
-        if videoHeight < QR.min_height or videoWidth < QR.min_width
-          QR.error "#{file.name}: Video too small (video: #{videoHeight}x#{videoWidth}px, min: #{QR.min_height}x#{QR.min_width}px)"
-          pass = false
-        unless isFinite duration
-          QR.error "#{file.name}: Video lacks duration metadata (try remuxing)"
-          pass = false
-        else if duration > QR.max_duration_video
-          QR.error "#{file.name}: Video too long (video: #{duration}s, max: #{QR.max_duration_video}s)"
-          pass = false
-        <% if (type === 'userscript') { %>
-        if video.mozHasAudio
-          QR.error "#{file.name}: Audio not allowed"
-          pass = false
-        <% } %>
-        cb pass, video
-        cb = null
-      $.on video, 'error', ->
-        return unless cb
-        if file.type in QR.mimeTypes
-          # only report error here if we should have been able to play the video
-          # otherwise "unsupported type" should already have been shown
-          QR.error "#{file.name}: Video appears corrupt"
-        URL.revokeObjectURL file
-        cb false, null
-        cb = null
-      video.src = URL.createObjectURL file
-    else
-      cb true, null
->>>>>>> 8440050e
 
   openFileInput: (e) ->
     e.stopPropagation()
@@ -514,19 +435,11 @@
     setNode 'addPost',       '#add-post'
     setNode 'charCount',     '#char-count'
     setNode 'fileSubmit',    '#file-n-submit'
-<<<<<<< HEAD
-    setNode 'filesize',      '#qr-filesize'
-=======
->>>>>>> 8440050e
     setNode 'filename',      '#qr-filename'
     setNode 'fileContainer', '#qr-filename-container'
     setNode 'fileRM',        '#qr-filerm'
     setNode 'fileExtras',    '#qr-extras-container'
     setNode 'spoiler',       '#qr-file-spoiler'
-<<<<<<< HEAD
-=======
-    setNode 'spoilerPar',    '#qr-spoiler-label'
->>>>>>> 8440050e
     setNode 'status',        '[type=submit]'
     setNode 'fileInput',     '[type=file]'
     
