QR =
  mimeTypes: ['image/jpeg', 'image/png', 'image/gif', 'application/pdf', 'application/vnd.adobe.flash.movie', 'application/x-shockwave-flash', 'video/webm']

  validExtension: /\.(jpe?g|png|gif|pdf|swf|webm)$/i

  typeFromExtension:
    'jpg':  'image/jpeg'
    'jpeg': 'image/jpeg'
    'png':  'image/png'
    'gif':  'image/gif'
    'pdf':  'application/pdf'
    'swf':  'application/vnd.adobe.flash.movie'
    'webm': 'video/webm'

  extensionFromType:
    'image/jpeg': 'jpg'
    'image/png': 'png'
    'image/gif': 'gif'
    'application/pdf': 'pdf'
    'application/vnd.adobe.flash.movie': 'swf'
    'application/x-shockwave-flash': 'swf'
    'video/webm': 'webm'

  init: ->
    return unless Conf['Quick Reply']

    @posts = []

    @captcha = Captcha.v2

    $.on d, '4chanXInitFinished', -> BoardConfig.ready QR.initReady

    Callbacks.Post.push
      name: 'Quick Reply'
      cb:   @node

    @shortcut = sc = $.el 'a',
      className: 'fa fa-comment-o disabled'
      textContent: 'QR'
      title: 'Quick Reply'
      href: 'javascript:;'
    $.on sc, 'click', ->
      return unless QR.postingIsEnabled
      if Conf['Persistent QR'] or !QR.nodes or QR.nodes.el.hidden
        QR.open()
        QR.nodes.com.focus()
      else
        QR.close()

    Header.addShortcut 'qr', sc, 540

  initReady: ->
    QR.postingIsEnabled = true

    {config} = g.BOARD
    prop = (key, def) -> +(config[key] ? def)

    QR.min_width  = prop 'min_image_width',  1
    QR.min_height = prop 'min_image_height', 1
    QR.max_width  = QR.max_height = 10000

    QR.max_size       = prop 'max_filesize',      4194304
    QR.max_size_video = prop 'max_webm_filesize', QR.max_size
    QR.max_comment    = prop 'max_comment_chars', 2000

    QR.max_width_video = QR.max_height_video = 2048
    QR.max_duration_video = prop 'max_webm_duration', 120

    QR.forcedAnon = !!config.forced_anon
    QR.spoiler    = !!config.spoilers

    if (origToggle = $.id 'togglePostFormLink')
      link = $.el 'h1',
        className: "qr-link-container"
      $.extend link, <%= html('<a href="javascript:;" class="qr-link">?{g.VIEW === "thread"}{Reply to Thread}{Start a Thread}</a>') %>

      QR.link = link.firstElementChild
      $.on link.firstChild, 'click', ->
        QR.open()
        QR.nodes.com.focus()

      $.before origToggle, link
      origToggle.firstElementChild.textContent = 'Original Form'

    if g.VIEW is 'thread'
      linkBot = $.el 'div',
        className: "brackets-wrap qr-link-container-bottom"
      $.extend linkBot, <%= html('<a href="javascript:;" class="qr-link-bottom">Reply to Thread</a>') %>

      $.on linkBot.firstElementChild, 'click', ->
        QR.open()
        QR.nodes.com.focus()

      $.prepend navLinksBot, linkBot if (navLinksBot = $ '.navLinksBot')

    $.on d, 'QRGetFile',          QR.getFile
    $.on d, 'QRDrawFile',         QR.drawFile
    $.on d, 'QRSetFile',          QR.setFile

    $.on d, 'paste',              QR.paste
    $.on d, 'dragover',           QR.dragOver
    $.on d, 'drop',               QR.dropFile
    $.on d, 'dragstart dragend',  QR.drag

    $.on d, 'IndexRefreshInternal', QR.generatePostableThreadsList
    $.on d, 'ThreadUpdate', QR.statusCheck

    return if !Conf['Persistent QR']
    QR.open()
    QR.hide() if Conf['Auto Hide QR']

  statusCheck: ->
    return unless QR.nodes
    {thread} = QR.posts[0]
    if thread isnt 'new' and g.threads["#{g.BOARD}.#{thread}"].isDead
      QR.abort()
    else
      QR.status()

  node: ->
    $.on @nodes.quote, 'click', QR.quote
    QR.generatePostableThreadsList() if @isFetchedQuote

  open: ->
    if QR.nodes
      QR.captcha.setup() if QR.nodes.el.hidden
      QR.nodes.el.hidden = false
      QR.unhide()
    else
      try
        QR.dialog()
      catch err
        delete QR.nodes
        Main.handleErrors
          message: 'Quick Reply dialog creation crashed.'
          error: err
        return
    $.rmClass QR.shortcut, 'disabled'

  close: ->
    if QR.req
      QR.abort()
      return
    QR.nodes.el.hidden = true
    QR.cleanNotifications()
    QR.blur()
    $.rmClass QR.nodes.el, 'dump'
    $.addClass QR.shortcut, 'disabled'
    new QR.post true
    for post in QR.posts.splice 0, QR.posts.length - 1
      post.delete()
    QR.cooldown.auto = false
    QR.status()
    QR.captcha.destroy()

  focus: ->
    $.queueTask ->
      unless QR.inBubble()
        QR.hasFocus = d.activeElement and QR.nodes.el.contains(d.activeElement)
        QR.nodes.el.classList.toggle 'focus', QR.hasFocus

  inBubble: ->
    bubbles = $$ 'iframe[src^="https://www.google.com/recaptcha/api2/frame"]'
    d.activeElement in bubbles or bubbles.some (el) ->
      getComputedStyle(el).visibility isnt 'hidden' and el.getBoundingClientRect().bottom > 0

  hide: ->
    QR.blur()
    $.addClass QR.nodes.el, 'autohide'
    QR.nodes.autohide.checked = true

  unhide: ->
    $.rmClass QR.nodes.el, 'autohide'
    QR.nodes.autohide.checked = false

  toggleHide: ->
    if @checked
      QR.hide()
    else
      QR.unhide()

  blur: ->
    d.activeElement.blur() if QR.nodes.el.contains(d.activeElement)

  toggleSJIS: (e) ->
    e.preventDefault()
    Conf['sjisPreview'] = !Conf['sjisPreview']
    $.set 'sjisPreview', Conf['sjisPreview']
    QR.nodes.el.classList.toggle 'sjis-preview', Conf['sjisPreview']

  texPreviewShow: ->
    return QR.texPreviewHide() if $.hasClass QR.nodes.el, 'tex-preview'
    $.addClass QR.nodes.el, 'tex-preview'
    QR.nodes.texPreview.textContent = QR.nodes.com.value
    $.event 'mathjax', null, QR.nodes.texPreview

  texPreviewHide: ->
    $.rmClass QR.nodes.el, 'tex-preview'

  addPost: ->
    wasOpen = (QR.nodes and !QR.nodes.el.hidden)
    QR.open()
    if wasOpen
      $.addClass QR.nodes.el, 'dump'
      new QR.post true
    QR.nodes.com.focus()

  setCustomCooldown: (enabled) ->
    Conf['customCooldownEnabled'] = enabled
    QR.cooldown.customCooldown = enabled
    QR.nodes.customCooldown.classList.toggle 'disabled', !enabled

  toggleCustomCooldown: ->
    enabled = $.hasClass QR.nodes.customCooldown, 'disabled'
    QR.setCustomCooldown enabled
    $.set 'customCooldownEnabled', enabled

  error: (err, focusOverride) ->
    QR.open()
    if typeof err is 'string'
      el = $.tn err
    else
      el = err
      el.removeAttribute 'style'
    notice = new Notice 'warning', el
    QR.notifications.push notice
    unless Header.areNotificationsEnabled
      alert el.textContent if d.hidden and not QR.cooldown.auto
    else if d.hidden or not (focusOverride or d.hasFocus())
      notif = new Notification el.textContent,
        body: el.textContent
        icon: Favicon.logo
      notif.onclick = -> window.focus()
      if $.engine isnt 'gecko'
        # Firefox automatically closes notifications
        # so we can't control the onclose properly.
        notif.onclose = -> notice.close()
        notif.onshow  = ->
          setTimeout ->
            notif.onclose = null
            notif.close()
          , 7 * $.SECOND

  connectionError: ->
    $.el 'span',
      <%= html(
        'Connection error while posting. ' +
        '[<a href="' + meta.faq + '#connection-errors" target="_blank">More info</a>]'
      ) %>

  notifications: []

  cleanNotifications: ->
    for notification in QR.notifications
      notification.close()
    QR.notifications = []

  status: ->
    return unless QR.nodes
    {thread} = QR.posts[0]
    if thread isnt 'new' and g.threads["#{g.BOARD}.#{thread}"].isDead
      value    = 'Dead'
      disabled = true
      QR.cooldown.auto = false

    value = if QR.req
      QR.req.progress
    else
      QR.cooldown.seconds or value

    {status} = QR.nodes
    status.value = unless value
      'Submit'
    else if QR.cooldown.auto
      "Auto #{value}"
    else
      value
    status.disabled = disabled or false

  openPost: ->
    QR.open()
    if QR.selected.isLocked
      index = QR.posts.indexOf QR.selected
      (QR.posts[index+1] or new QR.post()).select()
      $.addClass QR.nodes.el, 'dump'
      QR.cooldown.auto = true

  quote: (e) ->
    e?.preventDefault()
    return unless QR.postingIsEnabled
    sel  = d.getSelection()
    post = Get.postFromNode @
    {root} = post.nodes
    postRange = new Range()
    postRange.selectNode root
    text = if post.board.ID is g.BOARD.ID then ">>#{post}\n" else ">>>/#{post.board}/#{post}\n"
    for i in [0...sel.rangeCount]
      range = sel.getRangeAt i
      # Trim range to be fully inside post
      if range.compareBoundaryPoints(Range.START_TO_START, postRange) < 0
        range.setStartBefore root
      if range.compareBoundaryPoints(Range.END_TO_END, postRange) > 0
        range.setEndAfter root

      continue unless range.toString().trim()

      frag  = range.cloneContents()
      ancestor = range.commonAncestorContainer
      # Quoting the insides of a spoiler/code tag.
      if $.x 'ancestor-or-self::*[self::s or contains(@class,"removed-spoiler")]', ancestor
        $.prepend frag, $.tn '[spoiler]'
        $.add     frag, $.tn '[/spoiler]'
      if insideCode = $.x 'ancestor-or-self::pre[contains(@class,"prettyprint")]', ancestor
        $.prepend frag, $.tn '[code]'
        $.add     frag, $.tn '[/code]'
      for node in $$ (if insideCode then 'br' else '.prettyprint br'), frag
        $.replace node, $.tn '\n'
      for node in $$ 'br', frag
        $.replace node, $.tn '\n>' unless node is frag.lastChild
      Site.insertTags?(frag)
      for node in $$ '.linkify[data-original]', frag
        $.replace node, $.tn node.dataset.original
      for node in $$ '.embedder', frag
        $.rm node.previousSibling if node.previousSibling?.nodeValue is ' '
        $.rm node
      text += ">#{frag.textContent.trim()}\n"

    QR.openPost()
    {com, thread} = QR.nodes
    thread.value = Get.threadFromNode @ unless com.value

    caretPos = com.selectionStart
    # Replace selection for text.
    com.value = com.value[...caretPos] + text + com.value[com.selectionEnd..]
    # Move the caret to the end of the new quote.
    range = caretPos + text.length
    com.setSelectionRange range, range
    com.focus()

    QR.selected.save com
    QR.selected.save thread

  characterCount: ->
    counter = QR.nodes.charCount
    count   = QR.nodes.com.value.replace(/[\uD800-\uDBFF][\uDC00-\uDFFF]/g, '_').length
    counter.textContent = count
    counter.hidden      = count < QR.max_comment/2
    (if count > QR.max_comment then $.addClass else $.rmClass) counter, 'warning'

  getFile: ->
    $.event 'QRFile', QR.selected?.file

  drawFile: (e) ->
    file = QR.selected?.file
    return unless file and /^(image|video)\//.test(file.type)
    isVideo = /^video\//.test file
    el = $.el (if isVideo then 'video' else 'img')
    $.on el, 'error', -> QR.openError()
    $.on el, (if isVideo then 'loadeddata' else 'load'), ->
      e.target.getContext('2d').drawImage el, 0, 0
      URL.revokeObjectURL el.src
    el.src = URL.createObjectURL file

  openError: ->
    div = $.el 'div'
    $.extend div, <%= html('Could not open file. [<a href="' + meta.faq + '#error-reading-metadata" target="_blank">More info</a>]') %>
    QR.error div

  setFile: (e) ->
    {file, name, source} = e.detail
    file.name   = name   if name?
    file.source = source if source?
    QR.open()
    QR.handleFiles [file]

  drag: (e) ->
    # Let it drag anything from the page.
    toggle = if e.type is 'dragstart' then $.off else $.on
    toggle d, 'dragover', QR.dragOver
    toggle d, 'drop',     QR.dropFile

  dragOver: (e) ->
    e.preventDefault()
    e.dataTransfer.dropEffect = 'copy' # cursor feedback

  dropFile: (e) ->
    # Let it only handle files from the desktop.
    return unless e.dataTransfer.files.length
    e.preventDefault()
    QR.open()
    QR.handleFiles e.dataTransfer.files

  paste: (e) ->
    return unless e.clipboardData.items
    file = null
    score = -1
    for item in e.clipboardData.items when item.kind is 'file' and (file2 = item.getAsFile())
      score2 = 2*(file2.size <= QR.max_size) + (file2.type is 'image/png')
      if score2 > score
        file = file2
        score = score2
    if file
      {type} = file
      blob = new Blob [file], {type}
      blob.name = "#{Conf['pastedname']}.#{QR.extensionFromType[type] or 'jpg'}"
      QR.open()
      QR.handleFiles [blob]
      $.addClass QR.nodes.el, 'dump'
    return

  pasteFF: ->
    {pasteArea} = QR.nodes
    return unless pasteArea.childNodes.length
    images = $$ 'img', pasteArea
    $.rmAll pasteArea
    for img in images
      {src} = img
      if m = src.match /data:(image\/(\w+));base64,(.+)/
        bstr = atob m[3]
        arr = new Uint8Array(bstr.length)
        for i in [0...bstr.length]
          arr[i] = bstr.charCodeAt(i)
        blob = new Blob [arr], {type: m[1]}
        blob.name = "#{Conf['pastedname']}.#{m[2]}"
        QR.handleFiles [blob]
      else if /^https?:\/\//.test src
        QR.handleUrl src
    return

  handleUrl: (urlDefault) ->
    QR.open()
    QR.selected.preventAutoPost()
    CrossOrigin.permission ->
      url = prompt 'Enter a URL:', urlDefault
      return if url is null
      QR.nodes.fileButton.focus()
      CrossOrigin.file url, (blob) ->
        if blob and not /^text\//.test blob.type
          QR.handleFiles [blob]
        else
          QR.error "Can't load file."

  handleFiles: (files) ->
    if @ isnt QR # file input
      files  = [@files...]
      @value = null
    return unless files.length
    QR.cleanNotifications()
    for file in files
      QR.handleFile file, files.length
    $.addClass QR.nodes.el, 'dump' unless files.length is 1
    if d.activeElement is QR.nodes.fileButton and $.hasClass QR.nodes.fileSubmit, 'has-file'
      QR.nodes.filename.focus()

  handleFile: (file, nfiles) ->
    isText = /^text\//.test file.type
    if nfiles is 1
      post = QR.selected
    else
      post = QR.posts[QR.posts.length - 1]
      if (if isText then post.com or post.pasting else post.file)
        post = new QR.post()
    post[if isText then 'pasteText' else 'setFile'] file

  openFileInput: ->
    return if QR.nodes.fileButton.disabled
    QR.nodes.fileInput.click()
    QR.nodes.fileButton.focus()

  generatePostableThreadsList: ->
    return unless QR.nodes
    list    = QR.nodes.thread
    options = [list.firstElementChild]
    for thread in g.BOARD.threads.keys
      options.push $.el 'option',
        value: thread
        textContent: "Thread #{thread}"
    val = list.value
    $.rmAll list
    $.add list, options
    list.value = val
    return if list.value is val
    # Fix the value if the option disappeared.
    list.value = if g.VIEW is 'thread'
      g.THREADID
    else
      'new'
    (if g.VIEW is 'thread' then $.addClass else $.rmClass) QR.nodes.el, 'reply-to-thread'

  dialog: ->
    QR.nodes = nodes =
      el: dialog = UI.dialog 'qr',
        <%= readHTML('QuickReply.html') %>

    setNode = (name, query) ->
      nodes[name] = $ query, dialog

    setNode 'move',           '.move'
    setNode 'autohide',       '#autohide'
    setNode 'close',          '.close'
    setNode 'thread',         'select'
    setNode 'form',           'form'
    setNode 'sjisToggle',     '#sjis-toggle'
    setNode 'texButton',      '#tex-preview-button'
    setNode 'name',           '[data-name=name]'
    setNode 'email',          '[data-name=email]'
    setNode 'sub',            '[data-name=sub]'
    setNode 'com',            '[data-name=com]'
    setNode 'charCount',      '#char-count'
    setNode 'texPreview',     '#tex-preview'
    setNode 'dumpList',       '#dump-list'
    setNode 'addPost',        '#add-post'
    setNode 'oekaki',         '.oekaki'
    setNode 'drawButton',     '#qr-draw-button'
    setNode 'fileSubmit',     '#file-n-submit'
    setNode 'fileButton',     '#qr-file-button'
    setNode 'noFile',         '#qr-no-file'
    setNode 'filename',       '#qr-filename'
    setNode 'spoiler',        '#qr-file-spoiler'
    setNode 'oekakiButton',   '#qr-oekaki-button'
    setNode 'fileRM',         '#qr-filerm'
    setNode 'urlButton',      '#url-button'
    setNode 'pasteArea',      '#paste-area'
    setNode 'customCooldown', '#custom-cooldown-button'
    setNode 'dumpButton',     '#dump-button'
    setNode 'status',         '[type=submit]'
    setNode 'flashTag',       '[name=filetag]'
    setNode 'fileInput',      '[type=file]'

    {config} = g.BOARD
    {classList} = QR.nodes.el
    classList.toggle 'forced-anon',  QR.forcedAnon
    classList.toggle 'has-spoiler',  QR.spoiler
    classList.toggle 'has-sjis',     !!config.sjis_tags
    classList.toggle 'has-math',     !!config.math_tags
    classList.toggle 'sjis-preview', !!config.sjis_tags and Conf['sjisPreview']
    classList.toggle 'show-new-thread-option', Conf['Show New Thread Option in Threads']

    if parseInt(Conf['customCooldown'], 10) > 0
      $.addClass QR.nodes.fileSubmit, 'custom-cooldown'
      $.get 'customCooldownEnabled', Conf['customCooldownEnabled'], ({customCooldownEnabled}) ->
        QR.setCustomCooldown customCooldownEnabled
        $.sync 'customCooldownEnabled', QR.setCustomCooldown

    QR.flagsInput()

    $.on nodes.autohide,       'change',    QR.toggleHide
    $.on nodes.close,          'click',     QR.close
    $.on nodes.form,           'submit',    QR.submit
    $.on nodes.sjisToggle,     'click',     QR.toggleSJIS
    $.on nodes.texButton,      'mousedown', QR.texPreviewShow
    $.on nodes.texButton,      'mouseup',   QR.texPreviewHide
    $.on nodes.addPost,        'click',     -> new QR.post true
    $.on nodes.drawButton,     'click',     QR.oekaki.draw
    $.on nodes.fileButton,     'click',     QR.openFileInput
    $.on nodes.noFile,         'click',     QR.openFileInput
    $.on nodes.filename,       'focus',     -> $.addClass @parentNode, 'focus'
    $.on nodes.filename,       'blur',      -> $.rmClass  @parentNode, 'focus'
    $.on nodes.spoiler,        'change',    -> QR.selected.nodes.spoiler.click()
    $.on nodes.oekakiButton,   'click',     QR.oekaki.button
    $.on nodes.fileRM,         'click',     -> QR.selected.rmFile()
    $.on nodes.urlButton,      'click',     -> QR.handleUrl ''
    $.on nodes.customCooldown, 'click',     QR.toggleCustomCooldown
    $.on nodes.dumpButton,     'click',     -> nodes.el.classList.toggle 'dump'
    $.on nodes.fileInput,      'change',    QR.handleFiles

    window.addEventListener 'focus', QR.focus, true
    window.addEventListener 'blur',  QR.focus, true
    # We don't receive blur events from captcha iframe.
    $.on d, 'click', QR.focus

    # XXX Workaround for image pasting in Firefox, obsolete as of v50.
    # https://bugzilla.mozilla.org/show_bug.cgi?id=906420
    if $.engine is 'gecko' and not window.DataTransferItemList
      nodes.pasteArea.hidden = false
    new MutationObserver(QR.pasteFF).observe nodes.pasteArea, {childList: true}

    # save selected post's data
    items = ['thread', 'name', 'email', 'sub', 'com', 'filename', 'flag']
    i = 0
    save = -> QR.selected.save @
    while name = items[i++]
      continue if not (node = nodes[name])
      event = if node.nodeName is 'SELECT' then 'change' else 'input'
      $.on nodes[name], event, save

    # XXX Blink and WebKit treat width and height of <textarea>s as min-width and min-height
    if $.engine is 'gecko' and Conf['Remember QR Size']
      $.get 'QR Size', '', (item) ->
        (nodes.com.style.cssText = item['QR Size'])
      $.on nodes.com, 'mouseup', (e) ->
        return if e.button isnt 0
        $.set 'QR Size', @style.cssText

    QR.generatePostableThreadsList()
    QR.persona.load()
    new QR.post true
    QR.status()
    QR.cooldown.setup()
    QR.captcha.init()

    $.add d.body, dialog
    QR.captcha.setup()
    QR.oekaki.setup()

    # Create a custom event when the QR dialog is first initialized.
    # Use it to extend the QR's functionalities, or for XTRM RICE.
    $.event 'QRDialogCreation', null, dialog

  flags: ->
    select = $.el 'select',
      name:      'flag'
      className: 'flagSelector'

    addFlag = (value, textContent) ->
      $.add select, $.el 'option', {value, textContent}

    addFlag '0', 'Geographic Location'
    for value, textContent of BoardConfig.troll_flags
      addFlag value, textContent

    select

  flagsInput: ->
    {nodes} = QR
    return if not nodes
    if nodes.flag
      $.rm nodes.flag
      delete nodes.flag

    if g.BOARD.ID is 'pol'
      flag = QR.flags()
      flag.dataset.name    = 'flag'
      flag.dataset.default = '0'
      nodes.flag = flag
      $.add nodes.form, flag

  submit: (e) ->
    e?.preventDefault()

    if QR.req
      QR.abort()
      return

    $.forceSync 'cooldowns'
    if QR.cooldown.seconds
      QR.cooldown.auto = !QR.cooldown.auto
      QR.status()
      return

    post = QR.posts[0]
    post.forceSave()
    threadID = post.thread
    thread = g.BOARD.threads[threadID]
    if g.BOARD.ID is 'f' and threadID is 'new'
      filetag = QR.nodes.flashTag.value

    # prevent errors
    if threadID is 'new'
      threadID = null
      if !!g.BOARD.config.require_subject and !post.sub
        err = 'New threads require a subject.'
      else unless !!g.BOARD.config.text_only or post.file
        err = 'No file selected.'
    else if g.BOARD.threads[threadID].isClosed
      err = 'You can\'t reply to this thread anymore.'
    else unless post.com or post.file
      err = 'No comment or file.'
    else if post.file and thread.fileLimit
      err = 'Max limit of image replies has been reached.'

    if g.BOARD.ID is 'r9k' and !post.com?.match(/[a-z-]/i)
      err or= 'Original comment required.'

    if QR.captcha.isEnabled and !(/\b_ct=/.test(d.cookie) and threadID) and !err
      captcha = QR.captcha.getOne(!!threadID)
      unless captcha
        err = 'No valid captcha.'
        QR.captcha.setup(!QR.cooldown.auto or d.activeElement is QR.nodes.status)

    QR.cleanNotifications()
    if err
      # stop auto-posting
      QR.cooldown.auto = false
      QR.status()
      QR.error err
      return

    # Enable auto-posting if we have stuff to post, disable it otherwise.
    QR.cooldown.auto = QR.posts.length > 1

    post.lock()

    formData =
      resto:    threadID
      name:     post.name unless QR.forcedAnon
      email:    post.email
      sub:      post.sub unless QR.forcedAnon or threadID
      com:      post.com
      upfile:   post.file
      filetag:  filetag
      spoiler:  post.spoiler
      flag:     post.flag
      mode:     'regist'
      pwd:      QR.persona.getPassword()

    options =
      responseType: 'document'
      withCredentials: true
      onloadend: QR.response
      form: $.formData formData
    if Conf['Show Upload Progress']
      options.onprogress = (e) ->
        return if @ isnt QR.req?.upload # aborted
        if e.loaded < e.total
          # Uploading...
          QR.req.progress = "#{Math.round e.loaded / e.total * 100}%"
        else
          # Upload done, waiting for server response.
          QR.req.isUploadFinished = true
          QR.req.progress = '...'
        QR.status()

    cb = (response) ->
      if response?
        QR.currentCaptcha = response
        if response.challenge?
          options.form.append 'recaptcha_challenge_field', response.challenge
          options.form.append 'recaptcha_response_field', response.response
        else
          options.form.append 'g-recaptcha-response', response.response
      QR.req = $.ajax "https://sys.#{location.hostname.split('.')[1]}.org/#{g.BOARD}/post", options
      QR.req.progress = '...'

    if typeof captcha is 'function'
      # Wait for captcha to be verified before submitting post.
      QR.req =
        progress: '...'
        abort: -> cb = null
      captcha (response) ->
        if response
          cb? response
        else
          delete QR.req
          post.unlock()
          QR.cooldown.auto = !!Captcha.cache.getCount()
          QR.status()
    else
      cb captcha

    # Starting to upload might take some time.
    # Provide some feedback that we're starting to submit.
    QR.status()

  response: ->
    return if @ isnt QR.req # aborted
    delete QR.req

    post = QR.posts[0]
    post.unlock()

    if (err = @response?.getElementById 'errmsg') # error!
      $('a', err)?.target = '_blank' # duplicate image link
    else if (connErr = (!@response or @response.title isnt 'Post successful!'))
      err = QR.connectionError()
      Captcha.cache.save QR.currentCaptcha if QR.currentCaptcha
    else if @status isnt 200
      err = "Error #{@statusText} (#{@status})"

    delete QR.currentCaptcha

    if err
      if /captcha|verification/i.test(err.textContent) or connErr
        # Remove the obnoxious 4chan Pass ad.
        if /mistyped/i.test err.textContent
          err = 'You mistyped the CAPTCHA, or the CAPTCHA malfunctioned.'
        else if /expired/i.test err.textContent
          err = 'This CAPTCHA is no longer valid because it has expired.'
        # Something must've gone terribly wrong if you get captcha errors without captchas.
        # Don't auto-post indefinitely in that case.
        QR.cooldown.auto = QR.captcha.isEnabled or connErr
        # Too many frequent mistyped captchas will auto-ban you!
        # On connection error, the post most likely didn't go through.
        # If the post did go through, it should be stopped by the duplicate reply cooldown.
        QR.cooldown.addDelay post, 2
      else if err.textContent and (m = err.textContent.match /(?:(\d+)\s+minutes?\s+)?(\d+)\s+second/i) and !/duplicate|hour/i.test(err.textContent)
        QR.cooldown.auto = !/have\s+been\s+muted/i.test(err.textContent)
        seconds = 60 * (+(m[1]||0)) + (+m[2])
        if /muted/i.test err.textContent
          QR.cooldown.addMute seconds
        else
          QR.cooldown.addDelay post, seconds
      else # stop auto-posting
        QR.cooldown.auto = false
      QR.captcha.setup(QR.cooldown.auto and d.activeElement in [QR.nodes.status, d.body])
      QR.status()
      QR.error err
      return

    h1 = $ 'h1', @response

    [_, threadID, postID] = h1.nextSibling.textContent.match /thread:(\d+),no:(\d+)/
    postID   = +postID
    threadID = +threadID or postID
    isReply  = threadID isnt postID

    # Post/upload confirmed as successful.
    $.event 'QRPostSuccessful', {
      boardID: g.BOARD.ID
      threadID
      postID
    }
    # XXX deprecated
    $.event 'QRPostSuccessful_', {boardID: g.BOARD.ID, threadID, postID}

    # Enable auto-posting if we have stuff left to post, disable it otherwise.
    postsCount = QR.posts.length - 1
    QR.cooldown.auto = postsCount and isReply

    lastPostToThread = not (do -> return true for p in QR.posts[1..] when p.thread is post.thread)

    if postsCount
      post.rm()
      QR.captcha.setup(d.activeElement is QR.nodes.status)
    else if Conf['Persistent QR']
      post.rm()
      if Conf['Auto Hide QR']
        QR.hide()
      else
        QR.blur()
    else
      QR.close()

    QR.cleanNotifications()
    if Conf['Posting Success Notifications']
<<<<<<< HEAD
      {textContent} = h1
      timeout = 5
      if (xa19 = @response.firstChild.textContent.match(/xa19:(.*):xa19/))
        textContent += " (score/perks: #{xa19[1]})"
        timeout = 20
      QR.notifications.push new Notice 'success', textContent, timeout
=======
      QR.notifications.push new Notice 'success', h1.textContent, 5
>>>>>>> 8763b444

    QR.cooldown.add threadID, postID

    URL = if threadID is postID then ( # new thread
      "#{window.location.origin}/#{g.BOARD}/thread/#{threadID}"
    ) else if threadID isnt g.THREADID and lastPostToThread and Conf['Open Post in New Tab'] then ( # replying from the index or a different thread
      "#{window.location.origin}/#{g.BOARD}/thread/#{threadID}#p#{postID}"
    ) else undefined

    if URL
      open = if Conf['Open Post in New Tab'] or postsCount
        -> $.open URL
      else
        -> location.href = URL

      if threadID is postID
        # XXX 4chan sometimes responds before the thread exists.
        QR.waitForThread URL, open
      else
        open()

    QR.status()

  waitForThread: (url, cb) ->
    attempts = 0
    check = ->
      $.ajax url,
        onloadend: ->
          attempts++
          if attempts >= 6 or @status is 200
            cb()
          else
            setTimeout check, attempts * $.SECOND
        responseType: 'text'
        type: 'HEAD'
    check()

  abort: ->
    if (oldReq = QR.req) and !QR.req.isUploadFinished
      delete QR.req
      oldReq.abort()
      Captcha.cache.save QR.currentCaptcha if QR.currentCaptcha
      delete QR.currentCaptcha
      QR.posts[0].unlock()
      QR.cooldown.auto = false
      QR.notifications.push new Notice 'info', 'QR upload aborted.', 5
    QR.status()<|MERGE_RESOLUTION|>--- conflicted
+++ resolved
@@ -833,16 +833,7 @@
 
     QR.cleanNotifications()
     if Conf['Posting Success Notifications']
-<<<<<<< HEAD
-      {textContent} = h1
-      timeout = 5
-      if (xa19 = @response.firstChild.textContent.match(/xa19:(.*):xa19/))
-        textContent += " (score/perks: #{xa19[1]})"
-        timeout = 20
-      QR.notifications.push new Notice 'success', textContent, timeout
-=======
       QR.notifications.push new Notice 'success', h1.textContent, 5
->>>>>>> 8763b444
 
     QR.cooldown.add threadID, postID
 
