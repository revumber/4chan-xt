QR =
  init: ->
    @db = new DataBoard 'yourPosts'
    @posts = []

    $.ready @initReady

    if Conf['Persistent QR']
      unless g.BOARD.ID is 'f' and g.VIEW is 'index'
        $.on d, '4chanXInitFinished', @persist
      else
        $.ready @persist

    Post.callbacks.push
      name: 'Quick Reply'
      cb:   @node

    return unless Conf['Header Shortcut'] or Conf['Page Shortcut']

<<<<<<< HEAD
    sc = $.el 'a',
      className: "qr-shortcut fa #{unless Conf['Persistent QR'] then 'disabled' else ''}"
      textContent: '\uf075'
      title: 'Quick Reply'
      href: 'javascript:;'
=======
    link = $.el 'h1',
      innerHTML: "<a href=javascript:; class='qr-link'>#{if g.VIEW is 'thread' then 'Reply to Thread' else 'Start a Thread'}</a>"
      className: "qr-link-container"
    
    QR.link = link.firstElementChild
    $.on link.firstChild, 'click', ->
>>>>>>> a02705f5

    $.on sc, 'click', ->
      if !QR.nodes or QR.nodes.el.hidden
        $.event 'CloseMenu'
        QR.open()
        QR.nodes.com.focus()
      else
        QR.close()
      $.toggleClass @, 'disabled'

    return Header.addShortcut sc, true if Conf['Header Shortcut']

    $.addClass sc, 'on-page'
    $.rmClass  sc, 'fa'
    sc.textContent = if g.VIEW is 'thread' then 'Reply to Thread' else 'Start a Thread'
    con = $.el 'div',
      className: 'center'
    $.add con, sc
    $.asap (-> d.body), ->
      $.asap (-> $.id 'postForm'), ->
        $.before $.id('postForm'), con

  initReady: ->
    QR.postingIsEnabled = !!$.id 'postForm'
    unless QR.postingIsEnabled
      return

    $.on d, 'QRGetSelectedPost', ({detail: cb}) ->
      cb QR.selected
    $.on d, 'QRAddPreSubmitHook', ({detail: cb}) ->
      QR.preSubmitHooks.push cb

    <% if (type === 'crx') { %>
    $.on d, 'paste',              QR.paste
    <% } %>
    $.on d, 'dragover',           QR.dragOver
    $.on d, 'drop',               QR.dropFile
    $.on d, 'dragstart dragend',  QR.drag
    switch g.VIEW
      when 'index'
        $.on d, 'IndexRefresh', QR.generatePostableThreadsList
      when 'thread'
        $.on d, 'ThreadUpdate', QR.statusCheck

  statusCheck: ->
    if g.DEAD
      QR.abort()
    else
      QR.status()

  node: ->
    $.on $('a[title="Quote this post"]', @nodes.info), 'click', QR.quote

  persist: ->
    return unless QR.postingIsEnabled
    QR.open()
    QR.hide() if Conf['Auto Hide QR'] or g.VIEW is 'catalog'

  open: ->
    if QR.nodes
      QR.nodes.el.hidden = false
      QR.unhide()
    else
      try
        QR.dialog()
      catch err
        delete QR.nodes
        Main.handleErrors
          message: 'Quick Reply dialog creation crashed.'
          error: err

  close: ->
    if QR.req
      QR.abort()
      return
    QR.nodes.el.hidden = true
    QR.cleanNotifications()
    d.activeElement.blur()
    $.rmClass QR.nodes.el, 'dump'
    unless Conf['Captcha Warning Notifications']
      $.rmClass QR.captcha.nodes.input, 'error' if QR.captcha.isEnabled
    if Conf['QR Shortcut']
      $.toggleClass $('.qr-shortcut'), 'disabled'
    new QR.post true
    for post in QR.posts.splice 0, QR.posts.length - 1
      post.delete()
    QR.cooldown.auto = false
    QR.status()

  focusin: ->
    $.addClass QR.nodes.el, 'has-focus'

  focusout: ->
    <% if (type === 'crx') { %>
    $.rmClass QR.nodes.el, 'has-focus'
    <% } else { %>
    $.queueTask ->
      return if $.x 'ancestor::div[@id="qr"]', d.activeElement
      $.rmClass QR.nodes.el, 'has-focus'
    <% } %>
  hide: ->
    d.activeElement.blur()
    $.addClass QR.nodes.el, 'autohide'
    QR.nodes.autohide.checked = true

  unhide: ->
    $.rmClass QR.nodes.el, 'autohide'
    QR.nodes.autohide.checked = false

  toggleHide: ->
    if @checked
      QR.hide()
    else
      QR.unhide()

  error: (err) ->
    QR.open()
    if typeof err is 'string'
      el = $.tn err
    else
      el = err
      el.removeAttribute 'style'
    if QR.captcha.isEnabled and /captcha|verification/i.test el.textContent
      # Focus the captcha input on captcha error.
      QR.captcha.nodes.input.focus()
      if Conf['Captcha Warning Notifications'] and !d.hidden
        QR.notify el
      else
        $.addClass QR.captcha.nodes.input, 'error'
        $.on QR.captcha.nodes.input, 'keydown', ->
          $.rmClass QR.captcha.nodes.input, 'error'
    else
      QR.notify el
    alert el.textContent if d.hidden

  notify: (el) ->
    notice = new Notice 'warning', el
    unless Header.areNotificationsEnabled and d.hidden
      QR.notifications.push notice
    else
      notif = new Notification el.textContent,
        body: el.textContent
        icon: Favicon.logo
      notif.onclick = -> window.focus()
      <% if (type === 'crx') { %>
      # Firefox automatically closes notifications
      # so we can't control the onclose properly.
      notif.onclose = -> notice.close()
      notif.onshow  = ->
        setTimeout ->
          notif.onclose = null
          notif.close()
        , 7 * $.SECOND
      <% } %>

  notifications: []

  cleanNotifications: ->
    for notification in QR.notifications
      notification.close()
    QR.notifications = []

  status: ->
    return unless QR.nodes
    {thread} = QR.posts[0]
    if thread isnt 'new' and g.threads["#{g.BOARD}.#{thread}"].isDead
      value    = 404
      disabled = true
      QR.cooldown.auto = false

    value = if QR.req
      QR.req.progress
    else
      QR.cooldown.seconds or value

    {status} = QR.nodes
    status.value = unless value
      'Submit'
    else if QR.cooldown.auto
      "Auto #{value}"
    else
      value
    status.disabled = disabled or false

  quote: (e) ->
    e?.preventDefault()
    return unless QR.postingIsEnabled

    sel   = d.getSelection()
    post  = Get.postFromNode @
    text  = ">>#{post}\n"
    if (s = sel.toString().trim()) and post is Get.postFromNode sel.anchorNode
      s = s.replace /\n/g, '\n>'
      text += ">#{s}\n"

    QR.open()
    if QR.selected.isLocked
      index = QR.posts.indexOf QR.selected
      (QR.posts[index+1] or new QR.post()).select()
      $.addClass QR.nodes.el, 'dump'
      QR.cooldown.auto = true
    {com, thread} = QR.nodes
    thread.value = Get.threadFromNode @ unless com.value
    thread.nextElementSibling.firstElementChild.textContent = thread.options[thread.selectedIndex].textContent

    caretPos = com.selectionStart
    # Replace selection for text.
    com.value = com.value[...caretPos] + text + com.value[com.selectionEnd..]
    # Move the caret to the end of the new quote.
    range = caretPos + text.length
    com.setSelectionRange range, range
    com.focus()

    QR.selected.save com
    QR.selected.save thread

    $.rmClass $('.qr-shortcut'), 'disabled'

  characterCount: ->
    counter = QR.nodes.charCount
    count   = QR.nodes.com.textLength
    counter.textContent = count
    counter.hidden      = count < 1000
    (if count > 1500 then $.addClass else $.rmClass) counter, 'warning'

  drag: (e) ->
    # Let it drag anything from the page.
    toggle = if e.type is 'dragstart' then $.off else $.on
    toggle d, 'dragover', QR.dragOver
    toggle d, 'drop',     QR.dropFile

  dragOver: (e) ->
    e.preventDefault()
    e.dataTransfer.dropEffect = 'copy' # cursor feedback

  dropFile: (e) ->
    # Let it only handle files from the desktop.
    return unless e.dataTransfer.files.length
    e.preventDefault()
    QR.open()
    QR.handleFiles e.dataTransfer.files

  paste: (e) ->
    files = []
    for item in e.clipboardData.items when item.kind is 'file'
      blob = item.getAsFile()
      blob.name  = 'file'
      blob.name += '.' + blob.type.split('/')[1] if blob.type
      files.push blob
    return unless files.length
    QR.open()
    QR.handleFiles files
    $.addClass QR.nodes.el, 'dump'

  handleFiles: (files) ->
    if @ isnt QR # file input
      files  = [@files...]
      @value = null
    return unless files.length
    max = QR.nodes.fileInput.max
    isSingle = files.length is 1
    QR.cleanNotifications()
    for file in files
      QR.handleFile file, isSingle, max
    $.addClass QR.nodes.el, 'dump' unless isSingle

  handleFile: (file, isSingle, max) ->
    if file.size > max
      QR.error "#{file.name}: File too large (file: #{$.bytesToString file.size}, max: #{$.bytesToString max})."
      return
    else unless file.type in QR.mimeTypes
      unless /^text/.test file.type
        QR.error "#{file.name}: Unsupported file type."
        return
      if isSingle
        post = QR.selected
      else if (post = QR.posts[QR.posts.length - 1]).com
        post = new QR.post()
      post.pasteText file
      return
    if isSingle
      post = QR.selected
    else if (post = QR.posts[QR.posts.length - 1]).file
      post = new QR.post()
    post.setFile file

  openFileInput: (e) ->
    e.stopPropagation()
    if e.shiftKey and e.type is 'click'
      return QR.selected.rmFile()
    if e.ctrlKey and e.type is 'click'
      $.addClass QR.nodes.filename, 'edit'
      QR.nodes.filename.focus()
      return
    return if e.target.nodeName is 'INPUT' or (e.keyCode and e.keyCode not in [32, 13]) or e.ctrlKey
    e.preventDefault()
    QR.nodes.fileInput.click()

  generatePostableThreadsList: ->
    return unless QR.nodes
    list    = QR.nodes.thread
    options = [list.firstChild]
    for thread of g.BOARD.threads
      options.push $.el 'option',
        value: thread
        textContent: "Thread No.#{thread}"
    val = list.value
    $.rmAll list
    $.add list, options
    list.value = val
    return unless list.value
    # Fix the value if the option disappeared.
    list.value = if g.VIEW is 'thread'
      g.THREADID
    else
      'new'

  dialog: ->
    QR.nodes = nodes =
      el: dialog = UI.dialog 'qr', 'top:0;right:0;', <%= importHTML('Features/QuickReply') %>

    nodes[key] = $ value, dialog for key, value of {
      move:          '.move'
      autohide:      '#autohide'
      thread:        'select'
      threadPar:     '#qr-thread-select'
      close:         '.close'
      form:          'form'
      dumpButton:    '#dump-button'
      name:          '[data-name=name]'
      email:         '[data-name=email]'
      sub:           '[data-name=sub]'
      com:           '[data-name=com]'
      dumpList:      '#dump-list'
      addPost:       '#add-post'
      charCount:     '#char-count'
      fileSubmit:    '#file-n-submit'
      filename:      '#qr-filename'
      fileContainer: '#qr-filename-container'
      fileRM:        '#qr-filerm'
      fileExtras:    '#qr-extras-container'
      spoiler:       '#qr-file-spoiler'
      spoilerPar:    '#qr-spoiler-label'
      status:        '[type=submit]'
      fileInput:     '[type=file]'
    }

    check =
      jpg: 'image/jpeg'
      pdf: 'application/pdf'
      swf: 'application/x-shockwave-flash'

    # Allow only this board's supported files.
    mimeTypes = $('ul.rules > li').textContent.trim().match(/: (.+)/)[1].toLowerCase().replace /\w+/g, (type) ->
      check[type] or "image/#{type}"

    QR.mimeTypes = mimeTypes.split ', '
    # Add empty mimeType to avoid errors with URLs selected in Window's file dialog.
    QR.mimeTypes.push ''
    nodes.fileInput.max = $('input[name=MAX_FILE_SIZE]').value

    QR.spoiler = !!$ 'input[name=spoiler]'
    if QR.spoiler
      $.addClass QR.nodes.el, 'has-spoiler'
    else
      nodes.spoiler.parentElement.hidden = true

    if Conf['Dump List Before Comment']
      $.after nodes.name.parentElement, nodes.dumpList.parentElement
      nodes.addPost.tabIndex = 35

    if g.BOARD.ID is 'f'
      nodes.flashTag = $.el 'select',
        name: 'filetag'
        innerHTML: """
          <option value=0>Hentai</option>
          <option value=6>Porn</option>
          <option value=1>Japanese</option>
          <option value=2>Anime</option>
          <option value=3>Game</option>
          <option value=5>Loop</option>
          <option value=4 selected>Other</option>
        """
      nodes.flashTag.dataset.default = '4'
      $.add nodes.form, nodes.flashTag
    if flagSelector = $ '.flagSelector'
      nodes.flag = flagSelector.cloneNode true
      nodes.flag.dataset.name    = 'flag'
      nodes.flag.dataset.default = '0'
      $.add nodes.form, nodes.flag

    $.on nodes.filename.parentNode, 'click keydown', QR.openFileInput

    <% if (type === 'userscript') { %>
    # XXX Firefox lacks focusin/focusout support.
    items = $$ '*', QR.nodes.el
    i = 0
    while elm = items[i++]
      $.on elm, 'blur',  QR.focusout
      $.on elm, 'focus', QR.focusin
    <% } %>

    $.on dialog, 'focusin',  QR.focusin
    $.on dialog, 'focusout', QR.focusout

    $.on nodes.autohide,   'change', QR.toggleHide
    $.on nodes.close,      'click',  QR.close
    $.on nodes.dumpButton, 'click',  -> nodes.el.classList.toggle 'dump'
    $.on nodes.addPost,    'click',  -> new QR.post true
    $.on nodes.form,       'submit', QR.submit
    $.on nodes.filename,   'blur',   -> $.rmClass @, 'edit'
    $.on nodes.fileRM,     'click',  -> QR.selected.rmFile()
    $.on nodes.fileExtras, 'click',  (e) -> e.stopPropagation()
    $.on nodes.spoiler,    'change', -> QR.selected.nodes.spoiler.click()
    $.on nodes.fileInput,  'change', QR.handleFiles

    # mouseover descriptions
    items = ['spoilerPar', 'dumpButton', 'fileRM']
    i = 0
    while name = items[i++]
      $.on nodes[name], 'mouseover', QR.mouseover

    # save selected post's data
    items = ['name', 'email', 'sub', 'com', 'filename', 'flag']
    i = 0
    save = -> QR.selected.save @
    while name = items[i++]
      continue unless node = nodes[name]
      event = if node.nodeName is 'SELECT' then 'change' else 'input'
      $.on nodes[name], event, save
    $.on nodes['name'], 'blur', QR.tripcodeHider
    $.on nodes.thread,  'change', -> QR.selected.save @

    <% if (type === 'userscript') { %>
    if Conf['Remember QR Size']
      $.get 'QR Size', '', (item) ->
        nodes.com.style.cssText = item['QR Size']
      $.on nodes.com, 'mouseup', (e) ->
        return if e.button isnt 0
        $.set 'QR Size', @style.cssText
    <% } %>

    QR.generatePostableThreadsList()
    QR.persona.init()
    new QR.post true
    QR.status()
    QR.cooldown.init()
    QR.captcha.init()

    Rice.nodes dialog

    $.add d.body, dialog

    if Conf['Auto Hide QR']
      nodes.autohide.click()

    # Create a custom event when the QR dialog is first initialized.
    # Use it to extend the QR's functionalities, or for XTRM RICE.
    $.event 'QRDialogCreation', null, dialog

  tripcodeHider: ->
    check = /^.*##?.+/.test @value
    if check and !@.className.match "\\btripped\\b" then $.addClass @, 'tripped'
    else if !check and @.className.match "\\btripped\\b" then $.rmClass @, 'tripped'

  preSubmitHooks: []

  submit: (e) ->
    e?.preventDefault()

    if QR.req
      QR.abort()
      return

    if QR.cooldown.seconds
      QR.cooldown.auto = !QR.cooldown.auto
      QR.status()
      return

    post = QR.posts[0]
    post.forceSave()
    if g.BOARD.ID is 'f'
      filetag = QR.nodes.flashTag.value
    threadID = post.thread
    thread = g.BOARD.threads[threadID]

    # prevent errors
    if threadID is 'new'
      threadID = null
      if g.BOARD.ID is 'vg' and !post.sub
        err = 'New threads require a subject.'
      else unless post.file or textOnly = !!$ 'input[name=textonly]', $.id 'postForm'
        err = 'No file selected.'
    else if g.BOARD.threads[threadID].isClosed
      err = 'You can\'t reply to this thread anymore.'
    else unless post.com or post.file
      err = 'No file selected.'
    else if post.file and thread.fileLimit
      err = 'Max limit of image replies has been reached.'
    else for hook in QR.preSubmitHooks
      if err = hook post, thread
        break

    if QR.captcha.isEnabled and !err
      {challenge, response} = QR.captcha.getOne()
      err = 'No valid captcha.' unless response

    QR.cleanNotifications()
    if err
      # stop auto-posting
      QR.cooldown.auto = false
      QR.status()
      QR.error err
      return

    # Enable auto-posting if we have stuff to post, disable it otherwise.
    QR.cooldown.auto = QR.posts.length > 1
    if Conf['Auto Hide QR'] and !QR.cooldown.auto
      QR.hide()
    if !QR.cooldown.auto and $.x 'ancestor::div[@id="qr"]', d.activeElement
      # Unfocus the focused element if it is one within the QR and we're not auto-posting.
      d.activeElement.blur()

    post.lock()

    formData =
      resto:    threadID
      name:     post.name
      email:    post.email
      sub:      post.sub
      com:      post.com
      upfile:   post.file
      filetag:  filetag
      spoiler:  post.spoiler
      flag:     post.flag
      textonly: textOnly
      mode:     'regist'
      pwd:      QR.persona.pwd
      recaptcha_challenge_field: challenge
      recaptcha_response_field:  response

    options =
      responseType: 'document'
      withCredentials: true
      onload: QR.response
      onerror: ->
        # Connection error, or
        # www.4chan.org/banned
        delete QR.req
        post.unlock()
        QR.cooldown.auto = false
        QR.status()
        QR.error $.el 'span',
          innerHTML: """
          Connection error. You may have been <a href=//www.4chan.org/banned target=_blank>banned</a>.
          [<a href="https://github.com/seaweedchan/4chan-x/wiki/Frequently-Asked-Questions#what-does-4chan-x-encountered-an-error-while-posting-please-try-again-mean" target=_blank>?</a>]
          """
    extra =
      form: $.formData formData
      upCallbacks:
        onload: ->
          # Upload done, waiting for server response.
          QR.req.isUploadFinished = true
          QR.req.uploadEndTime    = Date.now()
          QR.req.progress = '...'
          QR.status()
        onprogress: (e) ->
          # Uploading...
          QR.req.progress = "#{Math.round e.loaded / e.total * 100}%"
          QR.status()

    QR.req = $.ajax $.id('postForm').parentNode.action, options, extra
    # Starting to upload might take some time.
    # Provide some feedback that we're starting to submit.
    QR.req.uploadStartTime = Date.now()
    QR.req.progress = '...'
    QR.status()

  response: ->
    {req} = QR
    delete QR.req

    post = QR.posts[0]
    post.unlock()

    resDoc  = req.response
    if ban  = $ '.banType', resDoc # banned/warning
      board = $('.board', resDoc).innerHTML
      err   = $.el 'span', innerHTML:
        if ban.textContent.toLowerCase() is 'banned'
          """
          You are banned on #{board}! ;_;<br>
          Click <a href=//www.4chan.org/banned target=_blank>here</a> to see the reason.
          """
        else
          """
          You were issued a warning on #{board} as #{$('.nameBlock', resDoc).innerHTML}.<br>
          Reason: #{$('.reason', resDoc).innerHTML}
          """
    else if err = resDoc.getElementById 'errmsg' # error!
      $('a', err)?.target = '_blank' # duplicate image link
    else if resDoc.title isnt 'Post successful!'
      err = 'Connection error with sys.4chan.org.'
    else if req.status isnt 200
      err = "Error #{req.statusText} (#{req.status})"

    if err
      if /captcha|verification/i.test(err.textContent) or err is 'Connection error with sys.4chan.org.'
        # Remove the obnoxious 4chan Pass ad.
        if /mistyped/i.test err.textContent
          err = 'You seem to have mistyped the CAPTCHA.'
        # Enable auto-post if we have some cached captchas.
        QR.cooldown.auto = if QR.captcha.isEnabled
          !!QR.captcha.captchas.length
        else if err is 'Connection error with sys.4chan.org.'
          true
        else
          # Something must've gone terribly wrong if you get captcha errors without captchas.
          # Don't auto-post indefinitely in that case.
          false
        # Too many frequent mistyped captchas will auto-ban you!
        # On connection error, the post most likely didn't go through.
        QR.cooldown.set delay: 2
      else if err.textContent and m = err.textContent.match /wait\s(\d+)\ssecond/i
        QR.cooldown.auto = if QR.captcha.isEnabled
          !!QR.captcha.captchas.length
        else
          true
        QR.cooldown.set delay: m[1]
      else # stop auto-posting
        QR.cooldown.auto = false
      QR.status()
      QR.error err
      return

    h1 = $ 'h1', resDoc
    QR.cleanNotifications()

    if Conf['Posting Success Notifications']
      QR.notifications.push new Notice 'success', h1.textContent, 5

    QR.persona.set post

    [_, threadID, postID] = h1.nextSibling.textContent.match /thread:(\d+),no:(\d+)/
    postID   = +postID
    threadID = +threadID or postID
    isReply  = threadID isnt postID

    QR.db.set
      boardID: g.BOARD.ID
      threadID: threadID
      postID: postID
      val: true

    ThreadUpdater.postID = postID

    # Post/upload confirmed as successful.
    $.event 'QRPostSuccessful', {
      board: g.BOARD
      threadID
      postID
    }
    $.event 'QRPostSuccessful_', {threadID, postID}

    # Enable auto-posting if we have stuff left to post, disable it otherwise.
    postsCount = QR.posts.length - 1
    QR.cooldown.auto = postsCount and isReply
    if QR.cooldown.auto and QR.captcha.isEnabled and (captchasCount = QR.captcha.captchas.length) < 3 and captchasCount < postsCount
      notif = new Notification 'Quick reply warning',
        body: "You are running low on cached captchas. Cache count: #{captchasCount}."
        icon: Favicon.logo
      notif.onclick = ->
        QR.open()
        QR.captcha.nodes.input.focus()
        window.focus()
      notif.onshow = ->
        setTimeout ->
          notif.close()
        , 7 * $.SECOND

    unless Conf['Persistent QR'] or QR.cooldown.auto
      QR.close()
    else
      post.rm()

    QR.cooldown.set {req, post, isReply, threadID}

    URL = unless isReply # new thread
      "/#{g.BOARD}/res/#{threadID}"
    else if g.VIEW is 'index' and !QR.cooldown.auto and Conf['Open Post in New Tab'] # replying from the index
      "/#{g.BOARD}/res/#{threadID}#p#{postID}"

    if URL
      if Conf['Open Post in New Tab']
        $.open URL
      else
        window.location = URL

    QR.status()

  abort: ->
    if QR.req and !QR.req.isUploadFinished
      QR.req.abort()
      delete QR.req
      QR.posts[0].unlock()
      QR.cooldown.auto = false
      QR.notifications.push new Notice 'info', 'QR upload aborted.', 5
    QR.status()

  mouseover: (e) ->
    mouseover = $.el 'div',
      id:        'mouseover'
      className: 'dialog'

    $.add Header.hover, mouseover

    mouseover.innerHTML = @nextElementSibling.innerHTML

    UI.hover
      root:         @
      el:           mouseover
      latestEvent:  e
      endEvents:    'mouseout'
      asapTest: ->  true
      close:        true

    return<|MERGE_RESOLUTION|>--- conflicted
+++ resolved
@@ -17,20 +17,11 @@
 
     return unless Conf['Header Shortcut'] or Conf['Page Shortcut']
 
-<<<<<<< HEAD
     sc = $.el 'a',
       className: "qr-shortcut fa #{unless Conf['Persistent QR'] then 'disabled' else ''}"
       textContent: '\uf075'
       title: 'Quick Reply'
       href: 'javascript:;'
-=======
-    link = $.el 'h1',
-      innerHTML: "<a href=javascript:; class='qr-link'>#{if g.VIEW is 'thread' then 'Reply to Thread' else 'Start a Thread'}</a>"
-      className: "qr-link-container"
-    
-    QR.link = link.firstElementChild
-    $.on link.firstChild, 'click', ->
->>>>>>> a02705f5
 
     $.on sc, 'click', ->
       if !QR.nodes or QR.nodes.el.hidden
