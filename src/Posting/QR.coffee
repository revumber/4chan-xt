--- conflicted
+++ resolved
@@ -524,7 +524,6 @@
     # Use it to extend the QR's functionalities, or for XTRM RICE.
     $.event 'QRDialogCreation', null, dialog
 
-<<<<<<< HEAD
   flags: ->
     select = $.el 'select',
       name:      'flag'
@@ -576,10 +575,6 @@
       nodes.flag = flag
       $.add nodes.form, flag
 
-  preSubmitHooks: []
-
-=======
->>>>>>> a0b8dc7c
   submit: (e) ->
     e?.preventDefault()
 
