--- conflicted
+++ resolved
@@ -43,26 +43,8 @@
   initReady: ->
     $.off d, '4chanXInitFinished', @initReady
     QR.postingIsEnabled = !!$.id 'postForm'
-<<<<<<< HEAD
     unless QR.postingIsEnabled
       return
-=======
-    return unless QR.postingIsEnabled
-
-    link = $.el 'h1',
-      innerHTML: "<a href=javascript:; class='qr-link'>#{if g.VIEW is 'thread' then 'Reply to Thread' else 'Start a Thread'}</a>"
-      className: "qr-link-container"
-    
-    QR.link = link.firstElementChild
-    $.on link.firstChild, 'click', ->
-      $.event 'CloseMenu'
-      QR.open()
-      QR.nodes.com.focus()
-      if Conf['QR Shortcut']
-        $.rmClass $('.qr-shortcut'), 'disabled'
-
-    $.before $.id('togglePostForm') or $.id('postForm'), link
->>>>>>> e8a3f65c
 
     $.on d, 'QRGetSelectedPost', ({detail: cb}) ->
       cb QR.selected
@@ -130,19 +112,15 @@
       post.delete()
     QR.cooldown.auto = false
     QR.status()
-<<<<<<< HEAD
-
-  focusin: ->  $.addClass QR.nodes.el, 'focus'
-  focusout: -> $.rmClass  QR.nodes.el, 'focus'
-
-=======
+
     if QR.captcha.isEnabled and not Conf['Auto-load captcha']
       QR.captcha.destroy()
   focusin: ->
     $.addClass QR.nodes.el, 'focus'
+
   focusout: ->
     $.rmClass QR.nodes.el, 'focus'
->>>>>>> e8a3f65c
+
   hide: ->
     d.activeElement.blur()
     $.addClass QR.nodes.el, 'autohide'
@@ -314,20 +292,7 @@
     QR.open()
     QR.handleFiles files
     $.addClass QR.nodes.el, 'dump'
-<<<<<<< HEAD
-
-  handleBlob: (urlBlob, header, url) ->
-    name = url.substr(url.lastIndexOf('/')+1, url.length)
-    #QUALITY coding at work
-    start = header.indexOf("Content-Type: ") + 14
-    endsc = header.substr(start, header.length).indexOf(";")
-    endnl = header.substr(start, header.length).indexOf("\n") - 1
-    end = endnl
-    if (endsc != -1 and endsc < endnl)
-      end = endsc
-    mime = header.substr(start, end)
-=======
-    
+
   handleBlob: (urlBlob, contentType, contentDisposition, url) ->
     name = url.match(/([^\/]+)\/*$/)?[1]
     mime = contentType?.match(/[^;]*/)[0] or 'application/octet-stream'
@@ -336,7 +301,6 @@
       contentType?.match(/\bname\s*=\s*"((\\"|[^"])+)"/i)?[1]
     if match
       name = match.replace /\\"/g, '"'
->>>>>>> e8a3f65c
     blob = new Blob([urlBlob], {type: mime})
     blob.name = name
     QR.handleFiles([blob])
@@ -872,18 +836,11 @@
 
     QR.cooldown.set {req, post, isReply, threadID}
 
-<<<<<<< HEAD
-    URL = unless isReply # new thread
-      "/#{g.BOARD}/res/#{threadID}"
-    else if g.VIEW is 'index' and !QR.cooldown.auto and Conf['Open Post in New Tab'] # replying from the index
-      "/#{g.BOARD}/res/#{threadID}#p#{postID}"
-
-=======
     URL = if threadID is postID # new thread
       Build.path g.BOARD.ID, threadID
     else if g.VIEW is 'index' and !QR.cooldown.auto and Conf['Open Post in New Tab'] # replying from the index
       Build.path g.BOARD.ID, threadID, postID
->>>>>>> e8a3f65c
+
     if URL
       if Conf['Open Post in New Tab']
         $.open URL
