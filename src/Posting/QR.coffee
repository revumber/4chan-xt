QR =
<<<<<<< HEAD
  mimeTypes: ['image/jpeg', 'image/png', 'image/gif', 'application/pdf', 'application/x-shockwave-flash', '']
=======
  # Add empty mimeType to avoid errors with URLs selected in Window's file dialog.
  mimeTypes: ['image/jpeg', 'image/png', 'image/gif', 'application/pdf', 'application/x-shockwave-flash', '']

>>>>>>> 87d36244
  init: ->
    return if !Conf['Quick Reply']

    @db = new DataBoard 'yourPosts'
    @posts = []

    if Conf['QR Shortcut']
      sc = $.el 'a',
        className: "qr-shortcut fa fa-comment-o #{unless Conf['Persistent QR'] then 'disabled' else ''}"
        textContent: 'QR' 
        title: 'Quick Reply'
        href: 'javascript:;'
      $.on sc, 'click', ->
        if Conf['Persistent QR'] or !QR.nodes or QR.nodes.el.hidden
          $.event 'CloseMenu'
          QR.open()
          QR.nodes.com.focus()
          $.rmClass @, 'disabled'
        else
          QR.close()
          $.addClass @, 'disabled'

      Header.addShortcut sc

    if Conf['Hide Original Post Form']
      $.asap (-> doc), -> $.addClass doc, 'hide-original-post-form'

    $.ready @initReady

    if Conf['Persistent QR']
      unless g.BOARD.ID is 'f' and g.VIEW is 'index'
        $.on d, '4chanXInitFinished', @persist
      else
        $.ready @persist

    Post.callbacks.push
      name: 'Quick Reply'
      cb:   @node

  initReady: ->
    QR.postingIsEnabled = !!$.id 'postForm'
    return unless QR.postingIsEnabled

    link = $.el 'h1',
      innerHTML: "<a href=javascript:; class='qr-link'>#{if g.VIEW is 'thread' then 'Reply to Thread' else 'Start a Thread'}</a>"
      className: "qr-link-container"
    
    QR.link = link.firstElementChild
    $.on link.firstChild, 'click', ->

      $.event 'CloseMenu'
      QR.open()
      QR.nodes.com.focus()
      if Conf['QR Shortcut']
        $.rmClass $('.qr-shortcut'), 'disabled'

    $.before $.id('postForm'), link

    $.on d, 'QRGetSelectedPost', ({detail: cb}) ->
      cb QR.selected
    $.on d, 'QRAddPreSubmitHook', ({detail: cb}) ->
      QR.preSubmitHooks.push cb

    <% if (type === 'crx') { %>
    $.on d, 'paste',              QR.paste
    <% } %>
    $.on d, 'dragover',           QR.dragOver
    $.on d, 'drop',               QR.dropFile
    $.on d, 'dragstart dragend',  QR.drag
    {
      index: ->
        $.on d, 'IndexRefresh', QR.generatePostableThreadsList
      thread: ->
        $.on d, 'ThreadUpdate', QR.statusCheck
    }[g.VIEW]()

  statusCheck: ->
    if g.DEAD
      QR.abort()
    else
      QR.status()

  node: ->
    $.on $('a[title="Quote this post"]', @nodes.info), 'click', QR.quote

  persist: ->
    return unless QR.postingIsEnabled
    QR.open()
    QR.hide() if Conf['Auto Hide QR'] or g.VIEW is 'catalog'

  open: ->
    if QR.nodes
      QR.nodes.el.hidden = false
      QR.unhide()
      return
    try
      QR.dialog()
    catch err
      delete QR.nodes
      Main.handleErrors
        message: 'Quick Reply dialog creation crashed.'
        error: err
  close: ->
    if QR.req
      QR.abort()
      return
    QR.nodes.el.hidden = true
    QR.cleanNotifications()
    d.activeElement.blur()
    $.rmClass QR.nodes.el, 'dump'
    unless Conf['Captcha Warning Notifications']
      $.rmClass QR.captcha.nodes.input, 'error' if QR.captcha.isEnabled
    if Conf['QR Shortcut']
      $.toggleClass $('.qr-shortcut'), 'disabled'
    new QR.post true
    for post in QR.posts.splice 0, QR.posts.length - 1
      post.delete()
    QR.cooldown.auto = false
    QR.status()
  focusin: ->
    $.addClass QR.nodes.el, 'focus'
  focusout: ->
    $.rmClass QR.nodes.el, 'focus'
  hide: ->
    d.activeElement.blur()
    $.addClass QR.nodes.el, 'autohide'
    QR.nodes.autohide.checked = true
  unhide: ->
    $.rmClass QR.nodes.el, 'autohide'
    QR.nodes.autohide.checked = false
  toggleHide: ->
    if @checked
      QR.hide()
    else
      QR.unhide()

  error: (err) ->
    QR.open()
    if typeof err is 'string'
      el = $.tn err
    else
      el = err
      el.removeAttribute 'style'
    if QR.captcha.isEnabled and /captcha|verification/i.test el.textContent
      # Focus the captcha input on captcha error.
      QR.captcha.nodes.input.focus()
      if Conf['Captcha Warning Notifications'] and !d.hidden
        QR.notify el
      else
        $.addClass QR.captcha.nodes.input, 'error'
        $.on QR.captcha.nodes.input, 'keydown', ->
          $.rmClass QR.captcha.nodes.input, 'error'
    else
      QR.notify el
    alert el.textContent if d.hidden

  notify: (el) ->
    notice = new Notice 'warning', el
    unless Header.areNotificationsEnabled and d.hidden
      QR.notifications.push notice
    else
      notif = new Notification el.textContent,
        body: el.textContent
        icon: Favicon.logo
      notif.onclick = -> window.focus()
      <% if (type === 'crx') { %>
      # Firefox automatically closes notifications
      # so we can't control the onclose properly.
      notif.onclose = -> notice.close()
      notif.onshow  = ->
        setTimeout ->
          notif.onclose = null
          notif.close()
        , 7 * $.SECOND
      <% } %>

  notifications: []
  cleanNotifications: ->
    for notification in QR.notifications
      notification.close()
    QR.notifications = []

  status: ->
    return unless QR.nodes
    {thread} = QR.posts[0]
    if thread isnt 'new' and g.threads["#{g.BOARD}.#{thread}"].isDead
      value    = 404
      disabled = true
      QR.cooldown.auto = false

    value = if QR.req
      QR.req.progress
    else
      QR.cooldown.seconds or value

    {status} = QR.nodes
    status.value = unless value
      'Submit'
    else if QR.cooldown.auto
      "Auto #{value}"
    else
      value
    status.disabled = disabled or false

  quote: (e) ->
    e?.preventDefault()
    return unless QR.postingIsEnabled

    sel   = d.getSelection()
    post  = Get.postFromNode @
    text  = ">>#{post}\n"
    if (s = sel.toString().trim()) and post is Get.postFromNode sel.anchorNode
      s = s.replace /\n/g, '\n>'
      text += ">#{s}\n"

    QR.open()
    if QR.selected.isLocked
      index = QR.posts.indexOf QR.selected
      (QR.posts[index+1] or new QR.post()).select()
      $.addClass QR.nodes.el, 'dump'
      QR.cooldown.auto = true
    {com, thread} = QR.nodes
    thread.value = Get.threadFromNode @ unless com.value

    caretPos = com.selectionStart
    # Replace selection for text.
    com.value = com.value[...caretPos] + text + com.value[com.selectionEnd..]
    # Move the caret to the end of the new quote.
    range = caretPos + text.length
    com.setSelectionRange range, range
    com.focus()

    QR.selected.save com
    QR.selected.save thread

    if Conf['QR Shortcut']
      $.rmClass $('.qr-shortcut'), 'disabled'

  characterCount: ->
    counter = QR.nodes.charCount
    count   = QR.nodes.com.textLength
    counter.textContent = count
    counter.hidden      = count < 1000
    (if count > 1500 then $.addClass else $.rmClass) counter, 'warning'

  drag: (e) ->
    # Let it drag anything from the page.
    toggle = if e.type is 'dragstart' then $.off else $.on
    toggle d, 'dragover', QR.dragOver
    toggle d, 'drop',     QR.dropFile

  dragOver: (e) ->
    e.preventDefault()
    e.dataTransfer.dropEffect = 'copy' # cursor feedback

  dropFile: (e) ->
    # Let it only handle files from the desktop.
    return unless e.dataTransfer.files.length
    e.preventDefault()
    QR.open()
    QR.handleFiles e.dataTransfer.files

  paste: (e) ->
    files = []
    for item in e.clipboardData.items when item.kind is 'file'
      blob = item.getAsFile()
      blob.name  = 'file'
      blob.name += '.' + blob.type.split('/')[1] if blob.type
      files.push blob
    return unless files.length
    QR.open()
    QR.handleFiles files
    $.addClass QR.nodes.el, 'dump'
    
  handleBlob: (urlBlob, header, url) ->
    name = url.substr(url.lastIndexOf('/')+1, url.length)
    #QUALITY coding at work
    start = header.indexOf("Content-Type: ") + 14
    endsc = header.substr(start, header.length).indexOf(";")
    endnl = header.substr(start, header.length).indexOf("\n") - 1
    end = endnl
    if (endsc != -1 and endsc < endnl)
      end = endsc
    mime = header.substr(start, end)
    blob = new Blob([urlBlob], {type: mime})
    blob.name = url.substr(url.lastIndexOf('/')+1, url.length)
    name_start = header.indexOf('name="') + 6
    if (name_start - 6 != -1)
      name_end = header.substr(name_start, header.length).indexOf('"')
      blob.name = header.substr(name_start, name_end)

    return if blob.type is null
      QR.error "Unsupported file type."
    return unless blob.type in QR.mimeTypes
      QR.error "Unsupported file type."
    QR.handleFiles([blob])

  handleUrl:  ->
    url = prompt("Insert an url:")
    return if url is null
    <% if (type === 'crx') { %>
    xhr = new XMLHttpRequest();
    xhr.open('GET', url, true)
    xhr.responseType = 'blob'
    xhr.onload = (e) ->
      if @readyState is @DONE && xhr.status is 200
        QR.handleBlob(@response, @getResponseHeader('Content-Type'), url)
        return
      else
        QR.error "Can't load image."
        return

    xhr.onerror = (e) ->
      QR.error "Can't load image."
      return

    xhr.send()
    return
    <% } %>

    <% if (type === 'userscript') { %>
    GM_xmlhttpRequest {
      method: "GET",
      url: url,
      overrideMimeType: "text/plain; charset=x-user-defined",
      onload: (xhr) ->
        r = xhr.responseText
        data = new Uint8Array(r.length)
        i = 0
        while i < r.length
          data[i] = r.charCodeAt(i)
          i++

        QR.handleBlob(data, xhr.responseHeaders, url)
        return

        onerror: (xhr) ->
          QR.error "Can't load image."
    }
    return
    <% } %>

  handleFiles: (files) ->
    if @ isnt QR # file input
      files  = [@files...]
      @value = null
    return unless files.length
    max = QR.nodes.fileInput.max
    isSingle = files.length is 1
    QR.cleanNotifications()
    for file in files
      QR.handleFile file, isSingle, max
    $.addClass QR.nodes.el, 'dump' unless isSingle

  handleFile: (file, isSingle, max) ->
    if file.size > max
      QR.error "#{file.name}: File too large (file: #{$.bytesToString file.size}, max: #{$.bytesToString max})."
      return
    else unless file.type in QR.mimeTypes
      unless /^text/.test file.type
        QR.error "#{file.name}: Unsupported file type."
        return
      if isSingle
        post = QR.selected
      else if (post = QR.posts[QR.posts.length - 1]).com
        post = new QR.post()
      post.pasteText file
      return
    if isSingle
      post = QR.selected
    else if (post = QR.posts[QR.posts.length - 1]).file
      post = new QR.post()
    post.setFile file

  openFileInput: (e) ->
    e.stopPropagation()
    if e.shiftKey and e.type is 'click'
      return QR.selected.rmFile()
    if e.ctrlKey and e.type is 'click'
      $.addClass QR.nodes.filename, 'edit'
      QR.nodes.filename.focus()
      return $.on QR.nodes.filename, 'blur', -> $.rmClass QR.nodes.filename, 'edit'
    return if e.target.nodeName is 'INPUT' or (e.keyCode and e.keyCode not in [32, 13]) or e.ctrlKey
    e.preventDefault()
    QR.nodes.fileInput.click()

  generatePostableThreadsList: ->
    return unless QR.nodes
    list    = QR.nodes.thread
    options = [list.firstChild]
    for thread in g.BOARD.threads.keys
      options.push $.el 'option',
        value: thread
        textContent: "Thread No.#{thread}"
    val = list.value
    $.rmAll list
    $.add list, options
    list.value = val
    return unless list.value
    # Fix the value if the option disappeared.
    list.value = if g.VIEW is 'thread'
      g.THREADID
    else
      'new'

  dialog: ->
    QR.nodes = nodes =
      el: dialog = UI.dialog 'qr', 'top:0;right:0;', <%= importHTML('Features/QuickReply') %>

    nodes[key] = $ value, dialog for key, value of {
      move:       '.move'
      autohide:   '#autohide'
      thread:     'select'
      threadPar:  '#qr-thread-select'
      close:      '.close'
      form:       'form'
      dumpButton: '#dump-button'
      urlButton:  '#url-button'
      name:       '[data-name=name]'
      email:      '[data-name=email]'
      sub:        '[data-name=sub]'
      com:        '[data-name=com]'
      dumpList:   '#dump-list'
      addPost:    '#add-post'
      charCount:  '#char-count'
      fileSubmit: '#file-n-submit'
      filename:   '#qr-filename'
      fileContainer: '#qr-filename-container'
      fileRM:     '#qr-filerm'
      fileExtras: '#qr-extras-container'
      spoiler:    '#qr-file-spoiler'
      spoilerPar: '#qr-spoiler-label'
      status:     '[type=submit]'
      fileInput:  '[type=file]'
    }
<<<<<<< HEAD
    
    # Allow only this board's supported files.
=======

>>>>>>> 87d36244
    nodes.fileInput.max = $('input[name=MAX_FILE_SIZE]').value

    QR.spoiler = !!$ 'input[name=spoiler]'
    if QR.spoiler
      $.addClass QR.nodes.el, 'has-spoiler'
    else
      nodes.spoiler.parentElement.hidden = true

    if g.BOARD.ID is 'f'
      nodes.flashTag = $.el 'select',
        name: 'filetag'
        innerHTML: """
          <option value=0>Hentai</option>
          <option value=6>Porn</option>
          <option value=1>Japanese</option>
          <option value=2>Anime</option>
          <option value=3>Game</option>
          <option value=5>Loop</option>
          <option value=4 selected>Other</option>
        """
      nodes.flashTag.dataset.default = '4'
      $.add nodes.form, nodes.flashTag

    QR.flagsInput()

    $.on nodes.filename.parentNode, 'click keydown', QR.openFileInput

    items = $$ '*', QR.nodes.el
    i = 0
    while elm = items[i++]
      $.on elm, 'blur',  QR.focusout
      $.on elm, 'focus', QR.focusin

    $.on nodes.autohide,   'change', QR.toggleHide
    $.on nodes.close,      'click',  QR.close
    $.on nodes.dumpButton, 'click',  -> nodes.el.classList.toggle 'dump'
    $.on nodes.urlButton,  'click',  QR.handleUrl
    $.on nodes.addPost,    'click',  -> new QR.post true
    $.on nodes.form,       'submit', QR.submit
    $.on nodes.fileRM,     'click', -> QR.selected.rmFile()
    $.on nodes.fileExtras, 'click', (e) -> e.stopPropagation()
    $.on nodes.spoiler,    'change', -> QR.selected.nodes.spoiler.click()
    $.on nodes.fileInput,  'change', QR.handleFiles

    # save selected post's data
    items = ['name', 'email', 'sub', 'com', 'filename', 'flag']
    i = 0
    save = -> QR.selected.save @
    while name = items[i++]
      continue unless node = nodes[name]
      event = if node.nodeName is 'SELECT' then 'change' else 'input'
      $.on nodes[name], event, save

    <% if (type === 'userscript') { %>
    if Conf['Remember QR Size']
      $.get 'QR Size', '', (item) ->
        nodes.com.style.cssText = item['QR Size']
      $.on nodes.com, 'mouseup', (e) ->
        return if e.button isnt 0
        $.set 'QR Size', @style.cssText
    <% } %>

    QR.generatePostableThreadsList()
    QR.persona.init()
    new QR.post true
    QR.status()
    QR.cooldown.init()
    QR.captcha.init()
    $.add d.body, dialog

    # Create a custom event when the QR dialog is first initialized.
    # Use it to extend the QR's functionalities, or for XTRM RICE.
    $.event 'QRDialogCreation', null, dialog

  flags: ->
    fn = (val) -> $.el 'option', 
      value: val[0]
      textContent: val[1]
    select = $.el 'select',
      name:      'flag'
      className: 'flagSelector'

    $.add select, fn flag for flag in [
      ['0',  'None']
      ['US', 'American']
      ['KP', 'Best Korean']
      ['BL', 'Black Nationalist']
      ['CM', 'Communist']
      ['CF', 'Confederate']
      ['RE', 'Conservative']
      ['EU', 'European']
      ['GY', 'Gay']
      ['PC', 'Hippie']
      ['IL', 'Israeli']
      ['DM', 'Liberal']
      ['RP', 'Libertarian']
      ['MF', 'Muslim']
      ['NZ', 'Nazi']
      ['OB', 'Obama']
      ['PR', 'Pirate']
      ['RB', 'Rebel']
      ['TP', 'Tea Partier']
      ['TX', 'Texan']
      ['TR', 'Tree Hugger']
      ['WP', 'White Supremacist']
    ]

    select

  flagsInput: ->
    {nodes} = QR
    if nodes.flagSelector
      $.rm nodes.flagSelector
      delete nodes.flagSelector

    if g.BOARD.ID is 'pol'
      flag = QR.flags()
      flag.dataset.name    = 'flag'
      flag.dataset.default = '0'
      nodes.flag = flag
      $.add nodes.form, flag

  preSubmitHooks: []

  submit: (e) ->
    e?.preventDefault()

    if QR.req
      QR.abort()
      return

    if QR.cooldown.seconds
      QR.cooldown.auto = !QR.cooldown.auto
      QR.status()
      return

    post = QR.posts[0]
    post.forceSave()
    if g.BOARD.ID is 'f'
      filetag = QR.nodes.flashTag.value
    threadID = post.thread
    thread = g.BOARD.threads[threadID]

    # prevent errors
    if threadID is 'new'
      threadID = null
      if g.BOARD.ID is 'vg' and !post.sub
        err = 'New threads require a subject.'
      else unless post.file or textOnly = !!$ 'input[name=textonly]', $.id 'postForm'
        err = 'No file selected.'
    else if g.BOARD.threads[threadID].isClosed
      err = 'You can\'t reply to this thread anymore.'
    else unless post.com or post.file
      err = 'No file selected.'
    else if post.file and thread.fileLimit
      err = 'Max limit of image replies has been reached.'
    else for hook in QR.preSubmitHooks
      if err = hook post, thread
        break

    if QR.captcha.isEnabled and !err
      {challenge, response} = QR.captcha.getOne()
      err = 'No valid captcha.' unless response

    QR.cleanNotifications()
    if err
      # stop auto-posting
      QR.cooldown.auto = false
      QR.status()
      QR.error err
      return

    # Enable auto-posting if we have stuff to post, disable it otherwise.
    QR.cooldown.auto = QR.posts.length > 1
    if Conf['Auto Hide QR'] and !QR.cooldown.auto
      QR.hide()
    if !QR.cooldown.auto and $.x 'ancestor::div[@id="qr"]', d.activeElement
      # Unfocus the focused element if it is one within the QR and we're not auto-posting.
      d.activeElement.blur()

    post.lock()

    formData =
      resto:    threadID
      name:     post.name
      email:    post.email
      sub:      post.sub
      com:      post.com
      upfile:   post.file
      filetag:  filetag
      spoiler:  post.spoiler
      flag:     post.flag
      textonly: textOnly
      mode:     'regist'
      pwd:      QR.persona.pwd
      recaptcha_challenge_field: challenge
      recaptcha_response_field:  response

    options =
      responseType: 'document'
      withCredentials: true
      onload: QR.response
      onerror: (err, url, line) ->
        # Connection error, or www.4chan.org/banned
        delete QR.req
        post.unlock()
        QR.cooldown.auto = false
        QR.status()
        console.log err
        console.log url
        console.log line
        QR.error $.el 'span',
          innerHTML: """
          4chan X encountered an error while posting. 
          [<a href="//4chan.org/banned" target=_blank>Banned?</a>] [<a href="https://github.com/seaweedchan/4chan-x/wiki/Frequently-Asked-Questions#what-does-4chan-x-encountered-an-error-while-posting-please-try-again-mean" target=_blank>More info</a>]
          """
    extra =
      form: $.formData formData
      upCallbacks:
        onload: ->
          # Upload done, waiting for server response.
          QR.req.isUploadFinished = true
          QR.req.uploadEndTime    = Date.now()
          QR.req.progress = '...'
          QR.status()
        onprogress: (e) ->
          # Uploading...
          QR.req.progress = "#{Math.round e.loaded / e.total * 100}%"
          QR.status()

    QR.req = $.ajax "https://sys.4chan.org/#{g.BOARD}/post", options, extra
    # Starting to upload might take some time.
    # Provide some feedback that we're starting to submit.
    QR.req.uploadStartTime = Date.now()
    QR.req.progress = '...'
    QR.status()

  response: ->
    {req} = QR
    delete QR.req

    post = QR.posts[0]
    post.unlock()

    resDoc  = req.response
    if ban  = $ '.banType', resDoc # banned/warning
      board = $('.board', resDoc).innerHTML
      err   = $.el 'span', innerHTML:
        if ban.textContent.toLowerCase() is 'banned'
          """
          You are banned on #{board}! ;_;<br>
          Click <a href=//www.4chan.org/banned target=_blank>here</a> to see the reason.
          """
        else
          """
          You were issued a warning on #{board} as #{$('.nameBlock', resDoc).innerHTML}.<br>
          Reason: #{$('.reason', resDoc).innerHTML}
          """
    else if err = resDoc.getElementById 'errmsg' # error!
      $('a', err)?.target = '_blank' # duplicate image link
    else if resDoc.title isnt 'Post successful!'
      err = 'Connection error with sys.4chan.org.'
    else if req.status isnt 200
      err = "Error #{req.statusText} (#{req.status})"

    if err
      if /captcha|verification/i.test(err.textContent) or err is 'Connection error with sys.4chan.org.'
        # Remove the obnoxious 4chan Pass ad.
        if /mistyped/i.test err.textContent
          err = 'You seem to have mistyped the CAPTCHA.'
        # Enable auto-post if we have some cached captchas.
        QR.cooldown.auto = if QR.captcha.isEnabled
          !!QR.captcha.captchas.length
        else if err is 'Connection error with sys.4chan.org.'
          true
        else
          # Something must've gone terribly wrong if you get captcha errors without captchas.
          # Don't auto-post indefinitely in that case.
          false
        # Too many frequent mistyped captchas will auto-ban you!
        # On connection error, the post most likely didn't go through.
        QR.cooldown.set delay: 2
      else if err.textContent and m = err.textContent.match /wait\s+(\d+)\s+second/i
        QR.cooldown.auto = if QR.captcha.isEnabled
          !!QR.captcha.captchas.length
        else
          true
        QR.cooldown.set delay: m[1]
      else # stop auto-posting
        QR.cooldown.auto = false
      QR.status()
      QR.error err
      return

    h1 = $ 'h1', resDoc
    QR.cleanNotifications()

    if Conf['Posting Success Notifications']
      QR.notifications.push new Notice 'success', h1.textContent, 5

    QR.persona.set post

    [_, threadID, postID] = h1.nextSibling.textContent.match /thread:(\d+),no:(\d+)/
    postID   = +postID
    threadID = +threadID or postID
    isReply  = threadID isnt postID

    QR.db.set
      boardID: g.BOARD.ID
      threadID: threadID
      postID: postID
      val: true

    ThreadUpdater.postID = postID

    # Post/upload confirmed as successful.
    $.event 'QRPostSuccessful', {
      board: g.BOARD
      threadID
      postID
    }
    $.event 'QRPostSuccessful_', {threadID, postID}

    # Enable auto-posting if we have stuff left to post, disable it otherwise.
    postsCount = QR.posts.length - 1
    QR.cooldown.auto = postsCount and isReply
    if QR.cooldown.auto and QR.captcha.isEnabled and (captchasCount = QR.captcha.captchas.length) < 3 and captchasCount < postsCount
      notif = new Notification 'Quick reply warning',
        body: "You are running low on cached captchas. Cache count: #{captchasCount}."
        icon: Favicon.logo
      notif.onclick = ->
        QR.open()
        QR.captcha.nodes.input.focus()
        window.focus()
      notif.onshow = ->
        setTimeout ->
          notif.close()
        , 7 * $.SECOND

    unless Conf['Persistent QR'] or QR.cooldown.auto
      QR.close()
    else
      post.rm()

    QR.cooldown.set {req, post, isReply, threadID}

    URL = if threadID is postID # new thread
      "/#{g.BOARD}/res/#{threadID}"
    else if g.VIEW is 'index' and !QR.cooldown.auto and Conf['Open Post in New Tab'] # replying from the index
      "/#{g.BOARD}/res/#{threadID}#p#{postID}"
    if URL
      if Conf['Open Post in New Tab']
        $.open URL
      else
        window.location = URL

    QR.status()

  abort: ->
    if QR.req and !QR.req.isUploadFinished
      QR.req.abort()
      delete QR.req
      QR.posts[0].unlock()
      QR.cooldown.auto = false
      QR.notifications.push new Notice 'info', 'QR upload aborted.', 5
    QR.status()<|MERGE_RESOLUTION|>--- conflicted
+++ resolved
@@ -1,11 +1,6 @@
 QR =
-<<<<<<< HEAD
   mimeTypes: ['image/jpeg', 'image/png', 'image/gif', 'application/pdf', 'application/x-shockwave-flash', '']
-=======
-  # Add empty mimeType to avoid errors with URLs selected in Window's file dialog.
-  mimeTypes: ['image/jpeg', 'image/png', 'image/gif', 'application/pdf', 'application/x-shockwave-flash', '']
-
->>>>>>> 87d36244
+
   init: ->
     return if !Conf['Quick Reply']
 
@@ -441,12 +436,7 @@
       status:     '[type=submit]'
       fileInput:  '[type=file]'
     }
-<<<<<<< HEAD
-    
-    # Allow only this board's supported files.
-=======
-
->>>>>>> 87d36244
+
     nodes.fileInput.max = $('input[name=MAX_FILE_SIZE]').value
 
     QR.spoiler = !!$ 'input[name=spoiler]'
