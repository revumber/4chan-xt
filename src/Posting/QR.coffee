--- conflicted
+++ resolved
@@ -480,12 +480,11 @@
     # Use it to extend the QR's functionalities, or for XTRM RICE.
     $.event 'QRDialogCreation', null, dialog
 
-<<<<<<< HEAD
   tripcodeHider: ->
     check = /^.*##?.+/.test @value
     if check and !@.className.match "\\btripped\\b" then $.addClass @, 'tripped'
     else if !check and @.className.match "\\btripped\\b" then $.rmClass @, 'tripped'
-=======
+
   flags: ->
     fn = (val) -> $.el 'option', 
       value: val[0]
@@ -533,7 +532,6 @@
       flag.dataset.default = '0'
       nodes.flag = flag
       $.add nodes.form, flag
->>>>>>> 3a61ecaf
 
   preSubmitHooks: []
 
