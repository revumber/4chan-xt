QR =
  mimeTypes: ['image/jpeg', 'image/png', 'image/gif', 'application/pdf', 'application/vnd.adobe.flash.movie', 'application/x-shockwave-flash', 'video/webm']

  validExtension: /\.(jpe?g|png|gif|pdf|swf|webm)$/i

  typeFromExtension:
    'jpg':  'image/jpeg'
    'jpeg': 'image/jpeg'
    'png':  'image/png'
    'gif':  'image/gif'
    'pdf':  'application/pdf'
    'swf':  'application/vnd.adobe.flash.movie'
    'webm': 'video/webm'

  extensionFromType:
    'image/jpeg': 'jpg'
    'image/png': 'png'
    'image/gif': 'gif'
    'application/pdf': 'pdf'
    'application/vnd.adobe.flash.movie': 'swf'
    'application/x-shockwave-flash': 'swf'
    'video/webm': 'webm'

  init: ->
    return unless Conf['Quick Reply']

    @posts = []

    return if g.VIEW is 'archive'

    version = if Conf['Use Recaptcha v1'] and Main.jsEnabled then 'v1' else 'v2'
    @captcha = Captcha[version]

    $.on d, '4chanXInitFinished', -> BoardConfig.ready QR.initReady

    Callbacks.Post.push
      name: 'Quick Reply'
      cb:   @node

    @shortcut = sc = $.el 'a',
      className: 'fa fa-comment-o disabled'
      textContent: 'QR'
      title: 'Quick Reply'
      href: 'javascript:;'
    $.on sc, 'click', ->
      return unless QR.postingIsEnabled
      if Conf['Persistent QR'] or !QR.nodes or QR.nodes.el.hidden
        QR.open()
        QR.nodes.com.focus()
      else
        QR.close()

    Header.addShortcut 'qr', sc, 540

  initReady: ->
    QR.postingIsEnabled = !!$.id 'postForm'
    return unless QR.postingIsEnabled

    link = $.el 'h1',
      className: "qr-link-container"
    $.extend link, <%= html('<a href="javascript:;" class="qr-link">?{g.VIEW === "thread"}{Reply to Thread}{Start a Thread}</a>') %>

    QR.link = link.firstElementChild
    $.on link.firstChild, 'click', ->
      QR.open()
      QR.nodes.com.focus()

    if g.VIEW is 'thread'
      linkBot = $.el 'div',
        className: "brackets-wrap qr-link-container-bottom"
      $.extend linkBot, <%= html('<a href="javascript:;" class="qr-link-bottom">Reply to Thread</a>') %>

      $.on linkBot.firstElementChild, 'click', ->
        QR.open()
        QR.nodes.com.focus()

      $.prepend navLinksBot, linkBot if (navLinksBot = $ '.navLinksBot')

    origToggle = $.id 'togglePostFormLink'
    $.before origToggle, link
    origToggle.firstElementChild.textContent = 'Original Form'

    $.on d, 'QRGetFile',          QR.getFile
    $.on d, 'QRSetFile',          QR.setFile

    $.on d, 'paste',              QR.paste
    $.on d, 'dragover',           QR.dragOver
    $.on d, 'drop',               QR.dropFile
    $.on d, 'dragstart dragend',  QR.drag

    $.on d, 'IndexRefresh', QR.generatePostableThreadsList
    $.on d, 'ThreadUpdate', QR.statusCheck

    return if !Conf['Persistent QR']
    QR.open()
    QR.hide() if Conf['Auto Hide QR']

  statusCheck: ->
    return unless QR.nodes
    {thread} = QR.posts[0]
    if thread isnt 'new' and g.threads["#{g.BOARD}.#{thread}"].isDead
      QR.abort()
    else
      QR.status()

  node: ->
    $.on @nodes.quote, 'click', QR.quote
    QR.generatePostableThreadsList() if @isFetchedQuote

  open: ->
    if QR.nodes
      QR.captcha.setup() if QR.nodes.el.hidden
      QR.nodes.el.hidden = false
      QR.unhide()
    else
      try
        QR.dialog()
      catch err
        delete QR.nodes
        Main.handleErrors
          message: 'Quick Reply dialog creation crashed.'
          error: err
        return
    $.rmClass QR.shortcut, 'disabled'

  close: ->
    if QR.req
      QR.abort()
      return
    QR.nodes.el.hidden = true
    QR.cleanNotifications()
    d.activeElement.blur()
    $.rmClass QR.nodes.el, 'dump'
    $.addClass QR.shortcut, 'disabled'
    new QR.post true
    for post in QR.posts.splice 0, QR.posts.length - 1
      post.delete()
    QR.cooldown.auto = false
    QR.status()
    QR.captcha.destroy()

  focus: ->
    $.queueTask ->
      unless QR.inBubble()
        QR.hasFocus = d.activeElement and QR.nodes.el.contains(d.activeElement)
        QR.nodes.el.classList.toggle 'focus', QR.hasFocus

  inBubble: ->
    bubbles = $$ 'iframe[src^="https://www.google.com/recaptcha/api2/frame"]'
    d.activeElement in bubbles or bubbles.some (el) ->
      getComputedStyle(el).visibility isnt 'hidden' and el.getBoundingClientRect().bottom > 0

  hide: ->
    d.activeElement.blur()
    $.addClass QR.nodes.el, 'autohide'
    QR.nodes.autohide.checked = true

  unhide: ->
    $.rmClass QR.nodes.el, 'autohide'
    QR.nodes.autohide.checked = false

  toggleHide: ->
    if @checked
      QR.hide()
    else
      QR.unhide()

  toggleSJIS: (e) ->
    e.preventDefault()
    Conf['sjisPreview'] = !Conf['sjisPreview']
    $.set 'sjisPreview', Conf['sjisPreview']
    QR.nodes.el.classList.toggle 'sjis-preview', Conf['sjisPreview']

  texPreviewShow: ->
    return QR.texPreviewHide() if $.hasClass QR.nodes.el, 'tex-preview'
    $.addClass QR.nodes.el, 'tex-preview'
    QR.nodes.texPreview.textContent = QR.nodes.com.value
    $.event 'mathjax', null, QR.nodes.texPreview

  texPreviewHide: ->
    $.rmClass QR.nodes.el, 'tex-preview'

  setCustomCooldown: (enabled) ->
    Conf['customCooldownEnabled'] = enabled
    QR.cooldown.customCooldown = enabled
    QR.nodes.customCooldown.classList.toggle 'disabled', !enabled

  toggleCustomCooldown: ->
    enabled = $.hasClass @, 'disabled'
    QR.setCustomCooldown enabled
    $.set 'customCooldownEnabled', enabled

  error: (err, focusOverride) ->
    QR.open()
    if typeof err is 'string'
      el = $.tn err
    else
      el = err
      el.removeAttribute 'style'
    notice = new Notice 'warning', el
    QR.notifications.push notice
    unless Header.areNotificationsEnabled
      alert el.textContent if d.hidden and not QR.cooldown.auto
    else if d.hidden or not (focusOverride or d.hasFocus())
      notif = new Notification el.textContent,
        body: el.textContent
        icon: Favicon.logo
      notif.onclick = -> window.focus()
      if $.engine isnt 'gecko'
        # Firefox automatically closes notifications
        # so we can't control the onclose properly.
        notif.onclose = -> notice.close()
        notif.onshow  = ->
          setTimeout ->
            notif.onclose = null
            notif.close()
          , 7 * $.SECOND

  notifications: []

  cleanNotifications: ->
    for notification in QR.notifications
      notification.close()
    QR.notifications = []

  status: ->
    return unless QR.nodes
    {thread} = QR.posts[0]
    if thread isnt 'new' and g.threads["#{g.BOARD}.#{thread}"].isDead
      value    = 'Dead'
      disabled = true
      QR.cooldown.auto = false

    value = if QR.req
      QR.req.progress
    else
      QR.cooldown.seconds or value

    {status} = QR.nodes
    status.value = unless value
      'Submit'
    else if QR.cooldown.auto
      "Auto #{value}"
    else
      value
    status.disabled = disabled or false

  openPost: ->
    QR.open()
    if QR.selected.isLocked
      index = QR.posts.indexOf QR.selected
      (QR.posts[index+1] or new QR.post()).select()
      $.addClass QR.nodes.el, 'dump'
      QR.cooldown.auto = true

  quote: (e) ->
    e?.preventDefault()
    return unless QR.postingIsEnabled
    sel  = d.getSelection()
    post = Get.postFromNode @
    text = if post.board.ID is g.BOARD.ID then ">>#{post}\n" else ">>>/#{post.board}/#{post}\n"
    if sel.toString().trim() and post is Get.postFromNode sel.anchorNode
      range = sel.getRangeAt 0
      frag  = range.cloneContents()
      ancestor = range.commonAncestorContainer
      # Quoting the insides of a spoiler/code tag.
      if $.x 'ancestor-or-self::*[self::s or contains(@class,"removed-spoiler")]', ancestor
        $.prepend frag, $.tn '[spoiler]'
        $.add     frag, $.tn '[/spoiler]'
      if insideCode = $.x 'ancestor-or-self::pre[contains(@class,"prettyprint")]', ancestor
        $.prepend frag, $.tn '[code]'
        $.add     frag, $.tn '[/code]'
      for node in $$ (if insideCode then 'br' else '.prettyprint br'), frag
        $.replace node, $.tn '\n'
      for node in $$ 'br', frag
        $.replace node, $.tn '\n>' unless node is frag.lastChild
      for node in $$ 's, .removed-spoiler', frag
        $.replace node, [$.tn('[spoiler]'), node.childNodes..., $.tn '[/spoiler]']
      for node in $$ '.prettyprint', frag
        $.replace node, [$.tn('[code]'), node.childNodes..., $.tn '[/code]']
      for node in $$ '.linkify[data-original]', frag
        $.replace node, $.tn node.dataset.original
      for node in $$ '.embedder', frag
        $.rm node.previousSibling if node.previousSibling?.nodeValue is ' '
        $.rm node
      text += ">#{frag.textContent.trim()}\n"

    QR.openPost()
    {com, thread} = QR.nodes
    thread.value = Get.threadFromNode @ unless com.value

    caretPos = com.selectionStart
    # Replace selection for text.
    com.value = com.value[...caretPos] + text + com.value[com.selectionEnd..]
    # Move the caret to the end of the new quote.
    range = caretPos + text.length
    com.setSelectionRange range, range
    com.focus()

    QR.selected.save com
    QR.selected.save thread

  characterCount: ->
    counter = QR.nodes.charCount
    count   = QR.nodes.com.value.replace(/[\uD800-\uDBFF][\uDC00-\uDFFF]/g, '_').length
    counter.textContent = count
    counter.hidden      = count < QR.max_comment/2
    (if count > QR.max_comment then $.addClass else $.rmClass) counter, 'warning'

  getFile: ->
    $.event 'QRFile', QR.selected?.file

  setFile: (e) ->
    {file, name, source} = e.detail
    file.name   = name   if name?
    file.source = source if source?
    QR.open()
    QR.handleFiles [file]

  drag: (e) ->
    # Let it drag anything from the page.
    toggle = if e.type is 'dragstart' then $.off else $.on
    toggle d, 'dragover', QR.dragOver
    toggle d, 'drop',     QR.dropFile

  dragOver: (e) ->
    e.preventDefault()
    e.dataTransfer.dropEffect = 'copy' # cursor feedback

  dropFile: (e) ->
    # Let it only handle files from the desktop.
    return unless e.dataTransfer.files.length
    e.preventDefault()
    QR.open()
    QR.handleFiles e.dataTransfer.files

  paste: (e) ->
    return unless e.clipboardData.items
    files = []
    for item in e.clipboardData.items when item.kind is 'file'
      blob = item.getAsFile()
      blob.name  = 'file'
      blob.name += '.' + blob.type.split('/')[1] if blob.type
      files.push blob
    return unless files.length
    QR.open()
    QR.handleFiles files
    $.addClass QR.nodes.el, 'dump'

  pasteFF: ->
    {pasteArea} = QR.nodes
    return unless pasteArea.childNodes.length
    images = $$ 'img', pasteArea
    $.rmAll pasteArea
    for img in images
      {src} = img
      if m = src.match /data:(image\/(\w+));base64,(.+)/
        bstr = atob m[3]
        arr = new Uint8Array(bstr.length)
        for i in [0...bstr.length]
          arr[i] = bstr.charCodeAt(i)
        blob = new Blob [arr], {type: m[1]}
        blob.name = "file.#{m[2]}"
        QR.handleFiles [blob]
      else if /^https?:\/\//.test src
        QR.handleUrl src
    return

  handleUrl: (urlDefault) ->
    url = prompt 'Enter a URL:', urlDefault
    return if url is null
    QR.nodes.fileButton.focus()
    CrossOrigin.file url, (blob) ->
      if blob and not /^text\//.test blob.type
        QR.handleFiles [blob]
      else
        QR.error "Can't load file."

  handleFiles: (files) ->
    if @ isnt QR # file input
      files  = [@files...]
      @value = null
    return unless files.length
    QR.cleanNotifications()
    for file in files
      QR.handleFile file, files.length
    $.addClass QR.nodes.el, 'dump' unless files.length is 1
    if d.activeElement is QR.nodes.fileButton and $.hasClass QR.nodes.fileSubmit, 'has-file'
      QR.nodes.filename.focus()

  handleFile: (file, nfiles) ->
    isText = /^text\//.test file.type
    if nfiles is 1
      post = QR.selected
    else
      post = QR.posts[QR.posts.length - 1]
      if (if isText then post.com or post.pasting else post.file)
        post = new QR.post()
    post[if isText then 'pasteText' else 'setFile'] file

  openFileInput: ->
    return if QR.nodes.fileButton.disabled
    QR.nodes.fileInput.click()
    QR.nodes.fileButton.focus()

  generatePostableThreadsList: ->
    return unless QR.nodes
    list    = QR.nodes.thread
    options = [list.firstElementChild]
    for thread in g.BOARD.threads.keys
      options.push $.el 'option',
        value: thread
        textContent: "Thread #{thread}"
    val = list.value
    $.rmAll list
    $.add list, options
    list.value = val
    return if list.value is val
    # Fix the value if the option disappeared.
    list.value = if g.VIEW is 'thread'
      g.THREADID
    else
      'new'
    (if g.VIEW is 'thread' then $.addClass else $.rmClass) QR.nodes.el, 'reply-to-thread'

  dialog: ->
    QR.nodes = nodes =
      el: dialog = UI.dialog 'qr', 'top: 50px; right: 0px;',
        <%= readHTML('QuickReply.html') %>

    setNode = (name, query) ->
      nodes[name] = $ query, dialog

    setNode 'move',           '.move'
    setNode 'autohide',       '#autohide'
    setNode 'close',          '.close'
    setNode 'thread',         'select'
    setNode 'form',           'form'
    setNode 'sjisToggle',     '#sjis-toggle'
    setNode 'texButton',      '#tex-preview-button'
    setNode 'name',           '[data-name=name]'
    setNode 'email',          '[data-name=email]'
    setNode 'sub',            '[data-name=sub]'
    setNode 'com',            '[data-name=com]'
    setNode 'charCount',      '#char-count'
    setNode 'texPreview',     '#tex-preview'
    setNode 'dumpList',       '#dump-list'
    setNode 'addPost',        '#add-post'
    setNode 'oekaki',         '.oekaki'
    setNode 'drawButton',     '#qr-draw-button'
    setNode 'fileSubmit',     '#file-n-submit'
    setNode 'fileButton',     '#qr-file-button'
    setNode 'noFile',         '#qr-no-file'
    setNode 'filename',       '#qr-filename'
    setNode 'spoiler',        '#qr-file-spoiler'
    setNode 'oekakiButton',   '#qr-oekaki-button'
    setNode 'fileRM',         '#qr-filerm'
    setNode 'urlButton',      '#url-button'
    setNode 'pasteArea',      '#paste-area'
    setNode 'customCooldown', '#custom-cooldown-button'
    setNode 'dumpButton',     '#dump-button'
    setNode 'status',         '[type=submit]'
    setNode 'flashTag',       '[name=filetag]'
    setNode 'fileInput',      '[type=file]'

    rules = $('ul.rules').textContent.trim()
    match_min = rules.match(/.+smaller than (\d+)x(\d+).+/)
    match_max = rules.match(/.+greater than (\d+)x(\d+).+/)
    QR.min_width  = +match_min?[1] or 1
    QR.min_height = +match_min?[2] or 1
    QR.max_width  = +match_max?[1] or 10000
    QR.max_height = +match_max?[2] or 10000

    scriptData = Get.scriptData()
    QR.max_size       = if (m = scriptData.match /\bmaxFilesize *= *(\d+)\b/)     then +m[1] else 4194304
    QR.max_size_video = if (m = scriptData.match /\bmaxWebmFilesize *= *(\d+)\b/) then +m[1] else QR.max_size
    QR.max_comment    = if (m = scriptData.match /\bcomlen *= *(\d+)\b/)          then +m[1] else 2000

    QR.max_width_video = QR.max_height_video = 2048
    QR.max_duration_video = if g.BOARD.ID in ['gif', 'wsg'] then 300 else 120

    if Conf['Show New Thread Option in Threads']
      $.addClass QR.nodes.el, 'show-new-thread-option'

<<<<<<< HEAD
=======
    if Conf['Show Name and Subject']
      $.addClass QR.nodes.name, 'force-show'
      $.addClass QR.nodes.sub, 'force-show'
      QR.nodes.email.placeholder = 'E-mail'

    {config}      = g.BOARD
    {classList}   = QR.nodes.el
>>>>>>> 6cdb49d0
    QR.forcedAnon = !!$ 'form[name="post"] input[name="name"][type="hidden"]'
    QR.spoiler    = !!config.spoilers
    classList.toggle 'forced-anon',  QR.forcedAnon
    classList.toggle 'has-spoiler',  QR.spoiler
    classList.toggle 'has-sjis',     !!config.sjis_tags
    classList.toggle 'has-math',     !!config.math_tags
    classList.toggle 'sjis-preview', !!config.sjis_tags and Conf['sjisPreview']

    if parseInt(Conf['customCooldown'], 10) > 0
      $.addClass QR.nodes.fileSubmit, 'custom-cooldown'
      $.get 'customCooldownEnabled', Conf['customCooldownEnabled'], ({customCooldownEnabled}) ->
        QR.setCustomCooldown customCooldownEnabled
        $.sync 'customCooldownEnabled', QR.setCustomCooldown

    $.on nodes.autohide,       'change',    QR.toggleHide
    $.on nodes.close,          'click',     QR.close
    $.on nodes.form,           'submit',    QR.submit
    $.on nodes.sjisToggle,     'click',     QR.toggleSJIS
    $.on nodes.texButton,      'mousedown', QR.texPreviewShow
    $.on nodes.texButton,      'mouseup',   QR.texPreviewHide
    $.on nodes.addPost,        'click',     -> new QR.post true
    $.on nodes.drawButton,     'click',     QR.oekaki.draw
    $.on nodes.fileButton,     'click',     QR.openFileInput
    $.on nodes.noFile,         'click',     QR.openFileInput
    $.on nodes.filename,       'focus',     -> $.addClass @parentNode, 'focus'
    $.on nodes.filename,       'blur',      -> $.rmClass  @parentNode, 'focus'
    $.on nodes.spoiler,        'change',    -> QR.selected.nodes.spoiler.click()
    $.on nodes.oekakiButton,   'click',     QR.oekaki.button
    $.on nodes.fileRM,         'click',     -> QR.selected.rmFile()
    $.on nodes.urlButton,      'click',     -> QR.handleUrl ''
    $.on nodes.customCooldown, 'click',     QR.toggleCustomCooldown
    $.on nodes.dumpButton,     'click',     -> nodes.el.classList.toggle 'dump'
    $.on nodes.fileInput,      'change',    QR.handleFiles

    window.addEventListener 'focus', QR.focus, true
    window.addEventListener 'blur',  QR.focus, true
    # We don't receive blur events from captcha iframe.
    $.on d, 'click', QR.focus

    if $.engine is 'gecko'
      nodes.pasteArea.hidden = false
      new MutationObserver(QR.pasteFF).observe nodes.pasteArea, {childList: true}

    # save selected post's data
    items = ['thread', 'name', 'email', 'sub', 'com', 'filename']
    i = 0
    save = -> QR.selected.save @
    while name = items[i++]
      continue unless node = nodes[name]
      event = if node.nodeName is 'SELECT' then 'change' else 'input'
      $.on nodes[name], event, save

    # XXX Blink and WebKit treat width and height of <textarea>s as min-width and min-height
    if $.engine is 'gecko' and Conf['Remember QR Size']
      $.get 'QR Size', '', (item) ->
        nodes.com.style.cssText = item['QR Size']
      $.on nodes.com, 'mouseup', (e) ->
        return if e.button isnt 0
        $.set 'QR Size', @style.cssText

    QR.generatePostableThreadsList()
    QR.persona.load()
    new QR.post true
    QR.status()
    QR.cooldown.setup()
    QR.captcha.init()

    $.add d.body, dialog
    QR.captcha.setup()
    QR.oekaki.setup()

    # Create a custom event when the QR dialog is first initialized.
    # Use it to extend the QR's functionalities, or for XTRM RICE.
    $.event 'QRDialogCreation', null, dialog

  submit: (e) ->
    e?.preventDefault()

    if QR.req
      QR.abort()
      return

    if QR.cooldown.seconds
      QR.cooldown.auto = !QR.cooldown.auto
      QR.status()
      return

    post = QR.posts[0]
    post.forceSave()
    threadID = post.thread
    thread = g.BOARD.threads[threadID]
    if g.BOARD.ID is 'f' and threadID is 'new'
      filetag = QR.nodes.flashTag.value

    # prevent errors
    if threadID is 'new'
      threadID = null
      if g.BOARD.ID is 'vg' and !post.sub
        err = 'New threads require a subject.'
      else unless $.hasClass(d.body, 'text_only') or post.file or (textOnly = !!$ 'input[name=textonly]', $.id 'postForm')
        err = 'No file selected.'
    else if g.BOARD.threads[threadID].isClosed
      err = 'You can\'t reply to this thread anymore.'
    else unless post.com or post.file
      err = 'No comment or file.'
    else if post.file and thread.fileLimit
      err = 'Max limit of image replies has been reached.'

    if g.BOARD.ID is 'r9k' and !post.com?.match(/[a-z-]/i)
      err or= 'Original comment required.'

    if QR.captcha.isEnabled and !err
      captcha = QR.captcha.getOne()
      unless captcha
        err = 'No valid captcha.'
        QR.captcha.setup(!QR.cooldown.auto or d.activeElement is QR.nodes.status)

    QR.cleanNotifications()
    if err
      # stop auto-posting
      QR.cooldown.auto = false
      QR.status()
      QR.error err
      return

    # Enable auto-posting if we have stuff to post, disable it otherwise.
    QR.cooldown.auto = QR.posts.length > 1
    if Conf['Auto Hide QR'] and !QR.cooldown.auto
      QR.hide()
    if !QR.cooldown.auto and $.x 'ancestor::div[@id="qr"]', d.activeElement
      # Unfocus the focused element if it is one within the QR and we're not auto-posting.
      d.activeElement.blur()

    post.lock()

    formData =
      resto:    threadID
      name:     post.name unless QR.forcedAnon
      email:    post.email
      sub:      post.sub unless QR.forcedAnon or threadID
      com:      post.com
      upfile:   post.file
      filetag:  filetag
      spoiler:  post.spoiler
      textonly: textOnly
      mode:     'regist'
      pwd:      QR.persona.getPassword()

    options =
      responseType: 'document'
      withCredentials: true
      onload: QR.response
      onerror: ->
        # Connection error, or www.4chan.org/banned
        delete QR.req
        post.unlock()
        QR.cooldown.auto = false
        QR.status()
        QR.error $.el 'span',
          <%= html(
            'Connection error while posting. ' +
            '[<a href="' + meta.faq + '#connection-errors" target="_blank">More info</a>]'
          ) %>
    extra =
      form: $.formData formData
    if Conf['Show Upload Progress']
      extra.upCallbacks =
        onload: ->
          # Upload done, waiting for server response.
          QR.req.isUploadFinished = true
          QR.req.progress = '...'
          QR.status()
        onprogress: (e) ->
          # Uploading...
          QR.req.progress = "#{Math.round e.loaded / e.total * 100}%"
          QR.status()

    cb = (response) ->
      if response?
        if response.challenge?
          extra.form.append 'recaptcha_challenge_field', response.challenge
          extra.form.append 'recaptcha_response_field', response.response
        else
          extra.form.append 'g-recaptcha-response', response.response
      QR.req = $.ajax "https://sys.4chan.org/#{g.BOARD}/post", options, extra
      QR.req.progress = '...'

    if typeof captcha is 'function'
      # Wait for captcha to be verified before submitting post.
      QR.req =
        progress: '...'
        abort: -> cb = null
      captcha (response) ->
        if response
          cb? response
        else
          delete QR.req
          post.unlock()
          QR.cooldown.auto = !!QR.captcha.captchas.length
          QR.status()
    else
      cb captcha

    # Starting to upload might take some time.
    # Provide some feedback that we're starting to submit.
    QR.status()

  response: ->
    {req} = QR
    delete QR.req

    post = QR.posts[0]
    post.unlock()

    resDoc  = req.response
    if ban  = $ '.banType', resDoc # banned/warning
      err   = $.el 'span',
        if ban.textContent.toLowerCase() is 'banned'
          <%= html('You are banned on &{$(".board", resDoc)}! ;_;<br>Click <a href="//www.4chan.org/banned" target="_blank">here</a> to see the reason.') %>
        else
          <%= html('You were issued a warning on &{$(".board", resDoc)} as &{$(".nameBlock", resDoc)}.<br>Reason: &{$(".reason", resDoc)}') %>
    else if err = resDoc.getElementById 'errmsg' # error!
      $('a', err)?.target = '_blank' # duplicate image link
    else if resDoc.title isnt 'Post successful!'
      err = 'Connection error with sys.4chan.org.'
    else if req.status isnt 200
      err = "Error #{req.statusText} (#{req.status})"

    if err
      if /captcha|verification/i.test(err.textContent) or err is 'Connection error with sys.4chan.org.'
        # Remove the obnoxious 4chan Pass ad.
        if /mistyped/i.test err.textContent
          err = 'You mistyped the CAPTCHA, or the CAPTCHA malfunctioned.'
        else if /expired/i.test err.textContent
          err = 'This CAPTCHA is no longer valid because it has expired.'
        # Something must've gone terribly wrong if you get captcha errors without captchas.
        # Don't auto-post indefinitely in that case.
        QR.cooldown.auto = QR.captcha.isEnabled or err is 'Connection error with sys.4chan.org.'
        # Too many frequent mistyped captchas will auto-ban you!
        # On connection error, the post most likely didn't go through.
        QR.cooldown.addDelay post, 2
      else if err.textContent and (m = err.textContent.match /(?:(\d+)\s+minutes?\s+)?(\d+)\s+second/i) and !/duplicate|hour/i.test(err.textContent)
        QR.cooldown.auto = !/have\s+been\s+muted/i.test(err.textContent)
        seconds = 60 * (+(m[1]||0)) + (+m[2])
        if /muted/i.test err.textContent
          QR.cooldown.addMute seconds
        else
          QR.cooldown.addDelay post, seconds
      else # stop auto-posting
        QR.cooldown.auto = false
      QR.captcha.setup(QR.cooldown.auto and d.activeElement in [QR.nodes.status, d.body])
      QR.cooldown.auto = false if QR.captcha.isEnabled and !QR.captcha.captchas.length
      QR.status()
      QR.error err
      return

    h1 = $ 'h1', resDoc

    [_, threadID, postID] = h1.nextSibling.textContent.match /thread:(\d+),no:(\d+)/
    postID   = +postID
    threadID = +threadID or postID
    isReply  = threadID isnt postID

    # Post/upload confirmed as successful.
    $.event 'QRPostSuccessful', {
      boardID: g.BOARD.ID
      threadID
      postID
    }
    $.event 'QRPostSuccessful_', {boardID: g.BOARD.ID, threadID, postID}

    # Enable auto-posting if we have stuff left to post, disable it otherwise.
    postsCount = QR.posts.length - 1
    QR.cooldown.auto = postsCount and isReply

    lastPostToThread = not (do -> return true for p in QR.posts[1..] when p.thread is post.thread)

    unless Conf['Persistent QR'] or postsCount
      QR.close()
    else
      post.rm()
      QR.captcha.setup(d.activeElement is QR.nodes.status)

    QR.cleanNotifications()
    if Conf['Posting Success Notifications']
      QR.notifications.push new Notice 'success', h1.textContent, 5

    QR.cooldown.add threadID, postID

    URL = if threadID is postID # new thread
      "#{window.location.origin}/#{g.BOARD}/thread/#{threadID}"
    else if threadID isnt g.THREADID and lastPostToThread and Conf['Open Post in New Tab'] # replying from the index or a different thread
      "#{window.location.origin}/#{g.BOARD}/thread/#{threadID}#p#{postID}"

    if URL
      open = if Conf['Open Post in New Tab'] or postsCount
        -> $.open URL
      else
        -> window.location = URL

      if threadID is postID
        # XXX 4chan sometimes responds before the thread exists.
        QR.waitForThread URL, open
      else
        open()

    QR.status()

  waitForThread: (url, cb) ->
    attempts = 0
    check = ->
      $.ajax url,
        onloadend: ->
          attempts++
          if attempts >= 6 or @status is 200
            cb()
          else
            setTimeout check, attempts * $.SECOND
      ,
        type: 'HEAD'
    check()

  abort: ->
    if QR.req and !QR.req.isUploadFinished
      QR.req.abort()
      delete QR.req
      QR.posts[0].unlock()
      QR.cooldown.auto = false
      QR.notifications.push new Notice 'info', 'QR upload aborted.', 5
    QR.status()<|MERGE_RESOLUTION|>--- conflicted
+++ resolved
@@ -482,16 +482,8 @@
     if Conf['Show New Thread Option in Threads']
       $.addClass QR.nodes.el, 'show-new-thread-option'
 
-<<<<<<< HEAD
-=======
-    if Conf['Show Name and Subject']
-      $.addClass QR.nodes.name, 'force-show'
-      $.addClass QR.nodes.sub, 'force-show'
-      QR.nodes.email.placeholder = 'E-mail'
-
     {config}      = g.BOARD
     {classList}   = QR.nodes.el
->>>>>>> 6cdb49d0
     QR.forcedAnon = !!$ 'form[name="post"] input[name="name"][type="hidden"]'
     QR.spoiler    = !!config.spoilers
     classList.toggle 'forced-anon',  QR.forcedAnon
