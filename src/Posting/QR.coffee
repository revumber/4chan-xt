--- conflicted
+++ resolved
@@ -1,10 +1,4 @@
 QR =
-<<<<<<< HEAD
-  # Add empty mimeType to avoid errors with URLs selected in Window's file dialog.
-  mimeTypes: ['image/jpeg', 'image/png', 'image/gif', 'application/pdf', 'application/x-shockwave-flash', 'video/webm', '']
-
-=======
->>>>>>> f04f4110
   init: ->
     return if !Conf['Quick Reply']
 
@@ -393,27 +387,15 @@
     if file.size > max
       QR.error "#{file.name}: File too large (file: #{$.bytesToString file.size}, max: #{$.bytesToString max})."
       return
-<<<<<<< HEAD
-    else unless file.type in QR.mimeTypes
-      unless /^text/.test file.type
-        QR.error "#{file.name}: Unsupported file type."
-        return
-      if isSingle
-        post = QR.selected
-      else if (post = QR.posts[QR.posts.length - 1]).com
-        post = new QR.post()
-      post.pasteText file
-      return
-=======
->>>>>>> f04f4110
     if isSingle
       post = QR.selected
     else if (post = QR.posts[QR.posts.length - 1]).file
       post = new QR.post()
-<<<<<<< HEAD
-    post.setFile file
-
-  openFileInput: (e) ->
+    if /^text/.test file.type
+      post.pasteText file
+    else
+      post.setFile file
+  openFileInput: ->
     e.stopPropagation()
     if e.shiftKey and e.type is 'click'
       return QR.selected.rmFile()
@@ -423,14 +405,6 @@
       return $.on QR.nodes.filename, 'blur', -> $.rmClass QR.nodes.filename, 'edit'
     return if e.target.nodeName is 'INPUT' or (e.keyCode and e.keyCode not in [32, 13]) or e.ctrlKey
     e.preventDefault()
-=======
-    if /^text/.test file.type
-      post.pasteText file
-    else
-      post.setFile file
-  openFileInput: ->
->>>>>>> f04f4110
-    QR.nodes.fileInput.click()
 
   generatePostableThreadsList: ->
     return unless QR.nodes
