--- conflicted
+++ resolved
@@ -90,12 +90,6 @@
         type   += '_intra' if isReply and +post.thread is cooldown.threadID
         seconds = Math.max seconds, types[type] - elapsed
 
-<<<<<<< HEAD
-    if seconds and Conf['Cooldown Prediction'] and hasFile and upSpd
-      seconds -= Math.floor post.file.size / upSpd * upSpdAccuracy
-      seconds  = if seconds > 0 then seconds else 0
-=======
->>>>>>> 3f2aeff4
     # Update the status when we change posting type.
     # Don't get stuck at some random number.
     # Don't interfere with progress status updates.
