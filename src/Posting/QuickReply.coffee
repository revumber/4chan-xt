QR =
  init: ->
    return if !Conf['Quick Reply']

    @db = new DataBoard 'yourPosts'

    if Conf['QR Shortcut']
      sc = $.el 'a',
        className: "qr-shortcut #{unless Conf['Persistent QR'] then 'disabled' else ''}"
        textContent: 'QR'
        title: 'Quick Reply'
        href: 'javascript:;'
      $.on sc, 'click', ->
        if Conf['Persistent QR'] or !QR.nodes or QR.nodes.el.hidden
          $.event 'CloseMenu'
          QR.open()
          QR.nodes.com.focus()
          $.rmClass @, 'disabled'
        else
          QR.close()
          $.addClass @, 'disabled'

      Header.addShortcut sc

    if Conf['Hide Original Post Form']
      $.asap (-> doc), -> $.addClass doc, 'hide-original-post-form'

    $.ready @initReady

    if Conf['Persistent QR']
      unless g.BOARD.ID is 'f' and g.VIEW is 'index'
        $.on d, '4chanXInitFinished', @persist
      else
        $.ready @persist

    Post::callbacks.push
      name: 'Quick Reply'
      cb:   @node

  initReady: ->
    QR.postingIsEnabled = !!$.id 'postForm'
    return unless QR.postingIsEnabled

    link = $.el 'h1',
      innerHTML: "<a href=javascript:; class='qr-link'>#{if g.VIEW is 'thread' then 'Reply to Thread' else 'Start a Thread'}</a>"
      className: "qr-link-container"
    $.on link.firstChild, 'click', ->
      $.event 'CloseMenu'
      QR.open()
      QR.nodes.com.focus()
      if Conf['QR Shortcut']
        $.rmClass $('.qr-shortcut'), 'disabled'

    $.before $.id('postForm'), link

    $.on d, 'QRGetSelectedPost', ({detail: cb}) ->
      cb QR.selected
    $.on d, 'QRAddPreSubmitHook', ({detail: cb}) ->
      QR.preSubmitHooks.push cb

    <% if (type === 'crx') { %>
    $.on d, 'paste',              QR.paste
    <% } %>
    $.on d, 'dragover',           QR.dragOver
    $.on d, 'drop',               QR.dropFile
    $.on d, 'dragstart dragend',  QR.drag
    $.on d, 'ThreadUpdate', ->
      if g.DEAD
        QR.abort()
      else
        QR.status()

  node: ->
    $.on $('a[title="Quote this post"]', @nodes.info), 'click', QR.quote

  persist: ->
    return unless QR.postingIsEnabled
    QR.open()
    QR.hide() if Conf['Auto Hide QR']
  open: ->
    if QR.nodes
      QR.nodes.el.hidden = false
      QR.unhide()
      return
    try
      QR.dialog()
    catch err
      delete QR.nodes
      Main.handleErrors
        message: 'Quick Reply dialog creation crashed.'
        error: err
  close: ->
    if QR.req
      QR.abort()
      return
    QR.nodes.el.hidden = true
    QR.cleanNotifications()
    d.activeElement.blur()
    $.rmClass QR.nodes.el, 'dump'
    unless Conf['Captcha Warning Notifications']
      $.rmClass QR.captcha.nodes.input, 'error'
    if Conf['QR Shortcut']
      $.toggleClass $('.qr-shortcut'), 'disabled'
    new QR.post true
    for post in QR.posts.splice 0, QR.posts.length - 1
      post.delete()
    QR.cooldown.auto = false
    QR.status()
  focusin: ->
    $.addClass QR.nodes.el, 'has-focus'
  focusout: ->
    $.rmClass QR.nodes.el, 'has-focus'
  hide: ->
    d.activeElement.blur()
    $.addClass QR.nodes.el, 'autohide'
    QR.nodes.autohide.checked = true
  unhide: ->
    $.rmClass QR.nodes.el, 'autohide'
    QR.nodes.autohide.checked = false
  toggleHide: ->
    if @checked
      QR.hide()
    else
      QR.unhide()

  error: (err) ->
    QR.open()
    if typeof err is 'string'
      el = $.tn err
    else
      el = err
      el.removeAttribute 'style'
    if QR.captcha.isEnabled and /captcha|verification/i.test el.textContent
      # Focus the captcha input on captcha error.
      QR.captcha.nodes.input.focus()
      if Conf['Captcha Warning Notifications']
        QR.notifications.push new Notification 'warning', el
      else
        $.addClass QR.captcha.nodes.input, 'error'
        $.on QR.captcha.nodes.input, 'keydown', ->
          $.rmClass QR.captcha.nodes.input, 'error'
    else
      QR.notifications.push new Notification 'warning', el
    alert el.textContent if d.hidden

  notifications: []
  cleanNotifications: ->
    for notification in QR.notifications
      notification.close()
    QR.notifications = []

  status: ->
    return unless QR.nodes
    {thread} = QR.posts[0]
    if thread isnt 'new' and g.threads["#{g.BOARD}.#{thread}"].isDead
      value    = 404
      disabled = true
      QR.cooldown.auto = false

    value = if QR.req
      QR.req.progress
    else
      QR.cooldown.seconds or value

    {status} = QR.nodes
    status.value = unless value
      'Submit'
    else if QR.cooldown.auto
      "Auto #{value}"
    else
      value
    status.disabled = disabled or false

  persona:
    pwd: ''
    always: {}
    init: ->
      QR.persona.getPassword()
      $.get 'QR.personas', Conf['QR.personas'], ({'QR.personas': personas}) ->
        types =
          name:  []
          email: []
          sub:   []
        for item in personas.split '\n'
          QR.persona.parseItem item.trim(), types
        for type, arr of types
          QR.persona.loadPersonas type, arr
        return

    parseItem: (item, types) ->
      return if item[0] is '#'
      return unless match = item.match /(name|email|subject|password):"(.*)"/i
      [match, type, val]  = match

      # Don't mix up item settings with val.
      item = item.replace match, ''

      boards = item.match(/boards:([^;]+)/i)?[1].toLowerCase() or 'global'
      if boards isnt 'global' and not ((boards.split ',').contains g.BOARD.ID)
        return

      if type is 'password'
        QR.persona.pwd = val
        return

      type = 'sub' if type is 'subject'

      if /always/i.test item
        QR.persona.always[type] = val

      unless types[type].contains val
        types[type].push val

    loadPersonas: (type, arr) ->
      list = $ "#list-#{type}", QR.nodes.el
      for val in arr when val
        $.add list, $.el 'option',
          textContent: val
      return

    getPassword: ->
      unless QR.persona.pwd
        QR.persona.pwd = if m = d.cookie.match /4chan_pass=([^;]+)/
          decodeURIComponent m[1]
        else if input = $.id 'postPassword'
          input.value
        else
          # If we're in a closed thread, #postPassword isn't available.
          # And since #delPassword.value is only filled on window.onload
          # we'd rather use #postPassword when we can.
          $.id('delPassword').value
      return QR.persona.pwd

    get: (cb) ->
      $.get 'QR.persona', {}, ({'QR.persona': persona}) ->
        cb persona

    set: (post) ->
      $.get 'QR.persona', {}, ({'QR.persona': persona}) ->
        persona =
          name:  post.name
          email: if /^sage$/.test post.email then persona.email else post.email
          sub:   if Conf['Remember Subject'] then post.sub      else undefined
        $.set 'QR.persona', persona

  cooldown:
    init: ->
      return unless Conf['Cooldown']
      board = g.BOARD.ID
      QR.cooldown.types =
        thread: switch board
          when 'q' then 86400
          when 'b', 'soc', 'r9k' then 600
          else 300
        sage: if board is 'q' then 600 else 60
        file: if board is 'q' then 300 else 30
        post: if board is 'q' then 150 else 30
      QR.cooldown.upSpd = 0
      QR.cooldown.upSpdAccuracy = .5
      $.get "cooldown.#{board}", {}, (item) ->
        QR.cooldown.cooldowns = item["cooldown.#{board}"]
        QR.cooldown.start()
      $.sync "cooldown.#{board}", QR.cooldown.sync

    start: ->
      return unless Conf['Cooldown']
      return if QR.cooldown.isCounting
      QR.cooldown.isCounting = true
      QR.cooldown.count()

    sync: (cooldowns) ->
      # Add each cooldowns, don't overwrite everything in case we
      # still need to prune one in the current tab to auto-post.
      for id of cooldowns
        QR.cooldown.cooldowns[id] = cooldowns[id]
      QR.cooldown.start()

    set: (data) ->
      return unless Conf['Cooldown']
      {req, post, isReply, delay} = data
      start = if req then req.uploadEndTime else Date.now()
      if delay
        cooldown = {delay}
      else
        if post.file
          upSpd = post.file.size / ((req.uploadEndTime - req.uploadStartTime) / $.SECOND)
          QR.cooldown.upSpdAccuracy = ((upSpd > QR.cooldown.upSpd * .9) + QR.cooldown.upSpdAccuracy) / 2
          QR.cooldown.upSpd = upSpd
        isSage  = /sage/i.test post.email
        hasFile = !!post.file
        type = unless isReply
          'thread'
        else if isSage
          'sage'
        else if hasFile
          'file'
        else
          'post'
        cooldown =
          isReply: isReply
          isSage:  isSage
          hasFile: hasFile
          timeout: start + QR.cooldown.types[type] * $.SECOND
      QR.cooldown.cooldowns[start] = cooldown
      $.set "cooldown.#{g.BOARD}", QR.cooldown.cooldowns
      QR.cooldown.start()

    unset: (id) ->
      delete QR.cooldown.cooldowns[id]
      if Object.keys(QR.cooldown.cooldowns).length
        $.set "cooldown.#{g.BOARD}", QR.cooldown.cooldowns
      else
        $.delete "cooldown.#{g.BOARD}"

    count: ->
      unless Object.keys(QR.cooldown.cooldowns).length
        $.delete "#{g.BOARD}.cooldown"
        delete QR.cooldown.isCounting
        delete QR.cooldown.seconds
        QR.status()
        return

      setTimeout QR.cooldown.count, $.SECOND

      now     = Date.now()
      post    = QR.posts[0]
      isReply = post.thread isnt 'new'
      isSage  = /sage/i.test post.email
      hasFile = !!post.file
      seconds = null
      {types, cooldowns, upSpd, upSpdAccuracy} = QR.cooldown

      for start, cooldown of cooldowns
        if 'delay' of cooldown
          if cooldown.delay
            seconds = Math.max seconds, cooldown.delay--
          else
            seconds = Math.max seconds, 0
            QR.cooldown.unset start
          continue

        if isReply is cooldown.isReply
          # Only cooldowns relevant to this post can set the seconds value.
          # Unset outdated cooldowns that can no longer impact us.
          type = unless isReply
            'thread'
          else if isSage and cooldown.isSage
            'sage'
          else if hasFile and cooldown.hasFile
            'file'
          else
            'post'
          elapsed = Math.floor (now - start) / $.SECOND
          if elapsed >= 0 # clock changed since then?
            seconds = Math.max seconds, types[type] - elapsed
            if Conf['Cooldown Prediction'] and hasFile and upSpd
              seconds -= Math.floor post.file.size / upSpd * upSpdAccuracy
              seconds  = Math.max seconds, 0
        unless start <= now <= cooldown.timeout
          QR.cooldown.unset start

      # Update the status when we change posting type.
      # Don't get stuck at some random number.
      # Don't interfere with progress status updates.
      update = seconds isnt null or !!QR.cooldown.seconds
      QR.cooldown.seconds = seconds
      QR.status() if update
      QR.submit() if seconds is 0 and QR.cooldown.auto and !QR.req

  quote: (e) ->
    e?.preventDefault()
    return unless QR.postingIsEnabled

    sel   = d.getSelection()
    post  = Get.postFromNode @
    text  = ">>#{post}\n"
    if (s = sel.toString().trim()) and post is Get.postFromNode sel.anchorNode
      s = s.replace /\n/g, '\n>'
      text += ">#{s}\n"

    QR.open()
    if QR.selected.isLocked
      index = QR.posts.indexOf QR.selected
      (QR.posts[index+1] or new QR.post()).select()
      $.addClass QR.nodes.el, 'dump'
      QR.cooldown.auto = true
    {com, thread} = QR.nodes
    thread.value = Get.contextFromNode(@).thread unless com.value

    caretPos = com.selectionStart
    # Replace selection for text.
    com.value = com.value[...caretPos] + text + com.value[com.selectionEnd..]
    # Move the caret to the end of the new quote.
    range = caretPos + text.length
    com.setSelectionRange range, range
    com.focus()

    QR.selected.save com
    QR.selected.save thread

    if Conf['QR Shortcut']
      $.rmClass $('.qr-shortcut'), 'disabled'

  characterCount: ->
    counter = QR.nodes.charCount
    count   = QR.nodes.com.textLength
    counter.textContent = count
    counter.hidden      = count < 1000
    (if count > 1500 then $.addClass else $.rmClass) counter, 'warning'

  drag: (e) ->
    # Let it drag anything from the page.
    toggle = if e.type is 'dragstart' then $.off else $.on
    toggle d, 'dragover', QR.dragOver
    toggle d, 'drop',     QR.dropFile

  dragOver: (e) ->
    e.preventDefault()
    e.dataTransfer.dropEffect = 'copy' # cursor feedback

  dropFile: (e) ->
    # Let it only handle files from the desktop.
    return unless e.dataTransfer.files.length
    e.preventDefault()
    QR.open()
    QR.fileInput e.dataTransfer.files
    $.addClass QR.nodes.el, 'dump'

  paste: (e) ->
    files = []
    for item in e.clipboardData.items
      if item.kind is 'file'
        blob = item.getAsFile()
        blob.name  = 'file'
        blob.name += '.' + blob.type.split('/')[1] if blob.type
        files.push blob
    return unless files.length
    QR.open()
    QR.fileInput files

  openFileInput: (e) ->
    return if e.keyCode and e.keyCode isnt 32
    QR.nodes.fileInput.click()

  fileInput: (files) ->
    if files instanceof Event # file input
      files = [@files...]
      QR.nodes.fileInput.value = null # Don't hold the files from being modified on windows
    {length} = files
    return unless length
    max = QR.nodes.fileInput.max
    QR.cleanNotifications()
    # Set or change current post's file.
    if length is 1
      file = files[0]
      if /^text/.test file.type
        QR.selected.pasteText file
      else if file.size > max
        QR.error "File too large (file: #{$.bytesToString file.size}, max: #{$.bytesToString max})."
      else unless QR.mimeTypes.contains file.type
        QR.error 'Unsupported file type.'
      else
        QR.selected.setFile file
      return
    # Create new posts with these files.
    for file in files
      if /^text/.test file.type
        if (post = QR.posts[QR.posts.length - 1]).com
          post = new QR.post()
        post.pasteText file
      else if file.size > max
        QR.error "#{file.name}: File too large (file: #{$.bytesToString file.size}, max: #{$.bytesToString max})."
      else unless QR.mimeTypes.contains file.type
        QR.error "#{file.name}: Unsupported file type."
      else
        if (post = QR.posts[QR.posts.length - 1]).file
          post = new QR.post()
        post.setFile file
    $.addClass QR.nodes.el, 'dump'

  posts: []

  post: class
    constructor: (select) ->
      el = $.el 'a',
        className: 'qr-preview'
        draggable: true
        href: 'javascript:;'
        innerHTML: '<a class=remove>×</a><label hidden><input type=checkbox> Spoiler</label><span></span>'

      @nodes =
        el:      el
        rm:      el.firstChild
        label:   $ 'label', el
        spoiler: $ 'input', el
        span:    el.lastChild

      <% if (type === 'userscript') { %>
      # XXX Firefox lacks focusin/focusout support.
      for elm in $$ '*', el
        $.on elm, 'blur',  QR.focusout
        $.on elm, 'focus', QR.focusin
      <% } %>
      $.on el,             'click',  @select.bind @
      $.on @nodes.rm,      'click',  (e) => e.stopPropagation(); @rm()
      $.on @nodes.label,   'click',  (e) => e.stopPropagation()
      $.on @nodes.spoiler, 'change', (e) =>
        @spoiler = e.target.checked
        QR.nodes.spoiler.checked = @spoiler if @ is QR.selected
      $.add QR.nodes.dumpList, el

      for event in ['dragStart', 'dragEnter', 'dragLeave', 'dragOver', 'dragEnd', 'drop']
        $.on el, event.toLowerCase(), @[event]

      @thread = if g.VIEW is 'thread'
        g.THREADID
      else
        'new'

      prev = QR.posts[QR.posts.length - 1]
      QR.posts.push @
      @nodes.spoiler.checked = @spoiler = if prev and Conf['Remember Spoiler']
        prev.spoiler
      else
        false
      QR.persona.get (persona) =>
        @name = if 'name' of QR.persona.always
          QR.persona.always.name
        else if prev
          prev.name
        else
          persona.name

        @email = if 'email' of QR.persona.always
          QR.persona.always.email
        else if prev and !/^sage$/.test prev.email
          prev.email
        else
          persona.email

        @sub = if 'sub' of QR.persona.always
          QR.persona.always.sub
        else if Conf['Remember Subject']
          if prev then prev.sub else persona.sub
        else
          ''
        @load() if QR.selected is @ # load persona
      @select() if select
      @unlock()

    rm: ->
      @delete()
      index = QR.posts.indexOf @
      if QR.posts.length is 1
        new QR.post true
        $.rmClass QR.nodes.el, 'dump'
      else if @ is QR.selected
        (QR.posts[index-1] or QR.posts[index+1]).select()
      QR.posts.splice index, 1
      QR.status()
    delete: ->
      $.rm @nodes.el
      URL.revokeObjectURL @URL

    lock: (lock=true) ->
      @isLocked = lock
      return unless @ is QR.selected
      for name in ['thread', 'name', 'email', 'sub', 'com', 'spoiler']
        QR.nodes[name].disabled = lock
      @nodes.rm.style.visibility =
        QR.nodes.fileRM.style.visibility = if lock then 'hidden' else ''
      (if lock then $.off else $.on) QR.nodes.filename.parentNode, 'click', QR.openFileInput
      @nodes.spoiler.disabled = lock
      @nodes.el.draggable = !lock

    unlock: ->
      @lock false

    select: ->
      if QR.selected
        QR.selected.nodes.el.id = null
        QR.selected.forceSave()
      QR.selected = @
      @lock @isLocked
      @nodes.el.id = 'selected'
      # Scroll the list to center the focused post.
      rectEl   = @nodes.el.getBoundingClientRect()
      rectList = @nodes.el.parentNode.getBoundingClientRect()
      @nodes.el.parentNode.scrollLeft += rectEl.left + rectEl.width/2 - rectList.left - rectList.width/2
      @load()
      $.event 'QRPostSelection', @

    load: ->
      # Load this post's values.
      for name in ['thread', 'name', 'email', 'sub', 'com']
        QR.nodes[name].value = @[name] or null
      @showFileData()
      QR.characterCount()

    save: (input) ->
      if input.type is 'checkbox'
        @spoiler = input.checked
        return
      {name}  = input.dataset
      @[name] = input.value
      switch name
        when 'thread'
          QR.status()
        when 'com'
          @nodes.span.textContent = @com
          QR.characterCount()
          # Disable auto-posting if you're typing in the first post
          # during the last 5 seconds of the cooldown.
          if QR.cooldown.auto and @ is QR.posts[0] and 0 < QR.cooldown.seconds <= 5
            QR.cooldown.auto = false

    forceSave: ->
      return unless @ is QR.selected
      # Do this in case people use extensions
      # that do not trigger the `input` event.
      for name in ['thread', 'name', 'email', 'sub', 'com', 'spoiler']
        @save QR.nodes[name]
      return

    setFile: (@file) ->
      @filename           = "#{file.name} (#{$.bytesToString file.size})"
      @nodes.el.title     = @filename
      @nodes.label.hidden = false if QR.spoiler
      URL.revokeObjectURL @URL
      @showFileData()
      unless /^image/.test file.type
        @nodes.el.style.backgroundImage = null
        return
      @setThumbnail()

    setThumbnail: ->
      # Create a redimensioned thumbnail.
      img = $.el 'img'

      img.onload = =>
        # Generate thumbnails only if they're really big.
        # Resized pictures through canvases look like ass,
        # so we generate thumbnails `s` times bigger then expected
        # to avoid crappy resized quality.
        s = 90*2
        s *= 3 if @file.type is 'image/gif' # let them animate
        {height, width} = img
        if height < s or width < s
          @URL = fileURL
          @nodes.el.style.backgroundImage = "url(#{@URL})"
          return
        if height <= width
          width  = s / height * width
          height = s
        else
          height = s / width  * height
          width  = s
        cv = $.el 'canvas'
        cv.height = img.height = height
        cv.width  = img.width  = width
        cv.getContext('2d').drawImage img, 0, 0, width, height
        URL.revokeObjectURL fileURL
        applyBlob = (blob) =>
          @URL = URL.createObjectURL blob
          @nodes.el.style.backgroundImage = "url(#{@URL})"
        if cv.toBlob
          cv.toBlob applyBlob
          return
        data = atob cv.toDataURL().split(',')[1]

        # DataUrl to Binary code from Aeosynth's 4chan X repo
        l = data.length
        ui8a = new Uint8Array l
        for i in  [0...l]
          ui8a[i] = data.charCodeAt i

        applyBlob new Blob [ui8a], type: 'image/png'

      fileURL = URL.createObjectURL @file
      img.src = fileURL

    rmFile: ->
      delete @file
      delete @filename
      @nodes.el.title = null
      @nodes.el.style.backgroundImage = null
      @nodes.label.hidden = true if QR.spoiler
      @showFileData()
      URL.revokeObjectURL @URL

    showFileData: ->
      if @file
        QR.nodes.filename.textContent = @filename
        QR.nodes.filename.title       = @filename
        QR.nodes.spoiler.checked      = @spoiler
        $.addClass QR.nodes.fileSubmit, 'has-file'
      else
        $.rmClass QR.nodes.fileSubmit, 'has-file'

    pasteText: (file) ->
      reader = new FileReader()
      reader.onload = (e) =>
        text = e.target.result
        if @com
          @com += "\n#{text}"
        else
          @com = text
        if QR.selected is @
          QR.nodes.com.value    = @com
        @nodes.span.textContent = @com
      reader.readAsText file

    dragStart: -> $.addClass @, 'drag'
    dragEnd:   -> $.rmClass  @, 'drag'
    dragEnter: -> $.addClass @, 'over'
    dragLeave: -> $.rmClass  @, 'over'

    dragOver: (e) ->
      e.preventDefault()
      e.dataTransfer.dropEffect = 'move'

    drop: ->
      $.rmClass @, 'over'
      return unless @draggable
      el       = $ '.drag', @parentNode
      index    = (el) -> [el.parentNode.children...].indexOf el
      oldIndex = index el
      newIndex = index @
      (if oldIndex < newIndex then $.after else $.before) @, el
      post = QR.posts.splice(oldIndex, 1)[0]
      QR.posts.splice newIndex, 0, post
      QR.status()

  captcha:
    init: ->
      return if d.cookie.indexOf('pass_enabled=1') >= 0
      return unless @isEnabled = !!$.id 'captchaFormPart'
      $.asap (-> $.id 'recaptcha_challenge_field_holder'), @ready.bind @

    ready: ->
      setLifetime = (e) => @lifetime = e.detail
      $.on  window, 'captcha:timeout', setLifetime
      $.globalEval 'window.dispatchEvent(new CustomEvent("captcha:timeout", {detail: RecaptchaState.timeout}))'
      $.off window, 'captcha:timeout', setLifetime

      imgContainer = $.el 'div',
        className: 'captcha-img'
        title: 'Reload'
        innerHTML: '<img>'
      input = $.el 'input',
        className: 'captcha-input field'
        title: 'Verification'
        autocomplete: 'off'
        spellcheck: false
        tabIndex: 55
      @nodes =
        challenge: $.id 'recaptcha_challenge_field_holder'
        img:       imgContainer.firstChild
        input:     input

      new MutationObserver(@load.bind @).observe @nodes.challenge,
        childList: true

      $.on imgContainer, 'click',   @reload.bind @
      $.on input,        'keydown', @keydown.bind @
      $.on input,        'focus',   -> $.addClass QR.nodes.el, 'focus'
      $.on input,        'blur',    -> $.rmClass QR.nodes.el,  'focus'

      $.get 'captchas', [], ({captchas}) =>
        @sync captchas
      $.sync 'captchas', @sync
      # start with an uncached captcha
      @reload()

      <% if (type === 'userscript') { %>
      # XXX Firefox lacks focusin/focusout support.
      $.on input, 'blur',  QR.focusout
      $.on input, 'focus', QR.focusin
      <% } %>

      $.addClass QR.nodes.el, 'has-captcha'
      $.after QR.nodes.com.parentNode, [imgContainer, input]

    sync: (captchas) ->
      QR.captcha.captchas = captchas
      QR.captcha.count()

    getOne: ->
      @clear()
      if captcha = @captchas.shift()
        {challenge, response} = captcha
        @count()
        $.set 'captchas', @captchas
      else
        challenge   = @nodes.img.alt
        if response = @nodes.input.value then @reload()
      if response
        response = response.trim()
        # one-word-captcha:
        # If there's only one word, duplicate it.
        response = "#{response} #{response}" unless /\s/.test response
      {challenge, response}

    save: ->
      return unless response = @nodes.input.value.trim()
      @captchas.push
        challenge: @nodes.img.alt
        response:  response
        timeout:   @timeout
      @count()
      @reload()
      $.set 'captchas', @captchas

    clear: ->
      now = Date.now()
      for captcha, i in @captchas
        break if captcha.timeout > now
      return unless i
      @captchas = @captchas[i..]
      @count()
      $.set 'captchas', @captchas

    load: ->
      return unless @nodes.challenge.firstChild
      # -1 minute to give upload some time.
      @timeout  = Date.now() + @lifetime * $.SECOND - $.MINUTE
      challenge = @nodes.challenge.firstChild.value
      @nodes.img.alt = challenge
      @nodes.img.src = "//www.google.com/recaptcha/api/image?c=#{challenge}"
      @nodes.input.value = null
      @clear()

    count: ->
      count = @captchas.length
      @nodes.input.placeholder = switch count
        when 0
          'Verification (Shift + Enter to cache)'
        when 1
          'Verification (1 cached captcha)'
        else
          "Verification (#{count} cached captchas)"
      @nodes.input.alt = count

    reload: (focus) ->
      # the 't' argument prevents the input from being focused
      $.globalEval 'Recaptcha.reload("t")'
      # Focus if we meant to.
      @nodes.input.focus() if focus

    keydown: (e) ->
      if e.keyCode is 8 and not @nodes.input.value
        @reload()
      else if e.keyCode is 13 and e.shiftKey
        @save()
      else
        return
      e.preventDefault()

  dialog: ->
    dialog = UI.dialog 'qr', 'top:0;right:0;', """
    <%= grunt.file.read('src/General/html/Features/QuickReply.html').replace(/>\s+</g, '><').trim() %>
    """

    QR.nodes = nodes =
      el:         dialog
      move:       $ '.move',             dialog
      autohide:   $ '#autohide',         dialog
      thread:     $ 'select',            dialog
      close:      $ '.close',            dialog
      form:       $ 'form',              dialog
      dumpButton: $ '#dump-button',      dialog
      name:       $ '[data-name=name]',  dialog
      email:      $ '[data-name=email]', dialog
      sub:        $ '[data-name=sub]',   dialog
      com:        $ '[data-name=com]',   dialog
      dumpList:   $ '#dump-list',        dialog
      addPost:    $ '#add-post',         dialog
      charCount:  $ '#char-count',       dialog
      fileSubmit: $ '#file-n-submit',    dialog
      filename:   $ '#qr-filename',      dialog
      fileRM:     $ '#qr-filerm',        dialog
      fileExtras: $ '#qr-extras-container', dialog
      spoiler:    $ '#qr-file-spoiler',  dialog
      status:     $ '[type=submit]',     dialog
      fileInput:  $ '[type=file]',       dialog

    # Allow only this board's supported files.
    mimeTypes = $('ul.rules > li').textContent.trim().match(/: (.+)/)[1].toLowerCase().replace /\w+/g, (type) ->
      switch type
        when 'jpg'
          'image/jpeg'
        when 'pdf'
          'application/pdf'
        when 'swf'
          'application/x-shockwave-flash'
        else
          "image/#{type}"
    QR.mimeTypes = mimeTypes.split ', '
    # Add empty mimeType to avoid errors with URLs selected in Window's file dialog.
    QR.mimeTypes.push ''
    nodes.fileInput.max = $('input[name=MAX_FILE_SIZE]').value

    QR.spoiler = !!$ 'input[name=spoiler]'
    if QR.spoiler
      $.addClass QR.nodes.el, 'has-spoiler'
    else
      nodes.spoiler.parentElement.hidden = true

    if g.BOARD.ID is 'f'
      nodes.flashTag = $.el 'select',
        name: 'filetag'
        innerHTML: """
          <option value=0>Hentai</option>
          <option value=6>Porn</option>
          <option value=1>Japanese</option>
          <option value=2>Anime</option>
          <option value=3>Game</option>
          <option value=5>Loop</option>
          <option value=4 selected>Other</option>
        """
      $.add nodes.form, nodes.flashTag

    # Make a list of threads.
    for thread of g.BOARD.threads
      $.add nodes.thread, $.el 'option',
        value: thread
        textContent: "Thread No.#{thread}"

    $.on nodes.filename.parentNode, 'click keyup', QR.openFileInput

    <% if (type === 'userscript') { %>
    # XXX Firefox lacks focusin/focusout support.
    items = $$ '*', QR.nodes.el
    i = 0
    while elm = items[i++]
      $.on elm, 'blur',  QR.focusout
      $.on elm, 'focus', QR.focusin
    <% } %>
    $.on dialog,           'focusin',  QR.focusin
    $.on dialog,           'focusout', QR.focusout
    $.on nodes.autohide,   'change', QR.toggleHide
    $.on nodes.close,      'click',  QR.close
    $.on nodes.dumpButton, 'click',  -> nodes.el.classList.toggle 'dump'
    $.on nodes.addPost,    'click',  -> new QR.post true
    $.on nodes.form,       'submit', QR.submit
    $.on nodes.fileRM,     'click', -> QR.selected.rmFile()
    $.on nodes.fileExtras, 'click', (e) -> e.stopPropagation()
    $.on nodes.spoiler,    'change', -> QR.selected.nodes.spoiler.click()
    $.on nodes.fileInput,  'change', QR.fileInput
    # save selected post's data
    items = ['name', 'email', 'sub', 'com']
    i = 0
    while name = items[i++]
      $.on nodes[name], 'input',  -> QR.selected.save @
    $.on nodes.thread,  'change', -> QR.selected.save @

    <% if (type === 'userscript') { %>
    if Conf['Remember QR Size']
      $.get 'QR Size', '', (item) ->
        nodes.com.style.cssText = item['QR Size']
      $.on nodes.com, 'mouseup', (e) ->
        return if e.button isnt 0
        $.set 'QR Size', @style.cssText
    <% } %>

    QR.persona.init()
    new QR.post true
    QR.status()
    QR.cooldown.init()
    QR.captcha.init()
    $.add d.body, dialog

    # Create a custom event when the QR dialog is first initialized.
    # Use it to extend the QR's functionalities, or for XTRM RICE.
    $.event 'QRDialogCreation', null, dialog

  preSubmitHooks: []

  submit: (e) ->
    e?.preventDefault()

    if QR.req
      QR.abort()
      return

    if QR.cooldown.seconds
      QR.cooldown.auto = !QR.cooldown.auto
      QR.status()
      return

    post = QR.posts[0]
    post.forceSave()
    if g.BOARD.ID is 'f'
      filetag = QR.nodes.flashTag.value
    threadID = post.thread
    thread = g.BOARD.threads[threadID]

    # prevent errors
    if threadID is 'new'
      threadID = null
      if ['vg', 'q'].contains(g.BOARD.ID) and !post.sub
        err = 'New threads require a subject.'
      else unless post.file or textOnly = !!$ 'input[name=textonly]', $.id 'postForm'
        err = 'No file selected.'
    else if g.BOARD.threads[threadID].isClosed
      err = 'You can\'t reply to this thread anymore.'
    else unless post.com or post.file
      err = 'No file selected.'
    else if post.file and thread.fileLimit
      err = 'Max limit of image replies has been reached.'
    else for hook in QR.preSubmitHooks
      if err = hook post, thread
        break

    if QR.captcha.isEnabled and !err
      {challenge, response} = QR.captcha.getOne()
      err = 'No valid captcha.' unless response

    QR.cleanNotifications()
    if err
      # stop auto-posting
      QR.cooldown.auto = false
      QR.status()
      QR.error err
      return

    # Enable auto-posting if we have stuff to post, disable it otherwise.
    QR.cooldown.auto = QR.posts.length > 1
    if Conf['Auto Hide QR'] and !QR.cooldown.auto
      QR.hide()
    if !QR.cooldown.auto and $.x 'ancestor::div[@id="qr"]', d.activeElement
      # Unfocus the focused element if it is one within the QR and we're not auto-posting.
      d.activeElement.blur()

    post.lock()

    postData =
      resto:    threadID
      name:     post.name
      email:    post.email
      sub:      post.sub
      com:      post.com
      upfile:   post.file
      filetag:  filetag
      spoiler:  post.spoiler
      textonly: textOnly
      mode:     'regist'
      pwd:      QR.persona.pwd
      recaptcha_challenge_field: challenge
      recaptcha_response_field:  response

    options =
      responseType: 'document'
      withCredentials: true
      onload: QR.response
      onerror: ->
        # Connection error, or
        # www.4chan.org/banned
        delete QR.req
        post.unlock()
        QR.cooldown.auto = false
        QR.status()
        QR.error $.el 'span',
          innerHTML: """
<<<<<<< HEAD
          4chan X encountered an error while posting. 
          [<a href="//4chan.org/banned" target=_blank>Banned?</a>] [<a href="https://github.com/seaweedchan/4chan-x/wiki/Frequently-Asked-Questions#what-does-4chan-x-encountered-an-error-while-posting-please-try-again-mean" target=_blank>More info</a>]
=======
          4chan X encountered an error while posting. Please try again.
          [<a href="https://github.com/seaweedchan/4chan-x/wiki/Frequently-Asked-Questions#what-does-4chan-x-encountered-an-error-while-posting-please-try-again-mean" target=_blank>?</a>]
>>>>>>> a8ee9b39
          """
    extra =
      form: $.formData postData
      upCallbacks:
        onload: ->
          # Upload done, waiting for server response.
          QR.req.isUploadFinished = true
          QR.req.uploadEndTime    = Date.now()
          QR.req.progress = '...'
          QR.status()
        onprogress: (e) ->
          # Uploading...
          QR.req.progress = "#{Math.round e.loaded / e.total * 100}%"
          QR.status()

    QR.req = $.ajax $.id('postForm').parentNode.action, options, extra
    # Starting to upload might take some time.
    # Provide some feedback that we're starting to submit.
    QR.req.uploadStartTime = Date.now()
    QR.req.progress = '...'
    QR.status()

  response: ->
    {req} = QR
    delete QR.req

    post = QR.posts[0]
    post.unlock()

    resDoc  = req.response
    if ban  = $ '.banType', resDoc # banned/warning
      board = $('.board', resDoc).innerHTML
      err   = $.el 'span', innerHTML:
        if ban.textContent.toLowerCase() is 'banned'
          """
          You are banned on #{board}! ;_;<br>
          Click <a href=//www.4chan.org/banned target=_blank>here</a> to see the reason.
          """
        else
          """
          You were issued a warning on #{board} as #{$('.nameBlock', resDoc).innerHTML}.<br>
          Reason: #{$('.reason', resDoc).innerHTML}
          """
    else if err = resDoc.getElementById 'errmsg' # error!
      $('a', err)?.target = '_blank' # duplicate image link
    else if resDoc.title isnt 'Post successful!'
      err = 'Connection error with sys.4chan.org.'
    else if req.status isnt 200
      err = "Error #{req.statusText} (#{req.status})"

    if err
      if /captcha|verification/i.test(err.textContent) or err is 'Connection error with sys.4chan.org.'
        # Remove the obnoxious 4chan Pass ad.
        if /mistyped/i.test err.textContent
          err = 'You seem to have mistyped the CAPTCHA.'
        # Enable auto-post if we have some cached captchas.
        QR.cooldown.auto = if QR.captcha.isEnabled
          !!QR.captcha.captchas.length
        else if err is 'Connection error with sys.4chan.org.'
          true
        else
          # Something must've gone terribly wrong if you get captcha errors without captchas.
          # Don't auto-post indefinitely in that case.
          false
        # Too many frequent mistyped captchas will auto-ban you!
        # On connection error, the post most likely didn't go through.
        QR.cooldown.set delay: 2
      else if err.textContent and m = err.textContent.match /wait\s(\d+)\ssecond/i
        QR.cooldown.auto = if QR.captcha.isEnabled
          !!QR.captcha.captchas.length
        else
          true
        QR.cooldown.set delay: m[1]
      else # stop auto-posting
        QR.cooldown.auto = false
      QR.status()
      QR.error err
      return

    h1 = $ 'h1', resDoc
    QR.cleanNotifications()

    if Conf['Posting Success Notifications']
      QR.notifications.push new Notification 'success', h1.textContent, 5

    QR.persona.set post

    [_, threadID, postID] = h1.nextSibling.textContent.match /thread:(\d+),no:(\d+)/
    postID   = +postID
    threadID = +threadID or postID
    isReply  = threadID isnt postID

    QR.db.set
      boardID: g.BOARD.ID
      threadID: threadID
      postID: postID
      val: true

    ThreadUpdater.postID = postID

    # Post/upload confirmed as successful.
    $.event 'QRPostSuccessful', {
      board: g.BOARD
      threadID
      postID
    }

    # Enable auto-posting if we have stuff to post, disable it otherwise.
    QR.cooldown.auto = QR.posts.length > 1 and isReply

    unless Conf['Persistent QR'] or QR.cooldown.auto
      QR.close()
    else
      post.rm()

    QR.cooldown.set {req, post, isReply}

    URL = if threadID is postID # new thread
      "/#{g.BOARD}/res/#{threadID}"
    else if g.VIEW is 'index' and !QR.cooldown.auto and Conf['Open Post in New Tab'] # replying from the index
      "/#{g.BOARD}/res/#{threadID}#p#{postID}"
    if URL
      if Conf['Open Post in New Tab']
        $.open URL
      else
        window.location = URL

    QR.status()

  abort: ->
    if QR.req and !QR.req.isUploadFinished
      QR.req.abort()
      delete QR.req
      QR.posts[0].unlock()
      QR.notifications.push new Notification 'info', 'QR upload aborted.', 5
    QR.status()<|MERGE_RESOLUTION|>--- conflicted
+++ resolved
@@ -1062,13 +1062,8 @@
         QR.status()
         QR.error $.el 'span',
           innerHTML: """
-<<<<<<< HEAD
           4chan X encountered an error while posting. 
           [<a href="//4chan.org/banned" target=_blank>Banned?</a>] [<a href="https://github.com/seaweedchan/4chan-x/wiki/Frequently-Asked-Questions#what-does-4chan-x-encountered-an-error-while-posting-please-try-again-mean" target=_blank>More info</a>]
-=======
-          4chan X encountered an error while posting. Please try again.
-          [<a href="https://github.com/seaweedchan/4chan-x/wiki/Frequently-Asked-Questions#what-does-4chan-x-encountered-an-error-while-posting-please-try-again-mean" target=_blank>?</a>]
->>>>>>> a8ee9b39
           """
     extra =
       form: $.formData postData
