--- conflicted
+++ resolved
@@ -770,11 +770,7 @@
       $.on imgContainer, 'click',   @reload.bind @
       $.on input,        'keydown', @keydown.bind @
       $.on input,        'focus',   -> $.addClass QR.nodes.el, 'focus'
-<<<<<<< HEAD
       $.on input,        'blur',    -> $.rmClass  QR.nodes.el, 'focus'
-=======
-      $.on input,        'blur',    -> $.rmClass QR.nodes.el,  'focus'
->>>>>>> d01c811f
 
       $.get 'captchas', [], ({captchas}) =>
         @sync captchas
