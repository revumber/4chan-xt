QR =
  init: ->
    @db = new DataBoard 'yourPosts'

    $.ready @initReady

    if Conf['Persistent QR']
      unless g.BOARD.ID is 'f' and g.VIEW is 'index'
        $.on d, '4chanXInitFinished', @persist
      else
        $.ready @persist

    Post::callbacks.push
      name: 'Quick Reply'
      cb:   @node

    return unless Conf['Header Shortcut'] or Conf['Page Shortcut']

    sc = $.el 'a',
      className: "qr-shortcut icon #{unless Conf['Persistent QR'] then 'disabled' else ''}"
      textContent: '\uf075'
      title: 'Quick Reply'
      href: 'javascript:;'

    $.on sc, 'click', ->
      if !QR.nodes or QR.nodes.el.hidden
        $.event 'CloseMenu'
        QR.open()
        QR.nodes.com.focus()
      else
        QR.close()
      $.toggleClass @, 'disabled'

    return Header.addShortcut sc, true if Conf['Header Shortcut']

    $.addClass sc, 'on-page'
    $.rmClass  sc, 'icon'
    sc.textContent = if g.VIEW is 'thread' then 'Reply to Thread' else 'Start a Thread'
    con = $.el 'div',
      className: 'center'
    $.add con, sc
    $.asap (-> d.body), ->
      $.asap (-> $.id 'postForm'), ->
        $.before $.id('postForm'), con

  initReady: ->
    QR.postingIsEnabled = !!$.id 'postForm'
    unless QR.postingIsEnabled
      return

    $.on d, 'QRGetSelectedPost', ({detail: cb}) ->
      cb QR.selected
    $.on d, 'QRAddPreSubmitHook', ({detail: cb}) ->
      QR.preSubmitHooks.push cb

    <% if (type === 'crx') { %>
    $.on d, 'paste',              QR.paste
    <% } %>
    $.on d, 'dragover',           QR.dragOver
    $.on d, 'drop',               QR.dropFile
    $.on d, 'dragstart dragend',  QR.drag
    $.on d, 'ThreadUpdate', ->
      if g.DEAD
        QR.abort()
      else
        QR.status()

  node: ->
    $.on $('a[title="Quote this post"]', @nodes.info), 'click', QR.quote

  persist: ->
    return unless QR.postingIsEnabled
    QR.open()
    QR.hide() if Conf['Auto Hide QR'] or g.VIEW is 'catalog'

  open: ->
    if QR.nodes
      QR.nodes.el.hidden = false
      QR.unhide()
    else
      try
        QR.dialog()
      catch err
        delete QR.nodes
        Main.handleErrors
          message: 'Quick Reply dialog creation crashed.'
          error: err

  close: ->
    if QR.req
      QR.abort()
      return
    QR.nodes.el.hidden = true
    QR.cleanNotifications()
    d.activeElement.blur()
    $.rmClass QR.nodes.el, 'dump'
    unless Conf['Captcha Warning Notifications']
      $.rmClass QR.captcha.nodes.input, 'error' if QR.captcha.isEnabled
    if Conf['QR Shortcut']
      $.toggleClass $('.qr-shortcut'), 'disabled'
    new QR.post true
    for post in QR.posts.splice 0, QR.posts.length - 1
      post.delete()
    QR.cooldown.auto = false
    QR.status()

  focusin: ->
    $.addClass QR.nodes.el, 'has-focus'

  focusout: ->
    <% if (type === 'crx') { %>
    $.rmClass QR.nodes.el, 'has-focus'
    <% } else { %>
    $.queueTask ->
      return if $.x 'ancestor::div[@id="qr"]', d.activeElement
      $.rmClass QR.nodes.el, 'has-focus'
    <% } %>
  hide: ->
    d.activeElement.blur()
    $.addClass QR.nodes.el, 'autohide'
    QR.nodes.autohide.checked = true

  unhide: ->
    $.rmClass QR.nodes.el, 'autohide'
    QR.nodes.autohide.checked = false

  toggleHide: ->
    if @checked
      QR.hide()
    else
      QR.unhide()

  error: (err) ->
    QR.open()
    if typeof err is 'string'
      el = $.tn err
    else
      el = err
      el.removeAttribute 'style'
    if QR.captcha.isEnabled and /captcha|verification/i.test el.textContent
      # Focus the captcha input on captcha error.
      QR.captcha.nodes.input.focus()
      if Conf['Captcha Warning Notifications']
        QR.notify el
      else
        $.addClass QR.captcha.nodes.input, 'error'
        $.on QR.captcha.nodes.input, 'keydown', ->
          $.rmClass QR.captcha.nodes.input, 'error'
    else
      QR.notify el
    alert el.textContent if d.hidden

  notify: (el) ->
    notice = new Notice 'warning', el
    QR.notifications.push notice
    return unless Header.areNotificationsEnabled
    notif = new Notification el.textContent,
      body: el.textContent
      icon: Favicon.logo
    notif.onclick = -> window.focus()
    <% if (type === 'crx') { %>
    # Firefox automatically closes notifications
    # so we can't control the onclose properly.
    notif.onclose = -> notice.close()
    notif.onshow  = ->
      setTimeout ->
        notif.onclose = null
        notif.close()
      , 7 * $.SECOND
    <% } %>

  notifications: []

  cleanNotifications: ->
    for notification in QR.notifications
      notification.close()
    QR.notifications = []

  status: ->
    return unless QR.nodes
    {thread} = QR.posts[0]
    if thread isnt 'new' and g.threads["#{g.BOARD}.#{thread}"].isDead
      value    = 404
      disabled = true
      QR.cooldown.auto = false

    value = if QR.req
      QR.req.progress
    else
      QR.cooldown.seconds or value

    {status} = QR.nodes
    status.value = unless value
      'Submit'
    else if QR.cooldown.auto
      "Auto #{value}"
    else
      value
    status.disabled = disabled or false

  persona:
    pwd: ''
    always: {}
    init: ->
      QR.persona.getPassword()
      $.get 'QR.personas', Conf['QR.personas'], ({'QR.personas': personas}) ->
        types =
          name:  []
          email: []
          sub:   []
        for item in personas.split '\n'
          QR.persona.parseItem item.trim(), types
        for type, arr of types
          QR.persona.loadPersonas type, arr
        return

    parseItem: (item, types) ->
      return if item[0] is '#'
      return unless match = item.match /(name|email|subject|password):"(.*)"/i
      [match, type, val]  = match

      # Don't mix up item settings with val.
      item = item.replace match, ''

      boards = item.match(/boards:([^;]+)/i)?[1].toLowerCase() or 'global'
      if boards isnt 'global' and not ((boards.split ',').contains g.BOARD.ID)
        return

      if type is 'password'
        QR.persona.pwd = val
        return

      type = 'sub' if type is 'subject'

      if /always/i.test item
        QR.persona.always[type] = val

      unless types[type].contains val
        types[type].push val

    loadPersonas: (type, arr) ->
      list = $ "#list-#{type}", QR.nodes.el
      for val in arr when val
        $.add list, $.el 'option',
          textContent: val
      return

    getPassword: ->
      unless QR.persona.pwd
        QR.persona.pwd = if m = d.cookie.match /4chan_pass=([^;]+)/
          decodeURIComponent m[1]
        else if input = $.id 'postPassword'
          input.value
        else
          # If we're in a closed thread, #postPassword isn't available.
          # And since #delPassword.value is only filled on window.onload
          # we'd rather use #postPassword when we can.
          $.id('delPassword').value
      return QR.persona.pwd

    get: (cb) ->
      $.get 'QR.persona', {}, ({'QR.persona': persona}) ->
        cb persona

    set: (post) ->
      $.get 'QR.persona', {}, ({'QR.persona': persona}) ->
        persona =
          name:  post.name
          email: if /^sage$/.test post.email then persona.email else post.email
          sub:   if Conf['Remember Subject'] then post.sub      else undefined
          flag:  post.flag
        $.set 'QR.persona', persona

  cooldown:
    init: ->
      return unless Conf['Cooldown']
      setTimers = (e) => QR.cooldown.types = e.detail
      $.on window, 'cooldown:timers', setTimers
      $.globalEval 'window.dispatchEvent(new CustomEvent("cooldown:timers", {detail: cooldowns}))'
      QR.cooldown.types or= {} # XXX tmp workaround until all pages and the catalogs get the cooldowns var.
      $.off window, 'cooldown:timers', setTimers
      for type of QR.cooldown.types
        QR.cooldown.types[type] = +QR.cooldown.types[type]
      QR.cooldown.upSpd = 0
      QR.cooldown.upSpdAccuracy = .5
      key = "cooldown.#{g.BOARD}"
      $.get key, {}, (item) ->
        QR.cooldown.cooldowns = item[key]
        QR.cooldown.start()
      $.sync key, QR.cooldown.sync
    start: ->
      return unless Conf['Cooldown']
      return if QR.cooldown.isCounting
      QR.cooldown.isCounting = true
      QR.cooldown.count()

    sync: (cooldowns) ->
      # Add each cooldowns, don't overwrite everything in case we
      # still need to prune one in the current tab to auto-post.
      for id of cooldowns
        QR.cooldown.cooldowns[id] = cooldowns[id]
      QR.cooldown.start()

    set: (data) ->
      return unless Conf['Cooldown']
      {req, post, isReply, threadID, delay} = data
      start = if req then req.uploadEndTime else Date.now()
      if delay
        cooldown = {delay}
      else
        if hasFile = !!post.file
          upSpd = post.file.size / ((start - req.uploadStartTime) / $.SECOND)
          QR.cooldown.upSpdAccuracy = ((upSpd > QR.cooldown.upSpd * .9) + QR.cooldown.upSpdAccuracy) / 2
          QR.cooldown.upSpd = upSpd
        cooldown = {isReply, hasFile, threadID}
      QR.cooldown.cooldowns[start] = cooldown
      $.set "cooldown.#{g.BOARD}", QR.cooldown.cooldowns
      QR.cooldown.start()

    unset: (id) ->
      delete QR.cooldown.cooldowns[id]
      if Object.keys(QR.cooldown.cooldowns).length
        $.set "cooldown.#{g.BOARD}", QR.cooldown.cooldowns
      else
        $.delete "cooldown.#{g.BOARD}"

    count: ->
      unless Object.keys(QR.cooldown.cooldowns).length
        $.delete "#{g.BOARD}.cooldown"
        delete QR.cooldown.isCounting
        delete QR.cooldown.seconds
        QR.status()
        return

      clearTimeout QR.cooldown.timeout
      QR.cooldown.timeout = setTimeout QR.cooldown.count, $.SECOND

      now = Date.now()
      post = QR.posts[0]
      isReply = post.thread isnt 'new'
      hasFile = !!post.file
      seconds = null
      {types, cooldowns, upSpd, upSpdAccuracy} = QR.cooldown

      for start, cooldown of cooldowns
        if 'delay' of cooldown
          if cooldown.delay
            seconds = Math.max seconds, cooldown.delay--
          else
            seconds = Math.max seconds, 0
            QR.cooldown.unset start
          continue

        if 'timeout' of cooldown
          # XXX tmp conversion from previous cooldowns
          QR.cooldown.unset start
          continue

        if isReply is cooldown.isReply
          # Only cooldowns relevant to this post can set the seconds variable:
          #   reply cooldown with a reply, thread cooldown with a thread
          elapsed = Math.floor (now - start) / $.SECOND
          continue if elapsed < 0 # clock changed since then?
          unless isReply
            type = 'thread'
          else if hasFile
            # You can post an image reply immediately after a non-image reply.
            unless cooldown.hasFile
              seconds = Math.max seconds, 0
              continue
            type = 'image'
          else
            type = 'reply'
          maxTimer = Math.max types[type] or 0, types[type + '_intra'] or 0
          unless start <= now <= start + maxTimer * $.SECOND
            QR.cooldown.unset start
          type   += '_intra' if isReply and +post.thread is cooldown.threadID
          seconds = Math.max seconds, types[type] - elapsed

      if seconds and Conf['Cooldown Prediction'] and hasFile and upSpd
        seconds -= Math.floor post.file.size / upSpd * upSpdAccuracy
        seconds  = if seconds > 0 then seconds else 0
      # Update the status when we change posting type.
      # Don't get stuck at some random number.
      # Don't interfere with progress status updates.
      update = seconds isnt null or !!QR.cooldown.seconds
      QR.cooldown.seconds = seconds
      QR.status() if update
      QR.submit() if seconds is 0 and QR.cooldown.auto and !QR.req

  quote: (e) ->
    e?.preventDefault()
    return unless QR.postingIsEnabled

    sel   = d.getSelection()
    post  = Get.postFromNode @
    text  = ">>#{post}\n"
    if (s = sel.toString().trim()) and post is Get.postFromNode sel.anchorNode
      s = s.replace /\n/g, '\n>'
      text += ">#{s}\n"

    QR.open()
    if QR.selected.isLocked
      index = QR.posts.indexOf QR.selected
      (QR.posts[index+1] or new QR.post()).select()
      $.addClass QR.nodes.el, 'dump'
      QR.cooldown.auto = true
    {com, thread} = QR.nodes
    thread.value = Get.threadFromNode @ unless com.value
    thread.nextElementSibling.firstElementChild.textContent = thread.options[thread.selectedIndex].textContent

    caretPos = com.selectionStart
    # Replace selection for text.
    com.value = com.value[...caretPos] + text + com.value[com.selectionEnd..]
    # Move the caret to the end of the new quote.
    range = caretPos + text.length
    com.setSelectionRange range, range
    com.focus()

    QR.selected.save com
    QR.selected.save thread

    $.rmClass $('.qr-shortcut'), 'disabled'

  characterCount: ->
    counter = QR.nodes.charCount
    count   = QR.nodes.com.textLength
    counter.textContent = count
    counter.hidden      = count < 1000
    (if count > 1500 then $.addClass else $.rmClass) counter, 'warning'

  drag: (e) ->
    # Let it drag anything from the page.
    toggle = if e.type is 'dragstart' then $.off else $.on
    toggle d, 'dragover', QR.dragOver
    toggle d, 'drop',     QR.dropFile

  dragOver: (e) ->
    e.preventDefault()
    e.dataTransfer.dropEffect = 'copy' # cursor feedback

  dropFile: (e) ->
    # Let it only handle files from the desktop.
    return unless e.dataTransfer.files.length
    e.preventDefault()
    QR.open()
    QR.handleFiles e.dataTransfer.files
    $.addClass QR.nodes.el, 'dump'

  paste: (e) ->
    files = []
    for item in e.clipboardData.items when item.kind is 'file'
      blob = item.getAsFile()
      blob.name  = 'file'
      blob.name += '.' + blob.type.split('/')[1] if blob.type
      files.push blob
    return unless files.length
    QR.open()
    QR.handleFiles files
    $.addClass QR.nodes.el, 'dump'

  handleFiles: (files) ->
    if @ isnt QR # file input
      files  = [@files...]
      @value = null
    return unless files.length
    max = QR.nodes.fileInput.max
    isSingle = files.length is 1
    QR.cleanNotifications()
    for file in files
      QR.handleFile file, isSingle, max
    $.addClass QR.nodes.el, 'dump' unless isSingle

  handleFile: (file, isSingle, max) ->
    if file.size > max
      QR.error "#{file.name}: File too large (file: #{$.bytesToString file.size}, max: #{$.bytesToString max})."
      return
    else unless QR.mimeTypes.contains file.type
      unless /^text/.test file.type
        QR.error "#{file.name}: Unsupported file type."
        return
      if isSingle
        post = QR.selected
      else if (post = QR.posts[QR.posts.length - 1]).com
        post = new QR.post()
      post.pasteText file
      return
    if isSingle
      post = QR.selected
    else if (post = QR.posts[QR.posts.length - 1]).file
      post = new QR.post()
    post.setFile file

  openFileInput: (e) ->
    e.stopPropagation()
    if e.shiftKey and e.type is 'click'
      return QR.selected.rmFile()
    if e.ctrlKey and e.type is 'click'
      $.addClass QR.nodes.filename, 'edit'
      QR.nodes.filename.focus()
      return
    return if e.target.nodeName is 'INPUT' or (e.keyCode and not [32, 13].contains e.keyCode) or e.ctrlKey
    e.preventDefault()
    QR.nodes.fileInput.click()

  posts: []

  post: class
    constructor: (select) ->
      el = $.el 'a',
        className: 'qr-preview'
        draggable: true
        href: 'javascript:;'
        innerHTML: '<a class=remove>✖</a><label hidden><input type=checkbox> Spoiler</label><span></span>'

      @nodes =
        el:      el
        rm:      el.firstChild
        label:   $ 'label', el
        spoiler: $ 'input', el
        span:    el.lastChild

      <% if (type === 'userscript') { %>
      # XXX Firefox lacks focusin/focusout support.
      for elm in $$ '*', el
        $.on elm, 'blur',  QR.focusout
        $.on elm, 'focus', QR.focusin
      <% } %>
      $.on el,             'click',  @select
      $.on @nodes.rm,      'click',  (e) => e.stopPropagation(); @rm()
      $.on @nodes.label,   'click',  (e) => e.stopPropagation()
      $.on @nodes.spoiler, 'change', (e) =>
        @spoiler = e.target.checked
        QR.nodes.spoiler.checked = @spoiler if @ is QR.selected
      $.add QR.nodes.dumpList, el

      for event in ['dragStart', 'dragEnter', 'dragLeave', 'dragOver', 'dragEnd', 'drop']
        $.on el, event.toLowerCase(), @[event]

      @thread = if g.VIEW is 'thread'
        g.THREADID
      else
        'new'

      prev = QR.posts[QR.posts.length - 1]
      QR.posts.push @
      @nodes.spoiler.checked = @spoiler = if prev and Conf['Remember Spoiler']
        prev.spoiler
      else
        false
      QR.persona.get (persona) =>
        @name = if 'name' of QR.persona.always
          QR.persona.always.name
        else if prev
          prev.name
        else
          persona.name

        @email = if 'email' of QR.persona.always
          QR.persona.always.email
        else if prev and !/^sage$/.test prev.email
          prev.email
        else
          persona.email

        @sub = if 'sub' of QR.persona.always
          QR.persona.always.sub
        else if Conf['Remember Subject']
          if prev then prev.sub else persona.sub
        else
          ''

        if QR.nodes.flag
          @flag = if prev
            prev.flag
          else
            persona.flag
        @load() if QR.selected is @ # load persona
      @select() if select
      @unlock()

    rm: ->
      @delete()
      index = QR.posts.indexOf @
      if QR.posts.length is 1
        new QR.post true
        $.rmClass QR.nodes.el, 'dump'
      else if @ is QR.selected
        (QR.posts[index-1] or QR.posts[index+1]).select()
      QR.posts.splice index, 1
      QR.status()
    delete: ->
      $.rm @nodes.el
      URL.revokeObjectURL @URL

    lock: (lock=true) ->
      @isLocked = lock
      return unless @ is QR.selected
      for name in ['thread', 'name', 'email', 'sub', 'com', 'fileButton', 'filename', 'spoiler', 'flag'] when node = QR.nodes[name]
        node.disabled = lock
      @nodes.rm.style.visibility = if lock then 'hidden' else ''
      (if lock then $.off else $.on) QR.nodes.filename.previousElementSibling, 'click', QR.openFileInput
      @nodes.spoiler.disabled = lock
      @nodes.el.draggable = !lock

    unlock: ->
      @lock false

    select: =>
      if QR.selected
        QR.selected.nodes.el.id = null
        QR.selected.forceSave()
      QR.selected = @
      @lock @isLocked
      @nodes.el.id = 'selected'
      # Scroll the list to center the focused post.
      rectEl   = @nodes.el.getBoundingClientRect()
      rectList = @nodes.el.parentNode.getBoundingClientRect()
      @nodes.el.parentNode.scrollLeft += rectEl.left + rectEl.width/2 - rectList.left - rectList.width/2
      @load()

      $.event 'QRPostSelection', @

    load: ->
      # Load this post's values.
<<<<<<< HEAD
      for name in ['thread', 'name', 'email', 'sub', 'com', 'filename']
        QR.nodes[name].value = @[name] or null

      QR.tripcodeHider.call QR.nodes['name']
=======
      for name in ['thread', 'name', 'email', 'sub', 'com', 'filename', 'flag']
        continue unless node = QR.nodes[name]
        node.value = @[name] or node.dataset.default or null
>>>>>>> 5b87c17e
      @showFileData()
      QR.characterCount()

    save: (input) ->
      if input.type is 'checkbox'
        @spoiler = input.checked
        return
      {name}  = input.dataset
      @[name] = input.value or input.dataset.default or null
      switch name
        when 'thread'
          QR.status()
        when 'com'
          @nodes.span.textContent = @com
          QR.characterCount()
          # Disable auto-posting if you're typing in the first post
          # during the last 5 seconds of the cooldown.
          if QR.cooldown.auto and @ is QR.posts[0] and 0 < QR.cooldown.seconds <= 5
            QR.cooldown.auto = false
        when 'filename'
          return unless @file
          @file.newName = @filename.replace /[/\\]/g, '-'
          unless /\.(jpe?g|png|gif|pdf|swf)$/i.test @filename
            # 4chan will truncate the filename if it has no extension,
            # but it will always replace the extension by the correct one,
            # so we suffix it with '.jpg' when needed.
            @file.newName += '.jpg'
          @updateFilename()

    forceSave: ->
      return unless @ is QR.selected
      # Do this in case people use extensions
      # that do not trigger the `input` event.
      for name in ['thread', 'name', 'email', 'sub', 'com', 'filename', 'spoiler', 'flag']
        continue unless node = QR.nodes[name]
        @save node
      return

    setFile: (@file) ->
      @filename = file.name
      @filesize = $.bytesToString file.size
      @nodes.label.hidden = false if QR.spoiler
      URL.revokeObjectURL @URL
      @showFileData() if @ is QR.selected
      unless /^image/.test file.type
        @nodes.el.style.backgroundImage = null
        return
      @setThumbnail()

    setThumbnail: ->
      # Create a redimensioned thumbnail.
      img = $.el 'img'

      img.onload = =>
        # Generate thumbnails only if they're really big.
        # Resized pictures through canvases look like ass,
        # so we generate thumbnails `s` times bigger then expected
        # to avoid crappy resized quality.
        s = 90*2
        s *= 3 if @file.type is 'image/gif' # let them animate
        {height, width} = img
        if height < s or width < s
          @URL = fileURL
          @nodes.el.style.backgroundImage = "url(#{@URL})"
          return
        if height <= width
          width  = s / height * width
          height = s
        else
          height = s / width  * height
          width  = s
        cv = $.el 'canvas'
        cv.height = img.height = height
        cv.width  = img.width  = width
        cv.getContext('2d').drawImage img, 0, 0, width, height
        URL.revokeObjectURL fileURL
        cv.toBlob (blob) =>
          @URL = URL.createObjectURL blob
          @nodes.el.style.backgroundImage = "url(#{@URL})"

      fileURL = URL.createObjectURL @file
      img.src = fileURL

    rmFile: ->
      return if @isLocked
      delete @file
      delete @filename
      delete @filesize
      @nodes.el.title = null
      QR.nodes.fileContainer.title = ''
      @nodes.el.style.backgroundImage = null
      @nodes.label.hidden = true if QR.spoiler
      @showFileData()
      URL.revokeObjectURL @URL

    updateFilename: ->
      title = "#{@filename} (#{@filesize})\nCtrl+click to edit filename. Shift+click to clear."
      @nodes.el.title = title
      return unless @ is QR.selected
      QR.nodes.fileContainer.title = title

    showFileData: ->
      if @file
        @updateFilename()
        QR.nodes.filename.value       = @filename
        QR.nodes.spoiler.checked      = @spoiler
        $.addClass QR.nodes.fileSubmit, 'has-file'
      else
        $.rmClass QR.nodes.fileSubmit, 'has-file'

    pasteText: (file) ->
      reader = new FileReader()
      reader.onload = (e) =>
        text = e.target.result
        if @com
          @com += "\n#{text}"
        else
          @com = text
        if QR.selected is @
          QR.nodes.com.value    = @com
        @nodes.span.textContent = @com
      reader.readAsText file

    dragStart: (e) ->
      e.dataTransfer.setDragImage @, e.layerX, e.layerY
      $.addClass @, 'drag'
    dragEnd:   -> $.rmClass  @, 'drag'
    dragEnter: -> $.addClass @, 'over'
    dragLeave: -> $.rmClass  @, 'over'

    dragOver: (e) ->
      e.preventDefault()
      e.dataTransfer.dropEffect = 'move'

    drop: ->
      $.rmClass @, 'over'
      return unless @draggable
      el       = $ '.drag', @parentNode
      index    = (el) -> [el.parentNode.children...].indexOf el
      oldIndex = index el
      newIndex = index @
      (if oldIndex < newIndex then $.after else $.before) @, el
      post = QR.posts.splice(oldIndex, 1)[0]
      QR.posts.splice newIndex, 0, post
      QR.status()

  captcha:
    init: ->
      return if d.cookie.indexOf('pass_enabled=1') >= 0
      return unless @isEnabled = !!$.id 'captchaFormPart'
      $.asap (-> $.id 'recaptcha_challenge_field_holder'), @ready.bind @

    ready: ->
      setLifetime = (e) => @lifetime = e.detail
      $.on  window, 'captcha:timeout', setLifetime
      $.globalEval 'window.dispatchEvent(new CustomEvent("captcha:timeout", {detail: RecaptchaState.timeout}))'
      $.off window, 'captcha:timeout', setLifetime

      imgContainer = $.el 'div',
        className: 'captcha-img'
        title: 'Reload'
        innerHTML: '<img>'
      input = $.el 'input',
        className:    'captcha-input field'
        title:        'Verification'
        autocomplete: 'off'
        spellcheck:   false
        tabIndex:     45
      @nodes =
        challenge: $.id 'recaptcha_challenge_field_holder'
        img:       imgContainer.firstChild
        input:     input

      new MutationObserver(@load.bind @).observe @nodes.challenge,
        childList: true

      $.on imgContainer, 'click',   @reload.bind @
      $.on input,        'keydown', @keydown.bind @
      $.on input,        'focus',   -> $.addClass QR.nodes.el, 'focus'
      $.on input,        'blur',    -> $.rmClass  QR.nodes.el, 'focus'

      $.get 'captchas', [], ({captchas}) =>
        @sync captchas

      $.sync 'captchas', @sync
      # start with an uncached captcha
      @reload()

      <% if (type === 'userscript') { %>
      # XXX Firefox lacks focusin/focusout support.
      $.on input, 'blur',  QR.focusout
      $.on input, 'focus', QR.focusin
      <% } %>

      $.addClass QR.nodes.el, 'has-captcha'
      $.after QR.nodes.com.parentElement, [imgContainer, input]

    sync: (captchas) ->
      QR.captcha.captchas = captchas
      QR.captcha.count()

    getOne: ->
      @clear()
      if captcha = @captchas.shift()
        {challenge, response} = captcha
        @count()
        $.set 'captchas', @captchas
      else
        challenge   = @nodes.img.alt
        if response = @nodes.input.value then @reload()
      if response
        response = response.trim()
        # one-word-captcha:
        # If there's only one word, duplicate it.
        response += " #{response}" unless /\s/.test response
      {challenge, response}

    save: ->
      return unless response = @nodes.input.value.trim()
      @captchas.push
        challenge: @nodes.img.alt
        response:  response
        timeout:   @timeout
      @count()
      @reload()
      $.set 'captchas', @captchas

    clear: ->
      now = Date.now()
      for captcha, i in @captchas
        break if captcha.timeout > now
      return unless i
      @captchas = @captchas[i..]
      @count()
      $.set 'captchas', @captchas

    load: ->
      return unless @nodes.challenge.firstChild
      # -1 minute to give upload some time.
      @timeout  = Date.now() + @lifetime * $.SECOND - $.MINUTE
      challenge = @nodes.challenge.firstChild.value
      @nodes.img.alt = challenge
      @nodes.img.src = "//www.google.com/recaptcha/api/image?c=#{challenge}"
      @nodes.input.value = null
      @clear()

    count: ->
      count = @captchas.length
      @nodes.input.placeholder = switch count
        when 0
          'Verification (Shift + Enter to cache)'
        when 1
          'Verification (1 cached captcha)'
        else
          "Verification (#{count} cached captchas)"

      @nodes.input.alt = count

    reload: (focus) ->
      # the 't' argument prevents the input from being focused
      $.globalEval 'Recaptcha.reload("t")'
      # Focus if we meant to.
      @nodes.input.focus() if focus

    keydown: (e) ->
      if e.keyCode is 8 and not @nodes.input.value
        @reload()
      else if e.keyCode is 13 and e.shiftKey
        @save()
      else
        return
      e.preventDefault()

  dialog: ->
    QR.nodes = nodes =
      el:
        dialog = UI.dialog 'qr', 'top:0;right:0;', """<%= grunt.file.read('src/General/html/Features/QuickReply.html').replace(/>\s+</g, '><').trim() %>"""

    nodes[key] = $ value, dialog for key, value of {
      move:          '.move'
      autohide:      '#autohide'
      thread:        'select'
      threadPar:     '#qr-thread-select'
      close:         '.close'
      form:          'form'
      dumpButton:    '#dump-button'
      name:          '[data-name=name]'
      email:         '[data-name=email]'
      sub:           '[data-name=sub]'
      com:           '[data-name=com]'
      dumpList:      '#dump-list'
      addPost:       '#add-post'
      charCount:     '#char-count'
      fileSubmit:    '#file-n-submit'
      filename:      '#qr-filename'
      fileContainer: '#qr-filename-container'
      fileRM:        '#qr-filerm'
      fileExtras:    '#qr-extras-container'
      spoiler:       '#qr-file-spoiler'
      spoilerPar:    '#qr-spoiler-label'
      status:        '[type=submit]'
      fileInput:     '[type=file]'
    }

    check =
      jpg: 'image/jpeg'
      pdf: 'application/pdf'
      swf: 'application/x-shockwave-flash'

    # Allow only this board's supported files.
    mimeTypes = $('ul.rules > li').textContent.trim().match(/: (.+)/)[1].toLowerCase().replace /\w+/g, (type) ->
      check[type] or "image/#{type}"

    QR.mimeTypes = mimeTypes.split ', '
    # Add empty mimeType to avoid errors with URLs selected in Window's file dialog.
    QR.mimeTypes.push ''
    nodes.fileInput.max = $('input[name=MAX_FILE_SIZE]').value

    QR.spoiler = !!$ 'input[name=spoiler]'
    if QR.spoiler
      $.addClass QR.nodes.el, 'has-spoiler'
    else
      nodes.spoiler.parentElement.hidden = true

    if Conf['Dump List Before Comment']
      $.after nodes.name.parentElement, nodes.dumpList.parentElement
      nodes.addPost.tabIndex = 35

    if g.BOARD.ID is 'f'
      nodes.flashTag = $.el 'select',
        name: 'filetag'
        innerHTML: """
          <option value=0>Hentai</option>
          <option value=6>Porn</option>
          <option value=1>Japanese</option>
          <option value=2>Anime</option>
          <option value=3>Game</option>
          <option value=5>Loop</option>
          <option value=4 selected>Other</option>
        """
      nodes.flashTag.dataset.default = '4'
      $.add nodes.form, nodes.flashTag
    if flagSelector = $ '.flagSelector'
      nodes.flag = flagSelector.cloneNode true
      nodes.flag.dataset.name    = 'flag'
      nodes.flag.dataset.default = '0'
      $.add nodes.form, nodes.flag

    # Make a list of threads.
    for thread of g.BOARD.threads
      $.add nodes.thread, $.el 'option',
        value: thread
        textContent: "Reply to #{thread}"

    $.on nodes.filename.parentNode, 'click keydown', QR.openFileInput

    <% if (type === 'userscript') { %>
    # XXX Firefox lacks focusin/focusout support.
    items = $$ '*', QR.nodes.el
    i = 0
    while elm = items[i++]
      $.on elm, 'blur',  QR.focusout
      $.on elm, 'focus', QR.focusin
    <% } %>

    $.on dialog, 'focusin',  QR.focusin
    $.on dialog, 'focusout', QR.focusout

    $.on nodes.autohide,   'change', QR.toggleHide
    $.on nodes.close,      'click',  QR.close
    $.on nodes.dumpButton, 'click',  -> nodes.el.classList.toggle 'dump'
    $.on nodes.addPost,    'click',  -> new QR.post true
    $.on nodes.form,       'submit', QR.submit
    $.on nodes.filename,   'blur',   -> $.rmClass @, 'edit'
    $.on nodes.fileRM,     'click',  -> QR.selected.rmFile()
    $.on nodes.fileExtras, 'click',  (e) -> e.stopPropagation()
    $.on nodes.spoiler,    'change', -> QR.selected.nodes.spoiler.click()
    $.on nodes.fileInput,  'change', QR.handleFiles

<<<<<<< HEAD
    # mouseover descriptions
    items = ['spoilerPar', 'dumpButton', 'fileRM']
    i = 0
    while name = items[i++]
      $.on nodes[name], 'mouseover', QR.mouseover

=======
>>>>>>> 5b87c17e
    # save selected post's data
    items = ['name', 'email', 'sub', 'com', 'filename', 'flag']
    i = 0
    save = -> QR.selected.save @
    while name = items[i++]
<<<<<<< HEAD
      $.on nodes[name], 'input',  -> QR.selected.save @
    $.on nodes['name'], 'blur', QR.tripcodeHider
    $.on nodes.thread,  'change', -> QR.selected.save @
=======
      continue unless node = nodes[name]
      event = if node.nodeName is 'SELECT' then 'change' else 'input'
      $.on nodes[name], event, save
>>>>>>> 5b87c17e

    <% if (type === 'userscript') { %>
    if Conf['Remember QR Size']
      $.get 'QR Size', '', (item) ->
        nodes.com.style.cssText = item['QR Size']
      $.on nodes.com, 'mouseup', (e) ->
        return if e.button isnt 0
        $.set 'QR Size', @style.cssText
    <% } %>

    QR.persona.init()
    new QR.post true
    QR.status()
    QR.cooldown.init()
    QR.captcha.init()

    Rice.nodes dialog

    $.add d.body, dialog

    if Conf['Auto Hide QR']
      nodes.autohide.click()

    # Create a custom event when the QR dialog is first initialized.
    # Use it to extend the QR's functionalities, or for XTRM RICE.
    $.event 'QRDialogCreation', null, dialog

  tripcodeHider: ->
    check = /^.*##?.+/.test @value
    if check and !@.className.match "\\btripped\\b" then $.addClass @, 'tripped'
    else if !check and @.className.match "\\btripped\\b" then $.rmClass @, 'tripped'

  preSubmitHooks: []

  submit: (e) ->
    e?.preventDefault()

    if QR.req
      QR.abort()
      return

    if QR.cooldown.seconds
      QR.cooldown.auto = !QR.cooldown.auto
      QR.status()
      return

    post = QR.posts[0]
    post.forceSave()
    if g.BOARD.ID is 'f'
      filetag = QR.nodes.flashTag.value
    threadID = post.thread
    thread = g.BOARD.threads[threadID]

    # prevent errors
    if threadID is 'new'
      threadID = null
      if g.BOARD.ID is 'vg' and !post.sub
        err = 'New threads require a subject.'
      else unless post.file or textOnly = !!$ 'input[name=textonly]', $.id 'postForm'
        err = 'No file selected.'
    else if g.BOARD.threads[threadID].isClosed
      err = 'You can\'t reply to this thread anymore.'
    else unless post.com or post.file
      err = 'No file selected.'
    else if post.file and thread.fileLimit
      err = 'Max limit of image replies has been reached.'
    else for hook in QR.preSubmitHooks
      if err = hook post, thread
        break

    if QR.captcha.isEnabled and !err
      {challenge, response} = QR.captcha.getOne()
      err = 'No valid captcha.' unless response

    QR.cleanNotifications()
    if err
      # stop auto-posting
      QR.cooldown.auto = false
      QR.status()
      QR.error err
      return

    # Enable auto-posting if we have stuff to post, disable it otherwise.
    QR.cooldown.auto = QR.posts.length > 1
    if Conf['Auto Hide QR'] and !QR.cooldown.auto
      QR.hide()
    if !QR.cooldown.auto and $.x 'ancestor::div[@id="qr"]', d.activeElement
      # Unfocus the focused element if it is one within the QR and we're not auto-posting.
      d.activeElement.blur()

    post.lock()

    formData =
      resto:    threadID
      name:     post.name
      email:    post.email
      sub:      post.sub
      com:      post.com
      upfile:   post.file
      filetag:  filetag
      spoiler:  post.spoiler
      flag:     post.flag
      textonly: textOnly
      mode:     'regist'
      pwd:      QR.persona.pwd
      recaptcha_challenge_field: challenge
      recaptcha_response_field:  response

    options =
      responseType: 'document'
      withCredentials: true
      onload: QR.response
      onerror: ->
        # Connection error, or
        # www.4chan.org/banned
        delete QR.req
        post.unlock()
        QR.cooldown.auto = false
        QR.status()
        QR.error $.el 'span',
          innerHTML: """
          Connection error. You may have been <a href=//www.4chan.org/banned target=_blank>banned</a>.
          [<a href="https://github.com/seaweedchan/4chan-x/wiki/Frequently-Asked-Questions#what-does-4chan-x-encountered-an-error-while-posting-please-try-again-mean" target=_blank>?</a>]
          """
    extra =
      form: $.formData formData
      upCallbacks:
        onload: ->
          # Upload done, waiting for server response.
          QR.req.isUploadFinished = true
          QR.req.uploadEndTime    = Date.now()
          QR.req.progress = '...'
          QR.status()
        onprogress: (e) ->
          # Uploading...
          QR.req.progress = "#{Math.round e.loaded / e.total * 100}%"
          QR.status()

    QR.req = $.ajax $.id('postForm').parentNode.action, options, extra
    # Starting to upload might take some time.
    # Provide some feedback that we're starting to submit.
    QR.req.uploadStartTime = Date.now()
    QR.req.progress = '...'
    QR.status()

  response: ->
    {req} = QR
    delete QR.req

    post = QR.posts[0]
    post.unlock()

    resDoc  = req.response
    if ban  = $ '.banType', resDoc # banned/warning
      board = $('.board', resDoc).innerHTML
      err   = $.el 'span', innerHTML:
        if ban.textContent.toLowerCase() is 'banned'
          """
          You are banned on #{board}! ;_;<br>
          Click <a href=//www.4chan.org/banned target=_blank>here</a> to see the reason.
          """
        else
          """
          You were issued a warning on #{board} as #{$('.nameBlock', resDoc).innerHTML}.<br>
          Reason: #{$('.reason', resDoc).innerHTML}
          """
    else if err = resDoc.getElementById 'errmsg' # error!
      $('a', err)?.target = '_blank' # duplicate image link
    else if resDoc.title isnt 'Post successful!'
      err = 'Connection error with sys.4chan.org.'
    else if req.status isnt 200
      err = "Error #{req.statusText} (#{req.status})"

    if err
      if /captcha|verification/i.test(err.textContent) or err is 'Connection error with sys.4chan.org.'
        # Remove the obnoxious 4chan Pass ad.
        if /mistyped/i.test err.textContent
          err = 'You seem to have mistyped the CAPTCHA.'
        # Enable auto-post if we have some cached captchas.
        QR.cooldown.auto = if QR.captcha.isEnabled
          !!QR.captcha.captchas.length
        else if err is 'Connection error with sys.4chan.org.'
          true
        else
          # Something must've gone terribly wrong if you get captcha errors without captchas.
          # Don't auto-post indefinitely in that case.
          false
        # Too many frequent mistyped captchas will auto-ban you!
        # On connection error, the post most likely didn't go through.
        QR.cooldown.set delay: 2
      else if err.textContent and m = err.textContent.match /wait\s(\d+)\ssecond/i
        QR.cooldown.auto = if QR.captcha.isEnabled
          !!QR.captcha.captchas.length
        else
          true
        QR.cooldown.set delay: m[1]
      else # stop auto-posting
        QR.cooldown.auto = false
      QR.status()
      QR.error err
      return

    h1 = $ 'h1', resDoc
    QR.cleanNotifications()

    if Conf['Posting Success Notifications']
      QR.notifications.push new Notice 'success', h1.textContent, 5

    QR.persona.set post

    [_, threadID, postID] = h1.nextSibling.textContent.match /thread:(\d+),no:(\d+)/
    postID   = +postID
    threadID = +threadID or postID
    isReply  = threadID isnt postID

    QR.db.set
      boardID: g.BOARD.ID
      threadID: threadID
      postID: postID
      val: true

    ThreadUpdater.postID = postID

    # Post/upload confirmed as successful.
    $.event 'QRPostSuccessful', {
      board: g.BOARD
      threadID
      postID
    }

    # Enable auto-posting if we have stuff left to post, disable it otherwise.
    postsCount = QR.posts.length - 1
    QR.cooldown.auto = postsCount and isReply
    if QR.cooldown.auto and QR.captcha.isEnabled and (captchasCount = QR.captcha.captchas.length) < 3 and captchasCount < postsCount
      notif = new Notification 'Quick reply warning',
        body: "You are running low on cached captchas. Cache count: #{captchasCount}."
        icon: Favicon.logo
      notif.onclick = ->
        QR.open()
        QR.captcha.nodes.input.focus()
        window.focus()
      notif.onshow = ->
        setTimeout ->
          notif.close()
        , 7 * $.SECOND

    unless Conf['Persistent QR'] or QR.cooldown.auto
      QR.close()
    else
      post.rm()

    QR.cooldown.set {req, post, isReply, threadID}

    URL = unless isReply # new thread
      "/#{g.BOARD}/res/#{threadID}"
    else if g.VIEW is 'index' and !QR.cooldown.auto and Conf['Open Post in New Tab'] # replying from the index
      "/#{g.BOARD}/res/#{threadID}#p#{postID}"

    if URL
      if Conf['Open Post in New Tab']
        $.open URL
      else
        window.location = URL

    QR.status()

  abort: ->
    if QR.req and !QR.req.isUploadFinished
      QR.req.abort()
      delete QR.req
      QR.posts[0].unlock()
      QR.cooldown.auto = false
      QR.notifications.push new Notice 'info', 'QR upload aborted.', 5
    QR.status()

  mouseover: (e) ->
    mouseover = $.el 'div',
      id:        'mouseover'
      className: 'dialog'

    $.add Header.hover, mouseover

    mouseover.innerHTML = @nextElementSibling.innerHTML

    UI.hover
      root:         @
      el:           mouseover
      latestEvent:  e
      endEvents:    'mouseout'
      asapTest: ->  true
      close:        true

    return<|MERGE_RESOLUTION|>--- conflicted
+++ resolved
@@ -623,16 +623,12 @@
 
     load: ->
       # Load this post's values.
-<<<<<<< HEAD
-      for name in ['thread', 'name', 'email', 'sub', 'com', 'filename']
-        QR.nodes[name].value = @[name] or null
-
-      QR.tripcodeHider.call QR.nodes['name']
-=======
+
       for name in ['thread', 'name', 'email', 'sub', 'com', 'filename', 'flag']
         continue unless node = QR.nodes[name]
         node.value = @[name] or node.dataset.default or null
->>>>>>> 5b87c17e
+
+      QR.tripcodeHider.call QR.nodes['name']
       @showFileData()
       QR.characterCount()
 
@@ -1012,29 +1008,22 @@
     $.on nodes.spoiler,    'change', -> QR.selected.nodes.spoiler.click()
     $.on nodes.fileInput,  'change', QR.handleFiles
 
-<<<<<<< HEAD
     # mouseover descriptions
     items = ['spoilerPar', 'dumpButton', 'fileRM']
     i = 0
     while name = items[i++]
       $.on nodes[name], 'mouseover', QR.mouseover
 
-=======
->>>>>>> 5b87c17e
     # save selected post's data
     items = ['name', 'email', 'sub', 'com', 'filename', 'flag']
     i = 0
     save = -> QR.selected.save @
     while name = items[i++]
-<<<<<<< HEAD
-      $.on nodes[name], 'input',  -> QR.selected.save @
-    $.on nodes['name'], 'blur', QR.tripcodeHider
-    $.on nodes.thread,  'change', -> QR.selected.save @
-=======
       continue unless node = nodes[name]
       event = if node.nodeName is 'SELECT' then 'change' else 'input'
       $.on nodes[name], event, save
->>>>>>> 5b87c17e
+    $.on nodes['name'], 'blur', QR.tripcodeHider
+    $.on nodes.thread,  'change', -> QR.selected.save @
 
     <% if (type === 'userscript') { %>
     if Conf['Remember QR Size']
