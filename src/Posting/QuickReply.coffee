QR =
  init: ->
    @db = new DataBoard 'yourPosts'

    $.ready @initReady

    if Conf['Persistent QR']
      unless g.BOARD.ID is 'f' and g.VIEW is 'index'
        $.on d, '4chanXInitFinished', @persist
      else
        $.ready @persist

    Post::callbacks.push
      name: 'Quick Reply'
      cb:   @node

    return unless Conf['Header Shortcut'] or Conf['Page Shortcut']

    sc = $.el 'a',
      className: "qr-shortcut #{unless Conf['Persistent QR'] then 'disabled' else ''}"
      textContent: 'QR'
      title: 'Quick Reply'
      href: 'javascript:;'

    $.on sc, 'click', ->
      if !QR.nodes or QR.nodes.el.hidden
        $.event 'CloseMenu'
        QR.open()
        QR.nodes.com.focus()
      else
        QR.close()
      $.toggleClass @, 'disabled'

    return Header.addShortcut sc if Conf['Header Shortcut']

    $.addClass sc, 'on-page'
    sc.textContent = if g.VIEW is 'thread' then 'Reply to Thread' else 'Start a Thread'
    con = $.el 'div',
      className: 'center'
    $.add con, sc
    $.asap (-> d.body), ->
      $.asap (-> $.id 'postForm'), ->
        $.before $.id('postForm'), con

  initReady: ->
    QR.postingIsEnabled = !!$.id 'postForm'
    unless QR.postingIsEnabled
      return 
    
    $.on d, 'QRGetSelectedPost', ({detail: cb}) ->
      cb QR.selected
    $.on d, 'QRAddPreSubmitHook', ({detail: cb}) ->
      QR.preSubmitHooks.push cb

    <% if (type === 'crx') { %>
    $.on d, 'paste',              QR.paste
    <% } %>
    $.on d, 'dragover',           QR.dragOver
    $.on d, 'drop',               QR.dropFile
    $.on d, 'dragstart dragend',  QR.drag
    $.on d, 'ThreadUpdate', ->
      if g.DEAD
        QR.abort()
      else
        QR.status()

  node: ->
    $.on $('a[title="Quote this post"]', @nodes.info), 'click', QR.quote

  persist: ->
    return unless QR.postingIsEnabled
    QR.open()
    QR.hide() if Conf['Auto Hide QR']

  open: ->
    if QR.nodes
      QR.nodes.el.hidden = false
      QR.unhide()
    else
      try
        QR.dialog()
      catch err
        delete QR.nodes
        Main.handleErrors
          message: 'Quick Reply dialog creation crashed.'
          error: err

  close: ->
    if QR.req
      QR.abort()
      return
    QR.nodes.el.hidden = true
    QR.cleanNotifications()
    d.activeElement.blur()
    $.rmClass QR.nodes.el, 'dump'
    unless Conf['Captcha Warning Notifications']
      $.rmClass QR.captcha.nodes.input, 'error'
    if Conf['QR Shortcut']
      $.toggleClass $('.qr-shortcut'), 'disabled'
    new QR.post true
    for post in QR.posts.splice 0, QR.posts.length - 1
      post.delete()
    QR.cooldown.auto = false
    QR.status()

  focusin: ->
    $.addClass QR.nodes.el, 'has-focus'

  focusout: ->
    $.rmClass QR.nodes.el, 'has-focus'

  hide: ->
    d.activeElement.blur()
    $.addClass QR.nodes.el, 'autohide'
    QR.nodes.autohide.checked = true

  unhide: ->
    $.rmClass QR.nodes.el, 'autohide'
    QR.nodes.autohide.checked = false

  toggleHide: ->
    if @checked
      QR.hide()
    else
      QR.unhide()

  error: (err) ->
    QR.open()
    if typeof err is 'string'
      el = $.tn err
    else
      el = err
      el.removeAttribute 'style'
    if QR.captcha.isEnabled and /captcha|verification/i.test el.textContent
      # Focus the captcha input on captcha error.
      QR.captcha.nodes.input.focus()
      if Conf['Captcha Warning Notifications']
        QR.notifications.push new Notification 'warning', el
      else
        $.addClass QR.captcha.nodes.input, 'error'
        $.on QR.captcha.nodes.input, 'keydown', ->
          $.rmClass QR.captcha.nodes.input, 'error'
    else
      QR.notifications.push new Notification 'warning', el
    alert el.textContent if d.hidden

  notifications: []

  cleanNotifications: ->
    for notification in QR.notifications
      notification.close()
    QR.notifications = []

  status: ->
    return unless QR.nodes
    {thread} = QR.posts[0]
    if thread isnt 'new' and g.threads["#{g.BOARD}.#{thread}"].isDead
      value    = 404
      disabled = true
      QR.cooldown.auto = false

    value = if QR.req
      QR.req.progress
    else
      QR.cooldown.seconds or value

    {status} = QR.nodes
    status.value = unless value
      'Submit'
    else if QR.cooldown.auto
      "Auto #{value}"
    else
      value
    status.disabled = disabled or false

  persona:
    pwd: ''
    always: {}
    init: ->
      QR.persona.getPassword()
      $.get 'QR.personas', Conf['QR.personas'], ({'QR.personas': personas}) ->
        types =
          name:  []
          email: []
          sub:   []
        for item in personas.split '\n'
          QR.persona.parseItem item.trim(), types
        for type, arr of types
          QR.persona.loadPersonas type, arr
        return

    parseItem: (item, types) ->
      return if item[0] is '#'
      return unless match = item.match /(name|email|subject|password):"(.*)"/i
      [match, type, val]  = match

      # Don't mix up item settings with val.
      item = item.replace match, ''

      boards = item.match(/boards:([^;]+)/i)?[1].toLowerCase() or 'global'
      if boards isnt 'global' and not ((boards.split ',').contains g.BOARD.ID)
        return

      if type is 'password'
        QR.persona.pwd = val
        return

      type = 'sub' if type is 'subject'

      if /always/i.test item
        QR.persona.always[type] = val

      unless types[type].contains val
        types[type].push val

    loadPersonas: (type, arr) ->
      list = $ "#list-#{type}", QR.nodes.el
      for val in arr when val
        $.add list, $.el 'option',
          textContent: val
      return

    getPassword: ->
      unless QR.persona.pwd
        QR.persona.pwd = if m = d.cookie.match /4chan_pass=([^;]+)/
          decodeURIComponent m[1]
        else if input = $.id 'postPassword'
          input.value
        else
          # If we're in a closed thread, #postPassword isn't available.
          # And since #delPassword.value is only filled on window.onload
          # we'd rather use #postPassword when we can.
          $.id('delPassword').value
      return QR.persona.pwd

    get: (cb) ->
      $.get 'QR.persona', {}, ({'QR.persona': persona}) ->
        cb persona

    set: (post) ->
      $.get 'QR.persona', {}, ({'QR.persona': persona}) ->
        persona =
          name:  post.name
          email: if /^sage$/.test post.email then persona.email else post.email
          sub:   if Conf['Remember Subject'] then post.sub      else undefined
        $.set 'QR.persona', persona

  cooldown:
    init: ->
      return unless Conf['Cooldown']
      board = g.BOARD.ID
      QR.cooldown.types =
        thread: switch board
          when 'q' then 86400
          when 'b', 'soc', 'r9k' then 600
          else 300
        sage: if board is 'q' then 600 else 60
        file: if board is 'q' then 300 else 30
        post: if board is 'q' then 150 else 30
      QR.cooldown.upSpd = 0
      QR.cooldown.upSpdAccuracy = .5
      $.get "cooldown.#{board}", {}, (item) ->
        QR.cooldown.cooldowns = item["cooldown.#{board}"]
        QR.cooldown.start()
      $.sync "cooldown.#{board}", QR.cooldown.sync

    start: ->
      return unless Conf['Cooldown']
      return if QR.cooldown.isCounting
      QR.cooldown.isCounting = true
      QR.cooldown.count()

    sync: (cooldowns) ->
      # Add each cooldowns, don't overwrite everything in case we
      # still need to prune one in the current tab to auto-post.
      for id of cooldowns
        QR.cooldown.cooldowns[id] = cooldowns[id]
      QR.cooldown.start()

    set: (data) ->
      return unless Conf['Cooldown']
      {req, post, isReply, delay} = data
      start = if req then req.uploadEndTime else Date.now()
      if delay
        cooldown = {delay}
      else
        if post.file
          upSpd = post.file.size / ((req.uploadEndTime - req.uploadStartTime) / $.SECOND)
          QR.cooldown.upSpdAccuracy = ((upSpd > QR.cooldown.upSpd * .9) + QR.cooldown.upSpdAccuracy) / 2
          QR.cooldown.upSpd = upSpd
        isSage  = /sage/i.test post.email
        hasFile = !!post.file
        type = unless isReply
          'thread'
        else if isSage
          'sage'
        else if hasFile
          'file'
        else
          'post'
        cooldown =
          isReply: isReply
          isSage:  isSage
          hasFile: hasFile
          timeout: start + QR.cooldown.types[type] * $.SECOND
      QR.cooldown.cooldowns[start] = cooldown
      $.set "cooldown.#{g.BOARD}", QR.cooldown.cooldowns
      QR.cooldown.start()

    unset: (id) ->
      delete QR.cooldown.cooldowns[id]
      if Object.keys(QR.cooldown.cooldowns).length
        $.set "cooldown.#{g.BOARD}", QR.cooldown.cooldowns
      else
        $.delete "cooldown.#{g.BOARD}"

    count: ->
      unless Object.keys(QR.cooldown.cooldowns).length
        $.delete "#{g.BOARD}.cooldown"
        delete QR.cooldown.isCounting
        delete QR.cooldown.seconds
        QR.status()
        return

      setTimeout QR.cooldown.count, $.SECOND

      now     = Date.now()
      post    = QR.posts[0]
      isReply = post.thread isnt 'new'
      isSage  = /sage/i.test post.email
      hasFile = !!post.file
      seconds = null
      {types, cooldowns, upSpd, upSpdAccuracy} = QR.cooldown

      for start, cooldown of cooldowns
        if 'delay' of cooldown
          if cooldown.delay
            seconds = Math.max seconds, cooldown.delay--
          else
            seconds = Math.max seconds, 0
            QR.cooldown.unset start
          continue

        if isReply is cooldown.isReply
          # Only cooldowns relevant to this post can set the seconds value.
          # Unset outdated cooldowns that can no longer impact us.
          type = unless isReply
            'thread'
          else if isSage and cooldown.isSage
            'sage'
          else if hasFile and cooldown.hasFile
            'file'
          else
            'post'
          elapsed = Math.floor (now - start) / $.SECOND
          if elapsed >= 0 # clock changed since then?
            seconds = Math.max seconds, types[type] - elapsed
            if Conf['Cooldown Prediction'] and hasFile and upSpd
              seconds -= Math.floor post.file.size / upSpd * upSpdAccuracy
              seconds  = Math.max seconds, 0
        unless start <= now <= cooldown.timeout
          QR.cooldown.unset start

      # Update the status when we change posting type.
      # Don't get stuck at some random number.
      # Don't interfere with progress status updates.
      update = seconds isnt null or !!QR.cooldown.seconds
      QR.cooldown.seconds = seconds
      QR.status() if update
      QR.submit() if seconds is 0 and QR.cooldown.auto and !QR.req

  quote: (e) ->
    e?.preventDefault()
    return unless QR.postingIsEnabled

    sel   = d.getSelection()
    post  = Get.postFromNode @
    text  = ">>#{post}\n"
    if (s = sel.toString().trim()) and post is Get.postFromNode sel.anchorNode
      s = s.replace /\n/g, '\n>'
      text += ">#{s}\n"

    QR.open()
    if QR.selected.isLocked
      index = QR.posts.indexOf QR.selected
      (QR.posts[index+1] or new QR.post()).select()
      $.addClass QR.nodes.el, 'dump'
      QR.cooldown.auto = true
    {com, thread} = QR.nodes
    thread.value = Get.contextFromNode(@).thread unless com.value
    thread.nextElementSibling.firstElementChild.textContent = thread.options[thread.selectedIndex].textContent

    caretPos = com.selectionStart
    # Replace selection for text.
    com.value = com.value[...caretPos] + text + com.value[com.selectionEnd..]
    # Move the caret to the end of the new quote.
    range = caretPos + text.length
    com.setSelectionRange range, range
    com.focus()

    QR.selected.save com
    QR.selected.save thread

    $.rmClass $('.qr-shortcut'), 'disabled'

  characterCount: ->
    counter = QR.nodes.charCount
    count   = QR.nodes.com.textLength
    counter.textContent = count
    counter.hidden      = count < 1000
    (if count > 1500 then $.addClass else $.rmClass) counter, 'warning'

  drag: (e) ->
    # Let it drag anything from the page.
    toggle = if e.type is 'dragstart' then $.off else $.on
    toggle d, 'dragover', QR.dragOver
    toggle d, 'drop',     QR.dropFile

  dragOver: (e) ->
    e.preventDefault()
    e.dataTransfer.dropEffect = 'copy' # cursor feedback

  dropFile: (e) ->
    # Let it only handle files from the desktop.
    return unless e.dataTransfer.files.length
    e.preventDefault()
    QR.open()
    QR.fileInput e.dataTransfer.files
    $.addClass QR.nodes.el, 'dump'

  paste: (e) ->
    files = []
    for item in e.clipboardData.items
      if item.kind is 'file'
        blob = item.getAsFile()
        blob.name  = 'file'
        blob.name += '.' + blob.type.split('/')[1] if blob.type
        files.push blob
    return unless files.length
    QR.open()
    QR.fileInput files

  openFileInput: (e) ->
    return if e.keyCode and e.keyCode isnt 32
    QR.nodes.fileInput.click()

  fileInput: (files) ->
    if files instanceof Event # file input
      files = [@files...]
      QR.nodes.fileInput.value = null # Don't hold the files from being modified on windows
    {length} = files
    return unless length
    max = QR.nodes.fileInput.max
    QR.cleanNotifications()
    # Set or change current post's file.
    if length is 1
      file = files[0]
      if /^text/.test file.type
        QR.selected.pasteText file
      else if file.size > max
        QR.error "File too large (file: #{$.bytesToString file.size}, max: #{$.bytesToString max})."
      else unless QR.mimeTypes.contains file.type
        QR.error 'Unsupported file type.'
      else
        QR.selected.setFile file
      return
    # Create new posts with these files.
    for file in files
      if /^text/.test file.type
        if (post = QR.posts[QR.posts.length - 1]).com
          post = new QR.post()
        post.pasteText file
      else if file.size > max
        QR.error "#{file.name}: File too large (file: #{$.bytesToString file.size}, max: #{$.bytesToString max})."
      else unless QR.mimeTypes.contains file.type
        QR.error "#{file.name}: Unsupported file type."
      else
        if (post = QR.posts[QR.posts.length - 1]).file
          post = new QR.post()
        post.setFile file
    $.addClass QR.nodes.el, 'dump'

  posts: []

  post: class
    constructor: (select) ->
      el = $.el 'a',
        className: 'qr-preview'
        draggable: true
        href: 'javascript:;'
        innerHTML: '<a class=remove>✖</a><label hidden><input type=checkbox> Spoiler</label><span></span>'

      @nodes =
        el:      el
        rm:      el.firstChild
        label:   $ 'label', el
        spoiler: $ 'input', el
        span:    el.lastChild

      <% if (type === 'userscript') { %>
      # XXX Firefox lacks focusin/focusout support.
      for elm in $$ '*', el
        $.on elm, 'blur',  QR.focusout
        $.on elm, 'focus', QR.focusin
      <% } %>
      $.on el,             'click',  @select.bind @
      $.on @nodes.rm,      'click',  (e) => e.stopPropagation(); @rm()
      $.on @nodes.label,   'click',  (e) => e.stopPropagation()
      $.on @nodes.spoiler, 'change', (e) =>
        @spoiler = e.target.checked
        QR.nodes.spoiler.checked = @spoiler if @ is QR.selected
      $.add QR.nodes.dumpList, el

      for event in ['dragStart', 'dragEnter', 'dragLeave', 'dragOver', 'dragEnd', 'drop']
        $.on el, event.toLowerCase(), @[event]

      @thread = if g.VIEW is 'thread'
        g.THREADID
      else
        'new'

      prev = QR.posts[QR.posts.length - 1]
      QR.posts.push @
      @nodes.spoiler.checked = @spoiler = if prev and Conf['Remember Spoiler']
        prev.spoiler
      else
        false
      QR.persona.get (persona) =>
        @name = if 'name' of QR.persona.always
          QR.persona.always.name
        else if prev
          prev.name
        else
          persona.name

        @email = if 'email' of QR.persona.always
          QR.persona.always.email
        else if prev and !/^sage$/.test prev.email
          prev.email
        else
          persona.email

        @sub = if 'sub' of QR.persona.always
          QR.persona.always.sub
        else if Conf['Remember Subject']
          if prev then prev.sub else persona.sub
        else
          ''
        @load() if QR.selected is @ # load persona
      @select() if select
      @unlock()

    rm: ->
      @delete()
      index = QR.posts.indexOf @
      if QR.posts.length is 1
        new QR.post true
        $.rmClass QR.nodes.el, 'dump'
      else if @ is QR.selected
        (QR.posts[index-1] or QR.posts[index+1]).select()
      QR.posts.splice index, 1
      QR.status()
    delete: ->
      $.rm @nodes.el
      URL.revokeObjectURL @URL

    lock: (lock=true) ->
      @isLocked = lock
      return unless @ is QR.selected
      for name in ['thread', 'name', 'email', 'sub', 'com', 'spoiler']
        QR.nodes[name].disabled = lock
      @nodes.rm.style.visibility =
        QR.nodes.fileRM.style.visibility = if lock then 'hidden' else ''
      (if lock then $.off else $.on) QR.nodes.filename.parentNode, 'click', QR.openFileInput
      @nodes.spoiler.disabled = lock
      @nodes.el.draggable = !lock

    unlock: ->
      @lock false

    select: ->
      if QR.selected
        QR.selected.nodes.el.id = null
        QR.selected.forceSave()
      QR.selected = @
      @lock @isLocked
      @nodes.el.id = 'selected'
      # Scroll the list to center the focused post.
      rectEl   = @nodes.el.getBoundingClientRect()
      rectList = @nodes.el.parentNode.getBoundingClientRect()
      @nodes.el.parentNode.scrollLeft += rectEl.left + rectEl.width/2 - rectList.left - rectList.width/2
      @load()

      $.event 'QRPostSelection', @

    load: ->
      # Load this post's values.
      for name in ['thread', 'name', 'email', 'sub', 'com']
        QR.nodes[name].value = @[name] or null

      QR.tripcodeHider.call QR.nodes['name']
      @showFileData()
      QR.characterCount()

    save: (input) ->
      if input.type is 'checkbox'
        @spoiler = input.checked
        return
      {name}  = input.dataset
      @[name] = input.value
      switch name
        when 'thread'
          QR.status()
        when 'com'
          @nodes.span.textContent = @com
          QR.characterCount()
          # Disable auto-posting if you're typing in the first post
          # during the last 5 seconds of the cooldown.
          if QR.cooldown.auto and @ is QR.posts[0] and 0 < QR.cooldown.seconds <= 5
            QR.cooldown.auto = false

    forceSave: ->
      return unless @ is QR.selected
      # Do this in case people use extensions
      # that do not trigger the `input` event.
      for name in ['thread', 'name', 'email', 'sub', 'com', 'spoiler']
        @save QR.nodes[name]
      return

    setFile: (@file) ->
      @filename           = "#{file.name} (#{$.bytesToString file.size})"
      @nodes.el.title     = @filename
      @nodes.label.hidden = false if QR.spoiler
      URL.revokeObjectURL @URL
      @showFileData()
      unless /^image/.test file.type
        @nodes.el.style.backgroundImage = null
        return
      @setThumbnail()

    setThumbnail: ->
      # Create a redimensioned thumbnail.
      img = $.el 'img'

      img.onload = =>
        # Generate thumbnails only if they're really big.
        # Resized pictures through canvases look like ass,
        # so we generate thumbnails `s` times bigger then expected
        # to avoid crappy resized quality.
        s = 90*2
        s *= 3 if @file.type is 'image/gif' # let them animate
        {height, width} = img
        if height < s or width < s
          @URL = fileURL
          @nodes.el.style.backgroundImage = "url(#{@URL})"
          return
        if height <= width
          width  = s / height * width
          height = s
        else
          height = s / width  * height
          width  = s
        cv = $.el 'canvas'
        cv.height = img.height = height
        cv.width  = img.width  = width
        cv.getContext('2d').drawImage img, 0, 0, width, height
        URL.revokeObjectURL fileURL
        applyBlob = (blob) =>
          @URL = URL.createObjectURL blob
          @nodes.el.style.backgroundImage = "url(#{@URL})"
        if cv.toBlob
          cv.toBlob applyBlob
          return
        data = atob cv.toDataURL().split(',')[1]

        # DataUrl to Binary code from Aeosynth's 4chan X repo
        l = data.length
        ui8a = new Uint8Array l
        for i in  [0...l]
          ui8a[i] = data.charCodeAt i

        applyBlob new Blob [ui8a], type: 'image/png'

      fileURL = URL.createObjectURL @file
      img.src = fileURL

    rmFile: ->
      delete @file
      delete @filename
      @nodes.el.title = null
      @nodes.el.style.backgroundImage = null
      @nodes.label.hidden = true if QR.spoiler
      @showFileData()
      URL.revokeObjectURL @URL

    showFileData: ->
      if @file
        QR.nodes.filename.textContent = @filename
        QR.nodes.filename.title       = @filename
        QR.nodes.spoiler.checked      = @spoiler
        $.addClass QR.nodes.fileSubmit, 'has-file'
      else
        $.rmClass QR.nodes.fileSubmit, 'has-file'

    pasteText: (file) ->
      reader = new FileReader()
      reader.onload = (e) =>
        text = e.target.result
        if @com
          @com += "\n#{text}"
        else
          @com = text
        if QR.selected is @
          QR.nodes.com.value    = @com
        @nodes.span.textContent = @com
      reader.readAsText file

    dragStart: -> $.addClass @, 'drag'
    dragEnd:   -> $.rmClass  @, 'drag'
    dragEnter: -> $.addClass @, 'over'
    dragLeave: -> $.rmClass  @, 'over'

    dragOver: (e) ->
      e.preventDefault()
      e.dataTransfer.dropEffect = 'move'

    drop: ->
      $.rmClass @, 'over'
      return unless @draggable
      el       = $ '.drag', @parentNode
      index    = (el) -> [el.parentNode.children...].indexOf el
      oldIndex = index el
      newIndex = index @
      (if oldIndex < newIndex then $.after else $.before) @, el
      post = QR.posts.splice(oldIndex, 1)[0]
      QR.posts.splice newIndex, 0, post
      QR.status()

  captcha:
    init: ->
      return if d.cookie.indexOf('pass_enabled=1') >= 0
      return unless @isEnabled = !!$.id 'captchaFormPart'
      $.asap (-> $.id 'recaptcha_challenge_field_holder'), @ready.bind @

    ready: ->
      setLifetime = (e) => @lifetime = e.detail
      $.on  window, 'captcha:timeout', setLifetime
      $.globalEval 'window.dispatchEvent(new CustomEvent("captcha:timeout", {detail: RecaptchaState.timeout}))'
      $.off window, 'captcha:timeout', setLifetime

      imgContainer = $.el 'div',
        className: 'captcha-img'
        title: 'Reload'
        innerHTML: '<img>'
      input = $.el 'input',
        className:    'captcha-input field'
        title:        'Verification'
        autocomplete: 'off'
        spellcheck:   false
        tabIndex:     55
      @nodes =
        challenge: $.id 'recaptcha_challenge_field_holder'
        img:       imgContainer.firstChild
        input:     input

      new MutationObserver(@load.bind @).observe @nodes.challenge,
        childList: true

      $.on imgContainer, 'click',   @reload.bind @
      $.on input,        'keydown', @keydown.bind @
      $.on input,        'focus',   -> $.addClass QR.nodes.el, 'focus'
      $.on input,        'blur',    -> $.rmClass  QR.nodes.el, 'focus'

      $.get 'captchas', [], ({captchas}) =>
        @sync captchas

      $.sync 'captchas', @sync
      # start with an uncached captcha
      @reload()

      <% if (type === 'userscript') { %>
      # XXX Firefox lacks focusin/focusout support.
      $.on input, 'blur',  QR.focusout
      $.on input, 'focus', QR.focusin
      <% } %>

      $.addClass QR.nodes.el, 'has-captcha'
      $.after QR.nodes.dumpList.parentElement, [imgContainer, input]

    sync: (captchas) ->
      QR.captcha.captchas = captchas
      QR.captcha.count()

    getOne: ->
      @clear()
      if captcha = @captchas.shift()
        {challenge, response} = captcha
        @count()
        $.set 'captchas', @captchas
      else
        challenge   = @nodes.img.alt
        if response = @nodes.input.value then @reload()
      if response
        response = response.trim()
        # one-word-captcha:
        # If there's only one word, duplicate it.
        response += " #{response}" unless /\s/.test response
      {challenge, response}

    save: ->
      return unless response = @nodes.input.value.trim()
      @captchas.push
        challenge: @nodes.img.alt
        response:  response
        timeout:   @timeout
      @count()
      @reload()
      $.set 'captchas', @captchas

    clear: ->
      now = Date.now()
      for captcha, i in @captchas
        break if captcha.timeout > now
      return unless i
      @captchas = @captchas[i..]
      @count()
      $.set 'captchas', @captchas

    load: ->
      return unless @nodes.challenge.firstChild
      # -1 minute to give upload some time.
      @timeout  = Date.now() + @lifetime * $.SECOND - $.MINUTE
      challenge = @nodes.challenge.firstChild.value
      @nodes.img.alt = challenge
      @nodes.img.src = "//www.google.com/recaptcha/api/image?c=#{challenge}"
      @nodes.input.value = null
      @clear()

    count: ->
      count = @captchas.length
      @nodes.input.placeholder = switch count
        when 0
          'Verification (Shift + Enter to cache)'
        when 1
          'Verification (1 cached captcha)'
        else
          "Verification (#{count} cached captchas)"

      @nodes.input.alt = count

    reload: (focus) ->
      # the 't' argument prevents the input from being focused
      $.globalEval 'Recaptcha.reload("t")'
      # Focus if we meant to.
      @nodes.input.focus() if focus

    keydown: (e) ->
      if e.keyCode is 8 and not @nodes.input.value
        @reload()
      else if e.keyCode is 13 and e.shiftKey
        @save()
      else
        return
      e.preventDefault()

  dialog: ->
    dialog = UI.dialog 'qr', 'top:0;right:0;', """
    <%= grunt.file.read('src/General/html/Features/QuickReply.html').replace(/>\s+</g, '><').trim() %>
    """

    QR.nodes = nodes =
      el:         dialog
      move:       $ '.move',                dialog
      autohide:   $ '#autohide',            dialog
      thread:     $ 'select',               dialog
      threadPar:  $ '#qr-thread-select',    dialog
      close:      $ '.close',               dialog
      form:       $ 'form',                 dialog
      dumpButton: $ '#dump-button',         dialog
      name:       $ '[data-name=name]',     dialog
      email:      $ '[data-name=email]',    dialog
      sub:        $ '[data-name=sub]',      dialog
      com:        $ '[data-name=com]',      dialog
      dumpList:   $ '#dump-list',           dialog
      addPost:    $ '#add-post',            dialog
      charCount:  $ '#char-count',          dialog
      fileSubmit: $ '#file-n-submit',       dialog
      filename:   $ '#qr-filename',         dialog
      fileRM:     $ '#qr-filerm',           dialog
      fileExtras: $ '#qr-extras-container', dialog
      spoiler:    $ '#qr-file-spoiler',     dialog
      spoilerPar: $ '#qr-spoiler-label',    dialog
      status:     $ '[type=submit]',        dialog
      fileInput:  $ '[type=file]',          dialog

    # Allow only this board's supported files.
    mimeTypes = $('ul.rules > li').textContent.trim().match(/: (.+)/)[1].toLowerCase().replace /\w+/g, (type) ->
      switch type
        when 'jpg'
          'image/jpeg'
        when 'pdf'
          'application/pdf'
        when 'swf'
          'application/x-shockwave-flash'
        else
          "image/#{type}"
    QR.mimeTypes = mimeTypes.split ', '
    # Add empty mimeType to avoid errors with URLs selected in Window's file dialog.
    QR.mimeTypes.push ''
    nodes.fileInput.max = $('input[name=MAX_FILE_SIZE]').value

    QR.spoiler = !!$ 'input[name=spoiler]'
    if QR.spoiler
      $.addClass QR.nodes.el, 'has-spoiler'
    else
      nodes.spoiler.parentElement.hidden = true

    if g.BOARD.ID is 'f'
      nodes.flashTag = $.el 'select',
        name: 'filetag'
        innerHTML: """
          <option value=0>Hentai</option>
          <option value=6>Porn</option>
          <option value=1>Japanese</option>
          <option value=2>Anime</option>
          <option value=3>Game</option>
          <option value=5>Loop</option>
          <option value=4 selected>Other</option>
        """
      $.add nodes.form, nodes.flashTag

    # Make a list of threads.
    for thread of g.BOARD.threads
      $.add nodes.thread, $.el 'option',
        value: thread
        textContent: "Reply to #{thread}"

    $.on nodes.filename.parentNode, 'click keyup', QR.openFileInput

    <% if (type === 'userscript') { %>
    # XXX Firefox lacks focusin/focusout support.
    for elm in $$ '*', QR.nodes.el
      $.on elm, 'blur',  QR.focusout
      $.on elm, 'focus', QR.focusin
    <% } %>
    $.on dialog,           'focusin',  QR.focusin
    $.on dialog,           'focusout', QR.focusout
    $.on nodes.autohide,   'change', QR.toggleHide
    $.on nodes.close,      'click',  QR.close
    $.on nodes.dumpButton, 'click',  -> nodes.el.classList.toggle 'dump'
    $.on nodes.addPost,    'click',  -> new QR.post true
    $.on nodes.form,       'submit', QR.submit
    $.on nodes.fileRM,     'click', -> QR.selected.rmFile()
    $.on nodes.fileExtras, 'click', (e) -> e.stopPropagation()
    $.on nodes.spoiler,    'change', -> QR.selected.nodes.spoiler.click()
    $.on nodes.fileInput,  'change', QR.fileInput
    # mouseover descriptions
    for name in ['spoilerPar', 'dumpButton', 'fileRM']
      $.on nodes[name], 'mouseover', QR.mouseover
    # save selected post's data
    for name in ['name', 'email', 'sub', 'com']
      $.on nodes[name], 'input',  -> QR.selected.save @
    $.on nodes['name'], 'blur', QR.tripcodeHider
    $.on nodes.thread,  'change', -> QR.selected.save @

    <% if (type === 'userscript') { %>
    if Conf['Remember QR Size']
      $.get 'QR Size', '', (item) ->
        nodes.com.style.cssText = item['QR Size']
      $.on nodes.com, 'mouseup', (e) ->
        return if e.button isnt 0
        $.set 'QR Size', @style.cssText
    <% } %>

    QR.persona.init()
    new QR.post true
    QR.status()
    QR.cooldown.init()
    QR.captcha.init()

    Rice.nodes dialog

    $.add d.body, dialog

    if Conf['Auto Hide QR']
      nodes.autohide.click()

    # Create a custom event when the QR dialog is first initialized.
    # Use it to extend the QR's functionalities, or for XTRM RICE.
    $.event 'QRDialogCreation', null, dialog

  tripcodeHider: ->
    check = /^.*##?.+/.test @value
    if check and !@.className.match "\\btripped\\b" then $.addClass @, 'tripped'
    else if !check and @.className.match "\\btripped\\b" then $.rmClass @, 'tripped'

  preSubmitHooks: []

  submit: (e) ->
    e?.preventDefault()

    if QR.req
      QR.abort()
      return

    if QR.cooldown.seconds
      QR.cooldown.auto = !QR.cooldown.auto
      QR.status()
      return

    post = QR.posts[0]
    post.forceSave()
    if g.BOARD.ID is 'f'
      filetag = QR.nodes.flashTag.value
    threadID = post.thread
    thread = g.BOARD.threads[threadID]

    # prevent errors
    if threadID is 'new'
      threadID = null
      if ['vg', 'q'].contains(g.BOARD.ID) and !post.sub
        err = 'New threads require a subject.'
      else unless post.file or textOnly = !!$ 'input[name=textonly]', $.id 'postForm'
        err = 'No file selected.'
    else if g.BOARD.threads[threadID].isClosed
      err = 'You can\'t reply to this thread anymore.'
    else unless post.com or post.file
      err = 'No file selected.'
    else if post.file and thread.fileLimit
      err = 'Max limit of image replies has been reached.'
    else for hook in QR.preSubmitHooks
      if err = hook post, thread
        break

    if QR.captcha.isEnabled and !err
      {challenge, response} = QR.captcha.getOne()
      err = 'No valid captcha.' unless response

    QR.cleanNotifications()
    if err
      # stop auto-posting
      QR.cooldown.auto = false
      QR.status()
      QR.error err
      return

    # Enable auto-posting if we have stuff to post, disable it otherwise.
    QR.cooldown.auto = QR.posts.length > 1
    if Conf['Auto Hide QR'] and !QR.cooldown.auto
      QR.hide()
    if !QR.cooldown.auto and $.x 'ancestor::div[@id="qr"]', d.activeElement
      # Unfocus the focused element if it is one within the QR and we're not auto-posting.
      d.activeElement.blur()

    post.lock()

    postData =
      resto:    threadID
      name:     post.name
      email:    post.email
      sub:      post.sub
      com:      post.com
      upfile:   post.file
      filetag:  filetag
      spoiler:  post.spoiler
      textonly: textOnly
      mode:     'regist'
      pwd:      QR.persona.pwd
      recaptcha_challenge_field: challenge
      recaptcha_response_field:  response

    options =
      responseType: 'document'
      withCredentials: true
      onload: QR.response
      onerror: ->
        # Connection error, or
        # www.4chan.org/banned
        delete QR.req
        post.unlock()
        QR.cooldown.auto = false
        QR.status()
        QR.error $.el 'span',
<<<<<<< HEAD
          innerHTML: "Connection error. You may have been <a href=//www.4chan.org/banned target=_blank>banned</a>.\n[<a href='https://github.com/seaweedchan/4chan-x/wiki/Frequently-Asked-Questions#what-does-4chan-x-encountered-an-error-while-posting-please-try-again-mean' target=_blank>?</a>]"
    opts =
      cred: true
=======
          innerHTML: """
          4chan X encountered an error while posting. Please try again.
          [<a href="https://github.com/seaweedchan/4chan-x/wiki/Frequently-Asked-Questions#what-does-4chan-x-encountered-an-error-while-posting-please-try-again-mean" target=_blank>?</a>]
          """
    extra =
>>>>>>> 73250fcc
      form: $.formData postData
      upCallbacks:
        onload: ->
          # Upload done, waiting for server response.
          QR.req.isUploadFinished = true
          QR.req.uploadEndTime    = Date.now()
          QR.req.progress = '...'
          QR.status()
        onprogress: (e) ->
          # Uploading...
          QR.req.progress = "#{Math.round e.loaded / e.total * 100}%"
          QR.status()

    QR.req = $.ajax $.id('postForm').parentNode.action, options, extra
    # Starting to upload might take some time.
    # Provide some feedback that we're starting to submit.
    QR.req.uploadStartTime = Date.now()
    QR.req.progress = '...'
    QR.status()

  response: ->
    {req} = QR
    delete QR.req

    post = QR.posts[0]
    post.unlock()

    resDoc  = req.response
    if ban  = $ '.banType', resDoc # banned/warning
      board = $('.board', resDoc).innerHTML
      err   = $.el 'span', innerHTML:
        if ban.textContent.toLowerCase() is 'banned'
          """
          You are banned on #{board}! ;_;<br>
          Click <a href=//www.4chan.org/banned target=_blank>here</a> to see the reason.
          """
        else
          """
          You were issued a warning on #{board} as #{$('.nameBlock', resDoc).innerHTML}.<br>
          Reason: #{$('.reason', resDoc).innerHTML}
          """
    else if err = resDoc.getElementById 'errmsg' # error!
      $('a', err)?.target = '_blank' # duplicate image link
    else if resDoc.title isnt 'Post successful!'
      err = 'Connection error with sys.4chan.org.'
    else if req.status isnt 200
      err = "Error #{req.statusText} (#{req.status})"

    if err
      if /captcha|verification/i.test(err.textContent) or err is 'Connection error with sys.4chan.org.'
        # Remove the obnoxious 4chan Pass ad.
        if /mistyped/i.test err.textContent
          err = 'You seem to have mistyped the CAPTCHA.'
        # Enable auto-post if we have some cached captchas.
        QR.cooldown.auto = if QR.captcha.isEnabled
          !!QR.captcha.captchas.length
        else if err is 'Connection error with sys.4chan.org.'
          true
        else
          # Something must've gone terribly wrong if you get captcha errors without captchas.
          # Don't auto-post indefinitely in that case.
          false
        # Too many frequent mistyped captchas will auto-ban you!
        # On connection error, the post most likely didn't go through.
        QR.cooldown.set delay: 2
      else if err.textContent and m = err.textContent.match /wait\s(\d+)\ssecond/i
        QR.cooldown.auto = if QR.captcha.isEnabled
          !!QR.captcha.captchas.length
        else
          true
        QR.cooldown.set delay: m[1]
      else # stop auto-posting
        QR.cooldown.auto = false
      QR.status()
      QR.error err
      return

    h1 = $ 'h1', resDoc
    QR.cleanNotifications()
<<<<<<< HEAD
    h1 = $ 'h1', tmpDoc
=======
>>>>>>> 73250fcc

    if Conf['Posting Success Notifications']
      QR.notifications.push new Notification 'success', h1.textContent, 5

    QR.persona.set post

    [_, threadID, postID] = h1.nextSibling.textContent.match /thread:(\d+),no:(\d+)/
    postID   = +postID
    threadID = +threadID or postID
    isReply  = threadID isnt postID

    QR.db.set
      boardID: g.BOARD.ID
      threadID: threadID
      postID: postID
      val: true

    ThreadUpdater.postID = postID

    # Post/upload confirmed as successful.
    $.event 'QRPostSuccessful', {
      board: g.BOARD
      threadID
      postID
    }

    # Enable auto-posting if we have stuff to post, disable it otherwise.
    QR.cooldown.auto = QR.posts.length > 1 and isReply

    unless Conf['Persistent QR'] or QR.cooldown.auto
      QR.close()
    else
      post.rm()

    QR.cooldown.set {req, post, isReply}

    URL = unless isReply # new thread
      "/#{g.BOARD}/res/#{threadID}"
    else if g.VIEW is 'index' and !QR.cooldown.auto and Conf['Open Post in New Tab'] # replying from the index
      "/#{g.BOARD}/res/#{threadID}#p#{postID}"

    if URL
      if Conf['Open Post in New Tab']
        $.open URL
      else
        window.location = URL

    QR.status()

  abort: ->
    if QR.req and !QR.req.isUploadFinished
      QR.req.abort()
      delete QR.req
      QR.posts[0].unlock()
      QR.notifications.push new Notification 'info', 'QR upload aborted.', 5
    QR.status()

  mouseover: (e) ->
    mouseover = $.el 'div',
      id:        'mouseover'
      className: 'dialog'

    $.add Header.hover, mouseover

    mouseover.innerHTML = @nextElementSibling.innerHTML

    UI.hover
      root:         @
      el:           mouseover
      latestEvent:  e
      endEvents:    'mouseout'
      asapTest: ->  true
      close:        true

    return<|MERGE_RESOLUTION|>--- conflicted
+++ resolved
@@ -1081,17 +1081,11 @@
         QR.cooldown.auto = false
         QR.status()
         QR.error $.el 'span',
-<<<<<<< HEAD
-          innerHTML: "Connection error. You may have been <a href=//www.4chan.org/banned target=_blank>banned</a>.\n[<a href='https://github.com/seaweedchan/4chan-x/wiki/Frequently-Asked-Questions#what-does-4chan-x-encountered-an-error-while-posting-please-try-again-mean' target=_blank>?</a>]"
-    opts =
-      cred: true
-=======
           innerHTML: """
-          4chan X encountered an error while posting. Please try again.
+          Connection error. You may have been <a href=//www.4chan.org/banned target=_blank>banned</a>.
           [<a href="https://github.com/seaweedchan/4chan-x/wiki/Frequently-Asked-Questions#what-does-4chan-x-encountered-an-error-while-posting-please-try-again-mean" target=_blank>?</a>]
           """
     extra =
->>>>>>> 73250fcc
       form: $.formData postData
       upCallbacks:
         onload: ->
@@ -1171,10 +1165,6 @@
 
     h1 = $ 'h1', resDoc
     QR.cleanNotifications()
-<<<<<<< HEAD
-    h1 = $ 'h1', tmpDoc
-=======
->>>>>>> 73250fcc
 
     if Conf['Posting Success Notifications']
       QR.notifications.push new Notification 'success', h1.textContent, 5
