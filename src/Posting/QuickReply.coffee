--- conflicted
+++ resolved
@@ -2,30 +2,6 @@
   init: ->
     @db = new DataBoard 'yourPosts'
 
-<<<<<<< HEAD
-=======
-    if Conf['QR Shortcut']
-      sc = $.el 'a',
-        className: "qr-shortcut fourchanx-icon icon-comment #{unless Conf['Persistent QR'] then 'disabled' else ''}"
-        textContent: 'QR' 
-        title: 'Quick Reply'
-        href: 'javascript:;'
-      $.on sc, 'click', ->
-        if Conf['Persistent QR'] or !QR.nodes or QR.nodes.el.hidden
-          $.event 'CloseMenu'
-          QR.open()
-          QR.nodes.com.focus()
-          $.rmClass @, 'disabled'
-        else
-          QR.close()
-          $.addClass @, 'disabled'
-
-      Header.addShortcut sc
-
-    if Conf['Hide Original Post Form']
-      $.asap (-> doc), -> $.addClass doc, 'hide-original-post-form'
-
->>>>>>> 50416a0a
     $.ready @initReady
 
     if Conf['Persistent QR']
@@ -95,11 +71,7 @@
   persist: ->
     return unless QR.postingIsEnabled
     QR.open()
-<<<<<<< HEAD
-    QR.hide() if Conf['Auto Hide QR']
-=======
     QR.hide() if Conf['Auto-Hide QR'] or g.VIEW is 'catalog'
->>>>>>> 50416a0a
 
   open: ->
     if QR.nodes
@@ -536,45 +508,6 @@
     e.preventDefault()
     QR.nodes.fileInput.click()
 
-<<<<<<< HEAD
-  fileInput: (files) ->
-    if files instanceof Event # file input, revert to "files instanceof Event" after a Pale Moon update
-      files = [@files...]
-      QR.nodes.fileInput.value = null # Don't hold the files from being modified on windows
-    {length} = files
-    return unless length
-    max = QR.nodes.fileInput.max
-    QR.cleanNotifications()
-    # Set or change current post's file.
-    if length is 1
-      file = files[0]
-      if /^text/.test file.type
-        QR.selected.pasteText file
-      else if file.size > max
-        QR.error "File too large (file: #{$.bytesToString file.size}, max: #{$.bytesToString max})."
-      else unless QR.mimeTypes.contains file.type
-        QR.error 'Unsupported file type.'
-      else
-        QR.selected.setFile file
-      return
-    # Create new posts with these files.
-    for file in files
-      if /^text/.test file.type
-        if (post = QR.posts[QR.posts.length - 1]).com
-          post = new QR.post()
-        post.pasteText file
-      else if file.size > max
-        QR.error "#{file.name}: File too large (file: #{$.bytesToString file.size}, max: #{$.bytesToString max})."
-      else unless QR.mimeTypes.contains file.type
-        QR.error "#{file.name}: Unsupported file type."
-      else
-        if (post = QR.posts[QR.posts.length - 1]).file
-          post = new QR.post()
-        post.setFile file
-    $.addClass QR.nodes.el, 'dump'
-
-=======
->>>>>>> 50416a0a
   posts: []
 
   post: class
@@ -1063,8 +996,7 @@
     $.on nodes.fileRM,     'click',  -> QR.selected.rmFile()
     $.on nodes.fileExtras, 'click',  (e) -> e.stopPropagation()
     $.on nodes.spoiler,    'change', -> QR.selected.nodes.spoiler.click()
-<<<<<<< HEAD
-    $.on nodes.fileInput,  'change', QR.fileInput
+    $.on nodes.fileInput,  'change', QR.handleFiles
 
     # mouseover descriptions
     items = ['spoilerPar', 'dumpButton', 'fileRM']
@@ -1072,9 +1004,6 @@
     while name = items[i++]
       $.on nodes[name], 'mouseover', QR.mouseover
 
-=======
-    $.on nodes.fileInput,  'change', QR.handleFiles
->>>>>>> 50416a0a
     # save selected post's data
     items = ['name', 'email', 'sub', 'com', 'filename']
     i = 0
