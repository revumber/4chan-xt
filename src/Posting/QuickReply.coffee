QR =
  init: ->
    return if !Conf['Quick Reply']

    @db = new DataBoard 'yourPosts'

    sc = $.el 'a',
      className: "qr-shortcut #{unless Conf['Persistent QR'] then 'disabled' else ''}"
      textContent: 'QR'
      title: 'Quick Reply'
      href: 'javascript:;'

    $.on sc, 'click', ->
      if !QR.nodes or QR.nodes.el.hidden
        $.event 'CloseMenu'
        QR.open()
        QR.nodes.com.focus()
      else
        QR.close()
      $.toggleClass @, 'disabled'

    Header.addShortcut sc

    $.ready @initReady
    $.on d, '4chanXInitFinished', @persist if Conf['Persistent QR']

    Post::callbacks.push
      name: 'Quick Reply'
      cb:   @node

  initReady: ->
    QR.postingIsEnabled = !!$.id 'postForm'
    return unless QR.postingIsEnabled

    $.on d, 'QRGetSelectedPost', ({detail: cb}) ->
      cb QR.selected
    $.on d, 'QRAddPreSubmitHook', ({detail: cb}) ->
      QR.preSubmitHooks.push cb

    <% if (type === 'crx') { %>
    $.on d, 'paste',              QR.paste
    <% } %>
    $.on d, 'dragover',           QR.dragOver
    $.on d, 'drop',               QR.dropFile
    $.on d, 'dragstart dragend',  QR.drag
    $.on d, 'ThreadUpdate', ->
      if g.DEAD
        QR.abort()
      else
        QR.status()

  node: ->
    $.on $('a[title="Quote this post"]', @nodes.info), 'click', QR.quote

  persist: ->
    QR.open()
    QR.hide() if Conf['Auto Hide QR']

  open: ->
    if QR.nodes
      QR.nodes.el.hidden = false
      QR.unhide()
      return
    try
      QR.dialog()
    catch err
      delete QR.nodes
      Main.handleErrors
        message: 'Quick Reply dialog creation crashed.'
        error: err

  close: ->
    if QR.req
      QR.abort()
      return
    QR.nodes.el.hidden = true
    QR.cleanNotifications()
    d.activeElement.blur()
    $.rmClass QR.nodes.el, 'dump'
    if Conf['QR Shortcut']
      $.toggleClass $('.qr-shortcut'), 'disabled'
    for i in QR.posts
      QR.posts[0].rm()
    QR.cooldown.auto = false
    QR.status()

  focusin: ->
    $.addClass QR.nodes.el, 'has-focus'

  focusout: ->
    $.rmClass QR.nodes.el, 'has-focus'

  hide: ->
    d.activeElement.blur()
    $.addClass QR.nodes.el, 'autohide'
    QR.nodes.autohide.checked = true

  unhide: ->
    $.rmClass QR.nodes.el, 'autohide'
    QR.nodes.autohide.checked = false

  toggleHide: ->
    if @checked
      QR.hide()
    else
      QR.unhide()

  error: (err) ->
    QR.open()
    if typeof err is 'string'
      el = $.tn err
    else
      el = err
      el.removeAttribute 'style'
    if QR.captcha.isEnabled and /captcha|verification/i.test el.textContent
      # Focus the captcha input on captcha error.
      QR.captcha.nodes.input.focus()
    alert el.textContent if d.hidden
    QR.notifications.push new Notification 'warning', el
  
  notifications: []
  
  cleanNotifications: ->
    for notification in QR.notifications
      notification.close()
    QR.notifications = []

  status: ->
    return unless QR.nodes
    if g.DEAD
      value    = 404
      disabled = true
      QR.cooldown.auto = false

    value = if QR.req
      QR.req.progress
    else
      QR.cooldown.seconds or value

    {status} = QR.nodes
    status.value = unless value
      'Submit'
    else if QR.cooldown.auto
      "Auto #{value}"
    else
      value
    status.disabled = disabled or false

  persona:
    pwd: ''
    always: {}
    init: ->
      QR.persona.getPassword()
      $.get 'QR.personas', Conf['QR.personas'], ({'QR.personas': personas}) ->
        types =
          name:  []
          email: []
          sub:   []
        for item in personas.split '\n'
          QR.persona.parseItem item.trim(), types
        for type, arr of types
          QR.persona.loadPersonas type, arr
        return

    parseItem: (item, types) ->
      return if item[0] is '#'
      return unless match = item.match /(name|email|subject|password):"(.*)"/i
      [match, type, val]  = match

      # Don't mix up item settings with val.
      item = item.replace match, ''

      boards = item.match(/boards:([^;]+)/i)?[1].toLowerCase() or 'global'
      if boards isnt 'global' and not ((boards.split ',').contains g.BOARD.ID)
        return

      if type is 'password'
        QR.persona.pwd = val
        return

      type = 'sub' if type is 'subject'

      if /always/i.test item
        QR.persona.always[type] = val

      unless types[type].contains val
        types[type].push val

    loadPersonas: (type, arr) ->
      list = $ "#list-#{type}", QR.nodes.el
      for val in arr
        $.add list, $.el 'option',
          textContent: val
      return

    getPassword: ->
      unless QR.persona.pwd
        QR.persona.pwd = if m = d.cookie.match /4chan_pass=([^;]+)/
          decodeURIComponent m[1]
        else if input = $.id 'postPassword'
          input.value
        else
          # If we're in a closed thread, #postPassword isn't available.
          # And since #delPassword.value is only filled on window.onload
          # we'd rather use #postPassword when we can.
          $.id('delPassword').value
      return QR.persona.pwd

    get: (cb) ->
      $.get 'QR.persona', {}, ({'QR.persona': persona}) ->
        cb persona

    set: (post) ->
      $.get 'QR.persona', {}, ({'QR.persona': persona}) ->
        persona =
          name:  post.name
          email: if /^sage$/.test post.email then persona.email else post.email
          sub:   if Conf['Remember Subject'] then post.sub      else undefined
        $.set 'QR.persona', persona

  cooldown:
    init: ->
      return unless Conf['Cooldown']
      board = g.BOARD.ID
      QR.cooldown.types =
        thread: switch board
          when 'q' then 86400
          when 'b', 'soc', 'r9k' then 600
          else 300
        sage: if board is 'q' then 600 else 60
        file: if board is 'q' then 300 else 30
        post: if board is 'q' then 60  else 30
      QR.cooldown.upSpd = 0
      QR.cooldown.upSpdAccuracy = .5
      $.get "cooldown.#{board}", {}, (item) ->
        QR.cooldown.cooldowns = item["cooldown.#{board}"]
        QR.cooldown.start()
      $.sync "cooldown.#{board}", QR.cooldown.sync

    start: ->
      return unless Conf['Cooldown']
      return if QR.cooldown.isCounting
      QR.cooldown.isCounting = true
      QR.cooldown.count()

    sync: (cooldowns) ->
      # Add each cooldowns, don't overwrite everything in case we
      # still need to prune one in the current tab to auto-post.
      for id of cooldowns
        QR.cooldown.cooldowns[id] = cooldowns[id]
      QR.cooldown.start()

    set: (data) ->
      return unless Conf['Cooldown']
      {req, post, isReply, delay} = data
      start = if req then req.uploadEndTime else Date.now()
      if delay
        cooldown = {delay}
      else
        if post.file
          upSpd = post.file.size / ((req.uploadEndTime - req.uploadStartTime) / $.SECOND)
          QR.cooldown.upSpdAccuracy = ((upSpd > QR.cooldown.upSpd * .9) + QR.cooldown.upSpdAccuracy) / 2
          QR.cooldown.upSpd = upSpd
        isSage  = /sage/i.test post.email
        hasFile = !!post.file
        type = unless isReply
          'thread'
        else if isSage
          'sage'
        else if hasFile
          'file'
        else
          'post'
        cooldown =
          isReply: isReply
          isSage:  isSage
          hasFile: hasFile
          timeout: start + QR.cooldown.types[type] * $.SECOND
      QR.cooldown.cooldowns[start] = cooldown
      $.set "cooldown.#{g.BOARD}", QR.cooldown.cooldowns
      QR.cooldown.start()

    unset: (id) ->
      delete QR.cooldown.cooldowns[id]
      if Object.keys(QR.cooldown.cooldowns).length
        $.set "cooldown.#{g.BOARD}", QR.cooldown.cooldowns
      else
        $.delete "cooldown.#{g.BOARD}"

    count: ->
      unless Object.keys(QR.cooldown.cooldowns).length
        $.delete "#{g.BOARD}.cooldown"
        delete QR.cooldown.isCounting
        delete QR.cooldown.seconds
        QR.status()
        return

      setTimeout QR.cooldown.count, $.SECOND

      now     = Date.now()
      post    = QR.posts[0]
      isReply = post.thread isnt 'new'
      isSage  = /sage/i.test post.email
      hasFile = !!post.file
      seconds = null
      {types, cooldowns, upSpd, upSpdAccuracy} = QR.cooldown

      for start, cooldown of cooldowns
        if 'delay' of cooldown
          if cooldown.delay
            seconds = Math.max seconds, cooldown.delay--
          else
            seconds = Math.max seconds, 0
            QR.cooldown.unset start
          continue

        if isReply is cooldown.isReply
          # Only cooldowns relevant to this post can set the seconds value.
          # Unset outdated cooldowns that can no longer impact us.
          type = unless isReply
            'thread'
          else if isSage and cooldown.isSage
            'sage'
          else if hasFile and cooldown.hasFile
            'file'
          else
            'post'
          elapsed = Math.floor (now - start) / $.SECOND
          if elapsed >= 0 # clock changed since then?
            seconds = Math.max seconds, types[type] - elapsed
            if Conf['Cooldown Prediction'] and hasFile and upSpd
              seconds -= Math.floor post.file.size / upSpd * upSpdAccuracy
              seconds  = Math.max seconds, 0
        unless start <= now <= cooldown.timeout
          QR.cooldown.unset start

      # Update the status when we change posting type.
      # Don't get stuck at some random number.
      # Don't interfere with progress status updates.
      update = seconds isnt null or !!QR.cooldown.seconds
      QR.cooldown.seconds = seconds
      QR.status() if update
      QR.submit() if seconds is 0 and QR.cooldown.auto and !QR.req

  quote: (e) ->
    e?.preventDefault()
    return unless QR.postingIsEnabled

    sel = d.getSelection()
    selectionRoot = $.x 'ancestor::div[contains(@class,"postContainer")][1]', sel.anchorNode
    post = Get.postFromNode @
    {OP} = Get.contextFromLink(@).thread

    text = ">>#{post}\n"
    if (s = sel.toString().trim()) and post.nodes.root is selectionRoot
      # XXX Opera doesn't retain `\n`s?
      s = s.replace /\n/g, '\n>'
      text += ">#{s}\n"

    QR.open()
    if QR.selected.isLocked
      index = QR.posts.indexOf QR.selected
      (QR.posts[index+1] or new QR.post()).select()
      $.addClass QR.nodes.el, 'dump'
      QR.cooldown.auto = true
    {com, thread} = QR.nodes
    thread.value = OP.ID unless com.value
    thread.nextElementSibling.firstElementChild.textContent = thread.options[thread.selectedIndex].textContent

    caretPos = com.selectionStart
    # Replace selection for text.
    com.value = com.value[...caretPos] + text + com.value[com.selectionEnd..]
    # Move the caret to the end of the new quote.
    range = caretPos + text.length
    com.setSelectionRange range, range
    com.focus()

    QR.selected.save com
    QR.selected.save thread

    $.rmClass $('.qr-shortcut'), 'disabled'

  characterCount: ->
    counter = QR.nodes.charCount
    count   = QR.nodes.com.textLength
    counter.textContent = count
    counter.hidden      = count < 1000
    (if count > 1500 then $.addClass else $.rmClass) counter, 'warning'

  drag: (e) ->
    # Let it drag anything from the page.
    toggle = if e.type is 'dragstart' then $.off else $.on
    toggle d, 'dragover', QR.dragOver
    toggle d, 'drop',     QR.dropFile
<<<<<<< HEAD
  
  dragOver: (e) ->
    e.preventDefault()
    e.dataTransfer.dropEffect = 'copy' # cursor feedback
  
=======

  dragOver: (e) ->
    e.preventDefault()
    e.dataTransfer.dropEffect = 'copy' # cursor feedback

>>>>>>> ec9c5d7d
  dropFile: (e) ->
    # Let it only handle files from the desktop.
    return unless e.dataTransfer.files.length
    e.preventDefault()
    QR.open()
    QR.fileInput e.dataTransfer.files
    $.addClass QR.nodes.el, 'dump'
<<<<<<< HEAD
  
=======

>>>>>>> ec9c5d7d
  paste: (e) ->
    files = []
    for item in e.clipboardData.items
      if item.kind is 'file'
        blob = item.getAsFile()
        blob.name  = 'file'
        blob.name += '.' + blob.type.split('/')[1] if blob.type
        files.push blob
    return unless files.length
    QR.open()
    QR.fileInput files

  openFileInput: (e) ->
    return if e.keyCode and e.keyCode isnt 32
    QR.nodes.fileInput.click()
<<<<<<< HEAD
  
=======

>>>>>>> ec9c5d7d
  fileInput: (files) ->
    if @ instanceof Element #or files instanceof Event # file input
      files = [@files...]
      QR.nodes.fileInput.value = null # Don't hold the files from being modified on windows
    {length} = files
    return unless length
    max = QR.nodes.fileInput.max
    QR.cleanNotifications()
    # Set or change current post's file.
    if length is 1
      file = files[0]
      if /^text/.test file.type
        QR.selected.pasteText file
      else if file.size > max
        QR.error "File too large (file: #{$.bytesToString file.size}, max: #{$.bytesToString max})."
      else unless QR.mimeTypes.contains file.type
        QR.error 'Unsupported file type.'
      else
        QR.selected.setFile file
      return
    # Create new posts with these files.
    for file in files
      if /^text/.test file.type
        if (post = QR.posts[QR.posts.length - 1]).com
          post = new QR.post()
        post.pasteText file
      else if file.size > max
        QR.error "#{file.name}: File too large (file: #{$.bytesToString file.size}, max: #{$.bytesToString max})."
      else unless QR.mimeTypes.contains file.type
        QR.error "#{file.name}: Unsupported file type."
      else
        if (post = QR.posts[QR.posts.length - 1]).file
          post = new QR.post()
        post.setFile file
    $.addClass QR.nodes.el, 'dump'

  posts: []
<<<<<<< HEAD
  
=======

>>>>>>> ec9c5d7d
  post: class
    constructor: (select) ->
      el = $.el 'a',
        className: 'qr-preview'
        draggable: true
        href: 'javascript:;'
        innerHTML: '<a class=remove>×</a><label hidden><input type=checkbox> Spoiler</label><span></span>'

      @nodes =
        el:      el
        rm:      el.firstChild
        label:   $ 'label', el
        spoiler: $ 'input', el
        span:    el.lastChild

      <% if (type === 'userscript') { %>
      # XXX Firefox lacks focusin/focusout support.
      for elm in $$ '*', el
        $.on elm, 'blur',  QR.focusout
        $.on elm, 'focus', QR.focusin
      <% } %>
      $.on el,             'click',  @select.bind @
      $.on @nodes.rm,      'click',  (e) => e.stopPropagation(); @rm()
      $.on @nodes.label,   'click',  (e) => e.stopPropagation()
      $.on @nodes.spoiler, 'change', (e) =>
        @spoiler = e.target.checked
        QR.nodes.spoiler.checked = @spoiler if @ is QR.selected
      $.add QR.nodes.dumpList, el

      for event in ['dragStart', 'dragEnter', 'dragLeave', 'dragOver', 'dragEnd', 'drop']
        $.on el, event.toLowerCase(), @[event]

      @thread = if g.VIEW is 'thread'
        g.THREADID
      else
        'new'

      prev = QR.posts[QR.posts.length - 1]
      QR.posts.push @
      @nodes.spoiler.checked = @spoiler = if prev and Conf['Remember Spoiler']
        prev.spoiler
      else
        false
      QR.persona.get (persona) =>
        @name = if 'name' of QR.persona.always
          QR.persona.always.name
        else if prev
          prev.name
        else
          persona.name

        @email = if 'email' of QR.persona.always
          QR.persona.always.email
        else if prev and !/^sage$/.test prev.email
          prev.email
        else
          persona.email

        @sub = if 'sub' of QR.persona.always
          QR.persona.always.sub
        else if Conf['Remember Subject']
          if prev then prev.sub else persona.sub
        else
          ''
        @load() if QR.selected is @ # load persona
      @select() if select
      @unlock()
<<<<<<< HEAD
    
=======

>>>>>>> ec9c5d7d
    rm: ->
      $.rm @nodes.el
      index = QR.posts.indexOf @
      if QR.posts.length is 1
        new QR.post true
      else if @ is QR.selected
        (QR.posts[index-1] or QR.posts[index+1]).select()
      QR.posts.splice index, 1
      return unless window.URL
      URL.revokeObjectURL @URL
<<<<<<< HEAD
    
=======

>>>>>>> ec9c5d7d
    lock: (lock=true) ->
      @isLocked = lock
      return unless @ is QR.selected
      for name in ['thread', 'name', 'email', 'sub', 'com', 'spoiler']
        QR.nodes[name].disabled = lock
      @nodes.rm.style.visibility =
        QR.nodes.fileRM.style.visibility = if lock then 'hidden' else ''
      (if lock then $.off else $.on) QR.nodes.filename.parentNode, 'click', QR.openFileInput
      @nodes.spoiler.disabled = lock
      @nodes.el.draggable = !lock
<<<<<<< HEAD
    
    unlock: ->
      @lock false
    
=======

    unlock: ->
      @lock false

>>>>>>> ec9c5d7d
    select: ->
      if QR.selected
        QR.selected.nodes.el.id = null
        QR.selected.forceSave()
      QR.selected = @
      @lock @isLocked
      @nodes.el.id = 'selected'
      # Scroll the list to center the focused post.
      rectEl   = @nodes.el.getBoundingClientRect()
      rectList = @nodes.el.parentNode.getBoundingClientRect()
      @nodes.el.parentNode.scrollLeft += rectEl.left + rectEl.width/2 - rectList.left - rectList.width/2
      @load()

      $.event 'QRPostSelection', @

    load: ->
      # Load this post's values.
      for name in ['thread', 'name', 'email', 'sub', 'com']
        QR.nodes[name].value = @[name] or null
      
      QR.tripcodeHider.call QR.nodes['name']
      @showFileData()
      QR.characterCount()
<<<<<<< HEAD
    
=======

>>>>>>> ec9c5d7d
    save: (input) ->
      if input.type is 'checkbox'
        @spoiler = input.checked
        return
      {value} = input
      @[input.dataset.name] = value
      return if input.nodeName isnt 'TEXTAREA'
      @nodes.span.textContent = value
      QR.characterCount()
      # Disable auto-posting if you're typing in the first post
      # during the last 5 seconds of the cooldown.
      if QR.cooldown.auto and @ is QR.posts[0] and 0 < QR.cooldown.seconds <= 5
        QR.cooldown.auto = false
<<<<<<< HEAD
    
=======

>>>>>>> ec9c5d7d
    forceSave: ->
      return unless @ is QR.selected
      # Do this in case people use extensions
      # that do not trigger the `input` event.
      for name in ['thread', 'name', 'email', 'sub', 'com', 'spoiler']
        @save QR.nodes[name]
      return
<<<<<<< HEAD
    
=======

>>>>>>> ec9c5d7d
    setFile: (@file) ->
      @filename           = "#{file.name} (#{$.bytesToString file.size})"
      @nodes.el.title     = @filename
      @nodes.label.hidden = false if QR.spoiler
      URL.revokeObjectURL @URL if window.URL
      @showFileData()
      unless /^image/.test file.type
        @nodes.el.style.backgroundImage = null
        return
      @setThumbnail()
<<<<<<< HEAD
    
=======

>>>>>>> ec9c5d7d
    setThumbnail: (fileURL) ->
      # XXX Opera does not support blob URL
      # Create a redimensioned thumbnail.
      unless window.URL
        unless fileURL
          reader = new FileReader()
          reader.onload = (e) =>
            @setThumbnail e.target.result
          reader.readAsDataURL @file
          return
      else
        fileURL = URL.createObjectURL @file

      img = $.el 'img'

      img.onload = =>
        # Generate thumbnails only if they're really big.
        # Resized pictures through canvases look like ass,
        # so we generate thumbnails `s` times bigger then expected
        # to avoid crappy resized quality.
        s = 90*2
        s *= 3 if @file.type is 'image/gif' # let them animate
        {height, width} = img
        if height < s or width < s
          @URL = fileURL if window.URL
          @nodes.el.style.backgroundImage = "url(#{@URL})"
          return
        if height <= width
          width  = s / height * width
          height = s
        else
          height = s / width  * height
          width  = s
        cv = $.el 'canvas'
        cv.height = img.height = height
        cv.width  = img.width  = width
        cv.getContext('2d').drawImage img, 0, 0, width, height
        unless window.URL
          @nodes.el.style.backgroundImage = "url(#{cv.toDataURL()})"
          delete @URL
          return
        URL.revokeObjectURL fileURL
        applyBlob = (blob) =>
          @URL = URL.createObjectURL blob
          @nodes.el.style.backgroundImage = "url(#{@URL})"
        if cv.toBlob
          cv.toBlob applyBlob
          return
        data = atob cv.toDataURL().split(',')[1]

        # DataUrl to Binary code from Aeosynth's 4chan X repo
        l = data.length
        ui8a = new Uint8Array l
        for i in  [0...l]
          ui8a[i] = data.charCodeAt i

        applyBlob new Blob [ui8a], type: 'image/png'

      img.src = fileURL
<<<<<<< HEAD
    
=======

>>>>>>> ec9c5d7d
    rmFile: ->
      delete @file
      delete @filename
      @nodes.el.title = null
      @nodes.el.style.backgroundImage = null
      @nodes.label.hidden = true if QR.spoiler
      @showFileData()
      return unless window.URL
      URL.revokeObjectURL @URL

    showFileData: ->
      if @file
        QR.nodes.filename.textContent = @filename
        QR.nodes.filename.title       = @filename
        QR.nodes.spoiler.checked      = @spoiler
        $.addClass QR.nodes.fileSubmit, 'has-file'
      else
        $.rmClass QR.nodes.fileSubmit, 'has-file'
<<<<<<< HEAD
    
=======

>>>>>>> ec9c5d7d
    pasteText: (file) ->
      reader = new FileReader()
      reader.onload = (e) =>
        text = e.target.result
        if @com
          @com += "\n#{text}"
        else
          @com = text
        if QR.selected is @
          QR.nodes.com.value    = @com
        @nodes.span.textContent = @com
      reader.readAsText file
<<<<<<< HEAD
    
    dragStart: ->
      $.addClass @, 'drag'
    
    dragEnd: ->
      $.rmClass @, 'drag'
    
    dragEnter: ->
      $.addClass @, 'over'
    
    dragLeave: ->
      $.rmClass @, 'over'
    
    dragOver: (e) ->
      e.preventDefault()
      e.dataTransfer.dropEffect = 'move'
    
=======

    dragStart: ->
      $.addClass @, 'drag'

    dragEnd: ->
      $.rmClass @, 'drag'

    dragEnter: ->
      $.addClass @, 'over'
      
    dragLeave: ->
      $.rmClass @, 'over'
      
    dragOver: (e) ->
      e.preventDefault()
      e.dataTransfer.dropEffect = 'move'
      
>>>>>>> ec9c5d7d
    drop: ->
      el = $ '.drag', @parentNode
      $.rmClass el, 'drag' # Opera doesn't fire dragEnd if we drop it on something else
      $.rmClass @,  'over'
      return unless @draggable
      index    = (el) -> [el.parentNode.children...].indexOf el
      oldIndex = index el
      newIndex = index @
      (if oldIndex < newIndex then $.after else $.before) @, el
      post = QR.posts.splice(oldIndex, 1)[0]
      QR.posts.splice newIndex, 0, post

  captcha:
    init: ->
      return if d.cookie.indexOf('pass_enabled=1') >= 0
      return unless @isEnabled = !!$.id 'captchaFormPart'
      $.asap (-> $.id 'recaptcha_challenge_field_holder'), @ready.bind @
<<<<<<< HEAD
    
=======
      
>>>>>>> ec9c5d7d
    ready: ->
      setLifetime = (e) => @lifetime = e.detail
      $.on  window, 'captcha:timeout', setLifetime
      $.globalEval 'window.dispatchEvent(new CustomEvent("captcha:timeout", {detail: RecaptchaState.timeout}))'
      $.off window, 'captcha:timeout', setLifetime

      imgContainer = $.el 'div',
        className: 'captcha-img'
        title: 'Reload'
        innerHTML: '<img>'
      input = $.el 'input',
        className:    'captcha-input field'
        title:        'Verification'
        autocomplete: 'off'
        spellcheck:   false
        tabIndex:     55
      @nodes =
        challenge: $.id 'recaptcha_challenge_field_holder'
        img:       imgContainer.firstChild
        input:     input

      if MutationObserver
        observer = new MutationObserver @load.bind @
        observer.observe @nodes.challenge,
          childList: true
      else
        $.on @nodes.challenge, 'DOMNodeInserted', @load.bind @

      $.on imgContainer, 'click',   @reload.bind @
      $.on input,        'keydown', @keydown.bind @
      $.on input,        'focus',   -> $.addClass QR.nodes.el, 'focus'
      $.on input,        'blur',    -> $.rmClass  QR.nodes.el, 'focus'

      $.get 'captchas', [], (item) =>
        @sync item['captchas']
      $.sync 'captchas', @sync
      # start with an uncached captcha
      @reload()

      <% if (type === 'userscript') { %>
      # XXX Firefox lacks focusin/focusout support.
      $.on input, 'blur',  QR.focusout
      $.on input, 'focus', QR.focusin
      <% } %>

      $.addClass QR.nodes.el, 'has-captcha'
<<<<<<< HEAD
      $.after QR.nodes.dumpList.parentElement, [imgContainer, input]
    
    sync: (@captchas) ->
      QR.captcha.count()
    
=======
      $.after QR.nodes.com.parentNode, [imgContainer, input]
      
    sync: (@captchas) ->
      QR.captcha.count()
      
>>>>>>> ec9c5d7d
    getOne: ->
      @clear()
      if captcha = @captchas.shift()
        {challenge, response} = captcha
        @count()
        $.set 'captchas', @captchas
      else
        challenge   = @nodes.img.alt
        if response = @nodes.input.value then @reload()
      if response
        response = response.trim()
        # one-word-captcha:
        # If there's only one word, duplicate it.
        response = "#{response} #{response}" unless /\s/.test response
      {challenge, response}
<<<<<<< HEAD
    
=======
      
>>>>>>> ec9c5d7d
    save: ->
      return unless response = @nodes.input.value.trim()
      @captchas.push
        challenge: @nodes.img.alt
        response:  response
        timeout:   @timeout
      @count()
      @reload()
      $.set 'captchas', @captchas
<<<<<<< HEAD
    
=======
      
>>>>>>> ec9c5d7d
    clear: ->
      now = Date.now()
      for captcha, i in @captchas
        break if captcha.timeout > now
      return unless i
      @captchas = @captchas[i..]
      @count()
      $.set 'captchas', @captchas
<<<<<<< HEAD
    
=======
      
>>>>>>> ec9c5d7d
    load: ->
      return unless @nodes.challenge.firstChild
      # -1 minute to give upload some time.
      @timeout  = Date.now() + @lifetime * $.SECOND - $.MINUTE
      challenge = @nodes.challenge.firstChild.value
      @nodes.img.alt = challenge
      @nodes.img.src = "//www.google.com/recaptcha/api/image?c=#{challenge}"
      @nodes.input.value = null
      @clear()
<<<<<<< HEAD
    
=======
      
>>>>>>> ec9c5d7d
    count: ->
      count = @captchas.length
      @nodes.input.placeholder = switch count
        when 0
          'Verification (Shift + Enter to cache)'
        when 1
          'Verification (1 cached captcha)'
        else
          "Verification (#{count} cached captchas)"
<<<<<<< HEAD
      @nodes.input.alt = count # For XTRM RICE.
    
=======
      @nodes.input.alt = count
      
>>>>>>> ec9c5d7d
    reload: (focus) ->
      # the 't' argument prevents the input from being focused
      $.globalEval 'Recaptcha.reload("t")'
      # Focus if we meant to.
      @nodes.input.focus() if focus
<<<<<<< HEAD
    
=======
      
>>>>>>> ec9c5d7d
    keydown: (e) ->
      if e.keyCode is 8 and not @nodes.input.value
        @reload()
      else if e.keyCode is 13 and e.shiftKey
        @save()
      else
        return
      e.preventDefault()

  dialog: ->
    dialog = UI.dialog 'qr', 'top:0;right:0;', """
    <%= grunt.file.read('src/General/html/Features/QuickReply.html').replace(/>\s+</g, '><').trim() %>
    """

    QR.nodes = nodes =
      el:         dialog
      move:       $ '.move',             dialog
      autohide:   $ '#autohide',         dialog
      thread:     $ 'select',            dialog
      threadPar:  $ '#qr-thread-select', dialog
      close:      $ '.close',            dialog
      form:       $ 'form',              dialog
      dumpButton: $ '#dump-button',      dialog
      name:       $ '[data-name=name]',  dialog
      email:      $ '[data-name=email]', dialog
      sub:        $ '[data-name=sub]',   dialog
      com:        $ '[data-name=com]',   dialog
      dumpList:   $ '#dump-list',        dialog
      addPost:    $ '#add-post',         dialog
      charCount:  $ '#char-count',       dialog
      fileSubmit: $ '#file-n-submit',    dialog
      filename:   $ '#qr-filename',      dialog
      fileRM:     $ '#qr-filerm',        dialog
      spoiler:    $ '#qr-file-spoiler',  dialog
      status:     $ '[type=submit]',     dialog
      fileInput:  $ '[type=file]',       dialog

    # Allow only this board's supported files.
    mimeTypes = $('ul.rules > li').textContent.trim().match(/: (.+)/)[1].toLowerCase().replace /\w+/g, (type) ->
      switch type
        when 'jpg'
          'image/jpeg'
        when 'pdf'
          'application/pdf'
        when 'swf'
          'application/x-shockwave-flash'
        else
          "image/#{type}"
    QR.mimeTypes = mimeTypes.split ', '
    # Add empty mimeType to avoid errors with URLs selected in Window's file dialog.
    QR.mimeTypes.push ''
    nodes.fileInput.max = $('input[name=MAX_FILE_SIZE]').value
    <% if (type !== 'userjs') { %>
    # Opera's accept attribute is fucked up
    nodes.fileInput.accept = "text/*, #{mimeTypes}"
    <% } %>

    QR.spoiler = !!$ 'input[name=spoiler]'
    nodes.spoiler.parentElement.hidden = !QR.spoiler

    if g.BOARD.ID is 'f'
      nodes.flashTag = $.el 'select',
        name: 'filetag'
        innerHTML: """
          <option value=0>Hentai</option>
          <option value=6>Porn</option>
          <option value=1>Japanese</option>
          <option value=2>Anime</option>
          <option value=3>Game</option>
          <option value=5>Loop</option>
          <option value=4 selected>Other</option>
        """
      $.add nodes.form, nodes.flashTag

    # Make a list of threads.
    for thread of g.BOARD.threads
      $.add nodes.thread, $.el 'option',
        value: thread
        textContent: "No.#{thread}"

    $.on nodes.filename.parentNode, 'click keyup', QR.openFileInput

    <% if (type === 'userscript') { %>
    # XXX Firefox lacks focusin/focusout support.
    for elm in $$ '*', QR.nodes.el
      $.on elm, 'blur',  QR.focusout
      $.on elm, 'focus', QR.focusin
    <% } %>
    $.on dialog,           'focusin',  QR.focusin
    $.on dialog,           'focusout', QR.focusout
    $.on nodes.autohide,   'change', QR.toggleHide
    $.on nodes.close,      'click',  QR.close
    $.on nodes.dumpButton, 'click',  -> nodes.el.classList.toggle 'dump'
    $.on nodes.addPost,    'click',  -> new QR.post true
    $.on nodes.form,       'submit', QR.submit
    $.on nodes.fileRM,     'click',  (e) -> 
      e.stopPropagation()
      QR.selected.rmFile()
    $.on nodes.spoiler,    'change', -> QR.selected.nodes.spoiler.click()
    $.on nodes.fileInput,  'change', QR.fileInput
    # save selected post's data
    for name in ['name', 'email', 'sub', 'com']
      $.on nodes[name], 'input',  -> QR.selected.save @
    $.on nodes['name'], 'blur', QR.tripcodeHider
    $.on nodes.thread,  'change', -> QR.selected.save @

    <% if (type === 'userscript') { %>
    if Conf['Remember QR Size']
      $.get 'QR Size', '', (item) ->
        nodes.com.style.cssText = item['QR Size']
      $.on nodes.com, 'mouseup', (e) ->
        return if e.button isnt 0
        $.set 'QR Size', @style.cssText
    <% } %>

    QR.persona.init()
    new QR.post true
    QR.status()
    QR.cooldown.init()
    QR.captcha.init()
    
    Rice.nodes dialog
    
    $.add d.body, dialog

    if Conf['Auto Hide QR']
      nodes.autohide.click()

    # Create a custom event when the QR dialog is first initialized.
    # Use it to extend the QR's functionalities, or for XTRM RICE.
    $.event 'QRDialogCreation', null, dialog

  tripcodeHider: ->
    check = /^.*##?.+/.test @value
    if check and !@.className.match "\\btripped\\b" then $.addClass @, 'tripped'
    else if !check and @.className.match "\\btripped\\b" then $.rmClass @, 'tripped'

  preSubmitHooks: []
  
  submit: (e) ->
    e?.preventDefault()

    if QR.req
      QR.abort()
      return

    if QR.cooldown.seconds
      QR.cooldown.auto = !QR.cooldown.auto
      QR.status()
      return

    post = QR.posts[0]
    post.forceSave()
    if g.BOARD.ID is 'f'
      filetag = QR.nodes.flashTag.value
    threadID = post.thread
    thread = g.BOARD.threads[threadID]

    # prevent errors
    if threadID is 'new'
      threadID = null
      if ['vg', 'q'].contains(g.BOARD.ID) and !post.sub
        err = 'New threads require a subject.'
      else unless post.file or textOnly = !!$ 'input[name=textonly]', $.id 'postForm'
        err = 'No file selected.'
    else if g.BOARD.threads[threadID].isClosed
      err = 'You can\'t reply to this thread anymore.'
    else unless post.com or post.file
      err = 'No file selected.'
    else if post.file and thread.fileLimit
      err = 'Max limit of image replies has been reached.'
    else for hook in QR.preSubmitHooks
      if err = hook post, thread
        break

    if QR.captcha.isEnabled and !err
      {challenge, response} = QR.captcha.getOne()
      err = 'No valid captcha.' unless response

    if err
      # stop auto-posting
      QR.cooldown.auto = false
      QR.status()
      QR.error err
      return
    QR.cleanNotifications()

    # Enable auto-posting if we have stuff to post, disable it otherwise.
    QR.cooldown.auto = QR.posts.length > 1
    if Conf['Auto Hide QR'] and !QR.cooldown.auto
      QR.hide()
    if !QR.cooldown.auto and $.x 'ancestor::div[@id="qr"]', d.activeElement
      # Unfocus the focused element if it is one within the QR and we're not auto-posting.
      d.activeElement.blur()

    post.lock()

    postData =
      resto:    threadID
      name:     post.name
      email:    post.email
      sub:      post.sub
      com:      post.com
      upfile:   post.file
      filetag:  filetag
      spoiler:  post.spoiler
      textonly: textOnly
      mode:     'regist'
      pwd:      QR.persona.pwd
      recaptcha_challenge_field: challenge
      recaptcha_response_field:  response

    callbacks =
      onload: QR.response
      onerror: ->
        # Connection error, or
        # www.4chan.org/banned
        delete QR.req
        post.unlock()
        QR.cooldown.auto = false
        QR.status()
        QR.error $.el 'span',
          innerHTML: """
          Connection error. You may have been <a href=//www.4chan.org/banned target=_blank>banned</a>.
          [<a href="https://github.com/MayhemYDG/4chan-x/wiki/FAQ#what-does-connection-error-you-may-have-been-banned-mean" target=_blank>FAQ</a>]
          """
    opts =
      cred: true
      form: $.formData postData
      upCallbacks:
        onload: ->
          # Upload done, waiting for server response.
          QR.req.isUploadFinished = true
          QR.req.uploadEndTime    = Date.now()
          QR.req.progress = '...'
          QR.status()
        onprogress: (e) ->
          # Uploading...
          QR.req.progress = "#{Math.round e.loaded / e.total * 100}%"
          QR.status()

    QR.req = $.ajax $.id('postForm').parentNode.action, callbacks, opts
    # Starting to upload might take some time.
    # Provide some feedback that we're starting to submit.
    QR.req.uploadStartTime = Date.now()
    QR.req.progress = '...'
    QR.status()

  response: ->
    <% if (type === 'userjs') { %>
    # The upload.onload callback is not called
    # or at least not in time with Opera.
    QR.req.upload.onload()
    <% } %>
    {req} = QR
    delete QR.req

    post = QR.posts[0]
    post.unlock()

    tmpDoc = d.implementation.createHTMLDocument ''
    tmpDoc.documentElement.innerHTML = req.response
    if ban  = $ '.banType', tmpDoc # banned/warning
      board = $('.board', tmpDoc).innerHTML
      err   = $.el 'span', innerHTML:
        if ban.textContent.toLowerCase() is 'banned'
          "You are banned on #{board}! ;_;<br>" +
          "Click <a href=//www.4chan.org/banned target=_blank>here</a> to see the reason."
        else
          "You were issued a warning on #{board} as #{$('.nameBlock', tmpDoc).innerHTML}.<br>" +
          "Reason: #{$('.reason', tmpDoc).innerHTML}"
    else if err = tmpDoc.getElementById 'errmsg' # error!
      $('a', err)?.target = '_blank' # duplicate image link
    else if tmpDoc.title isnt 'Post successful!'
      err = 'Connection error with sys.4chan.org.'
    else if req.status isnt 200
      err = "Error #{req.statusText} (#{req.status})"

    if err
      if /captcha|verification/i.test(err.textContent) or err is 'Connection error with sys.4chan.org.'
        # Remove the obnoxious 4chan Pass ad.
        if /mistyped/i.test err.textContent
          err = 'You seem to have mistyped the CAPTCHA.'
        # Enable auto-post if we have some cached captchas.
        QR.cooldown.auto = if QR.captcha.isEnabled
          !!QR.captcha.captchas.length
        else if err is 'Connection error with sys.4chan.org.'
          true
        else
          # Something must've gone terribly wrong if you get captcha errors without captchas.
          # Don't auto-post indefinitely in that case.
          false
        # Too many frequent mistyped captchas will auto-ban you!
        # On connection error, the post most likely didn't go through.
        QR.cooldown.set delay: 2
      else if err.textContent and m = err.textContent.match /wait\s(\d+)\ssecond/i
        QR.cooldown.auto = if QR.captcha.isEnabled
          !!QR.captcha.captchas.length
        else
          true
        QR.cooldown.set delay: m[1]
      else # stop auto-posting
        QR.cooldown.auto = false
      QR.status()
      QR.error err
      return
      

    QR.cleanNotifications()
    h1 = $ 'h1', tmpDoc
    
    if Conf['Posting Success Notifications']
      QR.notifications.push new Notification 'success', h1.textContent, 5

    QR.persona.set post

    [_, threadID, postID] = h1.nextSibling.textContent.match /thread:(\d+),no:(\d+)/
    postID   = +postID
    threadID = +threadID or postID
    isReply  = threadID isnt postID

    QR.db.set
      boardID: g.BOARD.ID
      threadID: threadID
      postID: postID
      val: true

    ThreadUpdater.postID = postID

    # Post/upload confirmed as successful.
    $.event 'QRPostSuccessful', {
      board: g.BOARD
      threadID
      postID
    }

    # Enable auto-posting if we have stuff to post, disable it otherwise.
    QR.cooldown.auto = QR.posts.length > 1 and isReply

    unless Conf['Persistent QR'] or QR.cooldown.auto
      QR.close()
    else
      post.rm()

    QR.cooldown.set {req, post, isReply}

    if threadID is postID # new thread
      URL = "/#{g.BOARD}/res/#{threadID}"
    else if g.VIEW is 'index' and !QR.cooldown.auto and Conf['Open Post in New Tab'] # replying from the index
      URL = "/#{g.BOARD}/res/#{threadID}#p#{postID}"
    if URL
      if Conf['Open Post in New Tab']
        $.open "/#{g.BOARD}/res/#{threadID}"
      else
        window.location = "/#{g.BOARD}/res/#{threadID}"

    QR.status()

  abort: ->
    if QR.req and !QR.req.isUploadFinished
      QR.req.abort()
      delete QR.req
      QR.posts[0].unlock()
      QR.notifications.push new Notification 'info', 'QR upload aborted.', 5
    QR.status()<|MERGE_RESOLUTION|>--- conflicted
+++ resolved
@@ -392,19 +392,11 @@
     toggle = if e.type is 'dragstart' then $.off else $.on
     toggle d, 'dragover', QR.dragOver
     toggle d, 'drop',     QR.dropFile
-<<<<<<< HEAD
-  
+
   dragOver: (e) ->
     e.preventDefault()
     e.dataTransfer.dropEffect = 'copy' # cursor feedback
-  
-=======
-
-  dragOver: (e) ->
-    e.preventDefault()
-    e.dataTransfer.dropEffect = 'copy' # cursor feedback
-
->>>>>>> ec9c5d7d
+
   dropFile: (e) ->
     # Let it only handle files from the desktop.
     return unless e.dataTransfer.files.length
@@ -412,11 +404,7 @@
     QR.open()
     QR.fileInput e.dataTransfer.files
     $.addClass QR.nodes.el, 'dump'
-<<<<<<< HEAD
-  
-=======
-
->>>>>>> ec9c5d7d
+
   paste: (e) ->
     files = []
     for item in e.clipboardData.items
@@ -432,11 +420,7 @@
   openFileInput: (e) ->
     return if e.keyCode and e.keyCode isnt 32
     QR.nodes.fileInput.click()
-<<<<<<< HEAD
-  
-=======
-
->>>>>>> ec9c5d7d
+
   fileInput: (files) ->
     if @ instanceof Element #or files instanceof Event # file input
       files = [@files...]
@@ -474,11 +458,7 @@
     $.addClass QR.nodes.el, 'dump'
 
   posts: []
-<<<<<<< HEAD
-  
-=======
-
->>>>>>> ec9c5d7d
+
   post: class
     constructor: (select) ->
       el = $.el 'a',
@@ -546,11 +526,7 @@
         @load() if QR.selected is @ # load persona
       @select() if select
       @unlock()
-<<<<<<< HEAD
-    
-=======
-
->>>>>>> ec9c5d7d
+
     rm: ->
       $.rm @nodes.el
       index = QR.posts.indexOf @
@@ -561,11 +537,7 @@
       QR.posts.splice index, 1
       return unless window.URL
       URL.revokeObjectURL @URL
-<<<<<<< HEAD
-    
-=======
-
->>>>>>> ec9c5d7d
+
     lock: (lock=true) ->
       @isLocked = lock
       return unless @ is QR.selected
@@ -576,17 +548,10 @@
       (if lock then $.off else $.on) QR.nodes.filename.parentNode, 'click', QR.openFileInput
       @nodes.spoiler.disabled = lock
       @nodes.el.draggable = !lock
-<<<<<<< HEAD
-    
+
     unlock: ->
       @lock false
-    
-=======
-
-    unlock: ->
-      @lock false
-
->>>>>>> ec9c5d7d
+
     select: ->
       if QR.selected
         QR.selected.nodes.el.id = null
@@ -610,11 +575,7 @@
       QR.tripcodeHider.call QR.nodes['name']
       @showFileData()
       QR.characterCount()
-<<<<<<< HEAD
-    
-=======
-
->>>>>>> ec9c5d7d
+
     save: (input) ->
       if input.type is 'checkbox'
         @spoiler = input.checked
@@ -628,11 +589,7 @@
       # during the last 5 seconds of the cooldown.
       if QR.cooldown.auto and @ is QR.posts[0] and 0 < QR.cooldown.seconds <= 5
         QR.cooldown.auto = false
-<<<<<<< HEAD
-    
-=======
-
->>>>>>> ec9c5d7d
+
     forceSave: ->
       return unless @ is QR.selected
       # Do this in case people use extensions
@@ -640,11 +597,7 @@
       for name in ['thread', 'name', 'email', 'sub', 'com', 'spoiler']
         @save QR.nodes[name]
       return
-<<<<<<< HEAD
-    
-=======
-
->>>>>>> ec9c5d7d
+
     setFile: (@file) ->
       @filename           = "#{file.name} (#{$.bytesToString file.size})"
       @nodes.el.title     = @filename
@@ -655,11 +608,7 @@
         @nodes.el.style.backgroundImage = null
         return
       @setThumbnail()
-<<<<<<< HEAD
-    
-=======
-
->>>>>>> ec9c5d7d
+
     setThumbnail: (fileURL) ->
       # XXX Opera does not support blob URL
       # Create a redimensioned thumbnail.
@@ -719,11 +668,7 @@
         applyBlob new Blob [ui8a], type: 'image/png'
 
       img.src = fileURL
-<<<<<<< HEAD
-    
-=======
-
->>>>>>> ec9c5d7d
+
     rmFile: ->
       delete @file
       delete @filename
@@ -742,11 +687,7 @@
         $.addClass QR.nodes.fileSubmit, 'has-file'
       else
         $.rmClass QR.nodes.fileSubmit, 'has-file'
-<<<<<<< HEAD
-    
-=======
-
->>>>>>> ec9c5d7d
+
     pasteText: (file) ->
       reader = new FileReader()
       reader.onload = (e) =>
@@ -759,8 +700,7 @@
           QR.nodes.com.value    = @com
         @nodes.span.textContent = @com
       reader.readAsText file
-<<<<<<< HEAD
-    
+
     dragStart: ->
       $.addClass @, 'drag'
     
@@ -776,26 +716,7 @@
     dragOver: (e) ->
       e.preventDefault()
       e.dataTransfer.dropEffect = 'move'
-    
-=======
-
-    dragStart: ->
-      $.addClass @, 'drag'
-
-    dragEnd: ->
-      $.rmClass @, 'drag'
-
-    dragEnter: ->
-      $.addClass @, 'over'
-      
-    dragLeave: ->
-      $.rmClass @, 'over'
-      
-    dragOver: (e) ->
-      e.preventDefault()
-      e.dataTransfer.dropEffect = 'move'
-      
->>>>>>> ec9c5d7d
+
     drop: ->
       el = $ '.drag', @parentNode
       $.rmClass el, 'drag' # Opera doesn't fire dragEnd if we drop it on something else
@@ -813,11 +734,7 @@
       return if d.cookie.indexOf('pass_enabled=1') >= 0
       return unless @isEnabled = !!$.id 'captchaFormPart'
       $.asap (-> $.id 'recaptcha_challenge_field_holder'), @ready.bind @
-<<<<<<< HEAD
-    
-=======
-      
->>>>>>> ec9c5d7d
+
     ready: ->
       setLifetime = (e) => @lifetime = e.detail
       $.on  window, 'captcha:timeout', setLifetime
@@ -864,19 +781,11 @@
       <% } %>
 
       $.addClass QR.nodes.el, 'has-captcha'
-<<<<<<< HEAD
       $.after QR.nodes.dumpList.parentElement, [imgContainer, input]
     
     sync: (@captchas) ->
       QR.captcha.count()
-    
-=======
-      $.after QR.nodes.com.parentNode, [imgContainer, input]
-      
-    sync: (@captchas) ->
-      QR.captcha.count()
-      
->>>>>>> ec9c5d7d
+
     getOne: ->
       @clear()
       if captcha = @captchas.shift()
@@ -892,11 +801,7 @@
         # If there's only one word, duplicate it.
         response = "#{response} #{response}" unless /\s/.test response
       {challenge, response}
-<<<<<<< HEAD
-    
-=======
-      
->>>>>>> ec9c5d7d
+
     save: ->
       return unless response = @nodes.input.value.trim()
       @captchas.push
@@ -906,11 +811,7 @@
       @count()
       @reload()
       $.set 'captchas', @captchas
-<<<<<<< HEAD
-    
-=======
-      
->>>>>>> ec9c5d7d
+
     clear: ->
       now = Date.now()
       for captcha, i in @captchas
@@ -919,11 +820,7 @@
       @captchas = @captchas[i..]
       @count()
       $.set 'captchas', @captchas
-<<<<<<< HEAD
-    
-=======
-      
->>>>>>> ec9c5d7d
+
     load: ->
       return unless @nodes.challenge.firstChild
       # -1 minute to give upload some time.
@@ -933,11 +830,7 @@
       @nodes.img.src = "//www.google.com/recaptcha/api/image?c=#{challenge}"
       @nodes.input.value = null
       @clear()
-<<<<<<< HEAD
-    
-=======
-      
->>>>>>> ec9c5d7d
+
     count: ->
       count = @captchas.length
       @nodes.input.placeholder = switch count
@@ -947,23 +840,15 @@
           'Verification (1 cached captcha)'
         else
           "Verification (#{count} cached captchas)"
-<<<<<<< HEAD
-      @nodes.input.alt = count # For XTRM RICE.
-    
-=======
+
       @nodes.input.alt = count
-      
->>>>>>> ec9c5d7d
+
     reload: (focus) ->
       # the 't' argument prevents the input from being focused
       $.globalEval 'Recaptcha.reload("t")'
       # Focus if we meant to.
       @nodes.input.focus() if focus
-<<<<<<< HEAD
-    
-=======
-      
->>>>>>> ec9c5d7d
+
     keydown: (e) ->
       if e.keyCode is 8 and not @nodes.input.value
         @reload()
