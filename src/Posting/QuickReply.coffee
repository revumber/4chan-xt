QR =
  init: ->
    return if !Conf['Quick Reply']

    @db = new DataBoard 'yourPosts'

    if Conf['QR Shortcut']
      sc = $.el 'a',
        className: "qr-shortcut #{unless Conf['Persistent QR'] then 'disabled' else ''}"
        textContent: 'QR'
        title: 'Quick Reply'
        href: 'javascript:;'
      $.on sc, 'click', ->
        if Conf['Persistent QR'] or !QR.nodes or QR.nodes.el.hidden
          $.event 'CloseMenu'
          QR.open()
          QR.nodes.com.focus()
          $.rmClass @, 'disabled'
        else
          QR.close()
          $.addClass @, 'disabled'

      Header.addShortcut sc

    if Conf['Hide Original Post Form']
      $.asap (-> doc), -> $.addClass doc, 'hide-original-post-form'

    $.ready @initReady

    if Conf['Persistent QR']
      unless g.BOARD.ID is 'f' and g.VIEW is 'index'
        $.on d, '4chanXInitFinished', @persist
      else
        $.ready @persist

    Post::callbacks.push
      name: 'Quick Reply'
      cb:   @node

  initReady: ->
    QR.postingIsEnabled = !!$.id 'postForm'
    return unless QR.postingIsEnabled

    link = $.el 'h1',
      innerHTML: "<a href=javascript:; class='qr-link'>#{if g.VIEW is 'thread' then 'Reply to Thread' else 'Start a Thread'}</a>"
      className: "qr-link-container"
    $.on link.firstChild, 'click', ->
      $.event 'CloseMenu'
      QR.open()
      QR.nodes.com.focus()
      if Conf['QR Shortcut']
        $.rmClass $('.qr-shortcut'), 'disabled'

    $.before $.id('postForm'), link

    $.on d, 'QRGetSelectedPost', ({detail: cb}) ->
      cb QR.selected
    $.on d, 'QRAddPreSubmitHook', ({detail: cb}) ->
      QR.preSubmitHooks.push cb

    <% if (type === 'crx') { %>
    $.on d, 'paste',              QR.paste
    <% } %>
    $.on d, 'dragover',           QR.dragOver
    $.on d, 'drop',               QR.dropFile
    $.on d, 'dragstart dragend',  QR.drag
    $.on d, 'ThreadUpdate', ->
      if g.DEAD
        QR.abort()
      else
        QR.status()

  node: ->
    $.on $('a[title="Quote this post"]', @nodes.info), 'click', QR.quote

  persist: ->
    return unless QR.postingIsEnabled
    QR.open()
    QR.hide() if Conf['Auto Hide QR']
  open: ->
    if QR.nodes
      QR.nodes.el.hidden = false
      QR.unhide()
      return
    try
      QR.dialog()
    catch err
      delete QR.nodes
      Main.handleErrors
        message: 'Quick Reply dialog creation crashed.'
        error: err
  close: ->
    if QR.req
      QR.abort()
      return
    QR.nodes.el.hidden = true
    QR.cleanNotifications()
    d.activeElement.blur()
    $.rmClass QR.nodes.el, 'dump'
    unless Conf['Captcha Warning Notifications']
      $.rmClass QR.captcha.nodes.input, 'error'
    if Conf['QR Shortcut']
      $.toggleClass $('.qr-shortcut'), 'disabled'
    for post in QR.posts.splice 0, QR.posts.length, new QR.post true
      post.delete()
    QR.cooldown.auto = false
    QR.status()
  focusin: ->
    $.addClass QR.nodes.el, 'has-focus'
  focusout: ->
    $.rmClass QR.nodes.el, 'has-focus'
  hide: ->
    d.activeElement.blur()
    $.addClass QR.nodes.el, 'autohide'
    QR.nodes.autohide.checked = true
  unhide: ->
    $.rmClass QR.nodes.el, 'autohide'
    QR.nodes.autohide.checked = false
  toggleHide: ->
    if @checked
      QR.hide()
    else
      QR.unhide()

  error: (err) ->
    QR.open()
    if typeof err is 'string'
      el = $.tn err
    else
      el = err
      el.removeAttribute 'style'
    if QR.captcha.isEnabled and /captcha|verification/i.test el.textContent
      # Focus the captcha input on captcha error.
      QR.captcha.nodes.input.focus()
      if Conf['Captcha Warning Notifications']
        QR.notifications.push new Notification 'warning', el
      else
        $.addClass QR.captcha.nodes.input, 'error'
        $.on QR.captcha.nodes.input, 'keydown', ->
          $.rmClass QR.captcha.nodes.input, 'error'
    else
      QR.notifications.push new Notification 'warning', el
    alert el.textContent if d.hidden
    
  notifications: []
  cleanNotifications: ->
    for notification in QR.notifications
      notification.close()
    QR.notifications = []

  status: ->
    return unless QR.nodes
    {thread} = QR.posts[0]
    if thread isnt 'new' and g.threads["#{g.BOARD}.#{thread}"].isDead
      value    = 404
      disabled = true
      QR.cooldown.auto = false

    value = if QR.req
      QR.req.progress
    else
      QR.cooldown.seconds or value

    {status} = QR.nodes
    status.value = unless value
      'Submit'
    else if QR.cooldown.auto
      "Auto #{value}"
    else
      value
    status.disabled = disabled or false

  persona:
    pwd: ''
    always: {}
    init: ->
      QR.persona.getPassword()
      $.get 'QR.personas', Conf['QR.personas'], ({'QR.personas': personas}) ->
        types =
          name:  []
          email: []
          sub:   []
        for item in personas.split '\n'
          QR.persona.parseItem item.trim(), types
        for type, arr of types
          QR.persona.loadPersonas type, arr
        return

    parseItem: (item, types) ->
      return if item[0] is '#'
      return unless match = item.match /(name|email|subject|password):"(.*)"/i
      [match, type, val]  = match

      # Don't mix up item settings with val.
      item = item.replace match, ''

      boards = item.match(/boards:([^;]+)/i)?[1].toLowerCase() or 'global'
      if boards isnt 'global' and not ((boards.split ',').contains g.BOARD.ID)
        return

      if type is 'password'
        QR.persona.pwd = val
        return

      type = 'sub' if type is 'subject'

      if /always/i.test item
        QR.persona.always[type] = val

      unless types[type].contains val
        types[type].push val

    loadPersonas: (type, arr) ->
      list = $ "#list-#{type}", QR.nodes.el
      for val in arr
        # XXX Firefox displays empty <option>s in the completion list.
        continue unless val
        $.add list, $.el 'option',
          textContent: val
      return

    getPassword: ->
      unless QR.persona.pwd
        QR.persona.pwd = if m = d.cookie.match /4chan_pass=([^;]+)/
          decodeURIComponent m[1]
        else if input = $.id 'postPassword'
          input.value
        else
          # If we're in a closed thread, #postPassword isn't available.
          # And since #delPassword.value is only filled on window.onload
          # we'd rather use #postPassword when we can.
          $.id('delPassword').value
      return QR.persona.pwd

    get: (cb) ->
      $.get 'QR.persona', {}, ({'QR.persona': persona}) ->
        cb persona

    set: (post) ->
      $.get 'QR.persona', {}, ({'QR.persona': persona}) ->
        persona =
          name:  post.name
          email: if /^sage$/.test post.email then persona.email else post.email
          sub:   if Conf['Remember Subject'] then post.sub      else undefined
        $.set 'QR.persona', persona

  cooldown:
    init: ->
      return unless Conf['Cooldown']
      board = g.BOARD.ID
      QR.cooldown.types =
        thread: switch board
          when 'q' then 86400
          when 'b', 'soc', 'r9k' then 600
          else 300
        sage: if board is 'q' then 600 else 60
        file: if board is 'q' then 300 else 30
        post: if board is 'q' then 150 else 30
      QR.cooldown.upSpd = 0
      QR.cooldown.upSpdAccuracy = .5
      $.get "cooldown.#{board}", {}, (item) ->
        QR.cooldown.cooldowns = item["cooldown.#{board}"]
        QR.cooldown.start()
      $.sync "cooldown.#{board}", QR.cooldown.sync

    start: ->
      return unless Conf['Cooldown']
      return if QR.cooldown.isCounting
      QR.cooldown.isCounting = true
      QR.cooldown.count()

    sync: (cooldowns) ->
      # Add each cooldowns, don't overwrite everything in case we
      # still need to prune one in the current tab to auto-post.
      for id of cooldowns
        QR.cooldown.cooldowns[id] = cooldowns[id]
      QR.cooldown.start()

    set: (data) ->
      return unless Conf['Cooldown']
      {req, post, isReply, delay} = data
      start = if req then req.uploadEndTime else Date.now()
      if delay
        cooldown = {delay}
      else
        if post.file
          upSpd = post.file.size / ((req.uploadEndTime - req.uploadStartTime) / $.SECOND)
          QR.cooldown.upSpdAccuracy = ((upSpd > QR.cooldown.upSpd * .9) + QR.cooldown.upSpdAccuracy) / 2
          QR.cooldown.upSpd = upSpd
        isSage  = /sage/i.test post.email
        hasFile = !!post.file
        type = unless isReply
          'thread'
        else if isSage
          'sage'
        else if hasFile
          'file'
        else
          'post'
        cooldown =
          isReply: isReply
          isSage:  isSage
          hasFile: hasFile
          timeout: start + QR.cooldown.types[type] * $.SECOND
      QR.cooldown.cooldowns[start] = cooldown
      $.set "cooldown.#{g.BOARD}", QR.cooldown.cooldowns
      QR.cooldown.start()

    unset: (id) ->
      delete QR.cooldown.cooldowns[id]
      if Object.keys(QR.cooldown.cooldowns).length
        $.set "cooldown.#{g.BOARD}", QR.cooldown.cooldowns
      else
        $.delete "cooldown.#{g.BOARD}"

    count: ->
      unless Object.keys(QR.cooldown.cooldowns).length
        $.delete "#{g.BOARD}.cooldown"
        delete QR.cooldown.isCounting
        delete QR.cooldown.seconds
        QR.status()
        return

      setTimeout QR.cooldown.count, $.SECOND

      now     = Date.now()
      post    = QR.posts[0]
      isReply = post.thread isnt 'new'
      isSage  = /sage/i.test post.email
      hasFile = !!post.file
      seconds = null
      {types, cooldowns, upSpd, upSpdAccuracy} = QR.cooldown

      for start, cooldown of cooldowns
        if 'delay' of cooldown
          if cooldown.delay
            seconds = Math.max seconds, cooldown.delay--
          else
            seconds = Math.max seconds, 0
            QR.cooldown.unset start
          continue

        if isReply is cooldown.isReply
          # Only cooldowns relevant to this post can set the seconds value.
          # Unset outdated cooldowns that can no longer impact us.
          type = unless isReply
            'thread'
          else if isSage and cooldown.isSage
            'sage'
          else if hasFile and cooldown.hasFile
            'file'
          else
            'post'
          elapsed = Math.floor (now - start) / $.SECOND
          if elapsed >= 0 # clock changed since then?
            seconds = Math.max seconds, types[type] - elapsed
            if Conf['Cooldown Prediction'] and hasFile and upSpd
              seconds -= Math.floor post.file.size / upSpd * upSpdAccuracy
              seconds  = Math.max seconds, 0
        unless start <= now <= cooldown.timeout
          QR.cooldown.unset start

      # Update the status when we change posting type.
      # Don't get stuck at some random number.
      # Don't interfere with progress status updates.
      update = seconds isnt null or !!QR.cooldown.seconds
      QR.cooldown.seconds = seconds
      QR.status() if update
      QR.submit() if seconds is 0 and QR.cooldown.auto and !QR.req

  quote: (e) ->
    e?.preventDefault()
    return unless QR.postingIsEnabled

    sel   = d.getSelection()
    post  = Get.postFromNode @
    text  = ">>#{post}\n"
    if (s = sel.toString().trim()) and post is Get.postFromNode sel.anchorNode
      s = s.replace /\n/g, '\n>'
      text += ">#{s}\n"

    QR.open()
    if QR.selected.isLocked
      index = QR.posts.indexOf QR.selected
      (QR.posts[index+1] or new QR.post()).select()
      $.addClass QR.nodes.el, 'dump'
      QR.cooldown.auto = true
    {com, thread} = QR.nodes
    thread.value = Get.contextFromNode(@).thread unless com.value

    caretPos = com.selectionStart
    # Replace selection for text.
    com.value = com.value[...caretPos] + text + com.value[com.selectionEnd..]
    # Move the caret to the end of the new quote.
    range = caretPos + text.length
    com.setSelectionRange range, range
    com.focus()

    QR.selected.save com
    QR.selected.save thread

    if Conf['QR Shortcut']
      $.rmClass $('.qr-shortcut'), 'disabled'

  characterCount: ->
    counter = QR.nodes.charCount
    count   = QR.nodes.com.textLength
    counter.textContent = count
    counter.hidden      = count < 1000
    (if count > 1500 then $.addClass else $.rmClass) counter, 'warning'

  drag: (e) ->
    # Let it drag anything from the page.
    toggle = if e.type is 'dragstart' then $.off else $.on
    toggle d, 'dragover', QR.dragOver
    toggle d, 'drop',     QR.dropFile

  dragOver: (e) ->
    e.preventDefault()
    e.dataTransfer.dropEffect = 'copy' # cursor feedback

  dropFile: (e) ->
    # Let it only handle files from the desktop.
    return unless e.dataTransfer.files.length
    e.preventDefault()
    QR.open()
    QR.fileInput e.dataTransfer.files
    $.addClass QR.nodes.el, 'dump'

  paste: (e) ->
    files = []
    for item in e.clipboardData.items
      if item.kind is 'file'
        blob = item.getAsFile()
        blob.name  = 'file'
        blob.name += '.' + blob.type.split('/')[1] if blob.type
        files.push blob
    return unless files.length
    QR.open()
    QR.fileInput files

  openFileInput: (e) ->
    return if e.keyCode and e.keyCode isnt 32
    QR.nodes.fileInput.click()

  fileInput: (files) ->
    if files instanceof Event # file input
      files = [@files...]
      QR.nodes.fileInput.value = null # Don't hold the files from being modified on windows
    {length} = files
    return unless length
    max = QR.nodes.fileInput.max
    QR.cleanNotifications()
    # Set or change current post's file.
    if length is 1
      file = files[0]
      if /^text/.test file.type
        QR.selected.pasteText file
      else if file.size > max
        QR.error "File too large (file: #{$.bytesToString file.size}, max: #{$.bytesToString max})."
      else unless QR.mimeTypes.contains file.type
        QR.error 'Unsupported file type.'
      else
        QR.selected.setFile file
      return
    # Create new posts with these files.
    for file in files
      if /^text/.test file.type
        if (post = QR.posts[QR.posts.length - 1]).com
          post = new QR.post()
        post.pasteText file
      else if file.size > max
        QR.error "#{file.name}: File too large (file: #{$.bytesToString file.size}, max: #{$.bytesToString max})."
      else unless QR.mimeTypes.contains file.type
        QR.error "#{file.name}: Unsupported file type."
      else
        if (post = QR.posts[QR.posts.length - 1]).file
          post = new QR.post()
        post.setFile file
    $.addClass QR.nodes.el, 'dump'

  posts: []

  post: class
    constructor: (select) ->
      el = $.el 'a',
        className: 'qr-preview'
        draggable: true
        href: 'javascript:;'
        innerHTML: '<a class=remove>×</a><label hidden><input type=checkbox> Spoiler</label><span></span>'

      @nodes =
        el:      el
        rm:      el.firstChild
        label:   $ 'label', el
        spoiler: $ 'input', el
        span:    el.lastChild

      <% if (type === 'userscript') { %>
      # XXX Firefox lacks focusin/focusout support.
      for elm in $$ '*', el
        $.on elm, 'blur',  QR.focusout
        $.on elm, 'focus', QR.focusin
      <% } %>
      $.on el,             'click',  @select.bind @
      $.on @nodes.rm,      'click',  (e) => e.stopPropagation(); @rm()
      $.on @nodes.label,   'click',  (e) => e.stopPropagation()
      $.on @nodes.spoiler, 'change', (e) =>
        @spoiler = e.target.checked
        QR.nodes.spoiler.checked = @spoiler if @ is QR.selected
      $.add QR.nodes.dumpList, el

      for event in ['dragStart', 'dragEnter', 'dragLeave', 'dragOver', 'dragEnd', 'drop']
        $.on el, event.toLowerCase(), @[event]

      @thread = if g.VIEW is 'thread'
        g.THREADID
      else
        'new'

      prev = QR.posts[QR.posts.length - 1]
      QR.posts.push @
      @nodes.spoiler.checked = @spoiler = if prev and Conf['Remember Spoiler']
        prev.spoiler
      else
        false
      QR.persona.get (persona) =>
        @name = if 'name' of QR.persona.always
          QR.persona.always.name
        else if prev
          prev.name
        else
          persona.name

        @email = if 'email' of QR.persona.always
          QR.persona.always.email
        else if prev and !/^sage$/.test prev.email
          prev.email
        else
          persona.email

        @sub = if 'sub' of QR.persona.always
          QR.persona.always.sub
        else if Conf['Remember Subject']
          if prev then prev.sub else persona.sub
        else
          ''
        @load() if QR.selected is @ # load persona
      @select() if select
      @unlock()

    rm: ->
      @delete()
      index = QR.posts.indexOf @
      if QR.posts.length is 1
        new QR.post true
        $.rmClass QR.nodes.el, 'dump'
      else if @ is QR.selected
        (QR.posts[index-1] or QR.posts[index+1]).select()
      QR.posts.splice index, 1
      QR.status()
    delete: ->
      $.rm @nodes.el
      URL.revokeObjectURL @URL

    lock: (lock=true) ->
      @isLocked = lock
      return unless @ is QR.selected
      for name in ['thread', 'name', 'email', 'sub', 'com', 'spoiler']
        QR.nodes[name].disabled = lock
      @nodes.rm.style.visibility =
        QR.nodes.fileRM.style.visibility = if lock then 'hidden' else ''
      (if lock then $.off else $.on) QR.nodes.filename.parentNode, 'click', QR.openFileInput
      @nodes.spoiler.disabled = lock
      @nodes.el.draggable = !lock

    unlock: ->
      @lock false

    select: ->
      if QR.selected
        QR.selected.nodes.el.id = null
        QR.selected.forceSave()
      QR.selected = @
      @lock @isLocked
      @nodes.el.id = 'selected'
      # Scroll the list to center the focused post.
      rectEl   = @nodes.el.getBoundingClientRect()
      rectList = @nodes.el.parentNode.getBoundingClientRect()
      @nodes.el.parentNode.scrollLeft += rectEl.left + rectEl.width/2 - rectList.left - rectList.width/2
      @load()
      $.event 'QRPostSelection', @

    load: ->
      # Load this post's values.
      for name in ['thread', 'name', 'email', 'sub', 'com']
        QR.nodes[name].value = @[name] or null
      @showFileData()
      QR.characterCount()

    save: (input) ->
      if input.type is 'checkbox'
        @spoiler = input.checked
        return
      {name}  = input.dataset
      @[name] = input.value
      switch name
        when 'thread'
          QR.status()
        when 'com'
          @nodes.span.textContent = @com
          QR.characterCount()
          # Disable auto-posting if you're typing in the first post
          # during the last 5 seconds of the cooldown.
          if QR.cooldown.auto and @ is QR.posts[0] and 0 < QR.cooldown.seconds <= 5
            QR.cooldown.auto = false

    forceSave: ->
      return unless @ is QR.selected
      # Do this in case people use extensions
      # that do not trigger the `input` event.
      for name in ['thread', 'name', 'email', 'sub', 'com', 'spoiler']
        @save QR.nodes[name]
      return

    setFile: (@file) ->
      @filename           = "#{file.name} (#{$.bytesToString file.size})"
      @nodes.el.title     = @filename
      @nodes.label.hidden = false if QR.spoiler
      URL.revokeObjectURL @URL
      @showFileData()
      unless /^image/.test file.type
        @nodes.el.style.backgroundImage = null
        return
      @setThumbnail()

    setThumbnail: ->
      # Create a redimensioned thumbnail.
      img = $.el 'img'

      img.onload = =>
        # Generate thumbnails only if they're really big.
        # Resized pictures through canvases look like ass,
        # so we generate thumbnails `s` times bigger then expected
        # to avoid crappy resized quality.
        s = 90*2
        s *= 3 if @file.type is 'image/gif' # let them animate
        {height, width} = img
        if height < s or width < s
          @URL = fileURL
          @nodes.el.style.backgroundImage = "url(#{@URL})"
          return
        if height <= width
          width  = s / height * width
          height = s
        else
          height = s / width  * height
          width  = s
        cv = $.el 'canvas'
        cv.height = img.height = height
        cv.width  = img.width  = width
        cv.getContext('2d').drawImage img, 0, 0, width, height
        URL.revokeObjectURL fileURL
        applyBlob = (blob) =>
          @URL = URL.createObjectURL blob
          @nodes.el.style.backgroundImage = "url(#{@URL})"
        if cv.toBlob
          cv.toBlob applyBlob
          return
        data = atob cv.toDataURL().split(',')[1]

        # DataUrl to Binary code from Aeosynth's 4chan X repo
        l = data.length
        ui8a = new Uint8Array l
        for i in  [0...l]
          ui8a[i] = data.charCodeAt i

        applyBlob new Blob [ui8a], type: 'image/png'

      fileURL = URL.createObjectURL @file
      img.src = fileURL

    rmFile: ->
      delete @file
      delete @filename
      @nodes.el.title = null
      @nodes.el.style.backgroundImage = null
      @nodes.label.hidden = true if QR.spoiler
      @showFileData()
      URL.revokeObjectURL @URL

    showFileData: ->
      if @file
        QR.nodes.filename.textContent = @filename
        QR.nodes.filename.title       = @filename
        QR.nodes.spoiler.checked      = @spoiler
        $.addClass QR.nodes.fileSubmit, 'has-file'
      else
        $.rmClass QR.nodes.fileSubmit, 'has-file'

    pasteText: (file) ->
      reader = new FileReader()
      reader.onload = (e) =>
        text = e.target.result
        if @com
          @com += "\n#{text}"
        else
          @com = text
        if QR.selected is @
          QR.nodes.com.value    = @com
        @nodes.span.textContent = @com
      reader.readAsText file

    dragStart: -> $.addClass @, 'drag'
    dragEnd:   -> $.rmClass  @, 'drag'
    dragEnter: -> $.addClass @, 'over'
    dragLeave: -> $.rmClass  @, 'over'

    dragOver: (e) ->
      e.preventDefault()
      e.dataTransfer.dropEffect = 'move'
      
    drop: ->
      $.rmClass @, 'over'
      return unless @draggable
      el       = $ '.drag', @parentNode
      index    = (el) -> [el.parentNode.children...].indexOf el
      oldIndex = index el
      newIndex = index @
      (if oldIndex < newIndex then $.after else $.before) @, el
      post = QR.posts.splice(oldIndex, 1)[0]
      QR.posts.splice newIndex, 0, post
      QR.status()

  captcha:
    init: ->
      return if d.cookie.indexOf('pass_enabled=1') >= 0
      return unless @isEnabled = !!$.id 'captchaFormPart'
      $.asap (-> $.id 'recaptcha_challenge_field_holder'), @ready.bind @
      
    ready: ->
      setLifetime = (e) => @lifetime = e.detail
      $.on  window, 'captcha:timeout', setLifetime
      $.globalEval 'window.dispatchEvent(new CustomEvent("captcha:timeout", {detail: RecaptchaState.timeout}))'
      $.off window, 'captcha:timeout', setLifetime

      imgContainer = $.el 'div',
        className: 'captcha-img'
        title: 'Reload'
        innerHTML: '<img>'
      input = $.el 'input',
        className: 'captcha-input field'
        title: 'Verification'
        autocomplete: 'off'
        spellcheck: false
        tabIndex: 55
      @nodes =
        challenge: $.id 'recaptcha_challenge_field_holder'
        img:       imgContainer.firstChild
        input:     input

      new MutationObserver(@load.bind @).observe @nodes.challenge,
        childList: true

      $.on imgContainer, 'click',   @reload.bind @
      $.on input,        'keydown', @keydown.bind @
      $.on input,        'focus',   -> $.addClass QR.nodes.el, 'focus'
      $.on input,        'blur',    -> $.rmClass QR.nodes.el,  'focus'
<<<<<<< HEAD
      $.get 'captchas', [], ({captchas}) =>
=======
      $.get 'captchas', [], ({captchas}) => 
>>>>>>> 979694a9
        @sync captchas
      $.sync 'captchas', @sync
      # start with an uncached captcha
      @reload()

      <% if (type === 'userscript') { %>
      # XXX Firefox lacks focusin/focusout support.
      $.on input, 'blur',  QR.focusout
      $.on input, 'focus', QR.focusin
      <% } %>

      $.addClass QR.nodes.el, 'has-captcha'
      $.after QR.nodes.com.parentNode, [imgContainer, input]
<<<<<<< HEAD

    sync: (captchas) ->
=======
      
    sync: (captchas) -> 
>>>>>>> 979694a9
      QR.captcha.captchas = captchas
      QR.captcha.count()
      
    getOne: ->
      @clear()
      if captcha = @captchas.shift()
        {challenge, response} = captcha
        @count()
        $.set 'captchas', @captchas
      else
        challenge   = @nodes.img.alt
        if response = @nodes.input.value then @reload()
      if response
        response = response.trim()
        # one-word-captcha:
        # If there's only one word, duplicate it.
        response = "#{response} #{response}" unless /\s/.test response
      {challenge, response}
      
    save: ->
      return unless response = @nodes.input.value.trim()
      @captchas.push
        challenge: @nodes.img.alt
        response:  response
        timeout:   @timeout
      @count()
      @reload()
      $.set 'captchas', @captchas
      
    clear: ->
      now = Date.now()
      for captcha, i in @captchas
        break if captcha.timeout > now
      return unless i
      @captchas = @captchas[i..]
      @count()
      $.set 'captchas', @captchas
      
    load: ->
      return unless @nodes.challenge.firstChild
      # -1 minute to give upload some time.
      @timeout  = Date.now() + @lifetime * $.SECOND - $.MINUTE
      challenge = @nodes.challenge.firstChild.value
      @nodes.img.alt = challenge
      @nodes.img.src = "//www.google.com/recaptcha/api/image?c=#{challenge}"
      @nodes.input.value = null
      @clear()
      
    count: ->
      count = @captchas.length
      @nodes.input.placeholder = switch count
        when 0
          'Verification (Shift + Enter to cache)'
        when 1
          'Verification (1 cached captcha)'
        else
          "Verification (#{count} cached captchas)"
      @nodes.input.alt = count
      
    reload: (focus) ->
      # the 't' argument prevents the input from being focused
      $.globalEval 'Recaptcha.reload("t")'
      # Focus if we meant to.
      @nodes.input.focus() if focus
      
    keydown: (e) ->
      if e.keyCode is 8 and not @nodes.input.value
        @reload()
      else if e.keyCode is 13 and e.shiftKey
        @save()
      else
        return
      e.preventDefault()

  dialog: ->
    dialog = UI.dialog 'qr', 'top:0;right:0;', """
    <%= grunt.file.read('src/General/html/Features/QuickReply.html').replace(/>\s+</g, '><').trim() %>
    """

    QR.nodes = nodes =
      el:         dialog
      move:       $ '.move',             dialog
      autohide:   $ '#autohide',         dialog
      thread:     $ 'select',            dialog
      close:      $ '.close',            dialog
      form:       $ 'form',              dialog
      dumpButton: $ '#dump-button',      dialog
      name:       $ '[data-name=name]',  dialog
      email:      $ '[data-name=email]', dialog
      sub:        $ '[data-name=sub]',   dialog
      com:        $ '[data-name=com]',   dialog
      dumpList:   $ '#dump-list',        dialog
      addPost:    $ '#add-post',         dialog
      charCount:  $ '#char-count',       dialog
      fileSubmit: $ '#file-n-submit',    dialog
      filename:   $ '#qr-filename',      dialog
      fileRM:     $ '#qr-filerm',        dialog
      fileExtras: $ '#qr-extras-container', dialog
      spoiler:    $ '#qr-file-spoiler',  dialog
      status:     $ '[type=submit]',     dialog
      fileInput:  $ '[type=file]',       dialog

    # Allow only this board's supported files.
    mimeTypes = $('ul.rules > li').textContent.trim().match(/: (.+)/)[1].toLowerCase().replace /\w+/g, (type) ->
      switch type
        when 'jpg'
          'image/jpeg'
        when 'pdf'
          'application/pdf'
        when 'swf'
          'application/x-shockwave-flash'
        else
          "image/#{type}"
    QR.mimeTypes = mimeTypes.split ', '
    # Add empty mimeType to avoid errors with URLs selected in Window's file dialog.
    QR.mimeTypes.push ''
    nodes.fileInput.max = $('input[name=MAX_FILE_SIZE]').value

    QR.spoiler = !!$ 'input[name=spoiler]'
    if QR.spoiler
      $.addClass QR.nodes.el, 'has-spoiler'
    else
      nodes.spoiler.parentElement.hidden = true

    if g.BOARD.ID is 'f'
      nodes.flashTag = $.el 'select',
        name: 'filetag'
        innerHTML: """
          <option value=0>Hentai</option>
          <option value=6>Porn</option>
          <option value=1>Japanese</option>
          <option value=2>Anime</option>
          <option value=3>Game</option>
          <option value=5>Loop</option>
          <option value=4 selected>Other</option>
        """
      $.add nodes.form, nodes.flashTag

    # Make a list of threads.
    for thread of g.BOARD.threads
      $.add nodes.thread, $.el 'option',
        value: thread
        textContent: "Thread No.#{thread}"

    $.on nodes.filename.parentNode, 'click keyup', QR.openFileInput

    <% if (type === 'userscript') { %>
    # XXX Firefox lacks focusin/focusout support.
    for elm in $$ '*', QR.nodes.el
      $.on elm, 'blur',  QR.focusout
      $.on elm, 'focus', QR.focusin
    <% } %>
    $.on dialog,           'focusin',  QR.focusin
    $.on dialog,           'focusout', QR.focusout
    $.on nodes.autohide,   'change', QR.toggleHide
    $.on nodes.close,      'click',  QR.close
    $.on nodes.dumpButton, 'click',  -> nodes.el.classList.toggle 'dump'
    $.on nodes.addPost,    'click',  -> new QR.post true
    $.on nodes.form,       'submit', QR.submit
    $.on nodes.fileRM,     'click', -> QR.selected.rmFile()
    $.on nodes.fileExtras, 'click', (e) -> e.stopPropagation()
    $.on nodes.spoiler,    'change', -> QR.selected.nodes.spoiler.click()
    $.on nodes.fileInput,  'change', QR.fileInput
    # save selected post's data
    for name in ['name', 'email', 'sub', 'com']
      $.on nodes[name], 'input',  -> QR.selected.save @
    $.on nodes.thread,  'change', -> QR.selected.save @

    <% if (type === 'userscript') { %>
    if Conf['Remember QR Size']
      $.get 'QR Size', '', (item) ->
        nodes.com.style.cssText = item['QR Size']
      $.on nodes.com, 'mouseup', (e) ->
        return if e.button isnt 0
        $.set 'QR Size', @style.cssText
    <% } %>

    QR.persona.init()
    new QR.post true
    QR.status()
    QR.cooldown.init()
    QR.captcha.init()
    $.add d.body, dialog

    # Create a custom event when the QR dialog is first initialized.
    # Use it to extend the QR's functionalities, or for XTRM RICE.
    $.event 'QRDialogCreation', null, dialog

  preSubmitHooks: []
  
  submit: (e) ->
    e?.preventDefault()

    if QR.req
      QR.abort()
      return

    if QR.cooldown.seconds
      QR.cooldown.auto = !QR.cooldown.auto
      QR.status()
      return

    post = QR.posts[0]
    post.forceSave()
    if g.BOARD.ID is 'f'
      filetag = QR.nodes.flashTag.value
    threadID = post.thread
    thread = g.BOARD.threads[threadID]

    # prevent errors
    if threadID is 'new'
      threadID = null
      if ['vg', 'q'].contains(g.BOARD.ID) and !post.sub
        err = 'New threads require a subject.'
      else unless post.file or textOnly = !!$ 'input[name=textonly]', $.id 'postForm'
        err = 'No file selected.'
    else if g.BOARD.threads[threadID].isClosed
      err = 'You can\'t reply to this thread anymore.'
    else unless post.com or post.file
      err = 'No file selected.'
    else if post.file and thread.fileLimit
      err = 'Max limit of image replies has been reached.'
    else for hook in QR.preSubmitHooks
      if err = hook post, thread
        break

    if QR.captcha.isEnabled and !err
      {challenge, response} = QR.captcha.getOne()
      err = 'No valid captcha.' unless response

    QR.cleanNotifications()
    if err
      # stop auto-posting
      QR.cooldown.auto = false
      QR.status()
      QR.error err
      return

    # Enable auto-posting if we have stuff to post, disable it otherwise.
    QR.cooldown.auto = QR.posts.length > 1
    if Conf['Auto Hide QR'] and !QR.cooldown.auto
      QR.hide()
    if !QR.cooldown.auto and $.x 'ancestor::div[@id="qr"]', d.activeElement
      # Unfocus the focused element if it is one within the QR and we're not auto-posting.
      d.activeElement.blur()

    post.lock()

    postData =
      resto:    threadID
      name:     post.name
      email:    post.email
      sub:      post.sub
      com:      post.com
      upfile:   post.file
      filetag:  filetag
      spoiler:  post.spoiler
      textonly: textOnly
      mode:     'regist'
      pwd:      QR.persona.pwd
      recaptcha_challenge_field: challenge
      recaptcha_response_field:  response

    callbacks =
      onload: QR.response
      onerror: ->
        # Connection error, or
        # www.4chan.org/banned
        delete QR.req
        post.unlock()
        QR.cooldown.auto = false
        QR.status()
        QR.error $.el 'span',
          innerHTML: """
          4chan X encountered an error while posting. Please try again. 
          [<a href="https://github.com/seaweedchan/4chan-x/wiki/Frequently-Asked-Questions#what-does-4chan-x-encountered-an-error-while-posting-please-try-again-mean" target=_blank>?</a>]
          """
    opts =
      cred: true
      form: $.formData postData
      upCallbacks:
        onload: ->
          # Upload done, waiting for server response.
          QR.req.isUploadFinished = true
          QR.req.uploadEndTime    = Date.now()
          QR.req.progress = '...'
          QR.status()
        onprogress: (e) ->
          # Uploading...
          QR.req.progress = "#{Math.round e.loaded / e.total * 100}%"
          QR.status()

    QR.req = $.ajax $.id('postForm').parentNode.action, callbacks, opts
    # Starting to upload might take some time.
    # Provide some feedback that we're starting to submit.
    QR.req.uploadStartTime = Date.now()
    QR.req.progress = '...'
    QR.status()

  response: ->
    {req} = QR
    delete QR.req

    post = QR.posts[0]
    post.unlock()

    tmpDoc = d.implementation.createHTMLDocument ''
    tmpDoc.documentElement.innerHTML = req.response
    if ban  = $ '.banType', tmpDoc # banned/warning
      board = $('.board', tmpDoc).innerHTML
      err   = $.el 'span', innerHTML:
        if ban.textContent.toLowerCase() is 'banned'
          "You are banned on #{board}! ;_;<br>" +
          "Click <a href=//www.4chan.org/banned target=_blank>here</a> to see the reason."
        else
          "You were issued a warning on #{board} as #{$('.nameBlock', tmpDoc).innerHTML}.<br>" +
          "Reason: #{$('.reason', tmpDoc).innerHTML}"
    else if err = tmpDoc.getElementById 'errmsg' # error!
      $('a', err)?.target = '_blank' # duplicate image link
    else if tmpDoc.title isnt 'Post successful!'
      err = 'Connection error with sys.4chan.org.'
    else if req.status isnt 200
      err = "Error #{req.statusText} (#{req.status})"

    if err
      if /captcha|verification/i.test(err.textContent) or err is 'Connection error with sys.4chan.org.'
        # Remove the obnoxious 4chan Pass ad.
        if /mistyped/i.test err.textContent
          err = 'You seem to have mistyped the CAPTCHA.'
        # Enable auto-post if we have some cached captchas.
        QR.cooldown.auto = if QR.captcha.isEnabled
          !!QR.captcha.captchas.length
        else if err is 'Connection error with sys.4chan.org.'
          true
        else
          # Something must've gone terribly wrong if you get captcha errors without captchas.
          # Don't auto-post indefinitely in that case.
          false
        # Too many frequent mistyped captchas will auto-ban you!
        # On connection error, the post most likely didn't go through.
        QR.cooldown.set delay: 2
      else if err.textContent and m = err.textContent.match /wait\s(\d+)\ssecond/i
        QR.cooldown.auto = if QR.captcha.isEnabled
          !!QR.captcha.captchas.length
        else
          true
        QR.cooldown.set delay: m[1]
      else # stop auto-posting
        QR.cooldown.auto = false
      QR.status()
      QR.error err
      return
      

    QR.cleanNotifications()
    h1 = $ 'h1', tmpDoc
    
    if Conf['Posting Success Notifications']
      QR.notifications.push new Notification 'success', h1.textContent, 5

    QR.persona.set post

    [_, threadID, postID] = h1.nextSibling.textContent.match /thread:(\d+),no:(\d+)/
    postID   = +postID
    threadID = +threadID or postID
    isReply  = threadID isnt postID

    QR.db.set
      boardID: g.BOARD.ID
      threadID: threadID
      postID: postID
      val: true

    ThreadUpdater.postID = postID

    # Post/upload confirmed as successful.
    $.event 'QRPostSuccessful', {
      board: g.BOARD
      threadID
      postID
    }

    # Enable auto-posting if we have stuff to post, disable it otherwise.
    QR.cooldown.auto = QR.posts.length > 1 and isReply

    unless Conf['Persistent QR'] or QR.cooldown.auto
      QR.close()
    else
      post.rm()

    QR.cooldown.set {req, post, isReply}

    URL = if threadID is postID # new thread
      "/#{g.BOARD}/res/#{threadID}"
    else if g.VIEW is 'index' and !QR.cooldown.auto and Conf['Open Post in New Tab'] # replying from the index
      "/#{g.BOARD}/res/#{threadID}#p#{postID}"
    if URL
      if Conf['Open Post in New Tab']
        $.open URL
      else
        window.location = URL

    QR.status()

  abort: ->
    if QR.req and !QR.req.isUploadFinished
      QR.req.abort()
      delete QR.req
      QR.posts[0].unlock()
      QR.notifications.push new Notification 'info', 'QR upload aborted.', 5
    QR.status()<|MERGE_RESOLUTION|>--- conflicted
+++ resolved
@@ -766,11 +766,8 @@
       $.on input,        'keydown', @keydown.bind @
       $.on input,        'focus',   -> $.addClass QR.nodes.el, 'focus'
       $.on input,        'blur',    -> $.rmClass QR.nodes.el,  'focus'
-<<<<<<< HEAD
+
       $.get 'captchas', [], ({captchas}) =>
-=======
-      $.get 'captchas', [], ({captchas}) => 
->>>>>>> 979694a9
         @sync captchas
       $.sync 'captchas', @sync
       # start with an uncached captcha
@@ -784,13 +781,8 @@
 
       $.addClass QR.nodes.el, 'has-captcha'
       $.after QR.nodes.com.parentNode, [imgContainer, input]
-<<<<<<< HEAD
 
     sync: (captchas) ->
-=======
-      
-    sync: (captchas) -> 
->>>>>>> 979694a9
       QR.captcha.captchas = captchas
       QR.captcha.count()
       
