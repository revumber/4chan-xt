QR =
  init: ->
    @db = new DataBoard 'yourPosts'

    $.ready @initReady

    if Conf['Persistent QR']
      unless g.BOARD.ID is 'f'
        $.on d, '4chanXInitFinished', @persist
      else
        $.ready @persist

    Post::callbacks.push
      name: 'Quick Reply'
      cb:   @node

    return unless Conf['Header Shortcut'] or Conf['Page Shortcut']

    sc = $.el 'a',
      className: "qr-shortcut #{unless Conf['Persistent QR'] then 'disabled' else ''}"
      textContent: 'QR'
      title: 'Quick Reply'
      href: 'javascript:;'

    $.on sc, 'click', ->
      if !QR.nodes or QR.nodes.el.hidden
        $.event 'CloseMenu'
        QR.open()
        QR.nodes.com.focus()
      else
        QR.close()
      $.toggleClass @, 'disabled'

    return Header.addShortcut sc if Conf['Header Shortcut']

    $.addClass sc, 'on-page'
    sc.textContent = if g.VIEW is 'thread' then 'Reply to Thread' else 'Start a Thread'
    con = $.el 'div',
      className: 'center'
    $.add con, sc
    $.asap (-> d.body), ->
      $.asap (-> $.id 'postForm'), ->
        $.before $.id('postForm'), con

  initReady: ->
    QR.postingIsEnabled = !!$.id 'postForm'
    unless QR.postingIsEnabled
      return 
    
    $.on d, 'QRGetSelectedPost', ({detail: cb}) ->
      cb QR.selected
    $.on d, 'QRAddPreSubmitHook', ({detail: cb}) ->
      QR.preSubmitHooks.push cb

    <% if (type === 'crx') { %>
    $.on d, 'paste',              QR.paste
    <% } %>
    $.on d, 'dragover',           QR.dragOver
    $.on d, 'drop',               QR.dropFile
    $.on d, 'dragstart dragend',  QR.drag
    $.on d, 'ThreadUpdate', ->
      if g.DEAD
        QR.abort()
      else
        QR.status()

  node: ->
    $.on $('a[title="Quote this post"]', @nodes.info), 'click', QR.quote

  persist: ->
    return unless QR.postingIsEnabled
    QR.open()
    QR.hide() if Conf['Auto Hide QR']

  open: ->
    if QR.nodes
      QR.nodes.el.hidden = false
      QR.unhide()
    else
      try
        QR.dialog()
      catch err
        delete QR.nodes
        Main.handleErrors
          message: 'Quick Reply dialog creation crashed.'
          error: err

  close: ->
    if QR.req
      QR.abort()
      return
    QR.nodes.el.hidden = true
    QR.cleanNotifications()
    d.activeElement.blur()
    $.rmClass QR.nodes.el, 'dump'
    unless Conf['Captcha Warning Notifications']
      $.rmClass QR.captcha.nodes.input, 'error'
    if Conf['QR Shortcut']
      $.toggleClass $('.qr-shortcut'), 'disabled'
    for post in QR.posts.splice 0, QR.posts.length, new QR.post true
      post.delete()
    QR.cooldown.auto = false
    QR.status()

  focusin: ->
    $.addClass QR.nodes.el, 'has-focus'

  focusout: ->
    $.rmClass QR.nodes.el, 'has-focus'

  hide: ->
    d.activeElement.blur()
    $.addClass QR.nodes.el, 'autohide'
    QR.nodes.autohide.checked = true

  unhide: ->
    $.rmClass QR.nodes.el, 'autohide'
    QR.nodes.autohide.checked = false

  toggleHide: ->
    if @checked
      QR.hide()
    else
      QR.unhide()

  error: (err) ->
    QR.open()
    if typeof err is 'string'
      el = $.tn err
    else
      el = err
      el.removeAttribute 'style'
    if QR.captcha.isEnabled and /captcha|verification/i.test el.textContent
      # Focus the captcha input on captcha error.
      QR.captcha.nodes.input.focus()
      if Conf['Captcha Warning Notifications']
        QR.notifications.push new Notification 'warning', el
      else
        $.addClass QR.captcha.nodes.input, 'error'
        $.on QR.captcha.nodes.input, 'keydown', ->
          $.rmClass QR.captcha.nodes.input, 'error'
    else
      QR.notifications.push new Notification 'warning', el
    alert el.textContent if d.hidden

  notifications: []

  cleanNotifications: ->
    for notification in QR.notifications
      notification.close()
    QR.notifications = []

  status: ->
    return unless QR.nodes
    {thread} = QR.posts[0]
    if thread isnt 'new' and g.threads["#{g.BOARD}.#{thread}"].isDead
      value    = 404
      disabled = true
      QR.cooldown.auto = false

    value = if QR.req
      QR.req.progress
    else
      QR.cooldown.seconds or value

    {status} = QR.nodes
    status.value = unless value
      'Submit'
    else if QR.cooldown.auto
      "Auto #{value}"
    else
      value
    status.disabled = disabled or false

  persona:
    pwd: ''
    always: {}
    init: ->
      QR.persona.getPassword()
      $.get 'QR.personas', Conf['QR.personas'], ({'QR.personas': personas}) ->
        types =
          name:  []
          email: []
          sub:   []
        for item in personas.split '\n'
          QR.persona.parseItem item.trim(), types
        for type, arr of types
          QR.persona.loadPersonas type, arr
        return

    parseItem: (item, types) ->
      return if item[0] is '#'
      return unless match = item.match /(name|email|subject|password):"(.*)"/i
      [match, type, val]  = match

      # Don't mix up item settings with val.
      item = item.replace match, ''

      boards = item.match(/boards:([^;]+)/i)?[1].toLowerCase() or 'global'
      if boards isnt 'global' and not ((boards.split ',').contains g.BOARD.ID)
        return

      if type is 'password'
        QR.persona.pwd = val
        return

      type = 'sub' if type is 'subject'

      if /always/i.test item
        QR.persona.always[type] = val

      unless types[type].contains val
        types[type].push val

    loadPersonas: (type, arr) ->
      list = $ "#list-#{type}", QR.nodes.el
      for val in arr
        # XXX Firefox displays empty <option>s in the completion list.
        continue unless val
        $.add list, $.el 'option',
          textContent: val
      return

    getPassword: ->
      unless QR.persona.pwd
        QR.persona.pwd = if m = d.cookie.match /4chan_pass=([^;]+)/
          decodeURIComponent m[1]
        else if input = $.id 'postPassword'
          input.value
        else
          # If we're in a closed thread, #postPassword isn't available.
          # And since #delPassword.value is only filled on window.onload
          # we'd rather use #postPassword when we can.
          $.id('delPassword').value
      return QR.persona.pwd

    get: (cb) ->
      $.get 'QR.persona', {}, ({'QR.persona': persona}) ->
        cb persona

    set: (post) ->
      $.get 'QR.persona', {}, ({'QR.persona': persona}) ->
        persona =
          name:  post.name
          email: if /^sage$/.test post.email then persona.email else post.email
          sub:   if Conf['Remember Subject'] then post.sub      else undefined
        $.set 'QR.persona', persona

  cooldown:
    init: ->
      return unless Conf['Cooldown']
      board = g.BOARD.ID
      QR.cooldown.types =
        thread: switch board
          when 'q' then 86400
          when 'b', 'soc', 'r9k' then 600
          else 300
        sage: if board is 'q' then 600 else 60
        file: if board is 'q' then 300 else 30
        post: if board is 'q' then 150 else 30
      QR.cooldown.upSpd = 0
      QR.cooldown.upSpdAccuracy = .5
      $.get "cooldown.#{board}", {}, (item) ->
        QR.cooldown.cooldowns = item["cooldown.#{board}"]
        QR.cooldown.start()
      $.sync "cooldown.#{board}", QR.cooldown.sync

    start: ->
      return unless Conf['Cooldown']
      return if QR.cooldown.isCounting
      QR.cooldown.isCounting = true
      QR.cooldown.count()

    sync: (cooldowns) ->
      # Add each cooldowns, don't overwrite everything in case we
      # still need to prune one in the current tab to auto-post.
      for id of cooldowns
        QR.cooldown.cooldowns[id] = cooldowns[id]
      QR.cooldown.start()

    set: (data) ->
      return unless Conf['Cooldown']
      {req, post, isReply, delay} = data
      start = if req then req.uploadEndTime else Date.now()
      if delay
        cooldown = {delay}
      else
        if post.file
          upSpd = post.file.size / ((req.uploadEndTime - req.uploadStartTime) / $.SECOND)
          QR.cooldown.upSpdAccuracy = ((upSpd > QR.cooldown.upSpd * .9) + QR.cooldown.upSpdAccuracy) / 2
          QR.cooldown.upSpd = upSpd
        isSage  = /sage/i.test post.email
        hasFile = !!post.file
        type = unless isReply
          'thread'
        else if isSage
          'sage'
        else if hasFile
          'file'
        else
          'post'
        cooldown =
          isReply: isReply
          isSage:  isSage
          hasFile: hasFile
          timeout: start + QR.cooldown.types[type] * $.SECOND
      QR.cooldown.cooldowns[start] = cooldown
      $.set "cooldown.#{g.BOARD}", QR.cooldown.cooldowns
      QR.cooldown.start()

    unset: (id) ->
      delete QR.cooldown.cooldowns[id]
      if Object.keys(QR.cooldown.cooldowns).length
        $.set "cooldown.#{g.BOARD}", QR.cooldown.cooldowns
      else
        $.delete "cooldown.#{g.BOARD}"

    count: ->
      unless Object.keys(QR.cooldown.cooldowns).length
        $.delete "#{g.BOARD}.cooldown"
        delete QR.cooldown.isCounting
        delete QR.cooldown.seconds
        QR.status()
        return

      setTimeout QR.cooldown.count, $.SECOND

      now     = Date.now()
      post    = QR.posts[0]
      isReply = post.thread isnt 'new'
      isSage  = /sage/i.test post.email
      hasFile = !!post.file
      seconds = null
      {types, cooldowns, upSpd, upSpdAccuracy} = QR.cooldown

      for start, cooldown of cooldowns
        if 'delay' of cooldown
          if cooldown.delay
            seconds = Math.max seconds, cooldown.delay--
          else
            seconds = Math.max seconds, 0
            QR.cooldown.unset start
          continue

        if isReply is cooldown.isReply
          # Only cooldowns relevant to this post can set the seconds value.
          # Unset outdated cooldowns that can no longer impact us.
          type = unless isReply
            'thread'
          else if isSage and cooldown.isSage
            'sage'
          else if hasFile and cooldown.hasFile
            'file'
          else
            'post'
          elapsed = Math.floor (now - start) / $.SECOND
          if elapsed >= 0 # clock changed since then?
            seconds = Math.max seconds, types[type] - elapsed
            if Conf['Cooldown Prediction'] and hasFile and upSpd
              seconds -= Math.floor post.file.size / upSpd * upSpdAccuracy
              seconds  = Math.max seconds, 0
        unless start <= now <= cooldown.timeout
          QR.cooldown.unset start

      # Update the status when we change posting type.
      # Don't get stuck at some random number.
      # Don't interfere with progress status updates.
      update = seconds isnt null or !!QR.cooldown.seconds
      QR.cooldown.seconds = seconds
      QR.status() if update
      QR.submit() if seconds is 0 and QR.cooldown.auto and !QR.req

  quote: (e) ->
    e?.preventDefault()
    return unless QR.postingIsEnabled

    sel   = d.getSelection()
    post  = Get.postFromNode @
    text  = ">>#{post}\n"
    if (s = sel.toString().trim()) and post is Get.postFromNode sel.anchorNode
      s = s.replace /\n/g, '\n>'
      text += ">#{s}\n"

    QR.open()
    if QR.selected.isLocked
      index = QR.posts.indexOf QR.selected
      (QR.posts[index+1] or new QR.post()).select()
      $.addClass QR.nodes.el, 'dump'
      QR.cooldown.auto = true
    {com, thread} = QR.nodes
<<<<<<< HEAD
    thread.value = OP.ID unless com.value
    thread.nextElementSibling.firstElementChild.textContent = thread.options[thread.selectedIndex].textContent
=======
    thread.value = Get.contextFromNode(@).thread unless com.value
>>>>>>> 9a2692d4

    caretPos = com.selectionStart
    # Replace selection for text.
    com.value = com.value[...caretPos] + text + com.value[com.selectionEnd..]
    # Move the caret to the end of the new quote.
    range = caretPos + text.length
    com.setSelectionRange range, range
    com.focus()

    QR.selected.save com
    QR.selected.save thread

    $.rmClass $('.qr-shortcut'), 'disabled'

  characterCount: ->
    counter = QR.nodes.charCount
    count   = QR.nodes.com.textLength
    counter.textContent = count
    counter.hidden      = count < 1000
    (if count > 1500 then $.addClass else $.rmClass) counter, 'warning'

  drag: (e) ->
    # Let it drag anything from the page.
    toggle = if e.type is 'dragstart' then $.off else $.on
    toggle d, 'dragover', QR.dragOver
    toggle d, 'drop',     QR.dropFile

  dragOver: (e) ->
    e.preventDefault()
    e.dataTransfer.dropEffect = 'copy' # cursor feedback

  dropFile: (e) ->
    # Let it only handle files from the desktop.
    return unless e.dataTransfer.files.length
    e.preventDefault()
    QR.open()
    QR.fileInput e.dataTransfer.files
    $.addClass QR.nodes.el, 'dump'

  paste: (e) ->
    files = []
    for item in e.clipboardData.items
      if item.kind is 'file'
        blob = item.getAsFile()
        blob.name  = 'file'
        blob.name += '.' + blob.type.split('/')[1] if blob.type
        files.push blob
    return unless files.length
    QR.open()
    QR.fileInput files

  openFileInput: (e) ->
    return if e.keyCode and e.keyCode isnt 32
    QR.nodes.fileInput.click()

  fileInput: (files) ->
    if files instanceof Event # file input
      files = [@files...]
      QR.nodes.fileInput.value = null # Don't hold the files from being modified on windows
    {length} = files
    return unless length
    max = QR.nodes.fileInput.max
    QR.cleanNotifications()
    # Set or change current post's file.
    if length is 1
      file = files[0]
      if /^text/.test file.type
        QR.selected.pasteText file
      else if file.size > max
        QR.error "File too large (file: #{$.bytesToString file.size}, max: #{$.bytesToString max})."
      else unless QR.mimeTypes.contains file.type
        QR.error 'Unsupported file type.'
      else
        QR.selected.setFile file
      return
    # Create new posts with these files.
    for file in files
      if /^text/.test file.type
        if (post = QR.posts[QR.posts.length - 1]).com
          post = new QR.post()
        post.pasteText file
      else if file.size > max
        QR.error "#{file.name}: File too large (file: #{$.bytesToString file.size}, max: #{$.bytesToString max})."
      else unless QR.mimeTypes.contains file.type
        QR.error "#{file.name}: Unsupported file type."
      else
        if (post = QR.posts[QR.posts.length - 1]).file
          post = new QR.post()
        post.setFile file
    $.addClass QR.nodes.el, 'dump'

  posts: []

  post: class
    constructor: (select) ->
      el = $.el 'a',
        className: 'qr-preview'
        draggable: true
        href: 'javascript:;'
        innerHTML: '<a class=remove>✖</a><label hidden><input type=checkbox> Spoiler</label><span></span>'

      @nodes =
        el:      el
        rm:      el.firstChild
        label:   $ 'label', el
        spoiler: $ 'input', el
        span:    el.lastChild

      <% if (type === 'userscript') { %>
      # XXX Firefox lacks focusin/focusout support.
      for elm in $$ '*', el
        $.on elm, 'blur',  QR.focusout
        $.on elm, 'focus', QR.focusin
      <% } %>
      $.on el,             'click',  @select.bind @
      $.on @nodes.rm,      'click',  (e) => e.stopPropagation(); @rm()
      $.on @nodes.label,   'click',  (e) => e.stopPropagation()
      $.on @nodes.spoiler, 'change', (e) =>
        @spoiler = e.target.checked
        QR.nodes.spoiler.checked = @spoiler if @ is QR.selected
      $.add QR.nodes.dumpList, el

      for event in ['dragStart', 'dragEnter', 'dragLeave', 'dragOver', 'dragEnd', 'drop']
        $.on el, event.toLowerCase(), @[event]

      @thread = if g.VIEW is 'thread'
        g.THREADID
      else
        'new'

      prev = QR.posts[QR.posts.length - 1]
      QR.posts.push @
      @nodes.spoiler.checked = @spoiler = if prev and Conf['Remember Spoiler']
        prev.spoiler
      else
        false
      QR.persona.get (persona) =>
        @name = if 'name' of QR.persona.always
          QR.persona.always.name
        else if prev
          prev.name
        else
          persona.name

        @email = if 'email' of QR.persona.always
          QR.persona.always.email
        else if prev and !/^sage$/.test prev.email
          prev.email
        else
          persona.email

        @sub = if 'sub' of QR.persona.always
          QR.persona.always.sub
        else if Conf['Remember Subject']
          if prev then prev.sub else persona.sub
        else
          ''
        @load() if QR.selected is @ # load persona
      @select() if select
      @unlock()

    rm: ->
      @delete()
      index = QR.posts.indexOf @
      if QR.posts.length is 1
        new QR.post true
        $.rmClass QR.nodes.el, 'dump'
      else if @ is QR.selected
        (QR.posts[index-1] or QR.posts[index+1]).select()
      QR.posts.splice index, 1
      QR.status()
    delete: ->
      $.rm @nodes.el
      URL.revokeObjectURL @URL

    lock: (lock=true) ->
      @isLocked = lock
      return unless @ is QR.selected
      for name in ['thread', 'name', 'email', 'sub', 'com', 'spoiler']
        QR.nodes[name].disabled = lock
      @nodes.rm.style.visibility =
        QR.nodes.fileRM.style.visibility = if lock then 'hidden' else ''
      (if lock then $.off else $.on) QR.nodes.filename.parentNode, 'click', QR.openFileInput
      @nodes.spoiler.disabled = lock
      @nodes.el.draggable = !lock

    unlock: ->
      @lock false

    select: ->
      if QR.selected
        QR.selected.nodes.el.id = null
        QR.selected.forceSave()
      QR.selected = @
      @lock @isLocked
      @nodes.el.id = 'selected'
      # Scroll the list to center the focused post.
      rectEl   = @nodes.el.getBoundingClientRect()
      rectList = @nodes.el.parentNode.getBoundingClientRect()
      @nodes.el.parentNode.scrollLeft += rectEl.left + rectEl.width/2 - rectList.left - rectList.width/2
      @load()

      $.event 'QRPostSelection', @

    load: ->
      # Load this post's values.
      for name in ['thread', 'name', 'email', 'sub', 'com']
        QR.nodes[name].value = @[name] or null

      QR.tripcodeHider.call QR.nodes['name']
      @showFileData()
      QR.characterCount()

    save: (input) ->
      if input.type is 'checkbox'
        @spoiler = input.checked
        return
      {name}  = input.dataset
      @[name] = input.value
      switch name
        when 'thread'
          QR.status()
        when 'com'
          @nodes.span.textContent = @com
          QR.characterCount()
          # Disable auto-posting if you're typing in the first post
          # during the last 5 seconds of the cooldown.
          if QR.cooldown.auto and @ is QR.posts[0] and 0 < QR.cooldown.seconds <= 5
            QR.cooldown.auto = false

    forceSave: ->
      return unless @ is QR.selected
      # Do this in case people use extensions
      # that do not trigger the `input` event.
      for name in ['thread', 'name', 'email', 'sub', 'com', 'spoiler']
        @save QR.nodes[name]
      return

    setFile: (@file) ->
      @filename           = "#{file.name} (#{$.bytesToString file.size})"
      @nodes.el.title     = @filename
      @nodes.label.hidden = false if QR.spoiler
      URL.revokeObjectURL @URL
      @showFileData()
      unless /^image/.test file.type
        @nodes.el.style.backgroundImage = null
        return
      @setThumbnail()

    setThumbnail: ->
      # Create a redimensioned thumbnail.
      img = $.el 'img'

      img.onload = =>
        # Generate thumbnails only if they're really big.
        # Resized pictures through canvases look like ass,
        # so we generate thumbnails `s` times bigger then expected
        # to avoid crappy resized quality.
        s = 90*2
        s *= 3 if @file.type is 'image/gif' # let them animate
        {height, width} = img
        if height < s or width < s
          @URL = fileURL
          @nodes.el.style.backgroundImage = "url(#{@URL})"
          return
        if height <= width
          width  = s / height * width
          height = s
        else
          height = s / width  * height
          width  = s
        cv = $.el 'canvas'
        cv.height = img.height = height
        cv.width  = img.width  = width
        cv.getContext('2d').drawImage img, 0, 0, width, height
        URL.revokeObjectURL fileURL
        applyBlob = (blob) =>
          @URL = URL.createObjectURL blob
          @nodes.el.style.backgroundImage = "url(#{@URL})"
        if cv.toBlob
          cv.toBlob applyBlob
          return
        data = atob cv.toDataURL().split(',')[1]

        # DataUrl to Binary code from Aeosynth's 4chan X repo
        l = data.length
        ui8a = new Uint8Array l
        for i in  [0...l]
          ui8a[i] = data.charCodeAt i

        applyBlob new Blob [ui8a], type: 'image/png'

      fileURL = URL.createObjectURL @file
      img.src = fileURL

    rmFile: ->
      delete @file
      delete @filename
      @nodes.el.title = null
      @nodes.el.style.backgroundImage = null
      @nodes.label.hidden = true if QR.spoiler
      @showFileData()
      URL.revokeObjectURL @URL

    showFileData: ->
      if @file
        QR.nodes.filename.textContent = @filename
        QR.nodes.filename.title       = @filename
        QR.nodes.spoiler.checked      = @spoiler
        $.addClass QR.nodes.fileSubmit, 'has-file'
      else
        $.rmClass QR.nodes.fileSubmit, 'has-file'

    pasteText: (file) ->
      reader = new FileReader()
      reader.onload = (e) =>
        text = e.target.result
        if @com
          @com += "\n#{text}"
        else
          @com = text
        if QR.selected is @
          QR.nodes.com.value    = @com
        @nodes.span.textContent = @com
      reader.readAsText file

    dragStart: -> $.addClass @, 'drag'
    dragEnd:   -> $.rmClass  @, 'drag'
    dragEnter: -> $.addClass @, 'over'
    dragLeave: -> $.rmClass  @, 'over'

<<<<<<< HEAD
    dragEnd: ->
      $.rmClass @, 'drag'

    dragEnter: ->
      $.addClass @, 'over'

    dragLeave: ->
      $.rmClass @, 'over'

=======
>>>>>>> 9a2692d4
    dragOver: (e) ->
      e.preventDefault()
      e.dataTransfer.dropEffect = 'move'

    drop: ->
      $.rmClass @, 'over'
      return unless @draggable
      el       = $ '.drag', @parentNode
      index    = (el) -> [el.parentNode.children...].indexOf el
      oldIndex = index el
      newIndex = index @
      (if oldIndex < newIndex then $.after else $.before) @, el
      post = QR.posts.splice(oldIndex, 1)[0]
      QR.posts.splice newIndex, 0, post
      QR.status()

  captcha:
    init: ->
      return if d.cookie.indexOf('pass_enabled=1') >= 0
      return unless @isEnabled = !!$.id 'captchaFormPart'
      $.asap (-> $.id 'recaptcha_challenge_field_holder'), @ready.bind @

    ready: ->
      setLifetime = (e) => @lifetime = e.detail
      $.on  window, 'captcha:timeout', setLifetime
      $.globalEval 'window.dispatchEvent(new CustomEvent("captcha:timeout", {detail: RecaptchaState.timeout}))'
      $.off window, 'captcha:timeout', setLifetime

      imgContainer = $.el 'div',
        className: 'captcha-img'
        title: 'Reload'
        innerHTML: '<img>'
      input = $.el 'input',
        className:    'captcha-input field'
        title:        'Verification'
        autocomplete: 'off'
        spellcheck:   false
        tabIndex:     55
      @nodes =
        challenge: $.id 'recaptcha_challenge_field_holder'
        img:       imgContainer.firstChild
        input:     input

      new MutationObserver(@load.bind @).observe @nodes.challenge,
        childList: true

      $.on imgContainer, 'click',   @reload.bind @
      $.on input,        'keydown', @keydown.bind @
      $.on input,        'focus',   -> $.addClass QR.nodes.el, 'focus'
<<<<<<< HEAD
      $.on input,        'blur',    -> $.rmClass  QR.nodes.el, 'focus'

      $.get 'captchas', [], (item) =>
        @sync item['captchas']
=======
      $.on input,        'blur',    -> $.rmClass QR.nodes.el,  'focus'
      $.get 'captchas', [], ({captchas}) =>
        @sync captchas
>>>>>>> 9a2692d4
      $.sync 'captchas', @sync
      # start with an uncached captcha
      @reload()

      <% if (type === 'userscript') { %>
      # XXX Firefox lacks focusin/focusout support.
      $.on input, 'blur',  QR.focusout
      $.on input, 'focus', QR.focusin
      <% } %>

      $.addClass QR.nodes.el, 'has-captcha'
<<<<<<< HEAD
      $.after QR.nodes.dumpList.parentElement, [imgContainer, input]

    sync: (@captchas) ->
=======
      $.after QR.nodes.com.parentNode, [imgContainer, input]

    sync: (captchas) ->
      QR.captcha.captchas = captchas
>>>>>>> 9a2692d4
      QR.captcha.count()

    getOne: ->
      @clear()
      if captcha = @captchas.shift()
        {challenge, response} = captcha
        @count()
        $.set 'captchas', @captchas
      else
        challenge   = @nodes.img.alt
        if response = @nodes.input.value then @reload()
      if response
        response = response.trim()
        # one-word-captcha:
        # If there's only one word, duplicate it.
        response += " #{response}" unless /\s/.test response
      {challenge, response}

    save: ->
      return unless response = @nodes.input.value.trim()
      @captchas.push
        challenge: @nodes.img.alt
        response:  response
        timeout:   @timeout
      @count()
      @reload()
      $.set 'captchas', @captchas

    clear: ->
      now = Date.now()
      for captcha, i in @captchas
        break if captcha.timeout > now
      return unless i
      @captchas = @captchas[i..]
      @count()
      $.set 'captchas', @captchas

    load: ->
      return unless @nodes.challenge.firstChild
      # -1 minute to give upload some time.
      @timeout  = Date.now() + @lifetime * $.SECOND - $.MINUTE
      challenge = @nodes.challenge.firstChild.value
      @nodes.img.alt = challenge
      @nodes.img.src = "//www.google.com/recaptcha/api/image?c=#{challenge}"
      @nodes.input.value = null
      @clear()

    count: ->
      count = @captchas.length
      @nodes.input.placeholder = switch count
        when 0
          'Verification (Shift + Enter to cache)'
        when 1
          'Verification (1 cached captcha)'
        else
          "Verification (#{count} cached captchas)"

      @nodes.input.alt = count

    reload: (focus) ->
      # the 't' argument prevents the input from being focused
      $.globalEval 'Recaptcha.reload("t")'
      # Focus if we meant to.
      @nodes.input.focus() if focus

    keydown: (e) ->
      if e.keyCode is 8 and not @nodes.input.value
        @reload()
      else if e.keyCode is 13 and e.shiftKey
        @save()
      else
        return
      e.preventDefault()

  dialog: ->
    dialog = UI.dialog 'qr', 'top:0;right:0;', """
    <%= grunt.file.read('src/General/html/Features/QuickReply.html').replace(/>\s+</g, '><').trim() %>
    """

    QR.nodes = nodes =
      el:         dialog
      move:       $ '.move',                dialog
      autohide:   $ '#autohide',            dialog
      thread:     $ 'select',               dialog
      threadPar:  $ '#qr-thread-select',    dialog
      close:      $ '.close',               dialog
      form:       $ 'form',                 dialog
      dumpButton: $ '#dump-button',         dialog
      name:       $ '[data-name=name]',     dialog
      email:      $ '[data-name=email]',    dialog
      sub:        $ '[data-name=sub]',      dialog
      com:        $ '[data-name=com]',      dialog
      dumpList:   $ '#dump-list',           dialog
      addPost:    $ '#add-post',            dialog
      charCount:  $ '#char-count',          dialog
      fileSubmit: $ '#file-n-submit',       dialog
      filename:   $ '#qr-filename',         dialog
      fileRM:     $ '#qr-filerm',           dialog
      fileExtras: $ '#qr-extras-container', dialog
      spoiler:    $ '#qr-file-spoiler',     dialog
      spoilerPar: $ '#qr-spoiler-label',    dialog
      status:     $ '[type=submit]',        dialog
      fileInput:  $ '[type=file]',          dialog

    # Allow only this board's supported files.
    mimeTypes = $('ul.rules > li').textContent.trim().match(/: (.+)/)[1].toLowerCase().replace /\w+/g, (type) ->
      switch type
        when 'jpg'
          'image/jpeg'
        when 'pdf'
          'application/pdf'
        when 'swf'
          'application/x-shockwave-flash'
        else
          "image/#{type}"
    QR.mimeTypes = mimeTypes.split ', '
    # Add empty mimeType to avoid errors with URLs selected in Window's file dialog.
    QR.mimeTypes.push ''
    nodes.fileInput.max = $('input[name=MAX_FILE_SIZE]').value

    QR.spoiler = !!$ 'input[name=spoiler]'
    if QR.spoiler
      $.addClass QR.nodes.el, 'has-spoiler'
    else
      nodes.spoiler.parentElement.hidden = true

    if g.BOARD.ID is 'f'
      nodes.flashTag = $.el 'select',
        name: 'filetag'
        innerHTML: """
          <option value=0>Hentai</option>
          <option value=6>Porn</option>
          <option value=1>Japanese</option>
          <option value=2>Anime</option>
          <option value=3>Game</option>
          <option value=5>Loop</option>
          <option value=4 selected>Other</option>
        """
      $.add nodes.form, nodes.flashTag

    # Make a list of threads.
    for thread of g.BOARD.threads
      $.add nodes.thread, $.el 'option',
        value: thread
        textContent: "Reply to #{thread}"

    $.on nodes.filename.parentNode, 'click keyup', QR.openFileInput

    <% if (type === 'userscript') { %>
    # XXX Firefox lacks focusin/focusout support.
    for elm in $$ '*', QR.nodes.el
      $.on elm, 'blur',  QR.focusout
      $.on elm, 'focus', QR.focusin
    <% } %>
    $.on dialog,           'focusin',  QR.focusin
    $.on dialog,           'focusout', QR.focusout
    $.on nodes.autohide,   'change', QR.toggleHide
    $.on nodes.close,      'click',  QR.close
    $.on nodes.dumpButton, 'click',  -> nodes.el.classList.toggle 'dump'
    $.on nodes.addPost,    'click',  -> new QR.post true
    $.on nodes.form,       'submit', QR.submit
    $.on nodes.fileRM,     'click', -> QR.selected.rmFile()
    $.on nodes.fileExtras, 'click', (e) -> e.stopPropagation()
    $.on nodes.spoiler,    'change', -> QR.selected.nodes.spoiler.click()
    $.on nodes.fileInput,  'change', QR.fileInput
    # mouseover descriptions
    for name in ['spoilerPar', 'dumpButton', 'fileRM']
      $.on nodes[name], 'mouseover', QR.mouseover
    # save selected post's data
    for name in ['name', 'email', 'sub', 'com']
      $.on nodes[name], 'input',  -> QR.selected.save @
    $.on nodes['name'], 'blur', QR.tripcodeHider
    $.on nodes.thread,  'change', -> QR.selected.save @

    <% if (type === 'userscript') { %>
    if Conf['Remember QR Size']
      $.get 'QR Size', '', (item) ->
        nodes.com.style.cssText = item['QR Size']
      $.on nodes.com, 'mouseup', (e) ->
        return if e.button isnt 0
        $.set 'QR Size', @style.cssText
    <% } %>

    QR.persona.init()
    new QR.post true
    QR.status()
    QR.cooldown.init()
    QR.captcha.init()

    Rice.nodes dialog

    $.add d.body, dialog

    if Conf['Auto Hide QR']
      nodes.autohide.click()

    # Create a custom event when the QR dialog is first initialized.
    # Use it to extend the QR's functionalities, or for XTRM RICE.
    $.event 'QRDialogCreation', null, dialog

  tripcodeHider: ->
    check = /^.*##?.+/.test @value
    if check and !@.className.match "\\btripped\\b" then $.addClass @, 'tripped'
    else if !check and @.className.match "\\btripped\\b" then $.rmClass @, 'tripped'

  preSubmitHooks: []

  submit: (e) ->
    e?.preventDefault()

    if QR.req
      QR.abort()
      return

    if QR.cooldown.seconds
      QR.cooldown.auto = !QR.cooldown.auto
      QR.status()
      return

    post = QR.posts[0]
    post.forceSave()
    if g.BOARD.ID is 'f'
      filetag = QR.nodes.flashTag.value
    threadID = post.thread
    thread = g.BOARD.threads[threadID]

    # prevent errors
    if threadID is 'new'
      threadID = null
      if ['vg', 'q'].contains(g.BOARD.ID) and !post.sub
        err = 'New threads require a subject.'
      else unless post.file or textOnly = !!$ 'input[name=textonly]', $.id 'postForm'
        err = 'No file selected.'
    else if g.BOARD.threads[threadID].isClosed
      err = 'You can\'t reply to this thread anymore.'
    else unless post.com or post.file
      err = 'No file selected.'
    else if post.file and thread.fileLimit
      err = 'Max limit of image replies has been reached.'
    else for hook in QR.preSubmitHooks
      if err = hook post, thread
        break

    if QR.captcha.isEnabled and !err
      {challenge, response} = QR.captcha.getOne()
      err = 'No valid captcha.' unless response

    QR.cleanNotifications()
    if err
      # stop auto-posting
      QR.cooldown.auto = false
      QR.status()
      QR.error err
      return

    # Enable auto-posting if we have stuff to post, disable it otherwise.
    QR.cooldown.auto = QR.posts.length > 1
    if Conf['Auto Hide QR'] and !QR.cooldown.auto
      QR.hide()
    if !QR.cooldown.auto and $.x 'ancestor::div[@id="qr"]', d.activeElement
      # Unfocus the focused element if it is one within the QR and we're not auto-posting.
      d.activeElement.blur()

    post.lock()

    postData =
      resto:    threadID
      name:     post.name
      email:    post.email
      sub:      post.sub
      com:      post.com
      upfile:   post.file
      filetag:  filetag
      spoiler:  post.spoiler
      textonly: textOnly
      mode:     'regist'
      pwd:      QR.persona.pwd
      recaptcha_challenge_field: challenge
      recaptcha_response_field:  response

    callbacks =
      onload: QR.response
      onerror: ->
        # Connection error, or
        # www.4chan.org/banned
        delete QR.req
        post.unlock()
        QR.cooldown.auto = false
        QR.status()
        QR.error $.el 'span',
          innerHTML: """
          Connection error. You may have been <a href=//www.4chan.org/banned target=_blank>banned</a>.
          [<a href="https://github.com/MayhemYDG/4chan-x/wiki/FAQ#what-does-connection-error-you-may-have-been-banned-mean" target=_blank>FAQ</a>]
          """
    opts =
      cred: true
      form: $.formData postData
      upCallbacks:
        onload: ->
          # Upload done, waiting for server response.
          QR.req.isUploadFinished = true
          QR.req.uploadEndTime    = Date.now()
          QR.req.progress = '...'
          QR.status()
        onprogress: (e) ->
          # Uploading...
          QR.req.progress = "#{Math.round e.loaded / e.total * 100}%"
          QR.status()

    QR.req = $.ajax $.id('postForm').parentNode.action, callbacks, opts
    # Starting to upload might take some time.
    # Provide some feedback that we're starting to submit.
    QR.req.uploadStartTime = Date.now()
    QR.req.progress = '...'
    QR.status()

  response: ->
    {req} = QR
    delete QR.req

    post = QR.posts[0]
    post.unlock()

    tmpDoc = d.implementation.createHTMLDocument ''
    tmpDoc.documentElement.innerHTML = req.response
    if ban  = $ '.banType', tmpDoc # banned/warning
      board = $('.board', tmpDoc).innerHTML
      err   = $.el 'span', innerHTML:
        if ban.textContent.toLowerCase() is 'banned'
          "You are banned on #{board}! ;_;<br>" +
          "Click <a href=//www.4chan.org/banned target=_blank>here</a> to see the reason."
        else
          "You were issued a warning on #{board} as #{$('.nameBlock', tmpDoc).innerHTML}.<br>" +
          "Reason: #{$('.reason', tmpDoc).innerHTML}"
    else if err = tmpDoc.getElementById 'errmsg' # error!
      $('a', err)?.target = '_blank' # duplicate image link
    else if tmpDoc.title isnt 'Post successful!'
      err = 'Connection error with sys.4chan.org.'
    else if req.status isnt 200
      err = "Error #{req.statusText} (#{req.status})"

    if err
      if /captcha|verification/i.test(err.textContent) or err is 'Connection error with sys.4chan.org.'
        # Remove the obnoxious 4chan Pass ad.
        if /mistyped/i.test err.textContent
          err = 'You seem to have mistyped the CAPTCHA.'
        # Enable auto-post if we have some cached captchas.
        QR.cooldown.auto = if QR.captcha.isEnabled
          !!QR.captcha.captchas.length
        else if err is 'Connection error with sys.4chan.org.'
          true
        else
          # Something must've gone terribly wrong if you get captcha errors without captchas.
          # Don't auto-post indefinitely in that case.
          false
        # Too many frequent mistyped captchas will auto-ban you!
        # On connection error, the post most likely didn't go through.
        QR.cooldown.set delay: 2
      else if err.textContent and m = err.textContent.match /wait\s(\d+)\ssecond/i
        QR.cooldown.auto = if QR.captcha.isEnabled
          !!QR.captcha.captchas.length
        else
          true
        QR.cooldown.set delay: m[1]
      else # stop auto-posting
        QR.cooldown.auto = false
      QR.status()
      QR.error err
      return

    QR.cleanNotifications()
    h1 = $ 'h1', tmpDoc

    if Conf['Posting Success Notifications']
      QR.notifications.push new Notification 'success', h1.textContent, 5

    QR.persona.set post

    [_, threadID, postID] = h1.nextSibling.textContent.match /thread:(\d+),no:(\d+)/
    postID   = +postID
    threadID = +threadID or postID
    isReply  = threadID isnt postID

    QR.db.set
      boardID: g.BOARD.ID
      threadID: threadID
      postID: postID
      val: true

    ThreadUpdater.postID = postID

    # Post/upload confirmed as successful.
    $.event 'QRPostSuccessful', {
      board: g.BOARD
      threadID
      postID
    }

    # Enable auto-posting if we have stuff to post, disable it otherwise.
    QR.cooldown.auto = QR.posts.length > 1 and isReply

    unless Conf['Persistent QR'] or QR.cooldown.auto
      QR.close()
    else
      post.rm()

    QR.cooldown.set {req, post, isReply}

    URL = if threadID is postID # new thread
      "/#{g.BOARD}/res/#{threadID}"
    else if g.VIEW is 'index' and !QR.cooldown.auto and Conf['Open Post in New Tab'] # replying from the index
      "/#{g.BOARD}/res/#{threadID}#p#{postID}"
    if URL
      if Conf['Open Post in New Tab']
        $.open URL
      else
        window.location = URL

    QR.status()

  abort: ->
    if QR.req and !QR.req.isUploadFinished
      QR.req.abort()
      delete QR.req
      QR.posts[0].unlock()
      QR.notifications.push new Notification 'info', 'QR upload aborted.', 5
    QR.status()

  mouseover: (e) ->
    mouseover = $.el 'div',
      id:        'mouseover'
      className: 'dialog'

    $.add Header.hover, mouseover

    mouseover.innerHTML = @nextElementSibling.innerHTML

    UI.hover
      root:         @
      el:           mouseover
      latestEvent:  e
      endEvents:    'mouseout'
      asapTest: ->  true
      close:        true

    return<|MERGE_RESOLUTION|>--- conflicted
+++ resolved
@@ -388,12 +388,8 @@
       $.addClass QR.nodes.el, 'dump'
       QR.cooldown.auto = true
     {com, thread} = QR.nodes
-<<<<<<< HEAD
-    thread.value = OP.ID unless com.value
+    thread.value = Get.contextFromNode(@).thread unless com.value
     thread.nextElementSibling.firstElementChild.textContent = thread.options[thread.selectedIndex].textContent
-=======
-    thread.value = Get.contextFromNode(@).thread unless com.value
->>>>>>> 9a2692d4
 
     caretPos = com.selectionStart
     # Replace selection for text.
@@ -725,18 +721,6 @@
     dragEnter: -> $.addClass @, 'over'
     dragLeave: -> $.rmClass  @, 'over'
 
-<<<<<<< HEAD
-    dragEnd: ->
-      $.rmClass @, 'drag'
-
-    dragEnter: ->
-      $.addClass @, 'over'
-
-    dragLeave: ->
-      $.rmClass @, 'over'
-
-=======
->>>>>>> 9a2692d4
     dragOver: (e) ->
       e.preventDefault()
       e.dataTransfer.dropEffect = 'move'
@@ -786,16 +770,11 @@
       $.on imgContainer, 'click',   @reload.bind @
       $.on input,        'keydown', @keydown.bind @
       $.on input,        'focus',   -> $.addClass QR.nodes.el, 'focus'
-<<<<<<< HEAD
       $.on input,        'blur',    -> $.rmClass  QR.nodes.el, 'focus'
 
-      $.get 'captchas', [], (item) =>
-        @sync item['captchas']
-=======
-      $.on input,        'blur',    -> $.rmClass QR.nodes.el,  'focus'
       $.get 'captchas', [], ({captchas}) =>
         @sync captchas
->>>>>>> 9a2692d4
+
       $.sync 'captchas', @sync
       # start with an uncached captcha
       @reload()
@@ -807,16 +786,10 @@
       <% } %>
 
       $.addClass QR.nodes.el, 'has-captcha'
-<<<<<<< HEAD
       $.after QR.nodes.dumpList.parentElement, [imgContainer, input]
-
-    sync: (@captchas) ->
-=======
-      $.after QR.nodes.com.parentNode, [imgContainer, input]
 
     sync: (captchas) ->
       QR.captcha.captchas = captchas
->>>>>>> 9a2692d4
       QR.captcha.count()
 
     getOne: ->
