--- conflicted
+++ resolved
@@ -784,11 +784,7 @@
         img:       imgContainer.firstChild
         input:     input
 
-<<<<<<< HEAD
-      if MutationObserver
-=======
       if window.MutationObserver
->>>>>>> 7a3ad227
         observer = new MutationObserver @load.bind @
         observer.observe @nodes.challenge,
           childList: true
