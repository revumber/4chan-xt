QuoteInline =
  init: ->
    return if g.VIEW is 'catalog' or !Conf['Quote Inlining']

    if Conf['Comment Expansion']
      ExpandComment.callbacks.push @node

    if Conf['Quote Hash Navigation']
      @node = ->
        for link in @nodes.quotelinks.concat [@nodes.backlinks...]
          $.after link, QuoteInline.qiQuote link, $.hasClass link, 'filtered' unless @isClone
          $.on link, 'click', QuoteInline.toggle
        return

    else
      @node = ->
        for link in @nodes.quotelinks.concat [@nodes.backlinks...]
          $.on link, 'click', QuoteInline.toggle
        return

    Post::callbacks.push
      name: 'Quote Inlining'
      cb:   @node

<<<<<<< HEAD
  node: ->
    for link in @nodes.quotelinks.concat [@nodes.backlinks...]
      $.on link, 'click', QuoteInline.toggle
    return
=======
  qiQuote: (link, hidden) ->
    [
      $.tn(' ')
      $.el 'a',
        className: if hidden then 'hashlink filtered' else 'hashlink'
        textContent: '#'
        href: link.href
    ]
>>>>>>> ec9c5d7d

  toggle: (e) ->
    return if e.shiftKey or e.altKey or e.ctrlKey or e.metaKey or e.button isnt 0
    e.preventDefault()
    {boardID, threadID, postID} = Get.postDataFromLink @
    context = Get.contextFromLink @
    if $.hasClass @, 'inlined'
      QuoteInline.rm @, boardID, threadID, postID, context
    else
      return if $.x "ancestor::div[@id='p#{postID}']", @
      QuoteInline.add @, boardID, threadID, postID, context
    @classList.toggle 'inlined'

  findRoot: (quotelink, isBacklink) ->
    if isBacklink
      quotelink.parentNode.parentNode
    else
      $.x 'ancestor-or-self::*[parent::blockquote][1]', quotelink

  add: (quotelink, boardID, threadID, postID, context) ->
    isBacklink = $.hasClass quotelink, 'backlink'
    inline = $.el 'div',
      id: "i#{postID}"
      className: 'inline'
    root = QuoteInline.findRoot(quotelink, isBacklink)
    $.after root, inline

    qroot = $.x 'ancestor::*[contains(@class,"postContainer")][1]', root

    $.addClass qroot, 'hasInline'
    Get.postClone boardID, threadID, postID, inline, context

    return unless (post = g.posts["#{boardID}.#{postID}"]) and
      context.thread is post.thread

    # Hide forward post if it's a backlink of a post in this thread.
    # Will only unhide if there's no inlined backlinks of it anymore.
    if isBacklink and Conf['Forward Hiding']
      $.addClass post.nodes.root, 'forwarded'
      post.forwarded++ or post.forwarded = 1

    # Decrease the unread count if this post
    # is in the array of unread posts.
    return unless Unread.posts
    Unread.readSinglePost post

  rm: (quotelink, boardID, threadID, postID, context) ->
    isBacklink = $.hasClass quotelink, 'backlink'
    # Select the corresponding inlined quote, and remove it.
    root = QuoteInline.findRoot quotelink, isBacklink
    root = $.x "following-sibling::div[@id='i#{postID}'][1]", root
    qroot = $.x 'ancestor::*[contains(@class,"postContainer")][1]', root
    $.rm root

    unless $ '.inline', qroot
      $.rmClass qroot, 'hasInline'

    # Stop if it only contains text.
    return unless el = root.firstElementChild

    # Dereference clone.
    post = g.posts["#{boardID}.#{postID}"]
    post.rmClone el.dataset.clone

    # Decrease forward count and unhide.
    if Conf['Forward Hiding'] and
      isBacklink and
      context.thread is g.threads["#{boardID}.#{threadID}"] and
      not --post.forwarded
        delete post.forwarded
        $.rmClass post.nodes.root, 'forwarded'

    # Repeat.
    while inlined = $ '.inlined', el
      {boardID, threadID, postID} = Get.postDataFromLink inlined
      QuoteInline.rm inlined, boardID, threadID, postID, context
      $.rmClass inlined, 'inlined'
    return<|MERGE_RESOLUTION|>--- conflicted
+++ resolved
@@ -22,12 +22,6 @@
       name: 'Quote Inlining'
       cb:   @node
 
-<<<<<<< HEAD
-  node: ->
-    for link in @nodes.quotelinks.concat [@nodes.backlinks...]
-      $.on link, 'click', QuoteInline.toggle
-    return
-=======
   qiQuote: (link, hidden) ->
     [
       $.tn(' ')
@@ -36,7 +30,6 @@
         textContent: '#'
         href: link.href
     ]
->>>>>>> ec9c5d7d
 
   toggle: (e) ->
     return if e.shiftKey or e.altKey or e.ctrlKey or e.metaKey or e.button isnt 0
