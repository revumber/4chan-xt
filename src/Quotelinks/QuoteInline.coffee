QuoteInline =
  init: ->
    return if g.VIEW is 'catalog' or !Conf['Quote Inlining']

<<<<<<< HEAD
    if Conf['Quote Hash Navigation']
      @node = ->
        for link in @nodes.quotelinks.concat [@nodes.backlinks...]
          $.after link, QuoteInline.qiQuote link, $.hasClass link, 'filtered' unless @isClone
          $.on link, 'click', QuoteInline.toggle
        return

    else
      @node = ->
        for link in @nodes.quotelinks.concat [@nodes.backlinks...]
          $.on link, 'click', QuoteInline.toggle
        return

    if Conf['Comment Expansion']
      ExpandComment.callbacks.push @node

    Post::callbacks.push
=======
    Post.callbacks.push
>>>>>>> e0f72db7
      name: 'Quote Inlining'
      cb:   @node

  qiQuote: (link, hidden) ->
    [
      $.tn(' ')
      $.el 'a',
        className: if hidden then 'hashlink filtered' else 'hashlink'
        textContent: '#'
        href: link.href
    ]

  toggle: (e) ->
    return if e.shiftKey or e.altKey or e.ctrlKey or e.metaKey or e.button isnt 0
    e.preventDefault()
    {boardID, threadID, postID} = Get.postDataFromLink @
    context = Get.contextFromNode @
    if $.hasClass @, 'inlined'
      QuoteInline.rm @, boardID, threadID, postID, context
    else
      return if $.x "ancestor::div[@id='p#{postID}']", @
      QuoteInline.add @, boardID, threadID, postID, context
    @classList.toggle 'inlined'

  findRoot: (quotelink, isBacklink) ->
    if isBacklink
      quotelink.parentNode.parentNode
    else
      $.x 'ancestor-or-self::*[parent::blockquote][1]', quotelink

  add: (quotelink, boardID, threadID, postID, context) ->
    isBacklink = $.hasClass quotelink, 'backlink'
    inline = $.el 'div',
      id: "i#{postID}"
      className: 'inline'
    root = QuoteInline.findRoot(quotelink, isBacklink)
    $.after root, inline

    qroot = $.x 'ancestor::*[contains(@class,"postContainer")][1]', root

    $.addClass qroot, 'hasInline'
    Get.postClone boardID, threadID, postID, inline, context

    return unless (post = g.posts["#{boardID}.#{postID}"]) and
      context.thread is post.thread

    # Hide forward post if it's a backlink of a post in this thread.
    # Will only unhide if there's no inlined backlinks of it anymore.
    if isBacklink and Conf['Forward Hiding']
      $.addClass post.nodes.root, 'forwarded'
      post.forwarded++ or post.forwarded = 1

    # Decrease the unread count if this post
    # is in the array of unread posts.
    return unless Unread.posts
    Unread.readSinglePost post

  rm: (quotelink, boardID, threadID, postID, context) ->
    isBacklink = $.hasClass quotelink, 'backlink'
    # Select the corresponding inlined quote, and remove it.
    root = QuoteInline.findRoot quotelink, isBacklink
    root = $.x "following-sibling::div[@id='i#{postID}'][1]", root
    qroot = $.x 'ancestor::*[contains(@class,"postContainer")][1]', root
    $.rm root

    unless $ '.inline', qroot
      $.rmClass qroot, 'hasInline'

    # Stop if it only contains text.
    return unless el = root.firstElementChild

    # Dereference clone.
    post = g.posts["#{boardID}.#{postID}"]
    post.rmClone el.dataset.clone

    # Decrease forward count and unhide.
    if Conf['Forward Hiding'] and
      isBacklink and
      context.thread is g.threads["#{boardID}.#{threadID}"] and
      not --post.forwarded
        delete post.forwarded
        $.rmClass post.nodes.root, 'forwarded'

    # Repeat.
    while inlined = $ '.inlined', el
      {boardID, threadID, postID} = Get.postDataFromLink inlined
      QuoteInline.rm inlined, boardID, threadID, postID, context
      $.rmClass inlined, 'inlined'
    return<|MERGE_RESOLUTION|>--- conflicted
+++ resolved
@@ -2,7 +2,6 @@
   init: ->
     return if g.VIEW is 'catalog' or !Conf['Quote Inlining']
 
-<<<<<<< HEAD
     if Conf['Quote Hash Navigation']
       @node = ->
         for link in @nodes.quotelinks.concat [@nodes.backlinks...]
@@ -19,10 +18,7 @@
     if Conf['Comment Expansion']
       ExpandComment.callbacks.push @node
 
-    Post::callbacks.push
-=======
     Post.callbacks.push
->>>>>>> e0f72db7
       name: 'Quote Inlining'
       cb:   @node
 
