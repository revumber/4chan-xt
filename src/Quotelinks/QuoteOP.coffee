--- conflicted
+++ resolved
@@ -26,14 +26,10 @@
 
     {fullID} = (if @isClone then @context else @).thread
     # add (OP) to quotes quoting this context's OP.
-<<<<<<< HEAD
+
     return unless quotes.contains fullID
     i = 0
     while quotelink = quotelinks[i++]
-=======
-    return unless fullID in quotes
-    for quotelink in quotelinks
->>>>>>> 43fbf62d
       {boardID, postID} = Get.postDataFromLink quotelink
       if "#{boardID}.#{postID}" is fullID
         $.add quotelink, $.tn QuoteOP.text
