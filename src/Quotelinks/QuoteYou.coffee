--- conflicted
+++ resolved
@@ -1,10 +1,6 @@
 QuoteYou =
   init: ->
-<<<<<<< HEAD
     return if g.VIEW is 'catalog' or !Conf['Mark Quotes of You']
-=======
-    return unless g.VIEW isnt 'catalog' and Conf['Mark Quotes of You'] and Conf['Quick Reply']
->>>>>>> 97f7cca2
 
     if Conf['Highlight Own Posts']
       $.addClass doc, 'highlight-own'
