--- conflicted
+++ resolved
@@ -50,14 +50,9 @@
           className:   'quotelink deadlink'
           target:      '_blank'
           textContent: "#{quote}\u00A0(Dead)"
-<<<<<<< HEAD
 
-        a.setAttribute 'data-boardid',  boardID
-        a.setAttribute 'data-threadid', post.thread.ID
-        a.setAttribute 'data-postid',   postID
-=======
         $.extend a.dataset, {boardID, threadID: post.thread.ID, postID}
->>>>>>> 8a9df9d1
+
     else if redirect = Redirect.to 'thread', {boardID, threadID: 0, postID}
       # Replace the .deadlink span if we can redirect.
       a = $.el 'a',
