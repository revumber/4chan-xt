--- conflicted
+++ resolved
@@ -163,7 +163,6 @@
       ]
 
     'Monitoring':
-<<<<<<< HEAD
       'Thread Updater': [
         true
         'Fetch and insert new replies. Has more options in its own dialog.'
@@ -222,6 +221,12 @@
         false
         'Remember the subject field, instead of resetting after posting.'
       ]
+      <% if (type === 'userscript') { %>
+      'Remember QR Size': [
+        false
+        'Remember the size of the Quick reply.'
+      ]
+      <% } %>
       'Remember Spoiler': [
         false
         'Remember the spoiler state, instead of resetting after posting.'
@@ -235,30 +240,6 @@
         'Prevent "flood detected" errors.'
       ]
 
-=======
-      'Thread Updater':               [true,  'Fetch and insert new replies. Has more options in its own dialog.']
-      'Unread Count':                 [true,  'Show the unread posts count in the tab title.']
-      'Unread Tab Icon':              [true,  'Show a different favicon when there are unread posts.']
-      'Unread Line':                  [true,  'Show a line to distinguish read posts from unread ones.']
-      'Scroll to Last Read Post':     [true,  'Scroll back to the last read post when reopening a thread.']
-      'Thread Excerpt':               [true,  'Show an excerpt of the thread in the tab title.']
-      'Thread Stats':                 [true,  'Display reply and image count.']
-      'Thread Watcher':               [true,  'Bookmark threads.']
-      'Auto Watch':                   [true,  'Automatically watch threads you start.']
-      'Auto Watch Reply':             [false, 'Automatically watch threads you reply to.']
-    'Posting':
-      'Quick Reply':                  [true,  'All-in-one form to reply, create threads, automate dumping and more.']
-      'Persistent QR':                [false, 'The Quick reply won\'t disappear after posting.']
-      'Auto-Hide QR':                 [false, 'Automatically hide the quick reply when posting.']
-      'Open Post in New Tab':         [true,  'Open new threads or replies to a thread from the index in a new tab.']
-      <% if (type === 'userscript') { %>
-      'Remember QR Size':             [false, 'Remember the size of the Quick reply.']
-      <% } %>
-      'Remember Subject':             [false, 'Remember the subject field, instead of resetting after posting.']
-      'Remember Spoiler':             [false, 'Remember the spoiler state, instead of resetting after posting.']
-      'Hide Original Post Form':      [true,  'Hide the normal post form.']
-      'Cooldown':                     [true,  'Prevent "flood detected" errors.']
->>>>>>> 39edd9a9
     'Quote Links':
       'Quote Backlinks': [
         true
