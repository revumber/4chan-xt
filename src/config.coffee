--- conflicted
+++ resolved
@@ -1,7 +1,6 @@
 Config =
   main:
     'Miscellaneous':
-<<<<<<< HEAD
       'Catalog Links': [
         true
         'Turn Navigation links into links to each board\'s catalog.'
@@ -16,7 +15,7 @@
       ]
       'Custom Board Navigation': [
         true
-        'Disable this to always display the full board list.'
+        'Show custom links instead of the full board list.'
       ]
       '404 Redirect': [
         true
@@ -28,7 +27,7 @@
       ]
       'Time Formatting': [
         true
-        'Localize and format timestamps arbitrarily.'
+        'Localize and format timestamps.'
       ]
       'Relative Post Dates': [
         false
@@ -40,19 +39,15 @@
       ]
       'Comment Expansion': [
         true
-        'Can expand too long comments.'
+        'Add buttons to expand long comments.'
       ]
       'Thread Expansion': [
         true
-        'Can expand threads to view all replies.'
+        'Add buttons to expand threads.'
       ]
       'Index Navigation': [
         false
-        'Navigate to previous / next thread.'
-      ]
-      'Custom CSS': [
-        false
-        'Apply custom CSS to 4chan.'
+        'Add buttons to navigate between threads.'
       ]
       'Check for Updates': [
         true
@@ -76,7 +71,7 @@
     'Filtering':
       'Anonymize': [
         false
-        'Turn everyone Anonymous.'
+        'Make everyone Anonymous.'
       ]
       'Filter': [
         true
@@ -88,19 +83,19 @@
       ]
       'Thread Hiding': [
         true
-        'Hide entire threads.'
+        'Add buttons to hide entire threads.'
       ]
       'Reply Hiding': [
         true
-        'Hide single replies.'
+        'Add buttons to hide single replies.'
       ]
       'Hiding Buttons': [
         true
-        'Make buttons to hide threads / replies, in addition to menu links.'
+        'Add buttons to hide threads / replies, in addition to menu links.'
       ]
       'Stubs': [
         true
-        'Make stubs of hidden threads / replies.'
+        'Show stubs of hidden threads / replies.'
       ]
 
     'Images':
@@ -136,8 +131,16 @@
     'Menu':
       'Menu': [
         true
-        'Add a drop-down menu in posts.'
-      ]
+        'Add a drop-down menu to posts.'
+      ]
+      'Thread Hiding Link': [
+        true
+        'Add a link to hide entire threads.'
+      ]
+      'Reply Hiding Link': [
+        true
+        'Add a link to hide single replies.'
+      ] 
       'Report Link': [
         true
         'Add a report link to the menu.'
@@ -155,40 +158,6 @@
         'Add an archive link to the menu.'
       ]
 
-=======
-      'Enable 4chan\'s Extension':    [false, 'Compatibility between <%= meta.name %> and 4chan\'s inline extension is NOT guaranteed.']
-      'Custom Board Navigation':      [true,  'Show custom links instead of the full board list']
-      '404 Redirect':                 [true,  'Redirect dead threads and images.']
-      'Keybinds':                     [true,  'Bind actions to keyboard shortcuts.']
-      'Time Formatting':              [true,  'Localize and format timestamps.']
-      'Relative Post Dates':          [false, 'Display dates like "3 minutes ago". Tooltip shows the timestamp.']
-      'File Info Formatting':         [true,  'Reformat the file information.']
-      'Comment Expansion':            [true,  'Add buttons to expand too long comments.']
-      'Thread Expansion':             [true,  'Add buttons to expand threads.']
-      'Index Navigation':             [false, 'Add buttons to navigate between threads.']
-      'Check for Updates':            [true,  'Check for updated versions of <%= meta.name %>.']
-    'Filtering':
-      'Anonymize':                    [false, 'Make everyone Anonymous.']
-      'Filter':                       [true,  'Self-moderation placebo.']
-      'Recursive Hiding':             [true,  'Hide replies of hidden posts, recursively.']
-      'Thread Hiding':                [true,  'Add buttons to hide entire threads.']
-      'Reply Hiding':                 [true,  'Add buttons to hide single replies.']
-      'Stubs':                        [true,  'Show stubs of hidden threads / replies.']
-    'Images':
-      'Auto-GIF':                     [false, 'Animate GIF thumbnails (disabled on /gif/, /wsg/).']
-      'Image Expansion':              [true,  'Expand images inline.']
-      'Image Hover':                  [false, 'Show a floating expanded image on hover.']
-      'Sauce':                        [true,  'Add sauce links to images.']
-      'Reveal Spoilers':              [false, 'Reveal spoiler thumbnails.']
-    'Menu':
-      'Menu':                         [true,  'Add a drop-down menu to posts.']
-      'Report Link':                  [true,  'Add a report link to the menu.']
-      'Thread Hiding Link':           [true,  'Add a link to hide entire threads.']
-      'Reply Hiding Link':            [true,  'Add a link to hide single replies.']
-      'Delete Link':                  [true,  'Add post and image deletion links to the menu.']
-      'Download Link':                [true,  'Add a download with original filename link to the menu. Chrome-only currently.']
-      'Archive Link':                 [true,  'Add an archive link to the menu.']
->>>>>>> 3454f697
     'Monitoring':
       'Thread Updater': [
         true
@@ -228,7 +197,6 @@
       ]
 
     'Posting':
-<<<<<<< HEAD
       'Quick Reply': [
         true
         'All-in-one form to reply, create threads, automate dumping and more.'
@@ -258,7 +226,7 @@
         'Hide the normal post form.'
       ]
 
-    'Quote links':
+    'Quote Links':
       'Quote Backlinks': [
         true
         'Add quote backlinks.'
@@ -303,72 +271,11 @@
   imageExpansion:
     'Fit width': [
       true
-=======
-      'Quick Reply':                  [true,  'All-in-one form to reply, create threads, automate dumping and more.']
-      'Persistent QR':                [false, 'The Quick reply won\'t disappear after posting.']
-      'Auto-Hide QR':                 [false, 'Automatically hide the quick reply when posting.']
-      'Open Post in New Tab':         [true,  'Open new threads or replies to a thread from the index in a new tab.']
-      'Remember Subject':             [false, 'Remember the subject field, instead of resetting after posting.']
-      'Remember Spoiler':             [false, 'Remember the spoiler state, instead of resetting after posting.']
-      'Hide Original Post Form':      [true,  'Hide the normal post form.']
-    'Quote Links':
-      'Quote Backlinks':              [true,  'Add quote backlinks.']
-      'OP Backlinks':                 [false, 'Add backlinks to the OP.']
-      'Quote Inlining':               [true,  'Inline quoted post on click.']
-      'Forward Hiding':               [true,  'Hide original posts of inlined backlinks.']
-      'Quote Previewing':             [true,  'Show quoted post on hover.']
-      'Quote Highlighting':           [true,  'Highlight the previewed post.']
-      'Resurrect Quotes':             [true,  'Link dead quotes to the archives.']
-      'Mark Quotes of You':           [true,  'Add \'(You)\' to quotes linking to your posts.']
-      'Mark OP Quotes':               [true,  'Add \'(OP)\' to OP quotes.']
-      'Mark Cross-thread Quotes':     [true,  'Add \'(Cross-thread)\' to cross-threads quotes.']
-  imageExpansion:
-    'Fit width':        [true,  '']
-    'Fit height':       [false, '']
-    'Expand spoilers':  [false, 'Expand all images along with spoilers.']
-    'Expand from here': [true,  'Expand all images only from current position to thread end.']
-  filter:
-    name: [
-      '# Filter any namefags:'
-      '#/^(?!Anonymous$)/'
-    ].join '\n'
-    uniqueID: [
-      '# Filter a specific ID:'
-      '#/Txhvk1Tl/'
-    ].join '\n'
-    tripcode: [
-      '# Filter any tripfag'
-      '#/^!/'
-    ].join '\n'
-    capcode: [
-      '# Set a custom class for mods:'
-      '#/Mod$/;highlight:mod;op:yes'
-      '# Set a custom class for moot:'
-      '#/Admin$/;highlight:moot;op:yes'
-    ].join '\n'
-    email: [
-      '# Filter any e-mails that are not `sage` on /a/ and /jp/:'
-      '#/^(?!sage$)/;boards:a,jp'
-    ].join '\n'
-    subject: [
-      '# Filter Generals on /v/:'
-      '#/general/i;boards:v;op:only'
-    ].join '\n'
-    comment: [
-      '# Filter Stallman copypasta on /g/:'
-      '#/what you\'re refer+ing to as linux/i;boards:g'
-    ].join '\n'
-    flag: [
-      ''
-    ].join '\n'
-    filename: [
->>>>>>> 3454f697
       ''
     ]
     'Fit height': [
       false
       ''
-<<<<<<< HEAD
     ]
     'Expand spoilers': [
       true
@@ -428,43 +335,23 @@
     MD5: ''
 
   sauces: """
-http://iqdb.org/?url=%turl
-http://www.google.com/searchbyimage?image_url=%turl
-#http://tineye.com/search?url=%turl
-#http://saucenao.com/search.php?db=999&url=%turl
-#http://3d.iqdb.org/?url=%turl
-#http://regex.info/exif.cgi?imgurl=%url
+http://iqdb.org/?url=%TURL
+https://www.google.com/searchbyimage?image_url=%TURL
+#//tineye.com/search?url=%TURL
+#http://saucenao.com/search.php?url=%TURL
+#http://3d.iqdb.org/?url=%TURL
+#http://regex.info/exif.cgi?imgurl=%URL
 # uploaders:
-#http://imgur.com/upload?url=%url;text:Upload to imgur
-#http://omploader.org/upload?url1=%url;text:Upload to omploader
+#http://imgur.com/upload?url=%URL;text:Upload to imgur
+#http://ompldr.org/upload?url1=%URL;text:Upload to ompldr
 # "View Same" in archives:
 #//archive.foolz.us/_/search/image/%MD5/;text:View same on foolz
 #//archive.foolz.us/%board/search/image/%MD5/;text:View same on foolz /%board/
 #//archive.installgentoo.net/%board/image/%MD5;text:View same on installgentoo /%board/
 """
 
-=======
-    ].join '\n'
-    MD5: [
-      ''
-    ].join '\n'
-  sauces: [
-    'http://iqdb.org/?url=%TURL'
-    'https://www.google.com/searchbyimage?image_url=%TURL'
-    '#//tineye.com/search?url=%TURL'
-    '#http://saucenao.com/search.php?url=%TURL'
-    '#http://3d.iqdb.org/?url=%TURL'
-    '#http://regex.info/exif.cgi?imgurl=%URL'
-    '# uploaders:'
-    '#http://imgur.com/upload?url=%URL;text:Upload to imgur'
-    '#http://ompldr.org/upload?url1=%URL;text:Upload to ompldr'
-    '# "View Same" in archives:'
-    '#//archive.foolz.us/_/search/image/%MD5/;text:View same on foolz'
-    '#//archive.foolz.us/%board/search/image/%MD5/;text:View same on foolz /%board/'
-    '#//archive.installgentoo.net/%board/image/%MD5;text:View same on installgentoo /%board/'
-  ].join '\n'
-  'Custom CSS': false
->>>>>>> 3454f697
+  'Custom CSS': false 
+
   'Header auto-hide': false
 
   'Header catalog links': false
