Config =
  main:
    'Miscellaneous':
<<<<<<< HEAD
      'Catalog Links': [
        true
        'Add toggle link in header menu to turn Navigation links into links to each board\'s catalog.'
      ]
      'External Catalog': [
        false
        'Link to external catalog instead of the internal one.'
      ]
      'Custom Board Navigation': [
        true
        'Show custom links instead of the full board list.'
      ]
      'QR Shortcut': [
        false,
        'Adds a small [QR] link in the header.'
      ]
      'Announcement Hiding': [
        true
        'Add button to hide 4chan announcements.'
      ]
      '404 Redirect': [
        true
        'Redirect dead threads and images.'
      ]
      'Keybinds': [
        true
        'Bind actions to keyboard shortcuts.'
      ]
      'Time Formatting': [
        true
        'Localize and format timestamps.'
      ]
      'Relative Post Dates': [
        false
        'Display dates like "3 minutes ago". Tooltip shows the timestamp.'
      ]
      'File Info Formatting': [
        true
        'Reformat the file information.'
      ]
      'Comment Expansion': [
        true
        'Add buttons to expand long comments.'
      ]
      'Thread Expansion': [
        true
        'Add buttons to expand threads.'
      ]
      'Index Navigation': [
        false
        'Add buttons to navigate between threads.'
      ]
      'Reply Navigation': [
        false
        'Add buttons to navigate to top / bottom of thread.'
      ]
      'Check for Updates': [
        true
        'Check for updated versions of <%= meta.name %>.'
      ]

    'Linkification':
      'Linkify': [
        true
        'Convert text into links where applicable.'
      ]
      'Embedding': [
        true
        'Embed supported services.'
      ]
      'Auto-embed': [
        false
        'Auto-embed Linkify Embeds.'
      ]
      'Link Title': [
        true
        'Replace the link of a supported site with its actual title. Currently Supported: YouTube, Vimeo, SoundCloud'
      ]

=======
      'Enable 4chan\'s Extension':    [false, 'Compatibility between <%= meta.name %> and 4chan\'s inline extension is NOT guaranteed.']
      'Announcement Hiding':          [true,  'Add button to hide 4chan announcements.']
      '404 Redirect':                 [true,  'Redirect dead threads and images.']
      'Keybinds':                     [true,  'Bind actions to keyboard shortcuts.']
      'Time Formatting':              [true,  'Localize and format timestamps.']
      'Relative Post Dates':          [false, 'Display dates like "3 minutes ago". Tooltip shows the timestamp.']
      'File Info Formatting':         [true,  'Reformat the file information.']
      'Comment Expansion':            [true,  'Add buttons to expand too long comments.']
      'Thread Expansion':             [true,  'Add buttons to expand threads.']
      'Index Navigation':             [false, 'Add buttons to navigate between threads.']
      'Reply Navigation':             [false, 'Add buttons to navigate to top / bottom of thread.']
      'Check for Updates':            [true,  'Notify when updated versions of <%= meta.name %> are available.']
>>>>>>> 9aa98082
    'Filtering':
      'Anonymize': [
        false
        'Make everyone Anonymous.'
      ]
      'Filter': [
        true
        'Self-moderation placebo.'
      ]
      'Recursive Hiding': [
        true
        'Hide replies of hidden posts, recursively.'
      ]
      'Thread Hiding Buttons': [
        true
        'Add buttons to hide entire threads.'
      ]
      'Reply Hiding Buttons': [
        true
        'Add buttons to hide single replies.'
      ]
      'Stubs': [
        true
        'Show stubs of hidden threads / replies.'
      ]

    'Images':
      'Image Expansion': [
        true
        'Expand images.'
      ]
      'Image Hover': [
        false
        'Show full image on mouseover.'
      ]
      'Sauce': [
        true
        'Add sauce links to images.'
      ]
      'Reveal Spoilers': [
        false
        'Reveal spoiler thumbnails.'
      ]
      'Replace GIF': [
        false
        'Replace thumbnail of gifs with its actual image.'
      ]
      'Replace PNG': [
        false
        'Replace pngs.'
      ]
      'Replace JPG': [
        false
        'Replace jpgs.'
      ]
      'Fappe Tyme': [
        false
        'Hide posts without images. *hint* *hint*'
      ]

    'Menu':
      'Menu': [
        true
        'Add a drop-down menu to posts.'
      ]
      'Report Link': [
        true
        'Add a report link to the menu.'
      ]
      'Thread Hiding Link': [
        true
        'Add a link to hide entire threads.'
      ]
      'Reply Hiding Link': [
        true
        'Add a link to hide single replies.'
      ]
      'Delete Link': [
        true
        'Add post and image deletion links to the menu.'
      ]
      <% if (type === 'crx') { %>
      'Download Link': [
        true
        'Add a download with original filename link to the menu. Chrome-only currently.'
      ]
      <% } %>
      'Archive Link': [
        true
        'Add an archive link to the menu.'
      ]

    'Monitoring':
      'Thread Updater': [
        true
        'Fetch and insert new replies. Has more options in its own dialog.'
      ]
      'Unread Count': [
        true
        'Show the unread posts count in the tab title.'
      ]
      'Hide Unread Count at (0)': [
        false
        'Hide the unread posts count when it reaches 0.'
      ]
      'Unread Favicon': [
        true
        'Show a different favicon when there are unread posts.'
      ]
      'Unread Line': [
        true
        'Show a line to distinguish read posts from unread ones.'
      ]
      'Scroll to Last Read Post': [
        true
        'Scroll back to the last read post when reopening a thread.'
      ]
      'Thread Excerpt': [
        true
        'Show an excerpt of the thread in the tab title.'
      ]
      'Thread Stats': [
        true
        'Display reply and image count.'
      ]
      'Thread Watcher': [
        true
        'Bookmark threads.'
      ]
      'Auto Watch': [
        true
        'Automatically watch threads you start.'
      ]
      'Auto Watch Reply': [
        false
        'Automatically watch threads you reply to.'
      ]

    'Posting':
      'Quick Reply': [
        true
        'All-in-one form to reply, create threads, automate dumping and more.'
      ]
      'Persistent QR': [
        false
        'The Quick reply won\'t disappear after posting.'
      ]
      'Auto Hide QR': [
        false
        'Automatically hide the quick reply when posting.'
      ]
      'Open Post in New Tab': [
        true
        'Open new threads or replies to a thread from the index in a new tab.'
      ]
      'Remember Subject': [
        false
        'Remember the subject field, instead of resetting after posting.'
      ]
      <% if (type === 'userscript') { %>
      'Remember QR Size': [
        false
        'Remember the size of the Quick reply.'
      ]
      <% } %>
<<<<<<< HEAD
      'Remember Spoiler': [
        false
        'Remember the spoiler state, instead of resetting after posting.'
      ]
      'Hide Original Post Form': [
        true
        'Hide the normal post form.'
      ]
      'Cooldown': [
        true
        'Prevent "flood detected" errors.'
      ]

=======
      'Remember Subject':             [false, 'Remember the subject field, instead of resetting after posting.']
      'Remember Spoiler':             [false, 'Remember the spoiler state, instead of resetting after posting.']
      'Hide Original Post Form':      [true,  'Hide the normal post form.']
      'Cooldown':                     [true,  'Prevent "flood detected" errors.']
      'Cooldown Prediction':          [true,  'Decrease the cooldown time by taking into account upload speed. Disable it if it\'s inaccurate for you.']
>>>>>>> 9aa98082
    'Quote Links':
      'Quote Backlinks': [
        true
        'Add quote backlinks.'
      ]
      'OP Backlinks': [
        true
        'Add backlinks to the OP.'
      ]
      'Quote Inlining': [
        true
        'Inline quoted post on click.'
      ]
      'Forward Hiding': [
        true
        'Hide original posts of inlined backlinks.'
      ]
      'Quote Previewing': [
        true
        'Show quoted post on hover.'
      ]
      'Quote Highlighting': [
        true
        'Highlight the previewed post.'
      ]
      'Resurrect Quotes': [
        true
        'Link dead quotes to the archives.'
      ]
      'Mark Quotes of You': [
        true
        'Add \'(You)\' to quotes linking to your posts.'
      ]
      'Mark OP Quotes': [
        true
        'Add \'(OP)\' to OP quotes.'
      ]
      'Mark Cross-thread Quotes': [
        true
        'Add \'(Cross-thread)\' to cross-threads quotes.'
      ]
      'Quote Threading': [
        false
        'Thread conversations'
      ]

  imageExpansion:
    'Fit width': [
      true
      ''
    ]
    'Fit height': [
      false
      ''
    ]
    'Expand spoilers': [
      true
      'Expand all images along with spoilers.'
    ]
    'Expand from here': [
      true
      'Expand all images only from current position to thread end.'
    ]

  filter:
    name: """
# Filter any namefags:
#/^(?!Anonymous$)/
"""

    uniqueID: """
# Filter a specific ID:
#/Txhvk1Tl/
"""

    tripcode: """
# Filter any tripfag
#/^!/
"""

    capcode: """
# Set a custom class for mods:
#/Mod$/;highlight:mod;op:yes
# Set a custom class for moot:
#/Admin$/;highlight:moot;op:yes
"""

    email: """
# Filter any e-mails that are not `sage` on /a/ and /jp/:
#/^(?!sage$)/;boards:a,jp
"""
    subject: """
# Filter Generals on /v/:
#/general/i;boards:v;op:only
"""

    comment: """
# Filter Stallman copypasta on /g/:
#/what you\'re refer+ing to as linux/i;boards:g
"""

    flag: ''
    filename: ''
    dimensions: """
# Highlight potential wallpapers:
#/1920x1080/;op:yes;highlight;top:no;boards:w,wg
"""

    filesize: ''

    MD5: ''

  sauces: """
https://www.google.com/searchbyimage?image_url=%TURL
http://iqdb.org/?url=%TURL
#//tineye.com/search?url=%TURL
#http://saucenao.com/search.php?url=%TURL
#http://3d.iqdb.org/?url=%TURL
#http://regex.info/exif.cgi?imgurl=%URL
# uploaders:
#http://imgur.com/upload?url=%URL;text:Upload to imgur
#http://ompldr.org/upload?url1=%URL;text:Upload to ompldr
# "View Same" in archives:
#//archive.foolz.us/_/search/image/%MD5/;text:View same on foolz
#//archive.foolz.us/%board/search/image/%MD5/;text:View same on foolz /%board/
#//archive.installgentoo.net/%board/image/%MD5;text:View same on installgentoo /%board/
"""

  'Custom CSS': false
<<<<<<< HEAD

  'Boards Navigation': 'Sticky top'

  'Header auto-hide': false

  'Footer auto-hide': true

  'Header catalog links': false

  boardnav: '[ toggle-all ] [current-title]'

=======
  Header:
    'Header auto-hide':        false
    'Bottom header':           false
    'Header catalog links':    false
    'Top Board List':          false
    'Bottom Board List':       false
    'Custom Board Navigation': true
  boardnav: '[current-title / toggle-all]'
>>>>>>> 9aa98082
  time: '%m/%d/%y(%a)%H:%M:%S'

  backlink: '>>%id'

  fileInfo: '%L (%p%s, %r)'

  favicon: 'ferongr'

  usercss: ''

  hotkeys:
    # QR & Options
    'Toggle board list': [
      'Ctrl+b'
      'Toggle the full board list.'
    ]
    'Open empty QR': [
      'l'
      'Open QR without post number inserted.'
    ]
    'Open QR': [
      'Shift+l'
      'Open QR with post number inserted.'
    ]
    'Open settings': [
      'Alt+o'
      'Open Settings.'
    ]
    'Close': [
      'Esc'
      'Close Settings, Notifications or QR.'
    ]
    'Spoiler tags': [
      'Ctrl+s'
      'Insert spoiler tags.'
    ]
    'Code tags': [
      'Alt+c'
      'Insert code tags.'
    ]
    'Eqn tags':  [
      'Alt+e'
      'Insert eqn tags.'
    ]
    'Math tags': [
      'Alt+m'
      'Insert math tags.'
    ]
    'Submit QR': [
      'Alt+s'
      'Submit post.'
    ]
    # Thread related
    'Watch': [
      'w'
      'Watch thread.'
    ]
    'Update': [
      'r'
      'Update the thread now.'
    ]
    # Images
    'Expand image': [
      'Shift+e'
      'Expand selected image.'
    ]
    'Expand images': [
      'e'
      'Expand all images.'
    ]
    'fappeTyme': [
      'f'
      'Fappe Tyme.'
    ]
    # Board Navigation
    'Front page': [
      '0'
      'Jump to page 0.'
    ]
    'Open front page': [
      'Shift+0'
      'Open page 0 in a new tab.'
    ]
    'Next page': [
      'Right'
      'Jump to the next page.'
    ]
    'Previous page': [
      'Left'
      'Jump to the previous page.'
    ]
    # Thread Navigation
    'Next thread': [
      'Down'
      'See next thread.'
    ]
    'Previous thread': [
      'Up'
      'See previous thread.'
    ]
    'Expand thread': [
      'Ctrl+e'
      'Expand thread.'
    ]
    'Open thread': [
      'o'
      'Open thread in current tab.'
    ]
    'Open thread tab': [
      'Shift+o'
      'Open thread in new tab.'
    ]
    # Reply Navigation
    'Next reply': [
      'j'
      'Select next reply.'
    ]
    'Previous reply': [
      'k'
      'Select previous reply.'
    ]
    'Hide': [
      'x'
      'Hide thread.'
    ]

  updater:
    checkbox:
      'Beep': [
        false
        'Beep on new post to completely read thread.'
      ]
      'Auto Scroll': [
        false
        'Scroll updated posts into view. Only enabled at bottom of page.'
      ]
      'Bottom Scroll': [
        false
        'Always scroll to the bottom, not the first new post. Useful for event threads.'
      ]
      'Scroll BG': [
        false
        'Auto-scroll background tabs.'
      ]
      'Auto Update': [
        true
        'Automatically fetch new posts.'
      ]
      'Optional Increase': [
        false
        'Increase the intervals between updates on threads without new posts.'
      ]
    'Interval': 30<|MERGE_RESOLUTION|>--- conflicted
+++ resolved
@@ -1,7 +1,6 @@
 Config =
   main:
     'Miscellaneous':
-<<<<<<< HEAD
       'Catalog Links': [
         true
         'Add toggle link in header menu to turn Navigation links into links to each board\'s catalog.'
@@ -9,10 +8,6 @@
       'External Catalog': [
         false
         'Link to external catalog instead of the internal one.'
-      ]
-      'Custom Board Navigation': [
-        true
-        'Show custom links instead of the full board list.'
       ]
       'QR Shortcut': [
         false,
@@ -81,20 +76,6 @@
         'Replace the link of a supported site with its actual title. Currently Supported: YouTube, Vimeo, SoundCloud'
       ]
 
-=======
-      'Enable 4chan\'s Extension':    [false, 'Compatibility between <%= meta.name %> and 4chan\'s inline extension is NOT guaranteed.']
-      'Announcement Hiding':          [true,  'Add button to hide 4chan announcements.']
-      '404 Redirect':                 [true,  'Redirect dead threads and images.']
-      'Keybinds':                     [true,  'Bind actions to keyboard shortcuts.']
-      'Time Formatting':              [true,  'Localize and format timestamps.']
-      'Relative Post Dates':          [false, 'Display dates like "3 minutes ago". Tooltip shows the timestamp.']
-      'File Info Formatting':         [true,  'Reformat the file information.']
-      'Comment Expansion':            [true,  'Add buttons to expand too long comments.']
-      'Thread Expansion':             [true,  'Add buttons to expand threads.']
-      'Index Navigation':             [false, 'Add buttons to navigate between threads.']
-      'Reply Navigation':             [false, 'Add buttons to navigate to top / bottom of thread.']
-      'Check for Updates':            [true,  'Notify when updated versions of <%= meta.name %> are available.']
->>>>>>> 9aa98082
     'Filtering':
       'Anonymize': [
         false
@@ -260,7 +241,6 @@
         'Remember the size of the Quick reply.'
       ]
       <% } %>
-<<<<<<< HEAD
       'Remember Spoiler': [
         false
         'Remember the spoiler state, instead of resetting after posting.'
@@ -273,14 +253,11 @@
         true
         'Prevent "flood detected" errors.'
       ]
-
-=======
-      'Remember Subject':             [false, 'Remember the subject field, instead of resetting after posting.']
-      'Remember Spoiler':             [false, 'Remember the spoiler state, instead of resetting after posting.']
-      'Hide Original Post Form':      [true,  'Hide the normal post form.']
-      'Cooldown':                     [true,  'Prevent "flood detected" errors.']
-      'Cooldown Prediction':          [true,  'Decrease the cooldown time by taking into account upload speed. Disable it if it\'s inaccurate for you.']
->>>>>>> 9aa98082
+      'Cooldown Prediction': [
+        true
+        'Decrease the cooldown time by taking into account upload speed. Disable it if it\'s inaccurate for you.'
+      ]
+
     'Quote Links':
       'Quote Backlinks': [
         true
@@ -410,28 +387,17 @@
 """
 
   'Custom CSS': false
-<<<<<<< HEAD
-
-  'Boards Navigation': 'Sticky top'
-
-  'Header auto-hide': false
-
-  'Footer auto-hide': true
-
-  'Header catalog links': false
+
+  Header:
+    'Fixed Header':            true
+    'Header auto-hide':        false
+    'Bottom Header':           false
+    'Header catalog links':    false
+    'Bottom Board List':       false
+    'Custom Board Navigation': false
 
   boardnav: '[ toggle-all ] [current-title]'
 
-=======
-  Header:
-    'Header auto-hide':        false
-    'Bottom header':           false
-    'Header catalog links':    false
-    'Top Board List':          false
-    'Bottom Board List':       false
-    'Custom Board Navigation': true
-  boardnav: '[current-title / toggle-all]'
->>>>>>> 9aa98082
   time: '%m/%d/%y(%a)%H:%M:%S'
 
   backlink: '>>%id'
