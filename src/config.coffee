--- conflicted
+++ resolved
@@ -1,11 +1,14 @@
 Config =
   main:
     'Miscellaneous':
-<<<<<<< HEAD
       'Enable 4chan\'s Extension': [
         false
         'Compatibility between <%= meta.name %> and 4chan\'s inline extension is NOT guaranteed.'
       ]
+      'Custom Board Navigation': [
+        true
+        'Disable this to always display the full board list.'
+      ]
       '404 Redirect': [
         true
         'Redirect dead threads and images.'
@@ -47,20 +50,6 @@
         'Check for updated versions of <%= meta.name %>.'
       ]
 
-=======
-      'Enable 4chan\'s Extension':    [false, 'Compatibility between <%= meta.name %> and 4chan\'s inline extension is NOT guaranteed.']
-      'Custom Board Navigation':      [true,  'Disable this to always display the full board list.']
-      '404 Redirect':                 [true,  'Redirect dead threads and images.']
-      'Keybinds':                     [true,  'Bind actions to keyboard shortcuts.']
-      'Time Formatting':              [true,  'Localize and format timestamps arbitrarily.']
-      'Relative Post Dates':          [false, 'Display dates like "3 minutes ago". Tooltip shows the timestamp.']
-      'File Info Formatting':         [true,  'Reformat the file information.']
-      'Comment Expansion':            [true,  'Can expand too long comments.']
-      'Thread Expansion':             [true,  'Can expand threads to view all replies.']
-      'Index Navigation':             [false, 'Navigate to previous / next thread.']
-      'Custom CSS':                   [false, 'Apply custom CSS to 4chan.']
-      'Check for Updates':            [true,  'Check for updated versions of <%= meta.name %>.']
->>>>>>> f4c248f1
     'Filtering':
       'Anonymize': [
         false
@@ -136,7 +125,6 @@
       ]
 
     'Monitoring':
-<<<<<<< HEAD
       'Thread Updater': [
         true
         'Fetch and insert new replies. Has more options in its own dialog.'
@@ -148,6 +136,10 @@
       'Unread Tab Icon': [
         true
         'Show a different favicon when there are unread posts.'
+      ]
+      'Unread Line': [
+        true
+        'Show a line to distinguish read posts from unread ones.'
       ]
       'Thread Excerpt': [
         true
@@ -183,6 +175,10 @@
         false
         'Automatically hide the quick reply when posting.'
       ]
+      'Open Post in New Tab': [
+        true
+        'Open new threads or replies to a thread from the index in a new tab.'
+      ]
       'Remember Subject': [
         false
         'Remember the subject field, instead of resetting after posting.'
@@ -196,25 +192,6 @@
         'Hide the normal post form.'
       ]
 
-=======
-      'Thread Updater':               [true,  'Fetch and insert new replies. Has more options in its own dialog.']
-      'Unread Count':                 [true,  'Show the unread posts count in the tab title.']
-      'Unread Tab Icon':              [true,  'Show a different favicon when there are unread posts.']
-      'Unread Line':                  [true,  'Show a line to distinguish read posts from unread ones.']
-      'Thread Excerpt':               [true,  'Show an excerpt of the thread in the tab title.']
-      'Thread Stats':                 [true,  'Display reply and image count.']
-      'Thread Watcher':               [true,  'Bookmark threads.']
-      'Auto Watch':                   [true,  'Automatically watch threads you start.']
-      'Auto Watch Reply':             [false, 'Automatically watch threads you reply to.']
-    'Posting':
-      'Quick Reply':                  [true,  'All-in-one form to reply, create threads, automate dumping and more.']
-      'Persistent QR':                [false, 'The Quick reply won\'t disappear after posting.']
-      'Auto-Hide QR':                 [false, 'Automatically hide the quick reply when posting.']
-      'Open Post in New Tab':         [true,  'Open new threads or replies to a thread from the index in a new tab.']
-      'Remember Subject':             [false, 'Remember the subject field, instead of resetting after posting.']
-      'Remember Spoiler':             [false, 'Remember the spoiler state, instead of resetting after posting.']
-      'Hide Original Post Form':      [true,  'Hide the normal post form.']
->>>>>>> f4c248f1
     'Quote links':
       'Quote Backlinks': [
         true
@@ -265,7 +242,6 @@
     'Fit height': [
       false
       ''
-<<<<<<< HEAD
     ]
     'Expand spoilers': [
       true
@@ -340,30 +316,12 @@
 #//archive.installgentoo.net/%board/image/%MD5;text:View same on installgentoo /%board/
 """
 
-=======
-    ].join '\n'
-    MD5: [
-      ''
-    ].join '\n'
-  sauces: [
-    'http://iqdb.org/?url=%TURL'
-    'https://www.google.com/searchbyimage?image_url=%TURL'
-    '#//tineye.com/search?url=%TURL'
-    '#http://saucenao.com/search.php?url=%TURL'
-    '#http://3d.iqdb.org/?url=%TURL'
-    '#http://regex.info/exif.cgi?imgurl=%URL'
-    '# uploaders:'
-    '#http://imgur.com/upload?url=%URL;text:Upload to imgur'
-    '#http://ompldr.org/upload?url1=%URL;text:Upload to ompldr'
-    '# "View Same" in archives:'
-    '#//archive.foolz.us/_/search/image/%MD5/;text:View same on foolz'
-    '#//archive.foolz.us/%board/search/image/%MD5/;text:View same on foolz /%board/'
-    '#//archive.installgentoo.net/%board/image/%MD5;text:View same on installgentoo /%board/'
-  ].join '\n'
   'Header auto-hide': false
+
   'Header catalog links': false
+
   boardnav: '[current-title / toggle-all]'
->>>>>>> f4c248f1
+
   time: '%m/%d/%y(%a)%H:%M:%S'
 
   backlink: '>>%id'
@@ -375,8 +333,11 @@
   usercss: ''
 
   hotkeys:
-<<<<<<< HEAD
     # QR & Options
+    'Toggle board list': [
+      'Ctrl+b'
+      'Toggle the full board list.'
+    ]
     'Open empty QR': [
       'q'
       'Open QR without post number inserted.'
@@ -400,6 +361,10 @@
     'Code tags': [
       'Alt+c'
       'Insert code tags.'
+    ]
+    'Eqn tags':  [
+      'Alt+e'
+      'Insert eqn tags.'
     ]
     'Math tags': [
       'Alt+m'
@@ -418,22 +383,6 @@
       'r'
       'Update the thread now.'
     ]
-=======
-    # Header, QR & Options
-    'Toggle board list':  ['Ctrl+b', 'Toggle the full board list.']
-    'Open empty QR':      ['q',       'Open QR without post number inserted.']
-    'Open QR':            ['Shift+q', 'Open QR with post number inserted.']
-    'Open settings':      ['Alt+o',   'Open Settings.']
-    'Close':              ['Esc',     'Close Settings, Notifications or QR.']
-    'Spoiler tags':       ['Ctrl+s',  'Insert spoiler tags.']
-    'Code tags':          ['Alt+c',   'Insert code tags.']
-    'Eqn tags':           ['Alt+e',   'Insert eqn tags.']
-    'Math tags':          ['Alt+m',   'Insert math tags.']
-    'Submit QR':          ['Alt+s',   'Submit post.']
-    # Thread related
-    'Watch':              ['w',       'Watch thread.']
-    'Update':             ['r',       'Update the thread.']
->>>>>>> f4c248f1
     # Images
     'Expand image': [
       'Shift+e'
