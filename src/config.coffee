Config =
  main:
    'Miscellaneous':
      'Catalog Links': [
        true
        'Turn Navigation links into links to each board\'s catalog.'
      ]
      'External Catalog': [
        false
        'Link to external catalog instead of the internal one.'
      ]
      'Custom Board Navigation': [
        true
        'Show custom links instead of the full board list.'
      ]
      'Announcement Hiding': [
        true
        'Add button to hide 4chan announcements.'
      ]
      '404 Redirect': [
        true
        'Redirect dead threads and images.'
      ]
      'Keybinds': [
        true
        'Bind actions to keyboard shortcuts.'
      ]
      'Time Formatting': [
        true
        'Localize and format timestamps.'
      ]
      'Relative Post Dates': [
        false
        'Display dates like "3 minutes ago". Tooltip shows the timestamp.'
      ]
      'File Info Formatting': [
        true
        'Reformat the file information.'
      ]
      'Comment Expansion': [
        true
        'Add buttons to expand long comments.'
      ]
      'Thread Expansion': [
        true
        'Add buttons to expand threads.'
      ]
      'Index Navigation': [
        false
        'Add buttons to navigate between threads.'
      ]
      'Reply Navigation': [
        false
        'Add buttons to navigate to top / bottom of thread.'
      ]
      'Check for Updates': [
        true
        'Check for updated versions of <%= meta.name %>.'
      ]

    'Linkification':
      'Linkify': [
        true
        'Convert text into links where applicable.'
      ]
      'Embedding': [
        true
        'Embed supported services.'
      ]
      'Auto-embed': [
        false
        'Auto-embed Linkify Embeds.'
      ]
      'Link Title': [
        true
        'Replace the link of a supported site with its actual title. Currently Supported: YouTube, Vimeo, SoundCloud'
      ]

    'Filtering':
      'Anonymize': [
        false
        'Make everyone Anonymous.'
      ]
      'Filter': [
        true
        'Self-moderation placebo.'
      ]
      'Recursive Hiding': [
        true
        'Hide replies of hidden posts, recursively.'
      ]
      'Thread Hiding': [
        true
        'Add buttons to hide entire threads.'
      ]
      'Reply Hiding': [
        true
        'Add buttons to hide single replies.'
      ]
      'Hiding Buttons': [
        true
        'Add buttons to hide threads / replies, in addition to menu links.'
      ]
      'Stubs': [
        true
        'Show stubs of hidden threads / replies.'
      ]

    'Images':
      'Image Expansion': [
        true
        'Expand images.'
      ]
      'Image Hover': [
        false
        'Show full image on mouseover.'
      ]
      'Sauce': [
        true
        'Add sauce links to images.'
      ]
      'Reveal Spoilers': [
        false
        'Reveal spoiler thumbnails.'
      ]
      'Replace GIF': [
        false
        'Replace thumbnail of gifs with its actual image.'
      ]
      'Replace PNG': [
        false
        'Replace pngs.'
      ]
      'Replace JPG': [
        false
        'Replace jpgs.'
      ]

    'Menu':
<<<<<<< HEAD
      'Menu': [
        true
        'Add a drop-down menu to posts.'
      ]
      'Thread Hiding Link': [
        true
        'Add a link to hide entire threads.'
      ]
      'Reply Hiding Link': [
        true
        'Add a link to hide single replies.'
      ] 
      'Report Link': [
        true
        'Add a report link to the menu.'
      ]
      'Delete Link': [
        true
        'Add post and image deletion links to the menu.'
      ]
      'Download Link': [
        true
        'Add a download with original filename link to the menu. Chrome-only currently.'
      ]
      'Archive Link': [
        true
        'Add an archive link to the menu.'
      ]

    'Monitoring':
      'Thread Updater': [
        true
        'Fetch and insert new replies. Has more options in its own dialog.'
      ]
      'Unread Count': [
        true
        'Show the unread posts count in the tab title.'
      ]
      'Unread Tab Icon': [
        true
        'Show a different favicon when there are unread posts.'
      ]
      'Unread Line': [
        true
        'Show a line to distinguish read posts from unread ones.'
      ]
      'Thread Excerpt': [
        true
        'Show an excerpt of the thread in the tab title.'
      ]
      'Thread Stats': [
        true
        'Display reply and image count.'
      ]
      'Thread Watcher': [
        true
        'Bookmark threads.'
      ]
      'Auto Watch': [
        true
        'Automatically watch threads you start.'
      ]
      'Auto Watch Reply': [
        false
        'Automatically watch threads you reply to.'
      ]

=======
      'Menu':                         [true,  'Add a drop-down menu to posts.']
      'Report Link':                  [true,  'Add a report link to the menu.']
      'Thread Hiding Link':           [true,  'Add a link to hide entire threads.']
      'Reply Hiding Link':            [true,  'Add a link to hide single replies.']
      'Delete Link':                  [true,  'Add post and image deletion links to the menu.']
      <% if (type === 'crx') { %>
      'Download Link':                [true,  'Add a download with original filename link to the menu.']
      <% } %>
      'Archive Link':                 [true,  'Add an archive link to the menu.']
    'Monitoring':
      'Thread Updater':               [true,  'Fetch and insert new replies. Has more options in its own dialog.']
      'Unread Count':                 [true,  'Show the unread posts count in the tab title.']
      'Hide Unread Count at (0)':     [false, 'Hide the unread posts count when it reaches 0.']
      'Unread Tab Icon':              [true,  'Show a different favicon when there are unread posts.']
      'Unread Line':                  [true,  'Show a line to distinguish read posts from unread ones.']
      'Scroll to Last Read Post':     [true,  'Scroll back to the last read post when reopening a thread.']
      'Thread Excerpt':               [true,  'Show an excerpt of the thread in the tab title.']
      'Thread Stats':                 [true,  'Display reply and image count.']
      'Thread Watcher':               [true,  'Bookmark threads.']
      'Auto Watch':                   [true,  'Automatically watch threads you start.']
      'Auto Watch Reply':             [false, 'Automatically watch threads you reply to.']
>>>>>>> 2e9ae1d9
    'Posting':
      'Quick Reply': [
        true
        'All-in-one form to reply, create threads, automate dumping and more.'
      ]
      'Persistent QR': [
        false
        'The Quick reply won\'t disappear after posting.'
      ]
      'Auto Hide QR': [
        false
        'Automatically hide the quick reply when posting.'
      ]
      'Open Post in New Tab': [
        true
        'Open new threads or replies to a thread from the index in a new tab.'
      ]
      'Remember Subject': [
        false
        'Remember the subject field, instead of resetting after posting.'
      ]
      <% if (type === 'userscript') { %>
      'Remember QR Size': [
        false
        'Remember the size of the Quick reply.'
      ]
      <% } %>
      'Remember Spoiler': [
        false
        'Remember the spoiler state, instead of resetting after posting.'
      ]
      'Hide Original Post Form': [
        true
        'Hide the normal post form.'
      ]
      'Cooldown': [
        true
        'Prevent "flood detected" errors.'
      ]

    'Quote Links':
      'Quote Backlinks': [
        true
        'Add quote backlinks.'
      ]
      'OP Backlinks': [
        true
        'Add backlinks to the OP.'
      ]
      'Quote Inlining': [
        true
        'Inline quoted post on click.'
      ]
      'Forward Hiding': [
        true
        'Hide original posts of inlined backlinks.'
      ]
      'Quote Previewing': [
        true
        'Show quoted post on hover.'
      ]
      'Quote Highlighting': [
        true
        'Highlight the previewed post.'
      ]
      'Resurrect Quotes': [
        true
        'Link dead quotes to the archives.'
      ]
      'Mark Quotes of You': [
        true
        'Add \'(You)\' to quotes linking to your posts.'
      ]
      'Mark OP Quotes': [
        true
        'Add \'(OP)\' to OP quotes.'
      ]
      'Mark Cross-thread Quotes': [
        true
        'Add \'(Cross-thread)\' to cross-threads quotes.'
      ]
      'Quote Threading': [
        false
        'Thread conversations'
      ]

  imageExpansion:
    'Fit width': [
      true
      ''
    ]
    'Fit height': [
      false
      ''
    ]
    'Expand spoilers': [
      true
      'Expand all images along with spoilers.'
    ]
    'Expand from here': [
      true
      'Expand all images only from current position to thread end.'
    ]

  filter:
    name: """
# Filter any namefags:
#/^(?!Anonymous$)/
"""

    uniqueID: """
# Filter a specific ID:
#/Txhvk1Tl/
"""

    tripcode: """
# Filter any tripfag
#/^!/
"""

    capcode: """
# Set a custom class for mods:
#/Mod$/;highlight:mod;op:yes
# Set a custom class for moot:
#/Admin$/;highlight:moot;op:yes
"""

    email: """
# Filter any e-mails that are not `sage` on /a/ and /jp/:
#/^(?!sage$)/;boards:a,jp
"""
    subject: """
# Filter Generals on /v/:
#/general/i;boards:v;op:only
"""

    comment: """
# Filter Stallman copypasta on /g/:
#/what you\'re refer+ing to as linux/i;boards:g
"""

    flag: ''
    filename: ''
    dimensions: """
# Highlight potential wallpapers:
#/1920x1080/;op:yes;highlight;top:no;boards:w,wg
"""

    filesize: ''

    MD5: ''

  sauces: """
https://www.google.com/searchbyimage?image_url=%TURL
http://iqdb.org/?url=%TURL
#//tineye.com/search?url=%TURL
#http://saucenao.com/search.php?url=%TURL
#http://3d.iqdb.org/?url=%TURL
#http://regex.info/exif.cgi?imgurl=%URL
# uploaders:
#http://imgur.com/upload?url=%URL;text:Upload to imgur
#http://ompldr.org/upload?url1=%URL;text:Upload to ompldr
# "View Same" in archives:
#//archive.foolz.us/_/search/image/%MD5/;text:View same on foolz
#//archive.foolz.us/%board/search/image/%MD5/;text:View same on foolz /%board/
#//archive.installgentoo.net/%board/image/%MD5;text:View same on installgentoo /%board/
"""

  'Custom CSS': false

  'Boards Navigation': 'sticky top'

  'Header auto-hide': false

  'Header catalog links': false

  boardnav: '[ toggle-all ] [current-title]'

  time: '%m/%d/%y(%a)%H:%M:%S'

  backlink: '>>%id'

  fileInfo: '%l (%p%s, %r)'

  favicon: 'ferongr'

  usercss: ''

  hotkeys:
    # QR & Options
    'Toggle board list': [
      'Ctrl+b'
      'Toggle the full board list.'
    ]
    'Open empty QR': [
      'q'
      'Open QR without post number inserted.'
    ]
    'Open QR': [
      'Shift+q'
      'Open QR with post number inserted.'
    ]
    'Open settings': [
      'Alt+o'
      'Open Settings.'
    ]
    'Close': [
      'Esc'
      'Close Settings, Notifications or QR.'
    ]
    'Spoiler tags': [
      'Ctrl+s'
      'Insert spoiler tags.'
    ]
    'Code tags': [
      'Alt+c'
      'Insert code tags.'
    ]
    'Eqn tags':  [
      'Alt+e'
      'Insert eqn tags.'
    ]
    'Math tags': [
      'Alt+m'
      'Insert math tags.'
    ]
    'Submit QR': [
      'Alt+s'
      'Submit post.'
    ]
    # Thread related
    'Watch': [
      'w'
      'Watch thread.'
    ]
    'Update': [
      'r'
      'Update the thread now.'
    ]
    # Images
    'Expand image': [
      'Shift+e'
      'Expand selected image.'
    ]
    'Expand images': [
      'e'
      'Expand all images.'
    ]
    # Board Navigation
    'Front page': [
      '0'
      'Jump to page 0.'
    ]
    'Open front page': [
      'Shift+0'
      'Open page 0 in a new tab.'
    ]
    'Next page': [
      'Right'
      'Jump to the next page.'
    ]
    'Previous page': [
      'Left'
      'Jump to the previous page.'
    ]
    # Thread Navigation
    'Next thread': [
      'Down'
      'See next thread.'
    ]
    'Previous thread': [
      'Up'
      'See previous thread.'
    ]
    'Expand thread': [
      'Ctrl+e'
      'Expand thread.'
    ]
    'Open thread': [
      'o'
      'Open thread in current tab.'
    ]
    'Open thread tab': [
      'Shift+o'
      'Open thread in new tab.'
    ]
    # Reply Navigation
    'Next reply': [
      'j'
      'Select next reply.'
    ]
    'Previous reply': [
      'k'
      'Select previous reply.'
    ]
    'Hide': [
      'x'
      'Hide thread.'
    ]

  updater:
    checkbox:
      'Beep': [
        false
        'Beep on new post to completely read thread.'
      ]
      'Auto Scroll': [
        false
        'Scroll updated posts into view. Only enabled at bottom of page.'
      ]
      'Bottom Scroll': [
        false
        'Always scroll to the bottom, not the first new post. Useful for event threads.'
      ]
      'Scroll BG': [
        false
        'Auto-scroll background tabs.'
      ]
      'Auto Update': [
        true
        'Automatically fetch new posts.'
      ]
      'Optional Increase': [
        false
        'Increase the intervals between updates on threads without new posts.'
      ]
    'Interval': 30<|MERGE_RESOLUTION|>--- conflicted
+++ resolved
@@ -97,10 +97,6 @@
         true
         'Add buttons to hide single replies.'
       ]
-      'Hiding Buttons': [
-        true
-        'Add buttons to hide threads / replies, in addition to menu links.'
-      ]
       'Stubs': [
         true
         'Show stubs of hidden threads / replies.'
@@ -137,11 +133,14 @@
       ]
 
     'Menu':
-<<<<<<< HEAD
       'Menu': [
         true
         'Add a drop-down menu to posts.'
       ]
+      'Report Link': [
+        true
+        'Add a report link to the menu.'
+      ]
       'Thread Hiding Link': [
         true
         'Add a link to hide entire threads.'
@@ -149,19 +148,17 @@
       'Reply Hiding Link': [
         true
         'Add a link to hide single replies.'
-      ] 
-      'Report Link': [
-        true
-        'Add a report link to the menu.'
       ]
       'Delete Link': [
         true
         'Add post and image deletion links to the menu.'
       ]
+      <% if (type === 'crx') { %>
       'Download Link': [
         true
         'Add a download with original filename link to the menu. Chrome-only currently.'
       ]
+      <% } %>
       'Archive Link': [
         true
         'Add an archive link to the menu.'
@@ -176,6 +173,10 @@
         true
         'Show the unread posts count in the tab title.'
       ]
+      'Hide Unread Count at (0)': [
+        false
+        'Hide the unread posts count when it reaches 0.'
+      ]
       'Unread Tab Icon': [
         true
         'Show a different favicon when there are unread posts.'
@@ -184,6 +185,10 @@
         true
         'Show a line to distinguish read posts from unread ones.'
       ]
+      'Scroll to Last Read Post': [
+        true
+        'Scroll back to the last read post when reopening a thread.'
+      ]
       'Thread Excerpt': [
         true
         'Show an excerpt of the thread in the tab title.'
@@ -205,29 +210,6 @@
         'Automatically watch threads you reply to.'
       ]
 
-=======
-      'Menu':                         [true,  'Add a drop-down menu to posts.']
-      'Report Link':                  [true,  'Add a report link to the menu.']
-      'Thread Hiding Link':           [true,  'Add a link to hide entire threads.']
-      'Reply Hiding Link':            [true,  'Add a link to hide single replies.']
-      'Delete Link':                  [true,  'Add post and image deletion links to the menu.']
-      <% if (type === 'crx') { %>
-      'Download Link':                [true,  'Add a download with original filename link to the menu.']
-      <% } %>
-      'Archive Link':                 [true,  'Add an archive link to the menu.']
-    'Monitoring':
-      'Thread Updater':               [true,  'Fetch and insert new replies. Has more options in its own dialog.']
-      'Unread Count':                 [true,  'Show the unread posts count in the tab title.']
-      'Hide Unread Count at (0)':     [false, 'Hide the unread posts count when it reaches 0.']
-      'Unread Tab Icon':              [true,  'Show a different favicon when there are unread posts.']
-      'Unread Line':                  [true,  'Show a line to distinguish read posts from unread ones.']
-      'Scroll to Last Read Post':     [true,  'Scroll back to the last read post when reopening a thread.']
-      'Thread Excerpt':               [true,  'Show an excerpt of the thread in the tab title.']
-      'Thread Stats':                 [true,  'Display reply and image count.']
-      'Thread Watcher':               [true,  'Bookmark threads.']
-      'Auto Watch':                   [true,  'Automatically watch threads you start.']
-      'Auto Watch Reply':             [false, 'Automatically watch threads you reply to.']
->>>>>>> 2e9ae1d9
     'Posting':
       'Quick Reply': [
         true
