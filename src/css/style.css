/* General */
.dialog {
  border: 1px solid;
  display: block;
  background-color: inherit;
}
.dialog:not(#qr):not(#thread-watcher):not(#header-bar) {
  box-shadow: 0 1px 2px rgba(0, 0, 0, .15);
}
#qr,
#thread-watcher {
  box-shadow: -1px 2px 2px rgba(0, 0, 0, 0.25);
}
.captcha-img,
.field {
  background-color: #FFF;
  border: 1px solid #CCC;
  -moz-box-sizing: border-box;
  box-sizing: border-box;
  color: #333;
  font: 13px sans-serif;
  outline: none;
  transition: color .25s, border-color .25s;
}
.field::-moz-placeholder {
  color: #AAA;
  font-size: 13px;
  opacity: 1;
}
.captch-img:hover,
.field:hover {
  border-color: #999;
}
.field:hover, .field:focus, .field.focus {
  color: #000;
}
.field[disabled] {
  background-color: #F2F2F2;
  color: #888;
}
.field::-webkit-search-decoration {
  display: none;
}
.move {
  cursor: move;
  overflow: hidden;
}
label {
  cursor: pointer;
}
a[href="javascript:;"] {
  text-decoration: none;
}
.warning {
  color: red;
}
#boardNavDesktop, #boardNavMobile {
  display: none !important;
}
:root.hide-bottom-board-list #boardNavDesktopFoot {
  display: none;
}
body.hasDropDownNav{
  margin-top: 5px;
}
:root:not(.keyboard-focus) a {
  outline: none;
}
.painted {
  border-radius: 3px;
  padding: 0px 2px;
}
[hidden] {
  display: none !important;
}

/* 4chan style fixes */
/* overrides 4chan CSS on div.opContainer, div.op */
:root.sw-yotsuba .opContainer, :root.sw-yotsuba .op {
  display: block;
  overflow: visible;
}
:root.sw-yotsuba .reply > .file > .fileText {
  margin: 0 20px;
}
:root.sw-yotsuba .hashlink::before {
  content: ' ';
  visibility: hidden;
}
:root.sw-yotsuba .inline + .hashlink {
  display: none !important;
}
:root.sw-yotsuba .fileText a {
  unicode-bidi: -moz-isolate;
  unicode-bidi: -webkit-isolate;
}
:root.sw-yotsuba #g-recaptcha {
  min-height: 78px;
  height: auto;
}
:root.sw-yotsuba:not(.js-enabled) #postForm {
  display: table;
}
:root.sw-yotsuba #captchaContainerAlt td:nth-child(2) {
  display: table-cell !important;
}
:root.sw-yotsuba canvas#tegaki-canvas {
  background: none;
}
/* Disable obnoxious captcha fade-in. */
:root.sw-yotsuba > body > div:last-of-type {
  transition: none !important;
}
/* Fix captcha scrolling to top of page. */
:root.sw-yotsuba > body > div[style*=" top: -10000px;"] {
  visibility: hidden !important;
}
/* Make long filenames wrap properly: https://github.com/ccd0/4chan-x/issues/1082 */
:root.sw-yotsuba .post > .file {
  /* currently nonstandard but may be added: https://lists.w3.org/Archives/Public/www-style/2016Mar/0352.html, https://bugzilla.mozilla.org/show_bug.cgi?id=1296042 */
  word-break: break-word;
}
:root.sw-yotsuba:not(.ua-webkit):not(.ua-blink) .fileText {
  word-wrap: break-word;
  max-width: calc(100vw - 90px);
}
:root.sw-yotsuba > body.is_catalog .thread > a > img {
  display: inline-block;
}
/* Links to NSFW boards */
:root.sw-yotsuba .nwsb {
  display: inline;
}
:root.sw-yotsuba .fileText {
  max-width: auto;
  white-space: normal;
}

/* Ads */
:root.sw-yotsuba .ad-cnt > *, :root.sw-yotsuba .adg-rects > *, :root.sw-yotsuba .bsa-cnt {
  height: auto !important;
}
:root.sw-yotsuba:not(.ads-loaded) hr.abovePostForm,
:root.sw-yotsuba:not(.ads-loaded) .adg-rects > hr,
:root.sw-yotsuba #adg-ol + hr {
  display: none;
}
:root.sw-yotsuba .adg-rects {
  margin: 0;
  font-size: 0;
}
:root.sw-yotsuba div.center[style] {
  display: none !important;
}

/* Tinyboard / vichan conflicts */
#menu > .hide-thread-link {
  width: auto;
  height: auto;
  overflow: visible;
  background-image: none;
}
#menu label.entry {
  display: block;
}
#fourchanx-settings label {
  display: inline;
}
.intro a[href="javascript:;"],
#menu a {
  margin: 0;
}

/* Anti-autoplay */
audio.controls-added {
  display: block;
  margin: auto;
}
:root.anti-autoplay div.embed {
  position: static;
  width: auto;
  height: auto;
  text-align: center;
}
:root.anti-autoplay .autoplay-removed {
  visibility: visible !important;
  min-width: 640px;
  min-height: 360px;
}

/* fixed, z-index */
#overlay,
#fourchanx-settings,
#qp, #ihover,
#navlinks, .fixed #header-bar,
:root.float #updater,
:root.float #thread-stats,
#qr {
  position: fixed;
}
#fourchanx-settings {
  z-index: 999;
}
#overlay {
  z-index: 900;
}
#qp, #ihover {
  z-index: 60;
}
#menu, .gal-buttons {
  z-index: 50;
}
#updater, #thread-stats {
  z-index: 40;
}
:root.fixed #header-bar, #notifications {
  z-index: 35;
}
#a-gallery {
  z-index: 30;
}
#navlinks {
  z-index: 25;
}
#qr {
  z-index: 20;
}
#embedding {
  z-index: 11;
}
:root.fixed-watcher #thread-watcher {
  z-index: 10;
}
:root.fixed:not(.gallery-open) #header-bar:not(:hover) {
  z-index: 8;
}
#thread-watcher {
  z-index: 5;
}

/* Header */
.fixed.top-header body {
  padding-top: 2em;
}
.fixed.bottom-header body {
  padding-bottom: 2em;
}
.fixed #header-bar {
  right: 0;
  left: 0;
  padding: 3px 4px 4px;
  font-size: 12px;
}
.fixed.top-header #header-bar {
  top: 0;
}
.fixed.bottom-header #header-bar {
  bottom: 0;
}
#header-bar {
  border-width: 0;
  transition: all .1s .05s ease-in-out;
}
:root.fixed #header-bar {
  box-shadow: -5px 1px 10px rgba(0, 0, 0, 0.20);
}
:root.centered-links #shortcuts {
  width: 300px;
  text-align: right;
}
:root.centered-links #header-bar {
  text-align: center;
}
#custom-board-list {
  font-size: 13px;
  vertical-align: middle;
}
#full-board-list {
  vertical-align: middle;
}
:root.centered-links #custom-board-list {
  position: relative;
  left: 150px;
}
.fixed.top-header #header-bar {
  border-bottom-width: 1px;
}
.fixed.bottom-header #header-bar {
  box-shadow: 0 -1px 2px rgba(0, 0, 0, .15);
  border-top-width: 1px;
}
.fixed.bottom-header #header-bar .menu-button i {
  border-top: none;
  border-bottom: 6px solid;
}
.fixed #header-bar.autohide:not(:hover) {
  box-shadow: none;
  transition: all .8s .6s cubic-bezier(.55, .055, .675, .19);
}
.fixed.top-header #header-bar.autohide:not(:hover) {
  margin-bottom: -1em;
  -webkit-transform: translateY(-100%);
  transform: translateY(-100%);
}
.fixed.bottom-header #header-bar.autohide:not(:hover) {
  -webkit-transform: translateY(100%);
  transform: translateY(100%);
}
#scroll-marker {
  left: 0;
  right: 0;
  height: 10px;
  position: absolute;
}
#header-bar:not(.autohide) #scroll-marker {
  pointer-events: none;
}
#header-bar #scroll-marker {
  display: none;
}
.fixed #header-bar #scroll-marker {
  display: block;
}
.fixed.top-header #header-bar #scroll-marker {
  top: 100%;
}
.fixed.bottom-header #header-bar #scroll-marker {
  bottom: 100%;
}
#board-list a, #shortcuts a:not(.entry) {
  text-decoration: none;
  padding: 1px;
}
#shortcuts:empty {
  display: none;
}
.brackets-wrap::before {
  content: "\00a0[";
}
.brackets-wrap::after {
  content: "]\00a0";
}
.dead-thread,
.disabled:not(.replies-quoting-you) {
  opacity: .45;
}
#shortcuts {
  float: right;
}
:root.autohiding-scrollbar #shortcuts {
  margin-right: 12px;
}
.shortcut {
  margin-left: 3px;
  vertical-align: middle;
}
:root.shortcut-icons .native-settings {
  font-size: 0;
  color: transparent;
  display: inline-block;
  vertical-align: top;
  height: 12px;
  width: 14px;
  background: url('//s.4cdn.org/image/favicon.ico') 0px -1px no-repeat;
}
#navbotright,
#navtopright {
  display: none;
}
#toggleMsgBtn {
  display: none !important;
}
.current {
  font-weight: bold;
}
@media (min-width: 1300px) {
  :root.fixed:not(.centered-links) #header-bar {
    white-space: nowrap;
    display: -webkit-flex;
    display: flex;
    -webkit-align-items: center;
    align-items: center;
  }
  :root.fixed:not(.centered-links) #board-list {
    -webkit-flex: auto;
    flex: auto;
  }
  :root.fixed:not(.centered-links) #full-board-list {
    display: -webkit-flex;
    display: flex;
  }
  :root.fixed:not(.centered-links) .hide-board-list-container {
    -webkit-flex: none;
    flex: none;
    margin-right: 5px;
  }
  :root.fixed:not(.centered-links) #full-board-list > .boardList {
    -webkit-flex: auto;
    flex: auto;
    display: -webkit-flex;
    display: flex;
    width: 0px; /* XXX Fixes Edge not shrinking the board list below default size when needed */
  }
  :root.fixed:not(.centered-links) #full-board-list > .boardList > a,
  :root.fixed:not(.centered-links) #full-board-list > .boardList > span:not(.space):not(.spacer) {
    -webkit-flex: none;
    flex: none;
    padding: .17em;
    margin: -.17em -.32em;
  }
  :root.fixed:not(.centered-links) #full-board-list > .boardList > span {
    pointer-events: none;
  }
  :root.fixed:not(.centered-links) #full-board-list > .boardList > span.space {
    -webkit-flex: 0 .63 .63em;
    flex: 0 .63 .63em;
  }
  :root.fixed:not(.centered-links) #full-board-list > .boardList > span.spacer {
    -webkit-flex: 0 .38 .38em;
    flex: 0 .38 .38em;
  }
  :root.fixed:not(.centered-links) #shortcuts {
    float: initial;
    -webkit-flex: none;
    flex: none;
    display: -webkit-flex;
    display: flex;
    -webkit-align-items: center;
    align-items: center;
  }
}
/* 4chan X link brackets */
.brackets-wrap::before {
  content: "[";
}
.brackets-wrap::after {
  content: "]";
}
/* Notifications */
#notifications {
  position: fixed;
  top: 0;
  height: 0;
  text-align: center;
  right: 0;
  left: 0;
  visibility: visible;
}
#notifications:empty {
  display: none;
}
:root.fixed.top-header:not(.gallery-open) #header-bar #notifications,
:root.fixed.top-header #header-bar.autohide #notifications {
  position: absolute;
  top: 100%;
}
.notification {
  color: #FFF;
  font-weight: 700;
  text-shadow: 0 1px 2px rgba(0, 0, 0, .5);
  box-shadow: 0 1px 2px rgba(0, 0, 0, .15);
  border-radius: 2px;
  margin: 1px auto;
  width: 550px;
  max-width: 100%;
  position: relative;
  transition: all .25s ease-in-out;
}
.notification.error {
  background-color: hsla(0, 100%, 38%, .9);
}
.notification.warning {
  background-color: hsla(36, 100%, 38%, .9);
}
.notification.info {
  background-color: hsla(200, 100%, 38%, .9);
}
.notification.success {
  background-color: hsla(104, 100%, 38%, .9);
}
.notification a {
  color: white;
}
.notification > .close {
  padding: 7px;
  top: 0px;
  right: 5px;
  position: absolute;
}
.notification > .fa-times::before {
  font-size: 11px !important;
}
.message {
  -moz-box-sizing: border-box;
  box-sizing: border-box;
  padding: 6px 20px;
  max-height: 200px;
  width: 100%;
  overflow: auto;
  white-space: pre-line;
}
.message a {
  text-decoration: underline;
}
:root.tainted .report-error {
  display: none;
}

/* Settings */
:root.fourchan-x body {
  -moz-box-sizing: border-box;
  box-sizing: border-box;
}
#overlay {
  background-color: rgba(0, 0, 0, .5);
  top: 0;
  left: 0;
  height: 100%;
  width: 100%;
}
#fourchanx-settings {
  -moz-box-sizing: border-box;
  box-sizing: border-box;
  box-shadow: 0 0 15px rgba(0, 0, 0, .15);
  height: 600px;
  max-height: 100%;
  width: 900px;
  max-width: 100%;
  margin: auto;
  padding: 3px;
  top: 50%;
  left: 50%;
  -moz-transform: translate(-50%, -50%);
  -webkit-transform: translate(-50%, -50%);
  transform: translate(-50%, -50%);
}
#fourchanx-settings > nav {
  padding: 2px 2px 0;
  height: 15px;
}
#fourchanx-settings > nav a {
  text-decoration: underline;
}
#fourchanx-settings > nav a.close {
  text-decoration: none;
  padding: 0 2px;
  margin: 0;
}
.section-container {
  overflow: auto;
  position: absolute;
  top: 2.1em;
  right: 5px;
  bottom: 5px;
  left: 5px;
  padding-right: 5px;
}
.sections-list {
  padding: 0 3px;
  float: left;
}
.credits {
  float: right;
}
.export, .import, .reset {
  cursor: pointer;
  text-decoration: none !important;
}
.tab-selected {
  font-weight: 700;
}
.section-sauce ul,
.section-advanced ul {
  list-style: none;
  margin: 0;
}
.section-sauce ul {
  padding: 8px;
}
.section-advanced ul {
  padding: 0px;
}
.section-sauce li,
.section-advanced li {
  padding-left: 4px;
}
.section-main ul {
  margin: 0;
  padding: 0 0 0 16px;
}
.section-main li {
  white-space: pre-line;
  list-style: disc;
}
.section-main li:not(:first-of-type) {
  margin-top: 4px;
}
.section-main label {
  text-decoration: underline;
}
div[data-checked="false"] > .suboption-list {
  display: none;
}
.suboption-list {
  position: relative;
}
.suboption-list::before {
  content: "";
  display: inline-block;
  position: absolute;
  left: .7em;
  width: 0;
  height: 100%;
  border-left: 1px solid;
}
.suboption-list > div {
  position: relative;
  padding-left: 1.4em;
}
.suboption-list > div::before {
  content: "";
  display: inline-block;
  position: absolute;
  left: .7em;
  width: .7em;
  height: .6em;
  border-left: 1px solid;
  border-bottom: 1px solid;
}
#fourchanx-settings .section-main p {
  margin: .5em 0 0;
}
.section-filter ul {
  padding: 0;
}
.section-filter li {
  margin: 10px 40px;
  list-style: disc;
}
.section-filter textarea {
  height: 500px;
}
.section-main a, .section-filter a, .section-advanced a {
  text-decoration: underline;
}
#sauce-doc-expand:not(:checked) ~ #sauce-doc {
  max-height: 130px;
  overflow: auto;
}
#sauce-doc > label {
  float: right;
  margin: 0 5px;
}
/* XXX for OneeChan */
#sauce-doc-expand + .riceCheck {
  display: none;
}
.section-sauce textarea {
  height: 430px;
}
.section-advanced .field[name="boardnav"] {
  width: 100%;
}
.section-advanced textarea {
  height: 150px;
}
.section-advanced textarea[name="archiveLists"] {
  height: 75px;
}
.section-advanced .archive-cell {
  min-width: 160px;
  text-align: center;
}
.section-advanced #archive-board-select {
  position: absolute;
}
.section-advanced .note {
  font-size: 0.8em;
  font-style: italic;
  margin-left: 10px;
}
.section-advanced .note code {
  font-style: normal;
  font-size: 11px;
}
.favicon-preview > img {
    vertical-align: middle;
}
.favicon-preview > img:nth-of-type(3n+1) {
    margin-left: 4px;
}
.section-keybinds .field {
  font-family: monospace;
}
#fourchanx-settings fieldset {
  border: 1px solid;
  border-radius: 3px;
  padding: 0.35em 0.625em 0.75em;
  margin: 0px 2px;
}
#fourchanx-settings legend {
  font-weight: 700;
  color: inherit;
}
#fourchanx-settings textarea {
  font-family: monospace;
  min-width: 100%;
  max-width: 100%;
}
#fourchanx-settings code {
  color: #000;
  background-color: #FFF;
  padding: 0 2px;
}
#fourchanx-settings th {
  text-align: center;
  font-weight: bold;
}
#fourchanx-settings p {
  margin: 1em 0px;
}
#fourchanx-settings table {
  margin: auto;
}
.unscroll {
  overflow: hidden;
}

/* Index */
:root.index-loading .navLinks:not(.json-index),
:root.index-loading .board:not(.json-index),
:root.index-loading .pagelist:not(.json-index),
:root.infinite-mode .pagelist,
:root.all-pages-mode .pagelist,
:root.catalog-mode .pagelist,
:root:not(.catalog-mode) .indexlink,
:root.catalog-mode .cataloglink,
:root:not(.catalog-mode) #hidden-label,
:root:not(.catalog-mode) #index-size {
  display: none;
}
#index-search {
  padding-right: 1.5em;
  width: 100px;
  transition: color .25s, border-color .25s, width .25s;
}
#index-search:focus,
#index-search[data-searching] {
  width: 200px;
}
#index-search-clear {
  color: gray;
  display: inline-block;
  position: relative;
  left: -1em;
  width: 0;
}
/* ``::-webkit-*'' selectors break selector lists on Firefox. */
#index-search::-webkit-search-cancel-button {
  display: none;
}
#index-search:not([data-searching]) + #index-search-clear {
  display: none;
}
#index-options {
  float: right;
}
#lastlong-options {
  display: inline-block;
  vertical-align: middle;
  height: 28px;
  margin: -14px 0;
}
#lastlong-options > input {
  padding: 0;
  border: 0 !important;
  text-align: center;
  background: transparent;
  display: block;
  font-size: 12px;
  height: 12px;
  width: 30px;
  margin: 1px 0;
}
.summary {
  text-decoration: none;
}

/* Catalog */
:root.catalog-mode .board {
  text-align: center;
}
.catalog-thread {
  display: inline-block;
  -moz-box-sizing: border-box;
  box-sizing: border-box;
  border: 1px solid transparent;
  word-wrap: break-word;
  vertical-align: top;
  position: relative;
}
/* overrides 4chan CSS on div.thread */
.catalog-thread.catalog-thread {
  margin: 2px;
}
.catalog-small > .catalog-thread {
  width: 165px;
  height: 320px;
}
.catalog-large > .catalog-thread {
  width: 270px;
  height: 410px;
}
:root.catalog-hover-expand .catalog-thread:hover {
  z-index: 1;
}
.catalog-container {
  position: absolute;
  top: -4px;
  left: 0;
  right: 0;
  bottom: 0;
}
.catalog-container:not(:hover),
:root:not(.catalog-hover-expand) .catalog-container {
  overflow: hidden;
}
.catalog-post {
  position: absolute;
  top: 4px;
  left: 0;
  right: 0;
  border: 1px solid transparent;
  padding-top: 20px;
}
/* overrides inline CSS from Index.cb.hoverAdjust */
:root:not(.catalog-hover-expand) .catalog-post {
  left: 0 !important;
  right: 0 !important;
}
/* overrides 4chan CSS on div.post */
.catalog-post.catalog-post {
  margin: -21px -1px -1px;
  overflow: visible;
}
.catalog-thread.noFile > * > .catalog-post {
  margin-top: -7px;
  padding-top: 6px;
}
:root.catalog-hover-expand .catalog-container:hover > .catalog-post {
  margin-left: -61px;
  margin-right: -61px;
}
:root.catalog-hover-expand .catalog-container:hover > * > :not(.catalog-replies) {
  padding-left: 2px;
  padding-right: 2px;
}
.catalog-link {
  display: block;
  position: relative;
}
.catalog-thumb {
  border-radius: 2px;
  box-shadow: 0 0 5px rgba(0, 0, 0, .25);
  vertical-align: top;
}
.catalog-thumb.spoiler-file {
  width: 100px;
  height: 100px;
}
.catalog-thumb.deleted-file {
  width: 127px;
  height: 13px;
  padding: 20px 11px;
}
.catalog-thumb.no-file {
  width: 77px;
  height: 13px;
  padding: 20px 36px;
}
.catalog-icons > img,
.catalog-stats > .menu-button {
  width: 1em;
  height: 1em;
  margin: 0;
  vertical-align: text-top;
  padding-left: 2px;
}
.catalog-stats > .menu-button {
  font-weight: normal;
}
.catalog-stats > .menu-button > i::before {
  line-height: 11px;
}
.catalog-stats {
  font-size: 10px;
  font-weight: 700;
  padding-top: 2px;
}
.catalog-stats > [title] {
  cursor: help;
}
.catalog-post > .postMessage {
  margin: 0;
  padding-bottom: .3em;
}
.catalog-container:not(:hover) > * > .file,
.catalog-container:not(:hover) > * > .postInfo > :not(.subject),
.catalog-container:not(:hover) > * > .catalog-replies,
.catalog-container:not(:hover) .extra-linebreak,
.catalog-container:not(:hover) .abbr,
:root:not(.catalog-hover-expand) .catalog-container > * > .file,
:root:not(.catalog-hover-expand) .catalog-container > * > .postInfo > :not(.subject),
:root:not(.catalog-hover-expand) .catalog-container > * > .catalog-replies,
:root:not(.catalog-hover-expand) .catalog-container .extra-linebreak,
:root:not(.catalog-hover-expand) .catalog-container .abbr,
.catalog-thread > .catalog-container > :not(.catalog-post),
.catalog-post > .file > :not(.fileText),
.catalog-post > * > .fileText > :not(:first-child),
.catalog-post > .postInfo > :not(.subject):not(.nameBlock):not(.dateTime),
.catalog-post > .postInfo > .nameBlock > .contact-links,
.catalog-post > * > * > .posteruid,
.catalog-post > * > * > .uniqueIDJumper,
.catalog-post > * > * > .capcodeJumper,
:root.bottom-backlinks .catalog-post > .container,
.post:not(.catalog-post) > .catalog-link,
.post:not(.catalog-post) > .catalog-stats,
.post:not(.catalog-post) > .catalog-replies {
  display: none;
}
.catalog-post > .file {
  position: absolute;
  left: 0;
  right: 0;
  top: 0;
  min-height: 20px;
  background-color: inherit;
}
.catalog-post > * > .fileText {
  position: relative;
  padding: 2px;
  background-color: inherit;
}
.catalog-small .catalog-post > * .fileText {
  font-size: 10px;
}
.catalog-post > * > .fileText:not(:hover) {
  white-space: nowrap;
  overflow: hidden;
  text-overflow: ellipsis;
}
.catalog-post > * > .fileText:hover {
  z-index: 1;
}
/* overrides 4chan CSS on div.post div.postInfo */
.catalog-post > .postInfo.postInfo {
  width: auto;
}
.catalog-post > * > .subject {
  display: block;
}
.catalog-post > * > .dateTime {
  display: inline-block;
  font-style: italic;
}
:root.catalog-hover-expand .catalog-container:hover > * > * > .nameBlock,
:root.catalog-hover-expand .catalog-container:hover > * > * > .dateTime,
:root.catalog-hover-expand .catalog-container:hover > * > .postMessage:not(:empty) {
  padding-top: .3em;
}
.catalog-post .extra-linebreak {
  content: ''; /* makes this work in Blink/WebKit */
  display: block;
  margin-top: .3em;
}
.catalog-reply {
  text-align: left;
  white-space: nowrap;
  border-top: 1px solid transparent;
  display: -webkit-flex;
  display: flex;
  -webkit-flex-direction: row;
  flex-direction: row;
  -webkit-align-items: stretch;
  align-items: stretch;
}
.catalog-reply > * {
  padding: 3px;
  overflow: hidden;
  -webkit-flex: none;
  flex: none;
}
.catalog-reply > span {
  font-style: italic;
  font-weight: bold;
}
.catalog-reply-excerpt {
  -webkit-flex: 1 1 auto;
  flex: 1 1 auto;
}
.catalog-post .prettyprinted {
  max-width: 100%;
  box-sizing: border-box;
}
.catalog-post .MathJax_Display {
  text-align: center !important;
}
.catalog-container:not(:hover) .exif,
:root:not(.catalog-hover-expand) .catalog-container .exif {
  display: none !important;
}
.catalog-post > * > .exif {
  border-collapse: collapse;
}
:root.catalog-hover-expand .catalog-container:hover .exif[style*="display: block;"] {
  display: inline-block !important;
}
.catalog-post > * > .exif,
.catalog-post > * > .exif > tbody {
  background-color: inherit;
}
.catalog-post > * > .exif,
.catalog-post > * > .exif td {
  min-width: 0;
}
.catalog-post > * > .exif td {
  padding-top: 1px;
}
:root.hats-enabled .catalog-thread::after {
  content: '';
  pointer-events: none;
  position: absolute;
  background-size: contain;
}
:root.hats-enabled .catalog-small > .catalog-thread::after {
  left: -8px;
  top: -59px;
  width: 96px;
  height: 96px;
}
:root.hats-enabled:not(.werkTyme) .catalog-small > .catalog-thread:not(.noFile)::after {
  left: calc(67px - .3px * var(--tn-w));
}
:root.hats-enabled .catalog-large > .catalog-thread::after {
  left: -15px;
  top: -98px;
  width: 160px;
  height: 160px;
}
:root.hats-enabled:not(.werkTyme) .catalog-large > .catalog-thread:not(.noFile)::after {
  left: calc(110px - .5px * var(--tn-w));
}

/* Copy Text Link's textarea element */
textarea.copy-text-element {
  height: 0;
  width: 0;
  position: absolute;
  top: -10000px;
}

/* Announcement Hiding */
:root.hide-announcement #globalMessage {
  display: none;
}
span.hide-announcement {
  font-size: 11px;
  position: relative;
  bottom: 5px;
}
.globalMessage, h2, h3 {
  color: inherit !important;
  font-size: 13px;
  font-weight: 100;
}

/* Unread */
.unread-line {
  margin: 0;
  border-color: rgb(255,0,0);
}
.unread-line + br {
  display: none;
}
.unread-mark-read {
  float: right;
  clear: both;
  width: 100%;
  text-align: right;
}
:not(.unread-thread) > .unread-mark-read {
  display: none;
}

/* Thread Updater */
#updater {
  background: none;
  border: none;
  box-shadow: none;
}
#updater > .move {
  position: absolute;
  top: -5px;
  bottom: -5px;
  left: -5px;
  right: -5px;
  z-index: -1;
}
#updater > div:last-child {
  text-align: center;
}
#updater input[type="number"] {
  width: 4em;
}
:root.float #updater {
  padding: 0px 3px;
}
:root:not(.float).shortcut-icons #updater {
  display: inline-block;
  min-width: 12pt;
  text-align: right;
}
.new {
  color: limegreen;
}
#update-status:not(.empty) + #update-timer:not(.empty):not(.loading) {
  margin-left: 5px;
}
#update-timer {
  cursor: pointer;
}

/* Thread Watcher */
#thread-watcher {
  position: absolute;
}
#thread-watcher {
  padding-bottom: 3px;
  padding-left: 3px;
  white-space: nowrap;
  min-width: 146px;
}
#watched-threads {
  overflow-x: hidden;
  overflow-y: auto;
}
#thread-watcher .refresh {
  padding: 0px 3px;
}
:root.fixed-watcher #thread-watcher {
  position: fixed;
}
:root.fixed-watcher #watched-threads {
  /* XXX https://code.google.com/p/chromium/issues/detail?id=168840, https://bugs.webkit.org/show_bug.cgi?id=94158 */
  max-height: 85vh;
  max-height: calc(100vh - 75px);
}
:root:not(.fixed-watcher) #watched-threads:not(:hover) {
  max-height: 210px;
  overflow-y: hidden;
}
#thread-watcher > .move {
  padding-top: 3px;
}
#watched-threads > div {
  padding-left: 3px;
  padding-right: 3px;
}
#watched-threads .watcher-link {
  max-width: 250px;
  display: -webkit-inline-flex;
  display: inline-flex;
  -webkit-flex-direction: row;
  flex-direction: row;
}
#watched-threads .watcher-page,
#watched-threads .watcher-unread {
  -webkit-flex: 0 0 auto;
  flex: 0 0 auto;
  margin-right: 2px;
}
#watched-threads .watcher-title {
  overflow: hidden;
  text-overflow: ellipsis;
  -webkit-flex: 0 1 auto;
  flex: 0 1 auto;
}
#watched-threads .watcher-title:not(:first-child) {
  margin-left: 2px;
}
.replies-quoting-you > a, #watcher-link.replies-quoting-you, .last-page > a > .watcher-page {
  color: #F00;
}
#thread-watcher a {
  text-decoration: none;
}
#thread-watcher .move > .close {
  position: absolute;
  right: 0px;
  top: 0px;
  padding: 0px 4px;
}
.watch-thread-link {
  padding-top: 18px;
  width: 18px;
  height: 0px;
  display: inline-block;
  background-repeat: no-repeat;
  opacity: 0.2;
  position: relative;
  top: 1px;
  background-image: url("data:image/svg+xml,<svg viewBox='0 0 26 26' preserveAspectRatio='true' xmlns='http://www.w3.org/2000/svg'><path fill='rgb(0,0,0)' d='M24.132,7.971c-2.203-2.205-5.916-2.098-8.25,0.235L15.5,8.588l-0.382-0.382c-2.334-2.333-6.047-2.44-8.25-0.235c-2.204,2.203-2.098,5.916,0.235,8.249l8.396,8.396l8.396-8.396C26.229,13.887,26.336,10.174,24.132,7.971z'/></svg>");
}
.watch-thread-link.watched {
  opacity: 1;
}


/* Thread Stats */
#thread-stats {
  background: none;
  border: none;
  box-shadow: none;
}
:root.float #thread-stats > .move > :not(#page-count) {
  pointer-events: none;
}
:root.float #thread-stats {
  padding: 0px 3px;
}
#page-count {
  cursor: pointer;
}

/* Quote */
#arc-list span.quote {
  color: #789922;
}
:root.resurrect-quotes .deadlink {
  text-decoration: none !important;
}
.catalog-post .qmark-ct {
  display: none;
}
.backlink.deadlink:not(.forwardlink),
.quotelink.deadlink:not(.forwardlink) {
  text-decoration: underline !important;
}
:root:not(.catalog-mode) .inlined {
  opacity: .5;
}
#qp input, .forwarded {
  display: none;
}
.quotelink.forwardlink,
.backlink.forwardlink {
  text-decoration: none;
  border-bottom: 1px dashed;
}
.filtered {
  text-decoration: underline line-through;
}
:root.hide-backlinks .backlink.filtered,
:root.hide-backlinks .backlink.filtered + .hashlink.filtered {
  display: none;
}
.postNum + .container::before {
  content: " ";
}
:root.bottom-backlinks .container {
  display: block;
  clear: both;
  margin: 0 4px;
}
:root.bottom-backlinks .backlink {
  font-size: 90%;
}
.inline {
  border: 1px solid;
  display: table;
  margin: 2px 0;
}
.container ~ .inline {
  margin-left: 20px;
}
:root.catalog-mode .inline {
  display: none;
}
.inline .post {
  border: 0 !important;
  background-color: transparent !important;
  display: table !important;
  margin: 0 !important;
  padding: 1px 2px !important;
}
#qp > .opContainer::after {
  content: '';
  clear: both;
  display: table;
}
#qp .post {
  border: none;
  margin: 0;
  padding: 2px 2px 5px;
}
#qp img {
  max-height: 80vh;
  max-width: 50vw;
}

/* Quote Threading */
.threadContainer {
  margin-left: 20px;
  border-left: 1px solid rgba(128,128,128,.3);
}
.threadOP {
  clear: both;
}

/* File */
.fileText-original,
.fnswitch:hover > .fntrunc,
.fnswitch:not(:hover) > .fnfull,
.expanded-image > .post > .file > .fileThumb > video[data-md5],
.expanded-image > .post > .file > .fileThumb > img[data-md5] {
  display: none;
}
.full-image[data-full-i-d] {
  display: none;
  cursor: pointer;
}
.expanded-image > .post > .file > .fileThumb > .full-image {
  display: inline;
}
.expanded-image {
  clear: left;
}
.expanding {
  opacity: .5;
}
:root.fit-height .full-image {
  max-height: 100vh;
}
:root.fit-height.fixed .full-image {
  /* XXX https://code.google.com/p/chromium/issues/detail?id=168840, https://bugs.webkit.org/show_bug.cgi?id=94158 */
  max-height: 93vh;
  max-height: calc(100vh - 35px);
}
:root.fit-width .full-image {
  max-width: 100%;
}
:root.ua-gecko.fit-width .full-image {
  width: 100%;
}
.fileThumb > .warning {
  clear: both;
}
#ihover {
  pointer-events: none;
  /* XXX https://code.google.com/p/chromium/issues/detail?id=168840, https://bugs.webkit.org/show_bug.cgi?id=94158 */
  max-height: 95vh;
  max-height: calc(100vh - 25px);
  max-width: 100vw;
}
/* WEBM Metadata */
.webm-title > a::before {
  content: "title";
  text-decoration: underline;
}
.webm-title.loading > a::after {
  content: "...";
}
.webm-title.error > a:hover::before,
.webm-title.error > a:focus::before {
  content: "error";
  text-decoration: none;
}
.webm-title > span {
  cursor: text;
}
.webm-title.not-found > span::before {
  content: "not found";
}
.webm-title:not(:hover):not(:focus) > span,
.webm-title:hover > span + a,
.webm-title:focus > span + a {
  display: none;
}
/* Volume control */
input[name="Default Volume"] {
  width: 4em;
  height: 1ex;
  vertical-align: middle;
  margin: 0px;
}
/* Fappe and Werk Tyme */
:root.fappeTyme .thread > .noFile,
:root.fappeTyme .threadContainer > .noFile {
  display: none;
}
:root.werkTyme .postContainer:not(.noFile) .fileThumb,
:root.werkTyme .catalog-thumb:not(.deleted-file):not(.no-file),
:root:not(.werkTyme) .werkTyme-filename {
  display: none;
}
.werkTyme-filename {
  font-weight: bold;
  font-size: 110%;
}
:root.werkTyme .catalog-link {
  box-shadow: 0 0 5px rgba(0, 0, 0, .25);
  padding: 8px;
  text-align: center;
}
:root.werkTyme .catalog-thumb {
  box-shadow: none;
  padding: 0;
  vertical-align: middle;
}
.indicator {
  background: rgba(255,0,0,0.8);
  font-weight: bold;
  display: inline-block;
  min-width: 9px;
  padding: 0px 2px;
  margin: 0 1px;
  text-align: center;
  color: white;
  border-radius: 2px;
  cursor: pointer;
}
:root:not(.fappeTyme) #shortcut-fappe,
:root:not(.werkTyme) #shortcut-werk {
  display: none;
}

/* Index/Reply Navigation */
#navlinks {
  font-size: 16px;
  top: 25px;
  right: 10px;
}
:root.catalog-mode #navlinks {
  display: none;
}

/* Highlighting */
.qphl {
  outline: 2px solid rgba(216, 94, 49, .8);
}
:root.highlight-you .quotesYou.opContainer,
:root.highlight-you .quotesYou > .reply {
  border-left: 3px solid rgba(221, 0, 0, .8);
}
:root.highlight-own .yourPost.opContainer,
:root.highlight-own .yourPost > .reply {
  border-left: 3px dashed rgba(221, 0, 0, .8);
}
.filter-highlight.opContainer,
.filter-highlight > .reply {
  box-shadow: inset 5px 0 rgba(221, 0, 0, .5);
}
:root.highlight-own .yourPost > div.sideArrows,
:root.highlight-you .quotesYou > div.sideArrows,
.filter-highlight > div.sideArrows {
  color: rgba(221, 0, 0, .8);
}
:root.highlight-own .yourPost.opContainer::after,
:root.highlight-you .quotesYou.opContainer::after,
.filter-highlight.opContainer::after {
  content: "";
  display: block;
  clear: both;
}
:root:not(.werkTyme) .catalog-thread.filter-highlight .catalog-thumb,
:root.werkTyme .catalog-thread.filter-highlight:not(:hover),
:root.werkTyme:not(.catalog-hover-expand) .catalog-thread.filter-highlight,
:root.werkTyme.catalog-hover-expand .catalog-thread.filter-highlight > .catalog-container:hover > .catalog-post {
  box-shadow: 0 0 3px 3px rgba(255, 0, 0, .5);
}
:root:not(.werkTyme) .catalog-thread.watched .catalog-thumb,
:root:root.werkTyme .catalog-thread.watched:not(:hover),
:root:root.werkTyme:not(.catalog-hover-expand) .catalog-thread.watched,
:root.werkTyme.catalog-hover-expand .catalog-thread.watched > .catalog-container:hover > .catalog-post {
  border: 2px solid rgba(255, 0, 0, .75);
}

/* Spoiler text */
:root.reveal-spoilers s,
:root.reveal-spoilers .spoiler,
:root.reveal-spoilers s > a,
:root.reveal-spoilers .spoiler > a {
  color: white !important;
}
:root.reveal-spoilers .removed-spoiler::before {
  content: "[spoiler]";
}
:root.reveal-spoilers .removed-spoiler::after {
  content: "[/spoiler]";
}

/* Thread & Reply Hiding */
.hide-thread-button,
.hide-reply-button {
  float: left;
  margin-right: 4px;
  padding: 2px;
}
.hide-thread-button:not(:hover),
.hide-reply-button:not(:hover) {
  opacity: 0.4;
}
.threadContainer .hide-reply-button {
  margin-left: 2px !important;
  position: relative;
  left: 1px;
}
.hide-thread-button {
  margin-top: -1px;
  width: 11px;
}
.stub ~ * {
  display: none !important;
}
.stub input {
  display: inline-block;
}
.thread[hidden] + hr {
  display: none;
}
:root.reply-hide div.sideArrows {
  display: none;
}
:root.thread-hide .party-hat {
  left: 19px;
}

/* Anonymize */
:root.anonymize .name,
:root.anonymize .post-author:not([class*=capcode]) {
  font-size: 0;
}
:root.anonymize .postertrip,
:root.anonymize .trip,
:root.anonymize .n-pu {
  display: none;
}
:root.anonymize .name::before,
:root.anonymize .post-author:not([class*=capcode])::before {
  content: "Anonymous";
  font-size: 10pt;
}
:root.anonymize .flashListing .name::before,
:root.anonymize .post-last > .post-author:not([class*=capcode])::before {
  font-size: 9pt;
}

/* QR */
:root.hide-original-post-form #togglePostFormLink,
#qr.autohide:not(.focus):not(:hover):not(:active) > form,
:root.thread-view #qr:not(.show-new-thread-option) select[data-name="thread"],
#file-n-submit:not(.has-file) #qr-filerm {
  display: none;
}
:root.hide-original-post-form #postForm {
  display: none !important;
}
#qr select,
#qr-filename-container > a,
.remove,
.captcha-img {
  cursor: pointer;
}
#qr {
  position: fixed;
  padding: 1px;
  border: 1px solid transparent;
  min-width: 300px;
  border-radius: 3px 3px 0 0;
}
#qr > form {
  /* XXX https://code.google.com/p/chromium/issues/detail?id=168840, https://bugs.webkit.org/show_bug.cgi?id=94158 */
  max-height: 85vh;
  max-height: calc(100vh - 75px);
  overflow-y: auto;
  overflow-x: hidden;
}
#qrtab {
  border-radius: 3px 3px 0 0;
}
#qrtab {
  margin-bottom: 1px;
}
#qr .close {
  float: right;
  padding: 0 3px;
}
.qr-link-container {
  text-align: center;
  margin: 16px 0;
}
.qr-link-container-bottom {
  width: 200px;
  position: absolute;
  left: -100px;
  margin-left: 50%;
  text-align: center;
}
.qr-link {
  border-radius: 3px;
  padding: 6px 10px 5px;
  font-weight: bold;
  vertical-align: middle;
  border-style: solid;
  border-width: 1px;
  font-size: 10pt;
}
.qr-link-container + #togglePostFormLink {
  font-size: 10pt;
  font-weight: normal;
  margin: -8px 0 3.5px;
}
.persona {
  width: 100%;
  display: -webkit-flex;
  display: flex;
  -webkit-flex-direction: row;
  flex-direction: row;
}
.persona .field {
  -webkit-flex: 1;
  flex: 1;
  width: 0;
}
#qr.forced-anon input[data-name="name"]:not(.force-show),
#qr.forced-anon input[data-name="sub"]:not(.force-show),
#qr.reply-to-thread input[data-name="sub"]:not(.force-show),
body:not(.board_f) #qr select[name="filetag"],
#qr.reply-to-thread select[name="filetag"],
#qr:not(.has-sjis) #sjis-toggle,
#qr:not(.has-math) #tex-preview-button,
#qr.tex-preview .textarea > :not(#tex-preview),
#qr:not(.tex-preview) #tex-preview {
  display: none;
}
.persona button {
  -webkit-flex: 0 0 23px;
  flex: 0 0 23px;
  -webkit-align-self: stretch;
  align-self: stretch;
  border: 1px solid #BBB;
  padding: 0;
  background: linear-gradient(to bottom, #F8F8F8, #DCDCDC) no-repeat;
  color: #000;
}
#qr.sjis-preview #sjis-toggle, #qr.tex-preview #tex-preview-button {
  background: #DCDCDC;
}
#sjis-toggle, #qr.sjis-preview textarea.field {
  font-family: "IPAMonaPGothic","Mona","MS PGothic",monospace;
  font-size: 16px;
  line-height: 17px;
}
#tex-preview-button {
  font-size: 10px;
}
#tex-preview {
  white-space: pre-line;
}
#qr textarea.field {
  height: 14.8em;
  min-height: 9em;
}
#qr.has-captcha textarea.field {
  height: 9em;
}
input.field.tripped:not(:hover):not(:focus) {
  color: transparent !important;
  text-shadow: none !important;
}
#qr textarea {
  min-width: 300px;
  resize: both;
}
.field {
  -moz-box-sizing: border-box;
  margin: 0px;
  padding: 2px 4px 3px;
}
#qr label input[type="checkbox"] {
  position: relative;
  top: 2px;
}

/* Recaptcha v2 */
#qr .captcha-root {
  position: relative;
}
#qr .captcha-container > div {
  margin: auto;
  width: 304px;
}
/* XXX scrollable with scroll bar hidden; prevents scroll on space press */
:root.ua-blink #qr .captcha-container > div,
:root.ua-edge #qr .captcha-container > div {
  overflow: hidden;
}
:root.ua-blink #qr .captcha-container > div > div:first-of-type,
:root.ua-edge #qr .captcha-container > div > div:first-of-type {
  overflow-y: scroll;
  overflow-x: hidden;
  padding-right: 30px;
  height: 99%;
  width: 100%;
}
#qr .captcha-counter {
  display: block;
  width: 100%;
  text-align: center;
  pointer-events: none;
}
#qr.captcha-open .captcha-counter {
  position: absolute;
  bottom: 3px;
}
#qr .captcha-counter > a {
  pointer-events: auto;
  display: inline-block; /* XXX https://developer.microsoft.com/en-us/microsoft-edge/platform/issues/8851747/ */
}
#qr:not(.captcha-open) .captcha-counter > a {
  display: block;
  width: 100%;
}
#qr.captcha-v2 #qr-captcha-iframe {
  width: 302px;
  height: 423px;
  border: 0;
  display: block;
  margin: auto;
}
.goog-bubble-content {
  max-width: 100vw;
  max-height: 100vh;
  overflow: auto;
}
.goog-bubble-content iframe {
  position: static !important;
}

/* File Input, Submit Button, Oekaki */
#file-n-submit, #qr .oekaki {
  display: -webkit-flex;
  display: flex;
  -webkit-align-items: stretch;
  align-items: stretch;
  height: 25px;
  margin-top: 1px;
}
#file-n-submit > input, #qr-draw-button {
  background: linear-gradient(to bottom, #F8F8F8, #DCDCDC) no-repeat;
  border: 1px solid #BBB;
  border-radius: 2px;
  height: 100%;
}
#qr-file-button, #qr-draw-button {
  width: 15%;
}
#file-n-submit input[type="submit"] {
  width: 25%;
}
#qr-filename-container {
  -webkit-flex: 1 1 auto;
  flex: 1 1 auto;
  width: 0;
  display: -webkit-flex;
  display: flex;
  -webkit-align-items: center;
  align-items: center;
  position: relative;
  padding: 1px;
}
input#qr-filename {
  border: none !important;
  background: none !important;
  outline: none;
}
#qr-filename,
.has-file #qr-no-file {
  display: none;
}
#qr-no-file,
.has-file #qr-filename {
  -webkit-flex: 1 1 auto;
  flex: 1 1 auto;
  width: 0px; /* XXX Fixes filename not shrinking to allow space for buttons in Edge */
  display: inline-block;
  padding: 0;
  padding-left: 3px;
  overflow: hidden;
  text-overflow: ellipsis;
  white-space: nowrap;
}
#qr-no-file {
  color: #AAA;
}
#qr .oekaki.has-file {
  display: none;
}
#qr .oekaki > label {
  -webkit-flex: 1 1 auto;
  flex: 1 1 auto;
  width: 0;
  display: -webkit-flex;
  display: flex;
  -webkit-align-items: center;
  align-items: center;
  height: 100%;
}
#qr .oekaki > label > span {
  margin: 0 3px;
}
#qr .oekaki > label > input {
  -webkit-flex: 1 1 auto;
  flex: 1 1 auto;
  width: 0;
  height: 100%;
}
#qr .oekaki-bg {
  position: relative;
  display: inline-block;
  height: 100%;
  width: 10%;
  margin-left: 3px;
}
#qr .oekaki-bg > * {
  position: absolute;
  top: 0;
  left: 0;
  margin: 0;
}
#qr .oekaki-bg > :not([name="oekaki-bgcolor"]) {
  z-index: 1;
}
#qr [name="oekaki-bgcolor"] {
  height: 100%;
  width: 100%;
  border: none;
  padding: 0;
}
#qr [name="oekaki-bg"]:not(:checked) ~ [name="oekaki-bgcolor"] {
  visibility: hidden;
}
#qr input[type="file"] {
  visibility: hidden;
  position: absolute;
}

/* Spoiler Checkbox, QR Icons */
#qr-filename-container > label, #qr-filename-container > a {
  -webkit-flex: none;
  flex: none;
  margin: 0;
  margin-right: 3px;
}
#qr:not(.has-spoiler) #qr-spoiler-label,
#file-n-submit:not(.has-file) #qr-spoiler-label,
.has-file #paste-area,
.has-file #url-button,
#file-n-submit:not(.custom-cooldown) #custom-cooldown-button {
  display: none;
}
#qr-filename-container > label {
  position: relative;
}
#qr-filename-container input[type="checkbox"] {
  margin: 0;
}
.checkbox-letter {
  font-size: 13px;
  font-weight: bold;
}
#qr-filename-container label:not(:hover) > input[type="checkbox"]:not(:focus):not(:checked),
#qr-filename-container label:not(:hover) > input[type="checkbox"]:not(:focus):not(:checked) ~ :not(.checkbox-letter),
#qr-filename-container label:hover > .checkbox-letter,
input[type="checkbox"]:focus ~ .checkbox-letter,
input[type="checkbox"]:checked ~ .checkbox-letter {
  /* not displayed but still focusable */
  position: absolute;
  opacity: 0;
  pointer-events: none;
}
.checkbox-letter, #paste-area, #url-button, #custom-cooldown-button, #dump-button {
  opacity: 0.6;
}
#paste-area {
  font-size: 0;
}
#paste-area:focus {
  opacity: 1;
}
#custom-cooldown-button.disabled {
  opacity: 0.27;
}

/* Thread and Flash Tag Select */
#qr select {
  background: white;
  border: 1px solid #CCC;
}
#qr select[data-name="thread"] {
  float: right;
}
#qr > form > select {
  margin-top: 1px;
}

/* Dumping UI */
.dump #dump-list-container {
  display: block;
}
#dump-list-container {
  display: none;
  position: relative;
  overflow-y: hidden;
  margin-top: 1px;
}
#dump-list {
  overflow-x: auto;
  overflow-y: auto;
  white-space: nowrap;
  width: 248px;
  max-height: 248px;
  min-height: 90px;
  max-width: 100%;
  min-width: 100%;
  display: -webkit-flex;
  display: flex;
  -webkit-flex-wrap: wrap;
  flex-wrap: wrap;
}
#dump-list:hover {
  overflow-x: auto;
}
.qr-preview {
  -moz-box-sizing: border-box;
  counter-increment: thumbnails;
  cursor: move;
  display: inline-block;
  height: 90px;
  width: 90px;
  padding: 2px;
  opacity: .5;
  overflow: hidden;
  position: relative;
  text-shadow: 0 0 2px #000;
  -webkit-transition: opacity .25s ease-in-out, -webkit-transform .25s ease-in-out;
  transition: opacity .25s ease-in-out, transform .25s ease-in-out, -webkit-transform .25s ease-in-out;
  vertical-align: top;
  background-size: cover;
  -webkit-flex: none;
  flex: none;
}
.qr-preview:hover,
.qr-preview:focus {
  opacity: .9;
}
.qr-preview::before {
  content: counter(thumbnails);
  color: #fff;
  position: absolute;
  top: 3px;
  right: 3px;
  text-shadow: 0 0 3px #000, 0 0 8px #000;
}
.qr-preview#selected {
  opacity: 1;
}
.qr-preview.drag {
  box-shadow: 0 0 10px rgba(0,0,0,.5);
  -webkit-transform: scale(.8);
  transform: scale(.8);
}
.qr-preview.over {
  border-color: #fff;
  -webkit-transform: scale(1.1);
  transform: scale(1.1);
  opacity: 0.9;
  z-index: 10;
}
.qr-preview > span {
  color: #fff;
}
.remove {
  background: none;
  color: #e00;
  padding: 1px;
}
a:only-of-type > .remove {
  display: none;
}
.remove:hover::after {
  content: " Remove";
}
.qr-preview:not(.has-file) label,
#qr:not(.has-spoiler) .qr-preview-spoiler {
  display: none;
}
.qr-preview > label {
  background: rgba(0,0,0,.5);
  color: #fff;
  right: 0;
  bottom: 0;
  left: 0;
  position: absolute;
  text-align: center;
}
.qr-preview > label > input {
  margin: 0;
}
#add-post {
  cursor: pointer;
  font-size: 2em;
  position: absolute;
  bottom: 20px;
  right: 10px;
  -moz-transform: translateY(-50%);
}
.textarea {
  position: relative;
  display: -webkit-flex;
  display: flex;
}
#char-count {
  color: #000;
  background: hsla(0, 0%, 100%, .5);
  font-size: 8pt;
  position: absolute;
  bottom: 1px;
  right: 1px;
  pointer-events: none;
}
#char-count.warning {
  color: red;
}

/* Menu */
.menu-button:not(.fa-bars) {
  display: inline-block;
  position: relative;
  cursor: pointer;
}
#header-bar .menu-button i {
  border-top:   6px solid;
  border-right: 4px solid transparent;
  border-left:  4px solid transparent;
  display: inline-block;
  margin: 2px;
  vertical-align: middle;
}
.postInfo > .menu-button,
#thread-watcher .menu-button {
  width: 18px;
  height: 15px;
  text-align: center;
}
#menu {
  position: fixed;
  outline: none;
  font-weight: normal;
}
#menu, .submenu {
  border-radius: 3px;
  padding-top: 1px;
  padding-bottom: 3px;
}
.entry {
  cursor: pointer;
  display: block;
  outline: none;
  padding: 2px 10px;
  position: relative;
  text-decoration: none;
  white-space: nowrap;
  min-width: 70px;
  text-align: left;
  text-shadow: none;
  font-size: 10pt;
}
.left>.entry.has-submenu {
  padding-right: 17px !important;
}
.entry input[type="checkbox"],
.entry input[type="radio"] {
  margin: 0px;
  position: relative;
  top: 2px;
}
.entry input[type="number"] {
  width: 4.5em;
}
.entry.has-shortcut-text {
  display: flex;
  justify-content: space-between;
  align-items: center;
}
.entry .shortcut-text {
  opacity: 0.5;
  font-size: 70%;
  margin-left: 5px;
}
.has-submenu::after {
  content: "";
  border-left: .5em solid;
  border-top: .3em solid transparent;
  border-bottom: .3em solid transparent;
  display: inline-block;
  margin: .3em;
  position: absolute;
  right: 3px;
}
.left .has-submenu::after {
  border-left: 0;
  border-right: .5em solid;
}
.submenu {
  display: none;
  position: absolute;
  left: 100%;
  top: -1px;
  margin-left: 0px;
  margin-top: -2px;
}
.focused > .submenu {
  display: block;
}
.imp-exp-result {
  position: absolute;
  text-align: center;
  margin: auto;
  right: 0px;
  left: 0px;
  width: 200px;
}

/* Custom Board Titles */
.boardTitle, .boardSubtitle {
  white-space: pre-line;
}
.boardTitle[contenteditable="true"],
.boardSubtitle[contenteditable="true"] {
  cursor: text !important;
}

/* Embedding */
.embedder:not(.embedded) > span {
  display: none;
}
#embedding {
  padding: 1px 4px 1px 4px;
  position: fixed;
}
#embedding.empty {
  display: none;
}
#embedding > div:first-child {
  display: -webkit-flex;
  display: flex;
}
#embedding .move {
  -webkit-flex: 1;
  flex: 1;
}
#embedding .jump {
  margin: -1px 4px;
  text-decoration: none;
}

/* Gallery */
#a-gallery {
  position: fixed;
  top: 0;
  bottom: 0;
  left: 0;
  right: 0;
  display: -webkit-flex;
  display: flex;
  -webkit-flex-direction: row;
  flex-direction: row;
  background: rgba(0,0,0,0.7);
}
.gal-viewport {
  display: -webkit-flex;
  display: flex;
  -webkit-align-items: stretch;
  align-items: stretch;
  -webkit-flex-direction: row;
  flex-direction: row;
  -webkit-flex: 1 1 auto;
  flex: 1 1 auto;
  overflow: hidden;
}
.gal-thumbnails {
  -webkit-flex: 0 0 150px;
  flex: 0 0 150px;
  overflow-y: auto;
  display: -webkit-flex;
  display: flex;
  -webkit-flex-direction: column;
  flex-direction: column;
  -webkit-align-items: stretch;
  align-items: stretch;
  text-align: center;
  background: rgba(0,0,0,.5);
  border-left: 1px solid #222;
}
.gal-hide-thumbnails .gal-thumbnails {
  display: none;
}
.gal-thumb img,
.gal-thumb video {
  max-width: 125px;
  max-height: 125px;
  height: auto;
  width: auto;
}
.gal-thumb {
  -webkit-flex: 0 0 auto;
  flex: 0 0 auto;
  padding: 3px;
  line-height: 0;
  transition: background .2s linear;
}
.gal-highlight {
  background: rgba(0, 190, 255,.8);
}
.gal-prev {
  border-right: 1px solid #222;
}
.gal-next {
  border-left: 1px solid #222;
}
.gal-prev,
.gal-next {
  -webkit-flex: 0 0 20px;
  flex: 0 0 20px;
  position: relative;
  cursor: pointer;
  opacity: 0.7;
  background-color: rgba(0, 0, 0, 0.3);
}
.gal-prev:hover,
.gal-next:hover {
  opacity: 1;
}
.gal-prev::after,
.gal-next::after {
  position: absolute;
  top: 48.6%;
  -webkit-transform: translateY(-50%);
  transform: translateY(-50%);
  display: inline-block;
  border-top: 11px solid transparent;
  border-bottom: 11px solid transparent;
  content: "";
}
.gal-prev::after {
  border-right: 12px solid #fff;
  right: 5px;
}
.gal-next::after {
  border-left: 12px solid #fff;
  right: 3px;
}
.gal-image {
  -webkit-flex: 1 0 auto;
  flex: 1 0 auto;
  display: -webkit-flex;
  display: flex;
  -webkit-align-items: flex-start;
  align-items: flex-start;
  -webkit-justify-content: space-around;
  justify-content: space-around;
  overflow: hidden;
  /* Flex > Non-Flex child max-width and overflow fix (Firefox only?) */
  width: 1%;
}
:root:not(.gal-fit-height):not(.gal-pdf) .gal-image {
  overflow-y: scroll !important;
}
:root:not(.gal-fit-width):not(.gal-pdf) .gal-image {
  overflow-x: scroll !important;
}
.gal-image a {
  margin: auto;
  line-height: 0;
  max-width: 100%;
}
:root.gal-pdf .gal-image a {
  width: 100%;
  height: 100%;
}
.gal-fit-width .gal-image img,
.gal-fit-width .gal-image video {
  max-width: 100%;
}
.gal-fit-height .gal-image img,
.gal-fit-height .gal-image video {
  /* XXX https://code.google.com/p/chromium/issues/detail?id=168840, https://bugs.webkit.org/show_bug.cgi?id=94158 */
  max-height: 95vh;
  max-height: calc(100vh - 25px);
}
.gal-image iframe {
  width: 100%;
  height: 100%;
}
.gal-buttons {
  font-size: 2em;
  margin-right: 3px;
  padding-left: 7px;
  padding-right: 7px;
  top: 5px;
}
:root.gal-pdf .gal-buttons {
  top: 40px;
  background: rgba(0,0,0,0.6) !important;
  border-radius: 3px;
}
.gal-buttons a {
  color: #ffffff;
  text-shadow: 0px 0px 1px #000000;
}
.gal-buttons i {
  display: inline-block;
  margin: 2px;
  position: relative;
}
.gal-start i {
  border-left:   10px solid;
  border-top:    6px solid transparent;
  border-bottom: 6px solid transparent;
  bottom: 1px;
}
.gal-stop i {
  border: 5px solid;
  bottom: 2px;
}
.gal-buttons.gal-playing > .gal-start,
.gal-buttons:not(.gal-playing) > .gal-stop {
  display: none;
}
.gal-buttons .menu-button i {
  border-top:   10px solid;
  border-right:  6px solid transparent;
  border-left:   6px solid transparent;
  bottom: 2px;
  vertical-align: baseline;
}
.gal-buttons,
.gal-name,
.gal-count {
  position: fixed;
  right: 195px;
}
.gal-hide-thumbnails .gal-buttons,
.gal-hide-thumbnails .gal-count,
.gal-hide-thumbnails .gal-name {
  right: 44px;
}
.gal-name {
  bottom: 6px;
  background: rgba(0,0,0,0.6) !important;
  border-radius: 3px;
  padding: 1px 5px 2px 5px;
  text-decoration: none !important;
  color: white !important;
}
.gal-name:hover,
.gal-buttons a:hover {
  color: rgb(95, 95, 101) !important;
}
:root.gal-pdf .gal-buttons a:hover {
  color: rgb(204, 204, 204) !important;
}
.gal-count {
  bottom: 27px;
  background: rgba(0,0,0,0.6) !important;
  border-radius: 3px;
  padding: 1px 5px 2px 5px;
  color: #ffffff !important;
}
:root:not(.gal-fit-width):not(.gal-pdf) .gal-name {
  bottom: 23px !important;
}
:root:not(.gal-fit-width):not(.gal-pdf) .gal-count {
  bottom: 44px !important;
}
:root.gal-fit-height:not(.gal-pdf):not(.gal-hide-thumbnails) .gal-buttons,
:root.gal-fit-height:not(.gal-pdf):not(.gal-hide-thumbnails) .gal-name,
:root.gal-fit-height:not(.gal-pdf):not(.gal-hide-thumbnails) .gal-count {
  right: 178px !important;
}
:root.gal-hide-thumbnails.gal-fit-height:not(.gal-pdf) .gal-buttons,
:root.gal-hide-thumbnails.gal-fit-height:not(.gal-pdf) .gal-name,
:root.gal-hide-thumbnails.gal-fit-height:not(.gal-pdf) .gal-count {
  right: 28px !important;
}
:root.gallery-open.fixed #header-bar:not(.autohide),
:root.gallery-open.fixed #header-bar:not(.autohide) #shortcuts .fa::before {
  visibility: hidden;
}

<<<<<<< HEAD
/* Mod Contact Links */
.contact-links {
  margin-left: 2px;
}
.move-note > a {
  text-decoration: underline;
}
.invisible {
  font-size: 0;
=======
/* PostJumper */
.postJumper > .prev,
.postJumper > .next {
  font-size: 120%;
>>>>>>> 6fce6cbf
}<|MERGE_RESOLUTION|>--- conflicted
+++ resolved
@@ -2409,7 +2409,6 @@
   visibility: hidden;
 }
 
-<<<<<<< HEAD
 /* Mod Contact Links */
 .contact-links {
   margin-left: 2px;
@@ -2419,10 +2418,10 @@
 }
 .invisible {
   font-size: 0;
-=======
+}
+
 /* PostJumper */
 .postJumper > .prev,
 .postJumper > .next {
   font-size: 120%;
->>>>>>> 6fce6cbf
 }