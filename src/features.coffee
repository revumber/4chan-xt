--- conflicted
+++ resolved
@@ -1151,13 +1151,8 @@
         else
           Recursive.apply ReplyHiding.hide, @, data.makeStub, true
           Recursive.add ReplyHiding.hide, @, data.makeStub, true
-<<<<<<< HEAD
-    return unless Conf['Hiding Buttons']
+    return unless Conf['Reply Hiding']
     $.add $('.postInfo', @nodes.post), ReplyHiding.makeButton @, 'hide'
-=======
-    return unless Conf['Reply Hiding']
-    $.replace $('.sideArrows', @nodes.root), ReplyHiding.makeButton @, 'hide'
->>>>>>> db1c2b76
 
   getHiddenPosts: ->
     ReplyHiding.hiddenPosts = $.get "hiddenPosts.#{g.BOARD}", threads: {}
