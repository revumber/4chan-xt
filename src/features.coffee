Header =
  init: ->
    @bar = $.el 'div',
      id: 'notifications'
    @shortcuts = $.el 'span',
      id: 'shortcuts'
    @hover = $.el 'div',
      id: 'hoverUI'
    @toggle = $.el 'div',
      id: 'toggle-header-bar'
    @menuButton = $.el 'span',
      className: 'menu-button'
      innerHTML: '<a class=brackets-wrap href=javascript:;><i></i></a>'

    @menu = new UI.Menu 'header'
    $.on @menuButton, 'click',           @menuToggle
    $.on @toggle,     'mousedown',       @toggleBarVisibility
    $.on window,      'load hashchange', Header.hashScroll

    @positionToggler = $.el 'label',
      innerHTML: "<input type=checkbox #{if Conf['Bottom header'] then 'checked' else ''}> Bottom header"
    $.on @positionToggler.firstElementChild, 'change', @toggleBarPosition

    $.event 'AddMenuEntry',
      type:  'header'
      el:    @positionToggler
      order: 108

    @headerToggler = $.el 'label',
      innerHTML: "<input type=checkbox #{if Conf['Header auto-hide'] then 'checked' else ''}> Auto-hide header"
    $.on @headerToggler.firstElementChild, 'change', @toggleBarVisibility

    $.event 'AddMenuEntry',
      type:  'header'
      el:    @headerToggler
      order: 109

    $.on d, 'CreateNotification', @createNotification

    $.asap (-> d.body), ->
      return unless Main.isThisPageLegit()
      # Wait for #boardNavMobile instead of #boardNavDesktop,
      # it might be incomplete otherwise.
      $.asap (-> $.id 'boardNavMobile'), Header.setBoardList

    $.ready ->
      $.add d.body, Header.hover

  setBoardList: ->
    Header.nav = nav = $.id 'boardNavDesktop'
    if a = $ "a[href*='/#{g.BOARD}/']", nav
      a.className = 'current'

    fullBoardList = $.el 'span',
      id:     'full-board-list'
      hidden: true

    customBoardList = $.el 'span',
      id:     'custom-board-list'

    Header.fixedHeader nav if Conf['Fixed Header']

    $.add fullBoardList, [nav.childNodes...]
    $.add nav, [Header.menuButton, customBoardList, fullBoardList, Header.shortcuts, $('#navtopright', fullBoardList), Header.toggle]
    $.add d.body, Header.bar

    if Conf['Custom Board Navigation']
      Header.generateBoardList Conf['boardnav']
      $.sync 'boardnav', Header.generateBoardList
      btn = $.el 'span',
        className: 'hide-board-list-button brackets-wrap'
        innerHTML: '<a href=javascript:;> - </a>'
      $.on btn, 'click', Header.toggleBoardList
      $.prepend fullBoardList, btn
    else
      $.rm $ '#custom-board-list', nav
      fullBoardList.hidden = false

  fixedHeader: (nav) ->
    $.addClass doc, 'fixed'
    $.addClass nav, 'dialog'

    @setBarPosition Conf['Bottom header']
    $.sync 'Bottom header',    @setBarPosition

    @setBarVisibility Conf['Header auto-hide']
    $.sync 'Header auto-hide', @setBarVisibility

  generateBoardList: (text) ->
<<<<<<< HEAD
    list = $ '#custom-board-list', Header.nav
    list.innerHTML = null
=======
    list = $ '#custom-board-list', Header.bar
    $.rmAll list
>>>>>>> 0bccde09
    return unless text
    as = $$('#full-board-list a', Header.nav)[0...-2] # ignore the Settings and Home links
    nodes = text.match(/[\w@]+(-(all|title|full|index|catalog|text:"[^"]+"))*|[^\w@]+/g).map (t) ->
      if /^[^\w@]/.test t
        return $.tn t
      if /^toggle-all/.test t
        a = $.el 'a',
          className: 'show-board-list-button'
          textContent: (t.match(/-text:"(.+)"/) || [null, '+'])[1]
          href: 'javascript:;'
        $.on a, 'click', Header.toggleBoardList
        return a
      board = if /^current/.test t
        g.BOARD.ID
      else
        t.match(/^[^-]+/)[0]
      for a in as
        if a.textContent is board
          a = a.cloneNode true
          if /-title/.test t
            a.textContent = a.title
          else if /-full/.test t
            a.textContent = "/#{board}/ - #{a.title}"
          else if /-(index|catalog|text)/.test t
            if m = t.match /-(index|catalog)/
              a.setAttribute 'data-only', m[1]
              a.href = "//boards.4chan.org/#{board}/"
              a.href += 'catalog' if m[1] is 'catalog'
            if m = t.match /-text:"(.+)"/
              a.textContent = m[1]
          else if board is '@'
            $.addClass a, 'navSmall'
          return a
      $.tn t
    $.add list, nodes

  toggleBoardList: ->
    {nav}  = Header
    custom = $ '#custom-board-list', nav
    full   = $ '#full-board-list',   nav
    showBoardList = !full.hidden
    custom.hidden = !showBoardList
    full.hidden   =  showBoardList

  setBarPosition: (bottom) ->
    $.event 'CloseMenu'
    Header.positionToggler.firstElementChild.checked = bottom
    if bottom
      $.addClass doc, 'bottom'
      $.rmClass  doc, 'top'
    else
      $.addClass doc, 'top'
      $.rmClass  doc, 'bottom'

  toggleBarPosition: ->
    bottom = @checked
    Header.setBarPosition bottom
    Conf['Bottom header'] = bottom
    $.set 'Bottom header', bottom

  setBarVisibility: (hide) ->
    Header.headerToggler.firstElementChild.checked = hide
    (if hide then $.addClass else $.rmClass) Header.nav, 'autohide'

  hashScroll: ->
    return unless post = $.id @location.hash[1..]
    return if (Get.postFromRoot post).isHidden
    Header.scrollToPost post

  scrollToPost: (post) ->
    {top} = post.getBoundingClientRect()
    unless Conf['Bottom header']
      headRect = Header.bar.getBoundingClientRect()
      top += - headRect.top - headRect.height
    (if $.engine is 'webkit' then d.body else doc).scrollTop += top

  toggleBarVisibility: (e) ->
    return if e.type is 'mousedown' and e.button isnt 0 # not LMB
    hide = if @nodeName is 'INPUT'
      @checked
    else
      !$.hasClass Header.nav, 'autohide'
    Header.setBarVisibility hide
    message = if hide
      'The header bar will automatically hide itself.'
    else
      'The header bar will remain visible.'
    new Notification 'info', message, 2
    $.set 'Header auto-hide', hide

  addShortcut: (el) ->
    shortcut = $.el 'span',
      className: 'shortcut'
    $.add shortcut, [$.tn(' ['), el, $.tn(']')]
    $.add Header.shortcuts, shortcut

  menuToggle: (e) ->
    Header.menu.toggle e, @, g

  createNotification: (e) ->
    {type, content, lifetime, cb} = e.detail
    notif = new Notification type, content, lifetime
    cb notif if cb

class Notification
  constructor: (type, content, @timeout) ->
    @add   = add.bind @
    @close = close.bind @

    @el = $.el 'div',
      innerHTML: '<a href=javascript:; class=close title=Close>×</a><div class=message></div>'
    @el.style.opacity = 0
    @setType type
    $.on @el.firstElementChild, 'click', @close
    if typeof content is 'string'
      content = $.tn content
    $.add @el.lastElementChild, content

    $.ready @add

  setType: (type) ->
    @el.className = "notification #{type}"

  add = ->
    if d.hidden
      $.on d, 'visibilitychange', @add
      return
    $.off d, 'visibilitychange', @add
    $.add $.id('notifications'), @el
    @el.clientHeight # force reflow
    @el.style.opacity = 1
    setTimeout @close, @timeout * $.SECOND if @timeout

  close = ->
    $.rm @el

CatalogLinks =
  init: ->
    return unless Conf['Catalog Links']
    el = $.el 'a',
      id:           'toggleCatalog'
      href:         'javascript:;'
      className:    if Conf['Header catalog links'] then 'disabled' else ''
      textContent:  'Catalog'
      title:        "Turn catalog links #{if Conf['Header catalog links'] then 'off' else 'on'}."
    $.on el, 'click', @toggle

    Header.addShortcut el

    $.asap (-> d.body), ->
      return unless Main.isThisPageLegit()
      # Wait for #boardNavMobile instead of #boardNavDesktop,
      # it might be incomplete otherwise.
      $.asap (-> $.id 'boardNavMobile'), ->
        # Set links on load.
        CatalogLinks.toggle.call el

  toggle: ->
    $.set 'Header catalog links', useCatalog = @className is 'disabled'
    $.toggleClass @, 'disabled'
    for a in $$ 'a', $.id('boardNavDesktop')
      board = a.pathname.split('/')[1]
      continue if ['f', 'status', '4chan'].contains(board) or !board
      if Conf['External Catalog']
        a.href = if useCatalog
          CatalogLinks.external(board)
        else
          "//boards.4chan.org/#{board}/"
      else
        a.pathname = "/#{board}/#{if useCatalog then 'catalog' else ''}"
      a.title = if useCatalog then "#{a.title} - Catalog" else a.title.replace(/\ -\ Catalog$/, '')
    @title       = "Turn catalog links #{if useCatalog then 'off' else 'on'}."

  external: (board) ->
    return (
      if ['a', 'c', 'g', 'co', 'k', 'm', 'o', 'p', 'v', 'vg', 'w', 'cm', '3', 'adv', 'an', 'cgl', 'ck', 'diy', 'fa', 'fit', 'int', 'jp', 'mlp', 'lit', 'mu', 'n', 'po', 'sci', 'toy', 'trv', 'tv', 'vp', 'x', 'q'].contains board
        "http://catalog.neet.tv/#{board}"
      else if ['d', 'e', 'gif', 'h', 'hr', 'hc', 'r9k', 's', 'pol', 'soc', 'u', 'i', 'ic', 'hm', 'r', 'w', 'wg', 'wsg', 't', 'y'].contains board
        "http://4index.gropes.us/#{board}"
      else
        "//boards.4chan.org/#{board}/catalog"
    )

Settings =
  init: ->
    # 4chan X settings link
    link = $.el 'a',
      className:   'settings-link'
      textContent: '<%= meta.name %> Settings'
      href:        'javascript:;'
    $.on link, 'click', Settings.open

    $.asap (-> d.body), ->
      return unless Main.isThisPageLegit()
      # Wait for #boardNavMobile instead of #boardNavDesktop,
      # it might be incomplete otherwise.
      $.asap (-> $.id 'boardNavMobile'), ->
        $.prepend $.id('navtopright'), [$.tn(' ['), link, $.tn('] ')]

    $.get 'previousversion', null, (item) ->
      if previous = item['previousversion']
        return if previous is g.VERSION
        # Avoid conflicts between sync'd newer versions
        # and out of date extension on this device.
        prev = previous.match(/\d+/g).map Number
        curr = g.VERSION.match(/\d+/g).map Number
        return unless prev[0] <= curr[0] and prev[1] <= curr[1] and prev[2] <= curr[2]

        changelog = '<%= meta.repo %>blob/<%= meta.mainBranch %>/CHANGELOG.md'
        el = $.el 'span',
          innerHTML: "<%= meta.name %> has been updated to <a href='#{changelog}' target=_blank>version #{g.VERSION}</a>."
        new Notification 'info', el, 30
      else
        $.on d, '4chanXInitFinished', Settings.open
      $.set
        lastupdate: Date.now()
        previousversion: g.VERSION

    Settings.addSection 'Main',     Settings.main
    Settings.addSection 'Filter',   Settings.filter
    Settings.addSection 'Sauce',    Settings.sauce
    Settings.addSection 'Rice',     Settings.rice
    Settings.addSection 'Keybinds', Settings.keybinds
    $.on d, 'AddSettingsSection',   Settings.addSection
    $.on d, 'OpenSettings',         (e) -> Settings.open e.detail

    return if Conf['Enable 4chan\'s Extension']
    settings = JSON.parse(localStorage.getItem '4chan-settings') or {}
    return if settings.disableAll
    settings.disableAll = true
    localStorage.setItem '4chan-settings', JSON.stringify settings

  open: (openSection) ->
    return if Settings.dialog
    $.event 'CloseMenu'

    html = """
        <nav>
          <div class=sections-list></div>
          <div class=credits>
            <a href='<%= meta.page %>' target=_blank><%= meta.name %></a> |
            <a href='<%= meta.repo %>blob/<%= meta.mainBranch %>/CHANGELOG.md' target=_blank>#{g.VERSION}</a> |
            <a href='<%= meta.repo %>blob/<%= meta.mainBranch %>/CONTRIBUTING.md#reporting-bugs' target=_blank>Issues</a> |
            <a href=javascript:; class=close title=Close>×</a>
          </div>
        </nav>
        <hr>
        <div class=section-container><section></section></div>
    """

    Settings.overlay = overlay = $.el 'div',
      id: 'overlay'

    Settings.dialog = dialog = $.el 'div',
      id:        'fourchanx-settings'
      className: 'dialog'
      innerHTML: html

    links = []
    for section in Settings.sections
      link = $.el 'a',
        className: "tab-#{section.hyphenatedTitle}"
        textContent: section.title
        href: 'javascript:;'
      $.on link, 'click', Settings.openSection.bind section
      links.push link, $.tn ' | '
      sectionToOpen = link if section.title is openSection
    links.pop()
    $.add $('.sections-list', dialog), links
    (if sectionToOpen then sectionToOpen else links[0]).click()

    $.on $('.close', dialog), 'click', Settings.close
    $.on overlay,             'click', Settings.close

    d.body.style.width = "#{d.body.clientWidth}px"
    $.addClass d.body, 'unscroll'
    $.add d.body, [overlay, dialog]

  close: ->
    return unless Settings.dialog
    d.body.style.removeProperty 'width'
    $.rmClass d.body, 'unscroll'
    $.rm Settings.overlay
    $.rm Settings.dialog
    delete Settings.overlay
    delete Settings.dialog

  sections: []
  addSection: (title, open) ->
    if typeof title isnt 'string'
      {title, open} = title.detail
    hyphenatedTitle = title.toLowerCase().replace /\s+/g, '-'
    Settings.sections.push {title, hyphenatedTitle, open}
  openSection: ->
    if selected = $ '.tab-selected', Settings.dialog
      $.rmClass selected, 'tab-selected'
    $.addClass $(".tab-#{@hyphenatedTitle}", Settings.dialog), 'tab-selected'
    section = $ 'section', Settings.dialog
    $.rmAll section
    section.className = "section-#{@hyphenatedTitle}"
    @open section, g
    section.scrollTop = 0

  main: (section) ->
    section.innerHTML = """
      <div class=imp-exp>
        <button class=export>Export Settings</button>
        <button class=import>Import Settings</button>
        <input type=file style='visibility:hidden'>
      </div>
      <p class=imp-exp-result></p>
    """
    $.on $('.export', section), 'click',  Settings.export
    $.on $('.import', section), 'click',  Settings.import
    $.on $('input',   section), 'change', Settings.onImport

    items  = {}
    inputs = {}
    for key, obj of Config.main
      fs = $.el 'fieldset',
        innerHTML: "<legend>#{key}</legend>"
      for key, arr of obj
        description = arr[1]
        div = $.el 'div',
          innerHTML: "<label><input type=checkbox name=\"#{key}\">#{key}</label><span class=description>: #{description}</span>"
        input = $ 'input', div
        $.on input, 'change', $.cb.checked
        items[key]  = Conf[key]
        inputs[key] = input
        $.add fs, div
      $.add section, fs

    $.get items, (items) ->
      for key, val of items
        inputs[key].checked = val
      return

    div = $.el 'div',
      innerHTML: "<button></button><span class=description>: Clear manually-hidden threads and posts on all boards. Refresh the page to apply."
    button = $ 'button', div
    hiddenNum = 0
    $.get 'hiddenThreads', boards: {}, (item) ->
      for ID, board of item.hiddenThreads.boards
        for ID, thread of board
          hiddenNum++
      button.textContent = "Hidden: #{hiddenNum}"
    $.get 'hiddenPosts', boards: {}, (item) ->
      for ID, board of item.hiddenPosts.boards
        for ID, thread of board
          for ID, post of thread
            hiddenNum++
      button.textContent = "Hidden: #{hiddenNum}"
    $.on button, 'click', ->
      @textContent = 'Hidden: 0'
      $.get 'hiddenThreads', boards: {}, (item) ->
        for boardID of item.hiddenThreads.boards
          localStorage.removeItem "4chan-hide-t-#{boardID}"
        $.delete ['hiddenThreads', 'hiddenPosts']
    $.after $('input[name="Stubs"]', section).parentNode.parentNode, div
  export: (now, data) ->
    unless typeof now is 'number'
      now  = Date.now()
      data =
        version: g.VERSION
        date: now
      Conf['WatchedThreads'] = {}
      for db in DataBoards
        Conf[db] = boards: {}
      # Make sure to export the most recent data.
      $.get Conf, (Conf) ->
        data.Conf = Conf
        Settings.export now, data
      return
    a = $.el 'a',
      className: 'warning'
      textContent: 'Save me!'
      download: "<%= meta.name %> v#{g.VERSION}-#{now}.json"
      href: "data:application/json;base64,#{btoa unescape encodeURIComponent JSON.stringify data, null, 2}"
      target: '_blank'
    if $.engine isnt 'gecko'
      a.click()
      return
    # XXX Firefox won't let us download automatically.
    p = $ '.imp-exp-result', Settings.dialog
    $.rmAll p
    $.add p, a
  import: ->
    @nextElementSibling.click()
  onImport: ->
    return unless file = @files[0]
    output = @parentNode.nextElementSibling
    unless confirm 'Your current settings will be entirely overwritten, are you sure?'
      output.textContent = 'Import aborted.'
      return
    reader = new FileReader()
    reader.onload = (e) ->
      try
        data = JSON.parse e.target.result
        Settings.loadSettings data
        if confirm 'Import successful. Refresh now?'
          window.location.reload()
      catch err
        output.textContent = 'Import failed due to an error.'
        c.error err.stack
    reader.readAsText file
  loadSettings: (data) ->
    version = data.version.split '.'
    if version[0] is '2'
      data = Settings.convertSettings data,
        # General confs
        'Disable 4chan\'s extension': ''
        'Catalog Links': ''
        'Reply Navigation': ''
        'Show Stubs': 'Stubs'
        'Image Auto-Gif': 'Auto-GIF'
        'Expand From Current': ''
        'Unread Favicon': 'Unread Tab Icon'
        'Post in Title': 'Thread Excerpt'
        'Auto Hide QR': ''
        'Open Reply in New Tab': ''
        'Remember QR size': ''
        'Quote Inline': 'Quote Inlining'
        'Quote Preview': 'Quote Previewing'
        'Indicate OP quote': 'Mark OP Quotes'
        'Indicate Cross-thread Quotes': 'Mark Cross-thread Quotes'
        # filter
        'uniqueid': 'uniqueID'
        'mod': 'capcode'
        'country': 'flag'
        'md5': 'MD5'
        # keybinds
        'openEmptyQR': 'Open empty QR'
        'openQR': 'Open QR'
        'openOptions': 'Open settings'
        'close': 'Close'
        'spoiler': 'Spoiler tags'
        'code': 'Code tags'
        'submit': 'Submit QR'
        'watch': 'Watch'
        'update': 'Update'
        'unreadCountTo0': ''
        'expandAllImages': 'Expand images'
        'expandImage': 'Expand image'
        'zero': 'Front page'
        'nextPage': 'Next page'
        'previousPage': 'Previous page'
        'nextThread': 'Next thread'
        'previousThread': 'Previous thread'
        'expandThread': 'Expand thread'
        'openThreadTab': 'Open thread'
        'openThread': 'Open thread tab'
        'nextReply': 'Next reply'
        'previousReply': 'Previous reply'
        'hide': 'Hide'
        # updater
        'Scrolling': 'Auto Scroll'
        'Verbose': ''
      data.Conf.sauces = data.Conf.sauces.replace /\$\d/g, (c) ->
        switch c
          when '$1'
            '%TURL'
          when '$2'
            '%URL'
          when '$3'
            '%MD5'
          when '$4'
            '%board'
          else
            c
      for key, val of Config.hotkeys
        continue unless key of data.Conf
        data.Conf[key] = data.Conf[key].replace(/ctrl|alt|meta/g, (s) -> "#{s[0].toUpperCase()}#{s[1..]}").replace /(^|.+\+)[A-Z]$/g, (s) ->
          "Shift+#{s[0...-1]}#{s[-1..].toLowerCase()}"
      data.Conf.WatchedThreads = data.WatchedThreads
    $.set data.Conf
  convertSettings: (data, map) ->
    for prevKey, newKey of map
      data.Conf[newKey] = data.Conf[prevKey] if newKey
      delete data.Conf[prevKey]
    data

  filter: (section) ->
    section.innerHTML = """
      <select name=filter>
        <option value=guide>Guide</option>
        <option value=name>Name</option>
        <option value=uniqueID>Unique ID</option>
        <option value=tripcode>Tripcode</option>
        <option value=capcode>Capcode</option>
        <option value=email>E-mail</option>
        <option value=subject>Subject</option>
        <option value=comment>Comment</option>
        <option value=flag>Flag</option>
        <option value=filename>Filename</option>
        <option value=dimensions>Image dimensions</option>
        <option value=filesize>Filesize</option>
        <option value=MD5>Image MD5</option>
      </select>
      <div></div>
    """
    select = $ 'select', section
    $.on select, 'change', Settings.selectFilter
    Settings.selectFilter.call select
  selectFilter: ->
    div = @nextElementSibling
    if (name = @value) isnt 'guide'
      $.rmAll div
      ta = $.el 'textarea',
        name: name
        className: 'field'
        spellcheck: false
      $.get name, Conf[name], (item) ->
        ta.value = item[name]
      $.on ta, 'change', $.cb.value
      $.add div, ta
      return
    div.innerHTML = """
      <div class=warning #{if Conf['Filter'] then 'hidden' else ''}><code>Filter</code> is disabled.</div>
      <p>
        Use <a href=https://developer.mozilla.org/en/JavaScript/Guide/Regular_Expressions>regular expressions</a>, one per line.<br>
        Lines starting with a <code>#</code> will be ignored.<br>
        For example, <code>/weeaboo/i</code> will filter posts containing the string `<code>weeaboo</code>`, case-insensitive.<br>
        MD5 filtering uses exact string matching, not regular expressions.
      </p>
      <ul>You can use these settings with each regular expression, separate them with semicolons:
        <li>
          Per boards, separate them with commas. It is global if not specified.<br>
          For example: <code>boards:a,jp;</code>.
        </li>
        <li>
          Filter OPs only along with their threads (`only`), replies only (`no`), or both (`yes`, this is default).<br>
          For example: <code>op:only;</code>, <code>op:no;</code> or <code>op:yes;</code>.
        </li>
        <li>
          Overrule the `Show Stubs` setting if specified: create a stub (`yes`) or not (`no`).<br>
          For example: <code>stub:yes;</code> or <code>stub:no;</code>.
        </li>
        <li>
          Highlight instead of hiding. You can specify a class name to use with a userstyle.<br>
          For example: <code>highlight;</code> or <code>highlight:wallpaper;</code>.
        </li>
        <li>
          Highlighted OPs will have their threads put on top of board pages by default.<br>
          For example: <code>top:yes;</code> or <code>top:no;</code>.
        </li>
      </ul>
    """

  sauce: (section) ->
    section.innerHTML = """
      <div class=warning #{if Conf['Sauce'] then 'hidden' else ''}><code>Sauce</code> is disabled.</div>
      <div>Lines starting with a <code>#</code> will be ignored.</div>
      <div>You can specify a display text by appending <code>;text:[text]</code> to the URL.</div>
      <ul>These parameters will be replaced by their corresponding values:
        <li><code>%TURL</code>: Thumbnail URL.</li>
        <li><code>%URL</code>: Full image URL.</li>
        <li><code>%MD5</code>: MD5 hash.</li>
        <li><code>%board</code>: Current board.</li>
      </ul>
      <textarea name=sauces class=field spellcheck=false></textarea>
    """
    sauce = $ 'textarea', section
    $.get 'sauces', Conf['sauces'], (item) ->
      sauce.value = item['sauces']
    $.on sauce, 'change', $.cb.value

  rice: (section) ->
    section.innerHTML = """
      <fieldset>
        <legend>Custom Board Navigation <span class=warning #{if Conf['Custom Board Navigation'] then 'hidden' else ''}>is disabled.</span></legend>
        <div><input name=boardnav class=field spellcheck=false></div>
        <div>In the following, <code>board</code> can translate to a board ID (<code>a</code>, <code>b</code>, etc...), the current board (<code>current</code>), or the Status/Twitter link (<code>status</code>, <code>@</code>).</div>
        <div>Board link: <code>board</code></div>
        <div>Title link: <code>board-title</code></div>
        <div>Full text link: <code>board-full</code></div>
        <div>Custom text link: <code>board-text:"VIP Board"</code></div>
        <div>Index-only link: <code>board-index</code></div>
        <div>Catalog-only link: <code>board-catalog</code></div>
        <div>Combinations are possible: <code>board-index-text:"VIP Index"</code></div>
        <div>Full board list toggle: <code>toggle-all</code></div>
      </fieldset>

      <fieldset>
        <legend>Time Formatting <span class=warning #{if Conf['Time Formatting'] then 'hidden' else ''}>is disabled.</span></legend>
        <div><input name=time class=field spellcheck=false>: <span class=time-preview></span></div>
        <div>Supported <a href=//en.wikipedia.org/wiki/Date_%28Unix%29#Formatting>format specifiers</a>:</div>
        <div>Day: <code>%a</code>, <code>%A</code>, <code>%d</code>, <code>%e</code></div>
        <div>Month: <code>%m</code>, <code>%b</code>, <code>%B</code></div>
        <div>Year: <code>%y</code></div>
        <div>Hour: <code>%k</code>, <code>%H</code>, <code>%l</code>, <code>%I</code>, <code>%p</code>, <code>%P</code></div>
        <div>Minute: <code>%M</code></div>
        <div>Second: <code>%S</code></div>
      </fieldset>

      <fieldset>
        <legend>Quote Backlinks formatting <span class=warning #{if Conf['Quote Backlinks'] then 'hidden' else ''}>is disabled.</span></legend>
        <div><input name=backlink class=field spellcheck=false>: <span class=backlink-preview></span></div>
      </fieldset>

      <fieldset>
        <legend>File Info Formatting <span class=warning #{if Conf['File Info Formatting'] then 'hidden' else ''}>is disabled.</span></legend>
        <div><input name=fileInfo class=field spellcheck=false>: <span class='fileText file-info-preview'></span></div>
        <div>Link: <code>%l</code> (truncated), <code>%L</code> (untruncated), <code>%T</code> (Unix timestamp)</div>
        <div>Original file name: <code>%n</code> (truncated), <code>%N</code> (untruncated), <code>%t</code> (Unix timestamp)</div>
        <div>Spoiler indicator: <code>%p</code></div>
        <div>Size: <code>%B</code> (Bytes), <code>%K</code> (KB), <code>%M</code> (MB), <code>%s</code> (4chan default)</div>
        <div>Resolution: <code>%r</code> (Displays 'PDF' for PDF files)</div>
      </fieldset>

      <fieldset>
        <legend>Unread Tab Icon <span class=warning #{if Conf['Unread Tab Icon'] then 'hidden' else ''}>is disabled.</span></legend>
        <select name=favicon>
          <option value=ferongr>ferongr</option>
          <option value=xat->xat-</option>
          <option value=Mayhem>Mayhem</option>
          <option value=Original>Original</option>
        </select>
        <span class=favicon-preview></span>
      </fieldset>

      <fieldset>
        <legend>
          <label><input type=checkbox name='Custom CSS' #{if Conf['Custom CSS'] then 'checked' else ''}> Custom CSS</label>
        </legend>
        <button id=apply-css>Apply CSS</button>
        <textarea name=usercss class=field spellcheck=false #{if Conf['Custom CSS'] then '' else 'disabled'}></textarea>
      </fieldset>
    """
    items = {}
    inputs = {}
    for name in ['boardnav', 'time', 'backlink', 'fileInfo', 'favicon', 'usercss']
      input = $ "[name=#{name}]", section
      items[name]  = Conf[name]
      inputs[name] = input
      event = if ['favicon', 'usercss'].contains name
        'change'
      else
        'input'
      $.on input, event, $.cb.value
    $.get items, (items) ->
      for key, val of items
        input = inputs[key]
        input.value = val
        unless 'usercss' is name
          $.on input, event, Settings[key]
          Settings[key].call input
      return
    $.on $('input[name="Custom CSS"]', section), 'change', Settings.togglecss
    $.on $.id('apply-css'), 'click', Settings.usercss
  boardnav: ->
    Header.generateBoardList @value
  time: ->
    funk = Time.createFunc @value
    @nextElementSibling.textContent = funk Time, new Date()
  backlink: ->
    @nextElementSibling.textContent = Conf['backlink'].replace /%id/, '123456789'
  fileInfo: ->
    data =
      isReply: true
      file:
        URL: '//images.4chan.org/g/src/1334437723720.jpg'
        name: 'd9bb2efc98dd0df141a94399ff5880b7.jpg'
        size: '276 KB'
        sizeInBytes: 276 * 1024
        dimensions: '1280x720'
        isImage: true
        isSpoiler: true
    funk = FileInfo.createFunc @value
    @nextElementSibling.innerHTML = funk FileInfo, data
  favicon: ->
    Favicon.switch()
    Unread.update() if g.VIEW is 'thread' and Conf['Unread Tab Icon']
    @nextElementSibling.innerHTML = """
      <img src=#{Favicon.default}>
      <img src=#{Favicon.unreadSFW}>
      <img src=#{Favicon.unreadNSFW}>
      <img src=#{Favicon.unreadDead}>
      """
  togglecss: ->
    if $('textarea[name=usercss]', $.x 'ancestor::fieldset[1]', @).disabled = !@checked
      CustomCSS.rmStyle()
    else
      CustomCSS.addStyle()
    $.cb.checked.call @
  usercss: ->
    CustomCSS.update()

  keybinds: (section) ->
    section.innerHTML = """
      <div class=warning #{if Conf['Keybinds'] then 'hidden' else ''}><code>Keybinds</code> are disabled.</div>
      <div>Allowed keys: <kbd>a-z</kbd>, <kbd>0-9</kbd>, <kbd>Ctrl</kbd>, <kbd>Shift</kbd>, <kbd>Alt</kbd>, <kbd>Meta</kbd>, <kbd>Enter</kbd>, <kbd>Esc</kbd>, <kbd>Up</kbd>, <kbd>Down</kbd>, <kbd>Right</kbd>, <kbd>Left</kbd>.</div>
      <div>Press <kbd>Backspace</kbd> to disable a keybind.</div>
      <table><tbody>
        <tr><th>Actions</th><th>Keybinds</th></tr>
      </tbody></table>
    """
    tbody  = $ 'tbody', section
    items  = {}
    inputs = {}
    for key, arr of Config.hotkeys
      tr = $.el 'tr',
        innerHTML: "<td>#{arr[1]}</td><td><input class=field></td>"
      input = $ 'input', tr
      input.name = key
      input.spellcheck = false
      items[key]  = Conf[key]
      inputs[key] = input
      $.on input, 'keydown', Settings.keybind
      $.add tbody, tr
    $.get items, (items) ->
      for key, val of items
        inputs[key].value = val
      return
  keybind: (e) ->
    return if e.keyCode is 9 # tab
    e.preventDefault()
    e.stopPropagation()
    return unless (key = Keybinds.keyCode e)?
    @value = key
    $.cb.value.call @

Fourchan =
  init: ->
    return if g.VIEW is 'catalog'

    board = g.BOARD.ID
    if board is 'g'
      $.globalEval """
        window.addEventListener('prettyprint', function(e) {
          var pre = e.detail;
          pre.innerHTML = prettyPrintOne(pre.innerHTML);
        }, false);
      """
      Post::callbacks.push
        name: 'Parse /g/ code'
        cb:   @code
    if board is 'sci'
      # https://github.com/MayhemYDG/4chan-x/issues/645#issuecomment-13704562
      $.globalEval """
        window.addEventListener('jsmath', function(e) {
          if (jsMath.loaded) {
            // process one post
            jsMath.ProcessBeforeShowing(e.detail);
          } else {
            // load jsMath and process whole document
            jsMath.Autoload.Script.Push('ProcessBeforeShowing', [null]);
            jsMath.Autoload.LoadJsMath();
          }
        }, false);
      """
      Post::callbacks.push
        name: 'Parse /sci/ math'
        cb:   @math
  code: ->
    return if @isClone
    for pre in $$ '.prettyprint', @nodes.comment
      $.event 'prettyprint', pre, window
    return
  math: ->
    return if @isClone or !$ '.math', @nodes.comment
    $.event 'jsmath', @nodes.post, window
  parseThread: (threadID, offset, limit) ->
    # Fix /sci/
    # Fix /g/
    $.event '4chanParsingDone',
      threadId: threadID
      offset: offset
      limit: limit

CustomCSS =
  init: ->
    return unless Conf['Custom CSS']
    @addStyle()
  addStyle: ->
    @style = $.addStyle Conf['usercss']
  rmStyle: ->
    if @style
      $.rm @style
      delete @style
  update: ->
    unless @style
      @addStyle()
    @style.textContent = Conf['usercss']

Filter =
  filters: {}
  init: ->
    return if g.VIEW is 'catalog' or !Conf['Filter']

    for key of Config.filter
      @filters[key] = []
      for filter in Conf[key].split '\n'
        continue if filter[0] is '#'

        unless regexp = filter.match /\/(.+)\/(\w*)/
          continue

        # Don't mix up filter flags with the regular expression.
        filter = filter.replace regexp[0], ''

        # Do not add this filter to the list if it's not a global one
        # and it's not specifically applicable to the current board.
        # Defaults to global.
        boards = filter.match(/boards:([^;]+)/)?[1].toLowerCase() or 'global'
        if boards isnt 'global' and not (boards.split ',').contains g.BOARD.ID
          continue

        if ['uniqueID', 'MD5'].contains key
          # MD5 filter will use strings instead of regular expressions.
          regexp = regexp[1]
        else
          try
            # Please, don't write silly regular expressions.
            regexp = RegExp regexp[1], regexp[2]
          catch err
            # I warned you, bro.
            new Notification 'warning', err.message, 60
            continue

        # Filter OPs along with their threads, replies only, or both.
        # Defaults to both.
        op = filter.match(/[^t]op:(yes|no|only)/)?[1] or 'yes'

        # Overrule the `Show Stubs` setting.
        # Defaults to stub showing.
        stub = switch filter.match(/stub:(yes|no)/)?[1]
          when 'yes'
            true
          when 'no'
            false
          else
            Conf['Stubs']

        # Highlight the post, or hide it.
        # If not specified, the highlight class will be filter-highlight.
        # Defaults to post hiding.
        if hl = /highlight/.test filter
          hl  = filter.match(/highlight:(\w+)/)?[1] or 'filter-highlight'
          # Put highlighted OP's thread on top of the board page or not.
          # Defaults to on top.
          top = filter.match(/top:(yes|no)/)?[1] or 'yes'
          top = top is 'yes' # Turn it into a boolean

        @filters[key].push @createFilter regexp, op, stub, hl, top

      # Only execute filter types that contain valid filters.
      unless @filters[key].length
        delete @filters[key]

    return unless Object.keys(@filters).length
    Post::callbacks.push
      name: 'Filter'
      cb:   @node

  createFilter: (regexp, op, stub, hl, top) ->
    test =
      if typeof regexp is 'string'
        # MD5 checking
        (value) -> regexp is value
      else
        (value) -> regexp.test value
    settings =
      hide:  !hl
      stub:  stub
      class: hl
      top:   top
    (value, isReply) ->
      if isReply and op is 'only' or !isReply and op is 'no'
        return false
      unless test value
        return false
      settings

  node: ->
    return if @isClone
    for key of Filter.filters
      value = Filter[key] @
      # Continue if there's nothing to filter (no tripcode for example).
      continue if value is false

      for filter in Filter.filters[key]
        unless result = filter value, @isReply
          continue

        # Hide
        if result.hide
          if @isReply
            PostHiding.hide @, result.stub
          else if g.VIEW is 'index'
            ThreadHiding.hide @thread, result.stub
          else
            continue
          return

        # Highlight
        $.addClass @nodes.root, result.class
        if !@isReply and result.top and g.VIEW is 'index'
          # Put the highlighted OPs' thread on top of the board page...
          thisThread = @nodes.root.parentNode
          # ...before the first non highlighted thread.
          if firstThread = $ 'div[class="postContainer opContainer"]'
            unless firstThread is @nodes.root
              $.before firstThread.parentNode, [thisThread, thisThread.nextElementSibling]

  name: (post) ->
    if 'name' of post.info
      return post.info.name
    false
  uniqueID: (post) ->
    if 'uniqueID' of post.info
      return post.info.uniqueID
    false
  tripcode: (post) ->
    if 'tripcode' of post.info
      return post.info.tripcode
    false
  capcode: (post) ->
    if 'capcode' of post.info
      return post.info.capcode
    false
  email: (post) ->
    if 'email' of post.info
      return post.info.email
    false
  subject: (post) ->
    if 'subject' of post.info
      return post.info.subject or false
    false
  comment: (post) ->
    if 'comment' of post.info
      return post.info.comment
    false
  flag: (post) ->
    if 'flag' of post.info
      return post.info.flag
    false
  filename: (post) ->
    if post.file
      return post.file.name
    false
  dimensions: (post) ->
    if post.file and post.file.isImage
      return post.file.dimensions
    false
  filesize: (post) ->
    if post.file
      return post.file.size
    false
  MD5: (post) ->
    if post.file
      return post.file.MD5
    false

  menu:
    init: ->
      return if g.VIEW is 'catalog' or !Conf['Menu'] or !Conf['Filter']

      div = $.el 'div',
        textContent: 'Filter'

      entry =
        type: 'post'
        el: div
        order: 50
        open: (post) ->
          Filter.menu.post = post
          true
        subEntries: []

      for type in [
        ['Name',             'name']
        ['Unique ID',        'uniqueID']
        ['Tripcode',         'tripcode']
        ['Capcode',          'capcode']
        ['E-mail',           'email']
        ['Subject',          'subject']
        ['Comment',          'comment']
        ['Flag',             'flag']
        ['Filename',         'filename']
        ['Image dimensions', 'dimensions']
        ['Filesize',         'filesize']
        ['Image MD5',        'MD5']
      ]
        # Add a sub entry for each filter type.
        entry.subEntries.push Filter.menu.createSubEntry type[0], type[1]

      $.event 'AddMenuEntry', entry

    createSubEntry: (text, type) ->
      el = $.el 'a',
        href: 'javascript:;'
        textContent: text
      el.setAttribute 'data-type', type
      $.on el, 'click', Filter.menu.makeFilter

      return {
        el: el
        open: (post) ->
          value = Filter[type] post
          value isnt false
      }

    makeFilter: ->
      {type} = @dataset
      # Convert value -> regexp, unless type is MD5
      value = Filter[type] Filter.menu.post
      re = if ['uniqueID', 'MD5'].contains type then value else value.replace ///
        /
        | \\
        | \^
        | \$
        | \n
        | \.
        | \(
        | \)
        | \{
        | \}
        | \[
        | \]
        | \?
        | \*
        | \+
        | \|
        ///g, (c) ->
          if c is '\n'
            '\\n'
          else if c is '\\'
            '\\\\'
          else
            "\\#{c}"

      re = if ['uniqueID', 'MD5'].contains type
        "/#{re}/"
      else
        "/^#{re}$/"

      # Add a new line before the regexp unless the text is empty.
      $.get type, Conf[type], (item) ->
        save = item[type]
        save =
          if save
            "#{save}\n#{re}"
          else
            re
        $.set type, save

        # Open the settings and display & focus the relevant filter textarea.
        Settings.open 'Filter'
        section = $ '.section-container'
        select = $ 'select[name=filter]', section
        select.value = type
        Settings.selectFilter.call select
        ta = $ 'textarea', section
        tl = ta.textLength
        ta.setSelectionRange tl, tl
        ta.focus()

ThreadHiding =
  init: ->
    return if g.VIEW isnt 'index' or !Conf['Thread Hiding'] and !Conf['Thread Hiding Link']

    @db = new DataBoard 'hiddenThreads'
    @syncCatalog()
    Thread::callbacks.push
      name: 'Thread Hiding'
      cb:   @node

  node: ->
    if data = ThreadHiding.db.get {boardID: @board.ID, threadID: @ID}
      ThreadHiding.hide @, data.makeStub
    return unless Conf['Thread Hiding']
    $.prepend @OP.nodes.root, ThreadHiding.makeButton @, 'hide'

  syncCatalog: ->
    # Sync hidden threads from the catalog into the index.
    hiddenThreads = ThreadHiding.db.get
      boardID: g.BOARD.ID
      defaultValue: {}
    # XXX tmp fix
    try
      hiddenThreadsOnCatalog = JSON.parse(localStorage.getItem "4chan-hide-t-#{g.BOARD}") or {}
    catch e
      localStorage.setItem "4chan-hide-t-#{g.BOARD}", JSON.stringify {}
      return ThreadHiding.syncCatalog()

    # Add threads that were hidden in the catalog.
    for threadID of hiddenThreadsOnCatalog
      unless threadID of hiddenThreads
        hiddenThreads[threadID] = {}

    # Remove threads that were un-hidden in the catalog.
    for threadID of hiddenThreads
      unless threadID of hiddenThreadsOnCatalog
        delete hiddenThreads[threadID]

    if (ThreadHiding.db.data.lastChecked or 0) > Date.now() - $.MINUTE
      # Was cleaned just now.
      ThreadHiding.cleanCatalog hiddenThreadsOnCatalog

    ThreadHiding.db.set
      boardID: g.BOARD.ID
      val: hiddenThreads

  cleanCatalog: (hiddenThreadsOnCatalog) ->
    # We need to clean hidden threads on the catalog ourselves,
    # otherwise if we don't visit the catalog regularly
    # it will pollute the localStorage and our data.
    $.cache "//api.4chan.org/#{g.BOARD}/threads.json", ->
      return unless @status is 200
      threads = {}
      for page in JSON.parse @response
        for thread in page.threads
          if thread.no of hiddenThreadsOnCatalog
            threads[thread.no] = hiddenThreadsOnCatalog[thread.no]
      if Object.keys(threads).length
        localStorage.setItem "4chan-hide-t-#{g.BOARD}", JSON.stringify threads
      else
        localStorage.removeItem "4chan-hide-t-#{g.BOARD}"

  menu:
    init: ->
      return if g.VIEW isnt 'index' or !Conf['Menu'] or !Conf['Thread Hiding Link']

      div = $.el 'div',
        className: 'hide-thread-link'
        textContent: 'Hide thread'

      apply = $.el 'a',
        textContent: 'Apply'
        href: 'javascript:;'
      $.on apply, 'click', ThreadHiding.menu.hide

      makeStub = $.el 'label',
        innerHTML: "<input type=checkbox checked=#{Conf['Stubs']}> Make stub"

      $.event 'AddMenuEntry',
        type: 'post'
        el: div
        order: 20
        open: ({thread, isReply}) ->
          if isReply or thread.isHidden
            return false
          ThreadHiding.menu.thread = thread
          true
        subEntries: [el: apply; el: makeStub]
    hide: ->
      makeStub = $('input', @parentNode).checked
      {thread} = ThreadHiding.menu
      ThreadHiding.hide thread, makeStub
      ThreadHiding.saveHiddenState thread, makeStub
      $.event 'CloseMenu'

  makeButton: (thread, type) ->
    a = $.el 'a',
      className: "#{type}-thread-button"
      innerHTML: "<span>[&nbsp;#{if type is 'hide' then '-' else '+'}&nbsp;]</span>"
      href:      'javascript:;'
    a.setAttribute 'data-fullid', thread.fullID
    $.on a, 'click', ThreadHiding.toggle
    a

  saveHiddenState: (thread, makeStub) ->
    hiddenThreadsOnCatalog = JSON.parse(localStorage.getItem "4chan-hide-t-#{g.BOARD}") or {}
    if thread.isHidden
      ThreadHiding.db.set
        boardID:  thread.board.ID
        threadID: thread.ID
        val: {makeStub}
      hiddenThreadsOnCatalog[thread] = true
    else
      ThreadHiding.db.delete
        boardID:  thread.board.ID
        threadID: thread.ID
      delete hiddenThreadsOnCatalog[thread]
    localStorage.setItem "4chan-hide-t-#{g.BOARD}", JSON.stringify hiddenThreadsOnCatalog

  toggle: (thread) ->
    unless thread instanceof Thread
      thread = g.threads[@dataset.fullid]
    if thread.isHidden
      ThreadHiding.show thread
    else
      ThreadHiding.hide thread
    ThreadHiding.saveHiddenState thread

  hide: (thread, makeStub=Conf['Stubs']) ->
    return if thread.hidden
    {OP} = thread
    threadRoot = OP.nodes.root.parentNode
    threadRoot.hidden = thread.isHidden = true

    unless makeStub
      threadRoot.nextElementSibling.hidden = true # <hr>
      return

    numReplies = 0
    if span = $ '.summary', threadRoot
      numReplies = +span.textContent.match /\d+/
    numReplies += $$('.opContainer ~ .replyContainer', threadRoot).length
    numReplies  = if numReplies is 1 then '1 reply' else "#{numReplies} replies"
    opInfo =
      if Conf['Anonymize']
        'Anonymous'
      else
        $('.nameBlock', OP.nodes.info).textContent

    a = ThreadHiding.makeButton thread, 'show'
    $.add a, $.tn " #{opInfo} (#{numReplies})"
    thread.stub = $.el 'div',
      className: 'stub'
    $.add thread.stub, a
    if Conf['Menu']
      $.add thread.stub, [$.tn(' '), Menu.makeButton OP]
    $.before threadRoot, thread.stub

  show: (thread) ->
    if thread.stub
      $.rm thread.stub
      delete thread.stub
    threadRoot = thread.OP.nodes.root.parentNode
    threadRoot.nextElementSibling.hidden =
      threadRoot.hidden = thread.isHidden = false

PostHiding =
  init: ->
    return if g.VIEW is 'catalog' or !Conf['Reply Hiding'] and !Conf['Reply Hiding Link']

    @db = new DataBoard 'hiddenPosts'
    Post::callbacks.push
      name: 'Reply Hiding'
      cb:   @node

  node: ->
    return if !@isReply or @isClone
    if data = PostHiding.db.get {boardID: @board.ID, threadID: @thread.ID, postID: @ID}
      if data.thisPost
        PostHiding.hide @, data.makeStub, data.hideRecursively
      else
        Recursive.apply PostHiding.hide, @, data.makeStub, true
        Recursive.add PostHiding.hide, @, data.makeStub, true
    return unless Conf['Reply Hiding']
    $.replace $('.sideArrows', @nodes.root), PostHiding.makeButton @, 'hide'

  menu:
    init: ->
      return if g.VIEW is 'catalog' or !Conf['Menu'] or !Conf['Reply Hiding Link']

      # Hide
      div = $.el 'div',
        className: 'hide-reply-link'
        textContent: 'Hide reply'

      apply = $.el 'a',
        textContent: 'Apply'
        href: 'javascript:;'
      $.on apply, 'click', PostHiding.menu.hide

      thisPost = $.el 'label',
        innerHTML: '<input type=checkbox name=thisPost checked> This post'
      replies  = $.el 'label',
        innerHTML: "<input type=checkbox name=replies  checked=#{Conf['Recursive Hiding']}> Hide replies"
      makeStub = $.el 'label',
        innerHTML: "<input type=checkbox name=makeStub checked=#{Conf['Stubs']}> Make stub"

      $.event 'AddMenuEntry',
        type: 'post'
        el: div
        order: 20
        open: (post) ->
          if !post.isReply or post.isClone or post.isHidden
            return false
          PostHiding.menu.post = post
          true
        subEntries: [{el: apply}, {el: thisPost}, {el: replies}, {el: makeStub}]

      # Show
      div = $.el 'div',
        className: 'show-reply-link'
        textContent: 'Show reply'

      apply = $.el 'a',
        textContent: 'Apply'
        href: 'javascript:;'
      $.on apply, 'click', PostHiding.menu.show

      thisPost = $.el 'label',
        innerHTML: '<input type=checkbox name=thisPost> This post'
      replies  = $.el 'label',
        innerHTML: "<input type=checkbox name=replies> Show replies"

      $.event 'AddMenuEntry',
        type: 'post'
        el: div
        order: 20
        open: (post) ->
          if !post.isReply or post.isClone or !post.isHidden
            return false
          unless data = PostHiding.db.get {boardID: post.board.ID, threadID: post.thread.ID, postID: post.ID}
            return false
          PostHiding.menu.post = post
          thisPost.firstChild.checked = post.isHidden
          replies.firstChild.checked  = if data?.hideRecursively? then data.hideRecursively else Conf['Recursive Hiding']
          true
        subEntries: [{el: apply}, {el: thisPost}, {el: replies}]
    hide: ->
      parent   = @parentNode
      thisPost = $('input[name=thisPost]', parent).checked
      replies  = $('input[name=replies]',  parent).checked
      makeStub = $('input[name=makeStub]', parent).checked
      {post}   = PostHiding.menu
      if thisPost
        PostHiding.hide post, makeStub, replies
      else if replies
        Recursive.apply PostHiding.hide, post, makeStub, true
        Recursive.add PostHiding.hide, post, makeStub, true
      else
        return
      PostHiding.saveHiddenState post, true, thisPost, makeStub, replies
      $.event 'CloseMenu'
    show: ->
      parent   = @parentNode
      thisPost = $('input[name=thisPost]', parent).checked
      replies  = $('input[name=replies]',  parent).checked
      {post}   = PostHiding.menu
      if thisPost
        PostHiding.show post, replies
      else if replies
        Recursive.apply PostHiding.show, post, true
        Recursive.rm PostHiding.hide, post, true
      else
        return
      if data = PostHiding.db.get {boardID: post.board.ID, threadID: post.thread.ID, postID: post.ID}
        PostHiding.saveHiddenState post, !(thisPost and replies), !thisPost, data.makeStub, !replies
      $.event 'CloseMenu'

  makeButton: (post, type) ->
    a = $.el 'a',
      className: "#{type}-reply-button"
      innerHTML: "<span>[&nbsp;#{if type is 'hide' then '-' else '+'}&nbsp;]</span>"
      href:      'javascript:;'
    $.on a, 'click', PostHiding.toggle
    a

  saveHiddenState: (post, isHiding, thisPost, makeStub, hideRecursively) ->
    data =
      boardID:  post.board.ID
      threadID: post.thread.ID
      postID:   post.ID
    if isHiding
      data.val =
        thisPost: thisPost isnt false # undefined -> true
        makeStub: makeStub
        hideRecursively: hideRecursively
      PostHiding.db.set data
    else
      PostHiding.db.delete data

  toggle: ->
    post = Get.postFromNode @
    if post.isHidden
      PostHiding.show post
    else
      PostHiding.hide post
    PostHiding.saveHiddenState post, post.isHidden

  hide: (post, makeStub=Conf['Stubs'], hideRecursively=Conf['Recursive Hiding']) ->
    return if post.isHidden
    post.isHidden = true

    if hideRecursively
      Recursive.apply PostHiding.hide, post, makeStub, true
      Recursive.add PostHiding.hide, post, makeStub, true

    for quotelink in Get.allQuotelinksLinkingTo post
      $.addClass quotelink, 'filtered'

    unless makeStub
      post.nodes.root.hidden = true
      return

    a = PostHiding.makeButton post, 'show'
    postInfo =
      if Conf['Anonymize']
        'Anonymous'
      else
        $('.nameBlock', post.nodes.info).textContent
    $.add a, $.tn " #{postInfo}"
    post.nodes.stub = $.el 'div',
      className: 'stub'
    $.add post.nodes.stub, a
    if Conf['Menu']
      $.add post.nodes.stub, [$.tn(' '), Menu.makeButton post]
    $.prepend post.nodes.root, post.nodes.stub

  show: (post, showRecursively=Conf['Recursive Hiding']) ->
    if post.nodes.stub
      $.rm post.nodes.stub
      delete post.nodes.stub
    else
      post.nodes.root.hidden = false
    post.isHidden = false
    if showRecursively
      Recursive.apply PostHiding.show, post, true
      Recursive.rm PostHiding.hide, post
    for quotelink in Get.allQuotelinksLinkingTo post
      $.rmClass quotelink, 'filtered'
    return

Recursive =
  recursives: {}
  init: ->
    return if g.VIEW is 'catalog'

    Post::callbacks.push
      name: 'Recursive'
      cb:   @node

  node: ->
    return if @isClone
    for quote in @quotes
      if obj = Recursive.recursives[quote]
        for recursive, i in obj.recursives
          recursive @, obj.args[i]...
    return

  add: (recursive, post, args...) ->
    obj = Recursive.recursives[post.fullID] or=
      recursives: []
      args: []
    obj.recursives.push recursive
    obj.args.push args

  rm: (recursive, post) ->
    return unless obj = Recursive.recursives[post.fullID]
    for rec, i in obj.recursives
      if rec is recursive
        obj.recursives.splice i, 1
        obj.args.splice i, 1
    return

  apply: (recursive, post, args...) ->
    {fullID} = post
    for ID, post of g.posts
      if post.quotes.contains fullID
        recursive post, args...
    return

QuoteStrikeThrough =
  init: ->
    return if g.VIEW is 'catalog' or !Conf['Reply Hiding'] and !Conf['Reply Hiding Link'] and !Conf['Filter']

    Post::callbacks.push
      name: 'Strike-through Quotes'
      cb:   @node

  node: ->
    return if @isClone
    for quotelink in @nodes.quotelinks
      {boardID, postID} = Get.postDataFromLink quotelink
      if g.posts["#{boardID}.#{postID}"]?.isHidden
        $.addClass quotelink, 'filtered'
    return

Menu =
  init: ->
    return if g.VIEW is 'catalog' or !Conf['Menu']

    @menu = new UI.Menu 'post'
    Post::callbacks.push
      name: 'Menu'
      cb:   @node

  node: ->
    button = Menu.makeButton @
    if @isClone
      $.replace $('.menu-button', @nodes.info), button
      return
    $.add @nodes.info, [$.tn('\u00A0'), button]

  makeButton: do ->
    a = null
    (post) ->
      a or= $.el 'a',
        className: 'menu-button'
        innerHTML: '[<i></i>]'
        href:      'javascript:;'
      clone = a.cloneNode true
      clone.setAttribute 'data-postid', post.fullID
      clone.setAttribute 'data-clone', true if post.isClone
      $.on clone, 'click', Menu.toggle
      clone

  toggle: (e) ->
    post =
      if @dataset.clone
        Get.postFromNode @
      else
        g.posts[@dataset.postid]
    Menu.menu.toggle e, @, post

ReportLink =
  init: ->
    return if g.VIEW is 'catalog' or !Conf['Menu'] or !Conf['Report Link']

    a = $.el 'a',
      className: 'report-link'
      href: 'javascript:;'
      textContent: 'Report this post'
    $.on a, 'click', ReportLink.report
    $.event 'AddMenuEntry',
      type: 'post'
      el: a
      order: 10
      open: (post) ->
        ReportLink.post = post
        !post.isDead
  report: ->
    {post} = ReportLink
    url = "//sys.4chan.org/#{post.board}/imgboard.php?mode=report&no=#{post}"
    id  = Date.now()
    set = "toolbar=0,scrollbars=0,location=0,status=1,menubar=0,resizable=1,width=685,height=200"
    window.open url, id, set

DeleteLink =
  init: ->
    return if g.VIEW is 'catalog' or !Conf['Menu'] or !Conf['Delete Link']

    div = $.el 'div',
      className: 'delete-link'
      textContent: 'Delete'
    postEl = $.el 'a',
      className: 'delete-post'
      href: 'javascript:;'
    fileEl = $.el 'a',
      className: 'delete-file'
      href: 'javascript:;'

    postEntry =
      el: postEl
      open: ->
        postEl.textContent = 'Post'
        $.on postEl, 'click', DeleteLink.delete
        true
    fileEntry =
      el: fileEl
      open: ({file}) ->
        return false if !file or file.isDead
        fileEl.textContent = 'File'
        $.on fileEl, 'click', DeleteLink.delete
        true

    $.event 'AddMenuEntry',
      type: 'post'
      el: div
      order: 40
      open: (post) ->
        return false if post.isDead
        DeleteLink.post = post
        node = div.firstChild
        node.textContent = 'Delete'
        DeleteLink.cooldown.start post, node
        true
      subEntries: [postEntry, fileEntry]

  delete: ->
    {post} = DeleteLink
    return if DeleteLink.cooldown.counting is post

    $.off @, 'click', DeleteLink.delete
    @textContent = "Deleting #{@textContent}..."

    pwd =
      if m = d.cookie.match /4chan_pass=([^;]+)/
        decodeURIComponent m[1]
      else
        $.id('delPassword').value

    fileOnly = $.hasClass @, 'delete-file'

    form =
      mode: 'usrdel'
      onlyimgdel: fileOnly
      pwd: pwd
    form[post.ID] = 'delete'

    link = @
    $.ajax $.id('delform').action.replace("/#{g.BOARD}/", "/#{post.board}/"),
      onload:  -> DeleteLink.load  link, post, fileOnly, @response
      onerror: -> DeleteLink.error link
    ,
      cred: true
      form: $.formData form
  load: (link, post, fileOnly, html) ->
    tmpDoc = d.implementation.createHTMLDocument ''
    tmpDoc.documentElement.innerHTML = html
    if tmpDoc.title is '4chan - Banned' # Ban/warn check
      s = 'Banned!'
    else if msg = tmpDoc.getElementById 'errmsg' # error!
      s = msg.textContent
      $.on link, 'click', DeleteLink.delete
    else
      if tmpDoc.title is 'Updating index...'
        # We're 100% sure.
        (post.origin or post).kill fileOnly
      s = 'Deleted'
    link.textContent = s
  error: (link) ->
    link.textContent = 'Connection error, please retry.'
    $.on link, 'click', DeleteLink.delete

  cooldown:
    start: (post, node) ->
      unless QR.db?.get {boardID: post.board.ID, threadID: post.thread.ID, postID: post.ID}
        # Only start counting on our posts.
        delete DeleteLink.cooldown.counting
        return
      DeleteLink.cooldown.counting = post
      length = if post.board.ID is 'q'
        600
      else
        30
      seconds = Math.ceil (length * $.SECOND - (Date.now() - post.info.date)) / $.SECOND
      DeleteLink.cooldown.count post, seconds, length, node
    count: (post, seconds, length, node) ->
      return if DeleteLink.cooldown.counting isnt post
      unless 0 <= seconds <= length
        if DeleteLink.cooldown.counting is post
          delete DeleteLink.cooldown.counting
        return
      setTimeout DeleteLink.cooldown.count, 1000, post, seconds - 1, length, node
      if seconds is 0
        node.textContent = 'Delete'
        return
      node.textContent = "Delete (#{seconds})"

DownloadLink =
  init: ->
    return if g.VIEW is 'catalog' or !Conf['Menu'] or !Conf['Download Link']

    # Firefox won't let us download cross-domain content.
    # Test for download feature support.
    return if $.engine is 'gecko' or $.el('a').download is undefined
    a = $.el 'a',
      className: 'download-link'
      textContent: 'Download file'
    $.event 'AddMenuEntry',
      type: 'post'
      el: a
      order: 70
      open: ({file}) ->
        return false unless file
        a.href     = file.URL
        a.download = file.name
        true

ArchiveLink =
  init: ->
    return if g.VIEW is 'catalog' or !Conf['Menu'] or !Conf['Archive Link']

    div = $.el 'div',
      textContent: 'Archive'

    entry =
      type: 'post'
      el: div
      order: 90
      open: ({ID, thread, board}) ->
        redirect = Redirect.to {postID: ID, threadID: thread.ID, boardID: board.ID}
        redirect isnt "//boards.4chan.org/#{board}/"
      subEntries: []

    for type in [
      ['Post',      'post']
      ['Name',      'name']
      ['Tripcode',  'tripcode']
      ['E-mail',    'email']
      ['Subject',   'subject']
      ['Filename',  'filename']
      ['Image MD5', 'MD5']
    ]
      # Add a sub entry for each type.
      entry.subEntries.push @createSubEntry type[0], type[1]

    $.event 'AddMenuEntry', entry

  createSubEntry: (text, type) ->
    el = $.el 'a',
      textContent: text
      target: '_blank'

    open = if type is 'post'
      ({ID, thread, board}) ->
        el.href = Redirect.to {postID: ID, threadID: thread.ID, boardID: board.ID}
        true
    else
      (post) ->
        value = Filter[type] post
        # We want to parse the exact same stuff as the filter does already.
        return false unless value
        el.href = Redirect.to
          boardID:  post.board.ID
          type:     type
          value:    value
          isSearch: true
        true

    return {
      el: el
      open: open
    }

Keybinds =
  init: ->
    return if g.VIEW is 'catalog' or !Conf['Keybinds']

    $.on d, '4chanXInitFinished', ->
      $.on d, 'keydown',  Keybinds.keydown
      for node in $$ '[accesskey]'
        node.removeAttribute 'accesskey'
      return

  keydown: (e) ->
    return unless key = Keybinds.keyCode e
    {target} = e
    if ['INPUT', 'TEXTAREA'].contains target.nodeName
      return unless /(Esc|Alt|Ctrl|Meta)/.test key

    threadRoot = Nav.getThread()
    if op = $ '.op', threadRoot
      thread = Get.postFromNode(op).thread
    switch key
      # QR & Options
      when Conf['Toggle board list']
        if Conf['Custom Board Navigation']
          Header.toggleBoardList()
      when Conf['Open empty QR']
        Keybinds.qr threadRoot
      when Conf['Open QR']
        Keybinds.qr threadRoot, true
      when Conf['Open settings']
        Settings.open()
      when Conf['Close']
        if $.id 'fourchanx-settings'
          Settings.close()
        else if (notifications = $$ '.notification').length
          for notification in notifications
            $('.close', notification).click()
        else if QR.nodes
          QR.close()
      when Conf['Spoiler tags']
        return if target.nodeName isnt 'TEXTAREA'
        Keybinds.tags 'spoiler', target
      when Conf['Code tags']
        return if target.nodeName isnt 'TEXTAREA'
        Keybinds.tags 'code', target
      when Conf['Eqn tags']
        return if target.nodeName isnt 'TEXTAREA'
        Keybinds.tags 'eqn', target
      when Conf['Math tags']
        return if target.nodeName isnt 'TEXTAREA'
        Keybinds.tags 'math', target
      when Conf['Submit QR']
        QR.submit() if QR.nodes and !QR.status()
      # Thread related
      when Conf['Watch']
        ThreadWatcher.toggle thread
      when Conf['Update']
        ThreadUpdater.update()
      # Images
      when Conf['Expand image']
        Keybinds.img threadRoot
      when Conf['Expand images']
        Keybinds.img threadRoot, true
      # Board Navigation
      when Conf['Front page']
        window.location = "/#{g.BOARD}/0#delform"
      when Conf['Open front page']
        $.open "/#{g.BOARD}/#delform"
      when Conf['Next page']
        if form = $ '.next form'
          window.location = form.action
      when Conf['Previous page']
        if form = $ '.prev form'
          window.location = form.action
      # Thread Navigation
      when Conf['Next thread']
        return if g.VIEW is 'thread'
        Nav.scroll +1
      when Conf['Previous thread']
        return if g.VIEW is 'thread'
        Nav.scroll -1
      when Conf['Expand thread']
        ExpandThread.toggle thread
      when Conf['Open thread']
        Keybinds.open thread
      when Conf['Open thread tab']
        Keybinds.open thread, true
      # Reply Navigation
      when Conf['Next reply']
        Keybinds.hl +1, threadRoot
      when Conf['Previous reply']
        Keybinds.hl -1, threadRoot
      when Conf['Hide']
        ThreadHiding.toggle thread if g.VIEW is 'index'
      else
        return
    e.preventDefault()
    e.stopPropagation()

  keyCode: (e) ->
    key = switch kc = e.keyCode
      when 8 # return
        ''
      when 13
        'Enter'
      when 27
        'Esc'
      when 37
        'Left'
      when 38
        'Up'
      when 39
        'Right'
      when 40
        'Down'
      else
        if 48 <= kc <= 57 or 65 <= kc <= 90 # 0-9, A-Z
          String.fromCharCode(kc).toLowerCase()
        else
          null
    if key
      if e.altKey   then key = 'Alt+'   + key
      if e.ctrlKey  then key = 'Ctrl+'  + key
      if e.metaKey  then key = 'Meta+'  + key
      if e.shiftKey then key = 'Shift+' + key
    key

  qr: (thread, quote) ->
    return unless Conf['Quick Reply'] and QR.postingIsEnabled
    QR.open()
    if quote
      QR.quote.call $ 'input', $('.post.highlight', thread) or thread
    QR.nodes.com.focus()

  tags: (tag, ta) ->
    value    = ta.value
    selStart = ta.selectionStart
    selEnd   = ta.selectionEnd

    ta.value =
      value[...selStart] +
      "[#{tag}]" + value[selStart...selEnd] + "[/#{tag}]" +
      value[selEnd..]

    # Move the caret to the end of the selection.
    range = "[#{tag}]".length + selEnd
    ta.setSelectionRange range, range

    # Fire the 'input' event
    $.event 'input', null, ta

  img: (thread, all) ->
    if all
      ImageExpand.cb.toggleAll()
    else
      post = Get.postFromNode $('.post.highlight', thread) or $ '.op', thread
      ImageExpand.toggle post

  open: (thread, tab) ->
    return if g.VIEW isnt 'index'
    url = "/#{thread.board}/res/#{thread}"
    if tab
      $.open url
    else
      location.href = url

  hl: (delta, thread) ->
    if Conf['Fixed Header'] and Conf['Bottom header']
      topMargin = 0
    else
      headRect  = Header.bar.getBoundingClientRect()
      topMargin = headRect.top + headRect.height
    if postEl = $ '.reply.highlight', thread
      $.rmClass postEl, 'highlight'
      rect = postEl.getBoundingClientRect()
      if rect.bottom >= topMargin and rect.top <= doc.clientHeight # We're at least partially visible
        root = postEl.parentNode
        next = $.x 'child::div[contains(@class,"post reply")]',
          if delta is +1 then root.nextElementSibling else root.previousElementSibling
        unless next
          @focus postEl
          return
        return unless g.VIEW is 'thread' or $.x('ancestor::div[parent::div[@class="board"]]', next) is thread
        rect = next.getBoundingClientRect()
        if rect.top < 0 or rect.bottom > doc.clientHeight
          if delta is -1
            window.scrollBy 0, rect.top - topMargin
          else
            next.scrollIntoView false
        @focus next
        return

    replies = $$ '.reply', thread
    replies.reverse() if delta is -1
    for reply in replies
      rect = reply.getBoundingClientRect()
      if delta is +1 and rect.top >= topMargin or delta is -1 and rect.bottom <= doc.clientHeight
        @focus reply
        return

  focus: (post) ->
    $.addClass post, 'highlight'

Nav =
  init: ->
    switch g.VIEW
      when 'index'
        return unless Conf['Index Navigation']
      when 'thread'
        return unless Conf['Reply Navigation']
      else # catalog
        return

    span = $.el 'span',
      id: 'navlinks'
    prev = $.el 'a',
      textContent: '▲'
      href: 'javascript:;'
    next = $.el 'a',
      textContent: '▼'
      href: 'javascript:;'

    $.on prev, 'click', @prev
    $.on next, 'click', @next

    $.add span, [prev, $.tn(' '), next]
    $.on d, '4chanXInitFinished', -> $.add d.body, span

  prev: ->
    if g.VIEW is 'thread'
      window.scrollTo 0, 0
    else
      Nav.scroll -1

  next: ->
    if g.VIEW is 'thread'
      window.scrollTo 0, d.body.scrollHeight
    else
      Nav.scroll +1

  getThread: (full) ->
    if Conf['Bottom header']
      topMargin = 0
    else
      headRect  = Header.bar.getBoundingClientRect()
      topMargin = headRect.top + headRect.height
    threads = $$ '.thread:not([hidden])'
    for thread, i in threads
      rect = thread.getBoundingClientRect()
      if rect.bottom > topMargin # not scrolled past
        return if full then [threads, thread, i, rect, topMargin] else thread
    return $ '.board'

  scroll: (delta) ->
    [threads, thread, i, rect, topMargin] = Nav.getThread true
    top = rect.top - topMargin

    # unless we're not at the beginning of the current thread
    # (and thus wanting to move to beginning)
    # or we're above the first thread and don't want to skip it
    unless (delta is -1 and Math.ceil(top) < 0) or (delta is +1 and top > 1)
      i += delta

    top = threads[i]?.getBoundingClientRect().top - topMargin
    window.scrollBy 0, top

Redirect =
  image: (boardID, filename) ->
    # Do not use g.BOARD, the image url can originate from a cross-quote.
    switch boardID
      when 'a', 'gd', 'jp', 'm', 'q', 'tg', 'vg', 'vp', 'vr', 'wsg'
        "//archive.foolz.us/#{boardID}/full_image/#{filename}"
      when 'u'
        "//nsfw.foolz.us/#{boardID}/full_image/#{filename}"
      when 'po'
        "//archive.thedarkcave.org/#{boardID}/full_image/#{filename}"
      when 'ck', 'fa', 'lit', 's4s'
        "//fuuka.warosu.org/#{boardID}/full_image/#{filename}"
      when 'cgl', 'g', 'mu', 'w'
        "//rbt.asia/#{boardID}/full_image/#{filename}"
      when 'an', 'k', 'toy', 'x'
        "http://archive.heinessen.com/#{boardID}/full_image/#{filename}"
      when 'c'
        "//archive.nyafuu.org/#{boardID}/full_image/#{filename}"
  post: (boardID, postID) ->
    # XXX foolz had HSTS set for 120 days, which broke XHR+CORS+Redirection when on HTTP.
    # Remove necessary HTTPS procotol in September 2013.
    switch boardID
      when 'a', 'co', 'gd', 'jp', 'm', 'q', 'sp', 'tg', 'tv', 'v', 'vg', 'vp', 'vr', 'wsg'
        "https://archive.foolz.us/_/api/chan/post/?board=#{boardID}&num=#{postID}"
      when 'u'
        "https://nsfw.foolz.us/_/api/chan/post/?board=#{boardID}&num=#{postID}"
      when 'c', 'int', 'out', 'po'
        "//archive.thedarkcave.org/_/api/chan/post/?board=#{boardID}&num=#{postID}"
    # for fuuka-based archives:
    # https://github.com/eksopl/fuuka/issues/27
  to: (data) ->
    {boardID} = data
    switch boardID
      when 'a', 'co', 'gd', 'jp', 'm', 'q', 'sp', 'tg', 'tv', 'v', 'vg', 'vp', 'vr', 'wsg'
        Redirect.path '//archive.foolz.us', 'foolfuuka', data
      when 'u'
        Redirect.path '//nsfw.foolz.us', 'foolfuuka', data
      when 'int', 'out', 'po'
        Redirect.path '//archive.thedarkcave.org', 'foolfuuka', data
      when 'ck', 'fa', 'lit', 's4s'
        Redirect.path '//fuuka.warosu.org', 'fuuka', data
      when 'diy', 'g', 'sci'
        Redirect.path '//archive.installgentoo.net', 'fuuka', data
      when 'cgl', 'mu', 'w'
        Redirect.path '//rbt.asia', 'fuuka', data
      when 'an', 'fit', 'k', 'mlp', 'r9k', 'toy', 'x'
        Redirect.path 'http://archive.heinessen.com', 'fuuka', data
      when 'c'
        Redirect.path '//archive.nyafuu.org', 'fuuka', data
      else
        if data.threadID then "//boards.4chan.org/#{boardID}/" else ''
  path: (base, archiver, data) ->
    if data.isSearch
      {boardID, type, value} = data
      type = if type is 'name'
        'username'
      else if type is 'MD5'
        'image'
      else
        type
      value = encodeURIComponent value
      return if archiver is 'foolfuuka'
        "#{base}/#{boardID}/search/#{type}/#{value}"
      else if type is 'image'
        "#{base}/#{boardID}/?task=search2&search_media_hash=#{value}"
      else
        "#{base}/#{boardID}/?task=search2&search_#{type}=#{value}"

    {boardID, threadID, postID} = data
    # keep the number only if the location.hash was sent f.e.
    path = if threadID
      "#{boardID}/thread/#{threadID}"
    else
      "#{boardID}/post/#{postID}"
    if archiver is 'foolfuuka'
      path += '/'
    if threadID and postID
      path += if archiver is 'foolfuuka'
        "##{postID}"
      else
        "#p#{postID}"
    "#{base}/#{path}"

Build =
  spoilerRange: {}
  shortFilename: (filename, isReply) ->
    # FILENAME SHORTENING SCIENCE:
    # OPs have a +10 characters threshold.
    # The file extension is not taken into account.
    threshold = if isReply then 30 else 40
    if filename.length - 4 > threshold
      "#{filename[...threshold - 5]}(...).#{filename[-3..]}"
    else
      filename
  postFromObject: (data, boardID) ->
    o =
      # id
      postID:   data.no
      threadID: data.resto or data.no
      boardID:  boardID
      # info
      name:     data.name
      capcode:  data.capcode
      tripcode: data.trip
      uniqueID: data.id
      email:    if data.email then encodeURI data.email.replace /&quot;/g, '"' else ''
      subject:  data.sub
      flagCode: data.country
      flagName: data.country_name
      date:     data.now
      dateUTC:  data.time
      comment:  data.com
      # thread status
      isSticky: !!data.sticky
      isClosed: !!data.closed
      # file
    if data.ext or data.filedeleted
      o.file =
        name:      data.filename + data.ext
        timestamp: "#{data.tim}#{data.ext}"
        url:       "//images.4chan.org/#{boardID}/src/#{data.tim}#{data.ext}"
        height:    data.h
        width:     data.w
        MD5:       data.md5
        size:      data.fsize
        turl:      "//thumbs.4chan.org/#{boardID}/thumb/#{data.tim}s.jpg"
        theight:   data.tn_h
        twidth:    data.tn_w
        isSpoiler: !!data.spoiler
        isDeleted: !!data.filedeleted
    Build.post o
  post: (o, isArchived) ->
    ###
    This function contains code from 4chan-JS (https://github.com/4chan/4chan-JS).
    @license: https://github.com/4chan/4chan-JS/blob/master/LICENSE
    ###
    {
      postID, threadID, boardID
      name, capcode, tripcode, uniqueID, email, subject, flagCode, flagName, date, dateUTC
      isSticky, isClosed
      comment
      file
    } = o
    isOP = postID is threadID

    staticPath = '//static.4chan.org'

    if email
      emailStart = '<a href="mailto:' + email + '" class="useremail">'
      emailEnd   = '</a>'
    else
      emailStart = ''
      emailEnd   = ''

    subject = "<span class=subject>#{subject or ''}</span>"

    userID =
      if !capcode and uniqueID
        " <span class='posteruid id_#{uniqueID}'>(ID: " +
          "<span class=hand title='Highlight posts by this ID'>#{uniqueID}</span>)</span> "
      else
        ''

    switch capcode
      when 'admin', 'admin_highlight'
        capcodeClass = " capcodeAdmin"
        capcodeStart = " <strong class='capcode hand id_admin'" +
          "title='Highlight posts by the Administrator'>## Admin</strong>"
        capcode      = " <img src='#{staticPath}/image/adminicon.gif' " +
          "alt='This user is the 4chan Administrator.' " +
          "title='This user is the 4chan Administrator.' class=identityIcon>"
      when 'mod'
        capcodeClass = " capcodeMod"
        capcodeStart = " <strong class='capcode hand id_mod' " +
          "title='Highlight posts by Moderators'>## Mod</strong>"
        capcode      = " <img src='#{staticPath}/image/modicon.gif' " +
          "alt='This user is a 4chan Moderator.' " +
          "title='This user is a 4chan Moderator.' class=identityIcon>"
      when 'developer'
        capcodeClass = " capcodeDeveloper"
        capcodeStart = " <strong class='capcode hand id_developer' " +
          "title='Highlight posts by Developers'>## Developer</strong>"
        capcode      = " <img src='#{staticPath}/image/developericon.gif' " +
          "alt='This user is a 4chan Developer.' " +
          "title='This user is a 4chan Developer.' class=identityIcon>"
      else
        capcodeClass = ''
        capcodeStart = ''
        capcode      = ''

    flag =
      if flagCode
        " <img src='#{staticPath}/image/country/#{if boardID is 'pol' then 'troll/' else ''}" +
        flagCode.toLowerCase() + ".gif' alt=#{flagCode} title='#{flagName}' class=countryFlag>"
      else
        ''

    if file?.isDeleted
      fileHTML =
        if isOP
          "<div id=f#{postID} class=file><div class=fileInfo></div><span class=fileThumb>" +
              "<img src='#{staticPath}/image/filedeleted.gif' alt='File deleted.' class='fileDeleted retina'>" +
          "</span></div>"
        else
          "<div id=f#{postID} class=file><span class=fileThumb>" +
            "<img src='#{staticPath}/image/filedeleted-res.gif' alt='File deleted.' class='fileDeletedRes retina'>" +
          "</span></div>"
    else if file
      ext = file.name[-3..]
      if !file.twidth and !file.theight and ext is 'gif' # wtf ?
        file.twidth  = file.width
        file.theight = file.height

      fileSize = $.bytesToString file.size

      fileThumb = file.turl
      if file.isSpoiler
        fileSize = "Spoiler Image, #{fileSize}"
        unless isArchived
          fileThumb = '//static.4chan.org/image/spoiler'
          if spoilerRange = Build.spoilerRange[boardID]
            # Randomize the spoiler image.
            fileThumb += "-#{boardID}" + Math.floor 1 + spoilerRange * Math.random()
          fileThumb += '.png'
          file.twidth = file.theight = 100

      if boardID.ID isnt 'f'
        imgSrc = "<a class='fileThumb#{if file.isSpoiler then ' imgspoiler' else ''}' href='#{file.url}' target=_blank>" +
          "<img src='#{fileThumb}' alt='#{fileSize}' data-md5=#{file.MD5} style='height: #{file.theight}px; width: #{file.twidth}px;'></a>"

      # Ha ha, filenames!
      # html -> text, translate WebKit's %22s into "s
      a = $.el 'a', innerHTML: file.name
      filename = a.textContent.replace /%22/g, '"'

      # shorten filename, get html
      a.textContent = Build.shortFilename filename
      shortFilename = a.innerHTML

      # get html
      a.textContent = filename
      filename      = a.innerHTML.replace /'/g, '&apos;'

      fileDims = if ext is 'pdf' then 'PDF' else "#{file.width}x#{file.height}"
      fileInfo = "<span class=fileText id=fT#{postID}#{if file.isSpoiler then " title='#{filename}'" else ''}>File: <a href='#{file.url}' target=_blank>#{file.timestamp}</a>" +
        "-(#{fileSize}, #{fileDims}#{
          if file.isSpoiler
            ''
          else
            ", <span title='#{filename}'>#{shortFilename}</span>"
        }" + ")</span>"

      fileHTML = "<div id=f#{postID} class=file><div class=fileInfo>#{fileInfo}</div>#{imgSrc}</div>"
    else
      fileHTML = ''

    tripcode =
      if tripcode
        " <span class=postertrip>#{tripcode}</span>"
      else
        ''

    sticky =
      if isSticky
        ' <img src=//static.4chan.org/image/sticky.gif alt=Sticky title=Sticky class=stickyIcon>'
      else
        ''
    closed =
      if isClosed
        ' <img src=//static.4chan.org/image/closed.gif alt=Closed title=Closed class=closedIcon>'
      else
        ''

    container = $.el 'div',
      id: "pc#{postID}"
      className: "postContainer #{if isOP then 'op' else 'reply'}Container"
      innerHTML: \
      (if isOP then '' else "<div class=sideArrows id=sa#{postID}>&gt;&gt;</div>") +
      "<div id=p#{postID} class='post #{if isOP then 'op' else 'reply'}#{
        if capcode is 'admin_highlight'
          ' highlightPost'
        else
          ''
        }'>" +

        "<div class='postInfoM mobile' id=pim#{postID}>" +
          "<span class='nameBlock#{capcodeClass}'>" +
              "<span class=name>#{name or ''}</span>" + tripcode +
            capcodeStart + capcode + userID + flag + sticky + closed +
            "<br>#{subject}" +
          "</span><span class='dateTime postNum' data-utc=#{dateUTC}>#{date}" +
            "<a href=#{"/#{boardID}/res/#{threadID}#p#{postID}"}>No.</a>" +
            "<a href='#{
              if g.VIEW is 'thread' and g.THREADID is +threadID
                "javascript:quote(#{postID})"
              else
                "/#{boardID}/res/#{threadID}#q#{postID}"
              }'>#{postID}</a>" +
          '</span>' +
        '</div>' +

        (if isOP then fileHTML else '') +

        "<div class='postInfo desktop' id=pi#{postID}>" +
          "<input type=checkbox name=#{postID} value=delete> " +
          "#{subject} " +
          "<span class='nameBlock#{capcodeClass}'>" +
            emailStart +
              "<span class=name>#{name or ''}</span>" + tripcode +
            capcodeStart + emailEnd + capcode + userID + flag + sticky + closed +
          ' </span> ' +
          "<span class=dateTime data-utc=#{dateUTC}>#{date}</span> " +
          "<span class='postNum desktop'>" +
            "<a href=#{"/#{boardID}/res/#{threadID}#p#{postID}"} title='Highlight this post'>No.</a>" +
            "<a href='#{
              if g.VIEW is 'thread' and g.THREADID is +threadID
                "javascript:quote(#{postID})"
              else
                "/#{boardID}/res/#{threadID}#q#{postID}"
              }' title='Quote this post'>#{postID}</a>" +
          '</span>' +
        '</div>' +

        (if isOP then '' else fileHTML) +

        "<blockquote class=postMessage id=m#{postID}>#{comment or ''}</blockquote> " +

      '</div>'

    for quote in $$ '.quotelink', container
      href = quote.getAttribute 'href'
      continue if href[0] is '/' # Cross-board quote, or board link
      quote.href = "/#{boardID}/res/#{href}" # Fix pathnames

    container

Get =
  threadExcerpt: (thread) ->
    {OP} = thread
    excerpt = OP.info.subject?.trim() or
      OP.info.comment.replace(/\n+/g, ' // ') or
      Conf['Anonymize'] and 'Anonymous' or
      $('.nameBlock', OP.nodes.info).textContent.trim()
    "/#{thread.board}/ - #{excerpt}"
  postFromRoot: (root) ->
    link    = $ 'a[title="Highlight this post"]', root
    boardID = link.pathname.split('/')[1]
    postID  = link.hash[2..]
    index   = root.dataset.clone
    post    = g.posts["#{boardID}.#{postID}"]
    if index then post.clones[index] else post
  postFromNode: (root) ->
    Get.postFromRoot $.x 'ancestor::div[contains(@class,"postContainer")][1]', root
  contextFromLink: (quotelink) ->
    Get.postFromRoot $.x 'ancestor::div[parent::div[@class="thread"]][1]', quotelink
  postDataFromLink: (link) ->
    if link.hostname is 'boards.4chan.org'
      path     = link.pathname.split '/'
      boardID  = path[1]
      threadID = path[3]
      postID   = link.hash[2..]
    else # resurrected quote
      boardID  = link.dataset.boardid
      threadID = link.dataset.threadid or 0
      postID   = link.dataset.postid
    return {
      boardID:  boardID
      threadID: +threadID
      postID:   +postID
    }
  allQuotelinksLinkingTo: (post) ->
    # Get quotelinks & backlinks linking to the given post.
    quotelinks = []
    # First:
    #   In every posts,
    #   if it did quote this post,
    #   get all their backlinks.
    for ID, quoterPost of g.posts
      if quoterPost.quotes.contains post.fullID
        for quoterPost in [quoterPost].concat quoterPost.clones
          quotelinks.push.apply quotelinks, quoterPost.nodes.quotelinks
    # Second:
    #   If we have quote backlinks:
    #   in all posts this post quoted
    #   and their clones,
    #   get all of their backlinks.
    if Conf['Quote Backlinks']
      for quote in post.quotes
        continue unless quotedPost = g.posts[quote]
        for quotedPost in [quotedPost].concat quotedPost.clones
          quotelinks.push.apply quotelinks, [quotedPost.nodes.backlinks...]
    # Third:
    #   Filter out irrelevant quotelinks.
    quotelinks.filter (quotelink) ->
      {boardID, postID} = Get.postDataFromLink quotelink
      boardID is post.board.ID and postID is post.ID
  postClone: (boardID, threadID, postID, root, context) ->
    if post = g.posts["#{boardID}.#{postID}"]
      Get.insert post, root, context
      return

    root.textContent = "Loading post No.#{postID}..."
    if threadID
      $.cache "//api.4chan.org/#{boardID}/res/#{threadID}.json", ->
        Get.fetchedPost @, boardID, threadID, postID, root, context
    else if url = Redirect.post boardID, postID
      $.cache url, ->
        Get.archivedPost @, boardID, postID, root, context
  insert: (post, root, context) ->
    # Stop here if the container has been removed while loading.
    return unless root.parentNode
    clone = post.addClone context
    Main.callbackNodes Post, [clone]

    # Get rid of the side arrows.
    {nodes} = clone
    $.rmAll nodes.root
    $.add nodes.root, nodes.post

    $.rmAll root
    $.add root, nodes.root
  fetchedPost: (req, boardID, threadID, postID, root, context) ->
    # In case of multiple callbacks for the same request,
    # don't parse the same original post more than once.
    if post = g.posts["#{boardID}.#{postID}"]
      Get.insert post, root, context
      return

    {status} = req
    unless [200, 304].contains status
      # The thread can die by the time we check a quote.
      if url = Redirect.post boardID, postID
        $.cache url, ->
          Get.archivedPost @, boardID, postID, root, context
      else
        $.addClass root, 'warning'
        root.textContent =
          if status is 404
            "Thread No.#{threadID} 404'd."
          else
            "Error #{req.statusText} (#{req.status})."
      return

    posts = JSON.parse(req.response).posts
    Build.spoilerRange[boardID] = posts[0].custom_spoiler
    for post in posts
      break if post.no is postID # we found it!
      if post.no > postID
        # The post can be deleted by the time we check a quote.
        if url = Redirect.post boardID, postID
          $.cache url, ->
            Get.archivedPost @, boardID, postID, root, context
        else
          $.addClass root, 'warning'
          root.textContent = "Post No.#{postID} was not found."
        return

    board = g.boards[boardID] or
      new Board boardID
    thread = g.threads["#{boardID}.#{threadID}"] or
      new Thread threadID, board
    post = new Post Build.postFromObject(post, boardID), thread, board
    Main.callbackNodes Post, [post]
    Get.insert post, root, context
  archivedPost: (req, boardID, postID, root, context) ->
    # In case of multiple callbacks for the same request,
    # don't parse the same original post more than once.
    if post = g.posts["#{boardID}.#{postID}"]
      Get.insert post, root, context
      return

    data = JSON.parse req.response
    if data.error
      $.addClass root, 'warning'
      root.textContent = data.error
      return

    # convert comment to html
    bq = $.el 'blockquote', textContent: data.comment # set this first to convert text to HTML entities
    # https://github.com/eksopl/fuuka/blob/master/Board/Yotsuba.pm#L413-452
    # https://github.com/eksopl/asagi/blob/master/src/main/java/net/easymodo/asagi/Yotsuba.java#L109-138
    bq.innerHTML = bq.innerHTML.replace ///
      \n
      | \[/?b\]
      | \[/?spoiler\]
      | \[/?code\]
      | \[/?moot\]
      | \[/?banned\]
      ///g, (text) ->
        switch text
          when '\n'
            '<br>'
          when '[b]'
            '<b>'
          when '[/b]'
            '</b>'
          when '[spoiler]'
            '<span class=spoiler>'
          when '[/spoiler]'
            '</span>'
          when '[code]'
            '<pre class=prettyprint>'
          when '[/code]'
            '</pre>'
          when '[moot]'
            '<div style="padding:5px;margin-left:.5em;border-color:#faa;border:2px dashed rgba(255,0,0,.1);border-radius:2px">'
          when '[/moot]'
            '</div>'
          when '[banned]'
            '<b style="color: red;">'
          when '[/banned]'
            '</b>'

    comment = bq.innerHTML
      # greentext
      .replace(/(^|>)(&gt;[^<$]*)(<|$)/g, '$1<span class=quote>$2</span>$3')
      # quotes
      .replace /((&gt;){2}(&gt;\/[a-z\d]+\/)?\d+)/g, '<span class=deadlink>$1</span>'

    threadID = data.thread_num
    o =
      # id
      postID:   "#{postID}"
      threadID: "#{threadID}"
      boardID:  boardID
      # info
      name:     data.name_processed
      capcode:  switch data.capcode
        when 'M' then 'mod'
        when 'A' then 'admin'
        when 'D' then 'developer'
      tripcode: data.trip
      uniqueID: data.poster_hash
      email:    if data.email then encodeURI data.email else ''
      subject:  data.title_processed
      flagCode: data.poster_country
      flagName: data.poster_country_name_processed
      date:     data.fourchan_date
      dateUTC:  data.timestamp
      comment:  comment
      # file
    if data.media?.media_filename
      o.file =
        name:      data.media.media_filename_processed
        timestamp: data.media.media_orig
        url:       data.media.media_link or data.media.remote_media_link
        height:    data.media.media_h
        width:     data.media.media_w
        MD5:       data.media.media_hash
        size:      data.media.media_size
        turl:      data.media.thumb_link or "//thumbs.4chan.org/#{boardID}/thumb/#{data.media.preview_orig}"
        theight:   data.media.preview_h
        twidth:    data.media.preview_w
        isSpoiler: data.media.spoiler is '1'

    board = g.boards[boardID] or
      new Board boardID
    thread = g.threads["#{boardID}.#{threadID}"] or
      new Thread threadID, board
    post = new Post Build.post(o, true), thread, board,
      isArchived: true
    Main.callbackNodes Post, [post]
    Get.insert post, root, context

Quotify =
  init: ->
    return if g.VIEW is 'catalog' or !Conf['Resurrect Quotes']

    if Conf['Comment Expansion']
      ExpandComment.callbacks.push @node

    Post::callbacks.push
      name: 'Resurrect Quotes'
      cb:   @node
  node: ->
    return if @isClone
    for deadlink in $$ '.deadlink', @nodes.comment
      if deadlink.parentNode.className is 'prettyprint'
        # Don't quotify deadlinks inside code tags,
        # un-`span` them.
        $.replace deadlink, [deadlink.childNodes...]
        continue

      quote = deadlink.textContent
      continue unless postID = quote.match(/\d+$/)?[0]
      boardID =
        if m = quote.match /^>>>\/([a-z\d]+)/
          m[1]
        else
          @board.ID
      quoteID = "#{boardID}.#{postID}"

      # \u00A0 is nbsp
      if post = g.posts[quoteID]
        unless post.isDead
          # Don't (Dead) when quotifying in an archived post,
          # and we know the post still exists.
          a = $.el 'a',
            href:        "/#{boardID}/#{post.thread}/res/#p#{postID}"
            className:   'quotelink'
            textContent: quote
        else
          # Replace the .deadlink span if we can redirect.
          a = $.el 'a',
            href:        "/#{boardID}/#{post.thread}/res/#p#{postID}"
            className:   'quotelink deadlink'
            target:      '_blank'
            textContent: "#{quote}\u00A0(Dead)"
          a.setAttribute 'data-boardid',  boardID
          a.setAttribute 'data-threadid', post.thread.ID
          a.setAttribute 'data-postid',   postID
      else if redirect = Redirect.to {boardID, threadID: 0, postID}
        # Replace the .deadlink span if we can redirect.
        a = $.el 'a',
          href:        redirect
          className:   'deadlink'
          target:      '_blank'
          textContent: "#{quote}\u00A0(Dead)"
        if Redirect.post boardID, postID
          # Make it function as a normal quote if we can fetch the post.
          $.addClass a,  'quotelink'
          a.setAttribute 'data-boardid', boardID
          a.setAttribute 'data-postid',  postID

      unless @quotes.contains quoteID
        @quotes.push quoteID

      unless a
        deadlink.textContent += "\u00A0(Dead)"
        continue

      $.replace deadlink, a
      if $.hasClass a, 'quotelink'
        @nodes.quotelinks.push a
      a = null
    return

QuoteInline =
  init: ->
    return if g.VIEW is 'catalog' or !Conf['Quote Inlining']

    if Conf['Comment Expansion']
      ExpandComment.callbacks.push @node

    Post::callbacks.push
      name: 'Quote Inlining'
      cb:   @node
  node: ->
    for link in @nodes.quotelinks.concat [@nodes.backlinks...]
      $.on link, 'click', QuoteInline.toggle
    return
  toggle: (e) ->
    return if e.shiftKey or e.altKey or e.ctrlKey or e.metaKey or e.button isnt 0
    e.preventDefault()
    {boardID, threadID, postID} = Get.postDataFromLink @
    context = Get.contextFromLink @
    if $.hasClass @, 'inlined'
      QuoteInline.rm @, boardID, threadID, postID, context
    else
      return if $.x "ancestor::div[@id='p#{postID}']", @
      QuoteInline.add @, boardID, threadID, postID, context
    @classList.toggle 'inlined'

  findRoot: (quotelink, isBacklink) ->
    if isBacklink
      quotelink.parentNode.parentNode
    else
      $.x 'ancestor-or-self::*[parent::blockquote][1]', quotelink
  add: (quotelink, boardID, threadID, postID, context) ->
    isBacklink = $.hasClass quotelink, 'backlink'
    inline = $.el 'div',
      id: "i#{postID}"
      className: 'inline'
    $.after QuoteInline.findRoot(quotelink, isBacklink), inline
    Get.postClone boardID, threadID, postID, inline, context

    return unless (post = g.posts["#{boardID}.#{postID}"]) and
      context.thread is post.thread

    # Hide forward post if it's a backlink of a post in this thread.
    # Will only unhide if there's no inlined backlinks of it anymore.
    if isBacklink and Conf['Forward Hiding']
      $.addClass post.nodes.root, 'forwarded'
      post.forwarded++ or post.forwarded = 1

    # Decrease the unread count if this post
    # is in the array of unread posts.
    return unless Unread.posts
    Unread.readSinglePost post

  rm: (quotelink, boardID, threadID, postID, context) ->
    isBacklink = $.hasClass quotelink, 'backlink'
    # Select the corresponding inlined quote, and remove it.
    root = QuoteInline.findRoot quotelink, isBacklink
    root = $.x "following-sibling::div[@id='i#{postID}'][1]", root
    $.rm root

    # Stop if it only contains text.
    return unless el = root.firstElementChild

    # Dereference clone.
    post = g.posts["#{boardID}.#{postID}"]
    post.rmClone el.dataset.clone

    # Decrease forward count and unhide.
    if Conf['Forward Hiding'] and
      isBacklink and
      context.thread is g.threads["#{boardID}.#{threadID}"] and
      not --post.forwarded
        delete post.forwarded
        $.rmClass post.nodes.root, 'forwarded'

    # Repeat.
    while inlined = $ '.inlined', el
      {boardID, threadID, postID} = Get.postDataFromLink inlined
      QuoteInline.rm inlined, boardID, threadID, postID, context
      $.rmClass inlined, 'inlined'
    return

QuotePreview =
  init: ->
    return if g.VIEW is 'catalog' or !Conf['Quote Previewing']

    if Conf['Comment Expansion']
      ExpandComment.callbacks.push @node

    Post::callbacks.push
      name: 'Quote Previewing'
      cb:   @node

  node: ->
    for link in @nodes.quotelinks.concat [@nodes.backlinks...]
      $.on link, 'mouseover', QuotePreview.mouseover
    return

  mouseover: (e) ->
    return if $.hasClass @, 'inlined'

    {boardID, threadID, postID} = Get.postDataFromLink @

    qp = $.el 'div',
      id: 'qp'
      className: 'dialog'
    $.add Header.hover, qp
    Get.postClone boardID, threadID, postID, qp, Get.contextFromLink @

    UI.hover
      root: @
      el: qp
      latestEvent: e
      endEvents: 'mouseout click'
      cb: QuotePreview.mouseout
      asapTest: -> qp.firstElementChild

    return unless origin = g.posts["#{boardID}.#{postID}"]

    if Conf['Quote Highlighting']
      posts = [origin].concat origin.clones
      # Remove the clone that's in the qp from the array.
      posts.pop()
      for post in posts
        $.addClass post.nodes.post, 'qphl'

    quoterID = $.x('ancestor::*[@id][1]', @).id.match(/\d+$/)[0]
    clone = Get.postFromRoot qp.firstChild
    for quote in clone.nodes.quotelinks.concat [clone.nodes.backlinks...]
      if quote.hash[2..] is quoterID
        $.addClass quote, 'forwardlink'
    return

  mouseout: ->
    # Stop if it only contains text.
    return unless root = @el.firstElementChild

    clone = Get.postFromRoot root
    post  = clone.origin
    post.rmClone root.dataset.clone

    return unless Conf['Quote Highlighting']
    for post in [post].concat post.clones
      $.rmClass post.nodes.post, 'qphl'
    return

QuoteBacklink =
  # Backlinks appending need to work for:
  #  - previous, same, and following posts.
  #  - existing and yet-to-exist posts.
  #  - newly fetched posts.
  #  - in copies.
  # XXX what about order for fetched posts?
  #
  # First callback creates backlinks and add them to relevant containers.
  # Second callback adds relevant containers into posts.
  # This is is so that fetched posts can get their backlinks,
  # and that as much backlinks are appended in the background as possible.
  init: ->
    return if g.VIEW is 'catalog' or !Conf['Quote Backlinks']

    format = Conf['backlink'].replace /%id/g, "' + id + '"
    @funk  = Function 'id', "return '#{format}'"
    @containers = {}
    Post::callbacks.push
      name: 'Quote Backlinking Part 1'
      cb:   @firstNode
    Post::callbacks.push
      name: 'Quote Backlinking Part 2'
      cb:   @secondNode
  firstNode: ->
    return if @isClone or !@quotes.length
    a = $.el 'a',
      href: "/#{@board}/res/#{@thread}#p#{@}"
      className: if @isHidden then 'filtered backlink' else 'backlink'
      textContent: (QuoteBacklink.funk @ID) + (if Conf['Mark Quotes of You'] and @info.yours then QuoteYou.text else '')
    for quote in @quotes
      containers = [QuoteBacklink.getContainer quote]
      if (post = g.posts[quote]) and post.nodes.backlinkContainer
        # Don't add OP clones when OP Backlinks is disabled,
        # as the clones won't have the backlink containers.
        for clone in post.clones
          containers.push clone.nodes.backlinkContainer
      for container in containers
        link = a.cloneNode true
        if Conf['Quote Previewing']
          $.on link, 'mouseover', QuotePreview.mouseover
        if Conf['Quote Inlining']
          $.on link, 'click', QuoteInline.toggle
        $.add container, [$.tn(' '), link]
    return
  secondNode: ->
    if @isClone and (@origin.isReply or Conf['OP Backlinks'])
      @nodes.backlinkContainer = $ '.container', @nodes.info
      return
    # Don't backlink the OP.
    return unless @isReply or Conf['OP Backlinks']
    container = QuoteBacklink.getContainer @fullID
    @nodes.backlinkContainer = container
    $.add @nodes.info, container
  getContainer: (id) ->
    @containers[id] or=
      $.el 'span', className: 'container'

QuoteYou =
  init: ->
    return if g.VIEW is 'catalog' or !Conf['Mark Quotes of You'] or !Conf['Quick Reply']

    # \u00A0 is nbsp
    @text = '\u00A0(You)'
    Post::callbacks.push
      name: 'Mark Quotes of You'
      cb:   @node
  node: ->
    # Stop there if it's a clone.
    return if @isClone
    # Stop there if there's no quotes in that post.
    return unless (quotes = @quotes).length
    {quotelinks} = @nodes

    for quotelink in quotelinks
      if QR.db.get Get.postDataFromLink quotelink
        $.add quotelink, $.tn QuoteYou.text
    return

QuoteOP =
  init: ->
    return if g.VIEW is 'catalog' or !Conf['Mark OP Quotes']

    if Conf['Comment Expansion']
      ExpandComment.callbacks.push @node

    # \u00A0 is nbsp
    @text = '\u00A0(OP)'
    Post::callbacks.push
      name: 'Mark OP Quotes'
      cb:   @node
  node: ->
    # Stop there if it's a clone of a post in the same thread.
    return if @isClone and @thread is @context.thread
    # Stop there if there's no quotes in that post.
    return unless (quotes = @quotes).length
    {quotelinks} = @nodes

    # rm (OP) from cross-thread quotes.
    if @isClone and quotes.contains @thread.fullID
      for quotelink in quotelinks
        quotelink.textContent = quotelink.textContent.replace QuoteOP.text, ''

    op = (if @isClone then @context else @).thread.fullID
    # add (OP) to quotes quoting this context's OP.
    return unless quotes.contains op
    for quotelink in quotelinks
      {boardID, postID} = Get.postDataFromLink quotelink
      if "#{boardID}.#{postID}" is op
        $.add quotelink, $.tn QuoteOP.text
    return

QuoteCT =
  init: ->
    return if g.VIEW is 'catalog' or !Conf['Mark Cross-thread Quotes']

    if Conf['Comment Expansion']
      ExpandComment.callbacks.push @node

    # \u00A0 is nbsp
    @text = '\u00A0(Cross-thread)'
    Post::callbacks.push
      name: 'Mark Cross-thread Quotes'
      cb:   @node
  node: ->
    # Stop there if it's a clone of a post in the same thread.
    return if @isClone and @thread is @context.thread
    # Stop there if there's no quotes in that post.
    return unless (quotes = @quotes).length
    {quotelinks} = @nodes

    {board, thread} = if @isClone then @context else @
    for quotelink in quotelinks
      {boardID, threadID} = Get.postDataFromLink quotelink
      continue unless threadID # deadlink
      if @isClone
        quotelink.textContent = quotelink.textContent.replace QuoteCT.text, ''
      if boardID is @board.ID and threadID isnt thread.ID
        $.add quotelink, $.tn QuoteCT.text
    return

Anonymize =
  init: ->
    return if g.VIEW is 'catalog' or !Conf['Anonymize']

    Post::callbacks.push
      name: 'Anonymize'
      cb:   @node
  node: ->
    return if @info.capcode or @isClone
    {name, tripcode, email} = @nodes
    if @info.name isnt 'Anonymous'
      name.textContent = 'Anonymous'
    if tripcode
      $.rm tripcode
      delete @nodes.tripcode
    if @info.email
      if /sage/i.test @info.email
        email.href = 'mailto:sage'
      else
        $.replace email, name
        delete @nodes.email

Time =
  init: ->
    return if g.VIEW is 'catalog' or !Conf['Time Formatting']

    @funk = @createFunc Conf['time']
    Post::callbacks.push
      name: 'Time Formatting'
      cb:   @node
  node: ->
    return if @isClone
    @nodes.date.textContent = Time.funk Time, @info.date
  createFunc: (format) ->
    code = format.replace /%([A-Za-z])/g, (s, c) ->
      if c of Time.formatters
        "' + Time.formatters.#{c}.call(date) + '"
      else
        s
    Function 'Time', 'date', "return '#{code}'"
  day: [
    'Sunday'
    'Monday'
    'Tuesday'
    'Wednesday'
    'Thursday'
    'Friday'
    'Saturday'
  ]
  month: [
    'January'
    'February'
    'March'
    'April'
    'May'
    'June'
    'July'
    'August'
    'September'
    'October'
    'November'
    'December'
  ]
  zeroPad: (n) -> if n < 10 then "0#{n}" else n
  formatters:
    a: -> Time.day[@getDay()][...3]
    A: -> Time.day[@getDay()]
    b: -> Time.month[@getMonth()][...3]
    B: -> Time.month[@getMonth()]
    d: -> Time.zeroPad @getDate()
    e: -> @getDate()
    H: -> Time.zeroPad @getHours()
    I: -> Time.zeroPad @getHours() % 12 or 12
    k: -> @getHours()
    l: -> @getHours() % 12 or 12
    m: -> Time.zeroPad @getMonth() + 1
    M: -> Time.zeroPad @getMinutes()
    p: -> if @getHours() < 12 then 'AM' else 'PM'
    P: -> if @getHours() < 12 then 'am' else 'pm'
    S: -> Time.zeroPad @getSeconds()
    y: -> @getFullYear() - 2000

RelativeDates =
  INTERVAL: $.MINUTE / 2
  init: ->
    return if g.VIEW is 'catalog' or !Conf['Relative Post Dates']

    # Flush when page becomes visible again or when the thread updates.
    $.on d, 'visibilitychange ThreadUpdate', @flush

    # Start the timeout.
    @flush()

    Post::callbacks.push
      name: 'Relative Post Dates'
      cb:   @node
  node: ->
    return if @isClone

    # Show original absolute time as tooltip so users can still know exact times
    # Since "Time Formatting" runs its `node` before us, the title tooltip will
    # pick up the user-formatted time instead of 4chan time when enabled.
    dateEl = @nodes.date
    dateEl.title = dateEl.textContent

    RelativeDates.setUpdate @

  # diff is milliseconds from now.
  relative: (diff, now, date) ->
    unit = if (number = (diff / $.DAY)) >= 1
      years  = now.getYear()  - date.getYear()
      months = now.getMonth() - date.getMonth()
      days   = now.getDate()  - date.getDate()
      if years > 1
        number = years - (months < 0 or months is 0 and days < 0)
        'year'
      else if years is 1 and (months > 0 or months is 0 and days >= 0)
        number = years
        'year'
      else if (months = (months+12)%12 ) > 1
        number = months - (days < 0)
        'month'
      else if months is 1 and days >= 0
        number = months
        'month'
      else
        'day'
    else if (number = (diff / $.HOUR)) >= 1
      'hour'
    else if (number = (diff / $.MINUTE)) >= 1
      'minute'
    else
      # prevent "-1 seconds ago"
      number = Math.max(0, diff) / $.SECOND
      'second'

    rounded = Math.round number
    unit += 's' if rounded isnt 1 # pluralize

    "#{rounded} #{unit} ago"

  # Changing all relative dates as soon as possible incurs many annoying
  # redraws and scroll stuttering. Thus, sacrifice accuracy for UX/CPU economy,
  # and perform redraws when the DOM is otherwise being manipulated (and scroll
  # stuttering won't be noticed), falling back to INTERVAL while the page
  # is visible.
  #
  # Each individual dateTime element will add its update() function to the stale list
  # when it is to be called.
  stale: []
  flush: ->
    # No point in changing the dates until the user sees them.
    return if d.hidden

    now = new Date()
    update now for update in RelativeDates.stale
    RelativeDates.stale = []

    # Reset automatic flush.
    clearTimeout RelativeDates.timeout
    RelativeDates.timeout = setTimeout RelativeDates.flush, RelativeDates.INTERVAL

  # Create function `update()`, closed over post, that, when called
  # from `flush()`, updates the elements, and re-calls `setOwnTimeout()` to
  # re-add `update()` to the stale list later.
  setUpdate: (post) ->
    setOwnTimeout = (diff) ->
      delay = if diff < $.MINUTE
        $.SECOND - (diff + $.SECOND / 2) % $.SECOND
      else if diff < $.HOUR
        $.MINUTE - (diff + $.MINUTE / 2) % $.MINUTE
      else if diff < $.DAY
        $.HOUR - (diff + $.HOUR / 2) % $.HOUR
      else
        $.DAY - (diff + $.DAY / 2) % $.DAY
      setTimeout markStale, delay

    update = (now) ->
      {date} = post.info
      diff = now - date
      relative = RelativeDates.relative diff, now, date
      for singlePost in [post].concat post.clones
        singlePost.nodes.date.firstChild.textContent = relative
      setOwnTimeout diff

    markStale = -> RelativeDates.stale.push update

    # Kick off initial timeout.
    update new Date()

FileInfo =
  init: ->
    return if g.VIEW is 'catalog' or !Conf['File Info Formatting']

    @funk = @createFunc Conf['fileInfo']
    Post::callbacks.push
      name: 'File Info Formatting'
      cb:   @node
  node: ->
    return if !@file or @isClone
    @file.text.innerHTML = FileInfo.funk FileInfo, @
  createFunc: (format) ->
    code = format.replace /%(.)/g, (s, c) ->
      if c of FileInfo.formatters
        "' + FileInfo.formatters.#{c}.call(post) + '"
      else
        s
    Function 'FileInfo', 'post', "return '#{code}'"
  convertUnit: (size, unit) ->
    if unit is 'B'
      return "#{size.toFixed()} Bytes"
    i = 1 + ['KB', 'MB'].indexOf unit
    size /= 1024 while i--
    size =
      if unit is 'MB'
        Math.round(size * 100) / 100
      else
        size.toFixed()
    "#{size} #{unit}"
  escape: (name) ->
    name.replace /<|>/g, (c) ->
      c is '<' and '&lt;' or '&gt;'
  formatters:
    t: -> @file.URL.match(/\d+\..+$/)[0]
    T: -> "<a href=#{@file.URL} target=_blank>#{FileInfo.formatters.t.call @}</a>"
    l: -> "<a href=#{@file.URL} target=_blank>#{FileInfo.formatters.n.call @}</a>"
    L: -> "<a href=#{@file.URL} target=_blank>#{FileInfo.formatters.N.call @}</a>"
    n: ->
      fullname  = @file.name
      shortname = Build.shortFilename @file.name, @isReply
      if fullname is shortname
        FileInfo.escape fullname
      else
        "<span class=fntrunc>#{FileInfo.escape shortname}</span><span class=fnfull>#{FileInfo.escape fullname}</span>"
    N: -> FileInfo.escape @file.name
    p: -> if @file.isSpoiler then 'Spoiler, ' else ''
    s: -> @file.size
    B: -> FileInfo.convertUnit @file.sizeInBytes, 'B'
    K: -> FileInfo.convertUnit @file.sizeInBytes, 'KB'
    M: -> FileInfo.convertUnit @file.sizeInBytes, 'MB'
    r: -> if @file.isImage then @file.dimensions else 'PDF'

Sauce =
  init: ->
    return if g.VIEW is 'catalog' or !Conf['Sauce']

    links = []
    for link in Conf['sauces'].split '\n'
      continue if link[0] is '#'
      links.push @createSauceLink link.trim()
    return unless links.length
    @links = links
    @link  = $.el 'a', target: '_blank'
    Post::callbacks.push
      name: 'Sauce'
      cb:   @node
  createSauceLink: (link) ->
    link = link.replace /%(T?URL|MD5|board)/ig, (parameter) ->
      switch parameter

        when '%TURL'
          "' + encodeURIComponent(post.file.thumbURL) + '"
        when '%URL'
          "' + encodeURIComponent(post.file.URL) + '"
        when '%MD5'
          "' + encodeURIComponent(post.file.MD5) + '"
        when '%board'
          "' + encodeURIComponent(post.board) + '"
        else
          parameter
    text = if m = link.match(/;text:(.+)$/) then m[1] else link.match(/(\w+)\.\w+\//)[1]
    link = link.replace /;text:.+$/, ''
    Function 'post', 'a', """
      a.href = '#{link}';
      a.textContent = '#{text}';
      return a;
    """
  node: ->
    return if @isClone or !@file
    nodes = []
    for link in Sauce.links
      # \u00A0 is nbsp
      nodes.push $.tn('\u00A0'), link @, Sauce.link.cloneNode true
    $.add @file.info, nodes

ImageExpand =
  init: ->
    return if g.VIEW is 'catalog' or !Conf['Image Expansion']

    @EAI = $.el 'a',
      className: 'expand-all-shortcut'
      textContent: 'EAI'
      title: 'Expand All Images'
      href: 'javascript:;'
    $.on @EAI, 'click', ImageExpand.cb.toggleAll
    Header.addShortcut @EAI

    Post::callbacks.push
      name: 'Image Expansion'
      cb: @node
  node: ->
    return unless @file?.isImage
    {thumb} = @file
    $.on thumb.parentNode, 'click', ImageExpand.cb.toggle
    if @isClone and $.hasClass thumb, 'expanding'
      # If we clone a post where the image is still loading,
      # make it loading in the clone too.
      ImageExpand.contract @
      ImageExpand.expand @
      return
    if ImageExpand.on and !@isHidden
      ImageExpand.expand @
  cb:
    toggle: (e) ->
      return if e.shiftKey or e.altKey or e.ctrlKey or e.metaKey or e.button isnt 0
      e.preventDefault()
      ImageExpand.toggle Get.postFromNode @
    toggleAll: ->
      $.event 'CloseMenu'
      if ImageExpand.on = $.hasClass ImageExpand.EAI, 'expand-all-shortcut'
        ImageExpand.EAI.className = 'contract-all-shortcut'
        ImageExpand.EAI.title     = 'Contract All Images'
        func = ImageExpand.expand
      else
        ImageExpand.EAI.className = 'expand-all-shortcut'
        ImageExpand.EAI.title     = 'Expand All Images'
        func = ImageExpand.contract
      for ID, post of g.posts
        for post in [post].concat post.clones
          {file} = post
          continue unless file and file.isImage and doc.contains post.nodes.root
          if ImageExpand.on and
            (!Conf['Expand spoilers'] and file.isSpoiler or
            Conf['Expand from here'] and file.thumb.getBoundingClientRect().top < 0)
              continue
          $.queueTask func, post
      return
    setFitness: ->
      {checked} = @
      (if checked then $.addClass else $.rmClass) doc, @name.toLowerCase().replace /\s+/g, '-'
      return unless @name is 'Fit height'
      if checked
        $.on window, 'resize', ImageExpand.resize
        unless ImageExpand.style
          ImageExpand.style = $.addStyle null
        ImageExpand.resize()
      else
        $.off window, 'resize', ImageExpand.resize

  toggle: (post) ->
    {thumb} = post.file
    unless post.file.isExpanded or $.hasClass thumb, 'expanding'
      ImageExpand.expand post
      return
    ImageExpand.contract post
    rect = post.nodes.root.getBoundingClientRect()
    return unless rect.top <= 0 or rect.left <= 0
    # Scroll back to the thumbnail when contracting the image
    # to avoid being left miles away from the relevant post.
    headRect = Header.bar.getBoundingClientRect()
    top  = rect.top - headRect.top - headRect.height
    root = if $.engine is 'webkit' then d.body else doc
    root.scrollTop += top if rect.top  < 0
    root.scrollLeft = 0   if rect.left < 0

  contract: (post) ->
    $.rmClass post.nodes.root, 'expanded-image'
    $.rmClass post.file.thumb, 'expanding'
    post.file.isExpanded = false

  expand: (post, src) ->
    # Do not expand images of hidden/filtered replies, or already expanded pictures.
    {thumb} = post.file
    return if post.isHidden or post.file.isExpanded or $.hasClass thumb, 'expanding'
    $.addClass thumb, 'expanding'
    if post.file.fullImage
      # Expand already-loaded/ing picture.
      $.asap (-> post.file.fullImage.naturalHeight), ->
        ImageExpand.completeExpand post
      return
    post.file.fullImage = img = $.el 'img',
      className: 'full-image'
      src: src or post.file.URL
    $.on img, 'error', ImageExpand.error
    $.asap (-> post.file.fullImage.naturalHeight), ->
      ImageExpand.completeExpand post
    $.after thumb, img

  completeExpand: (post) ->
    {thumb} = post.file
    return unless $.hasClass thumb, 'expanding' # contracted before the image loaded
    post.file.isExpanded = true
    unless post.nodes.root.parentNode
      # Image might start/finish loading before the post is inserted.
      # Don't scroll when it's expanded in a QP for example.
      $.addClass post.nodes.root, 'expanded-image'
      $.rmClass  post.file.thumb, 'expanding'
      return
    prev = post.nodes.root.getBoundingClientRect()
    $.queueTask ->
      $.addClass post.nodes.root, 'expanded-image'
      $.rmClass  post.file.thumb, 'expanding'
      return unless prev.top + prev.height <= 0
      root = if $.engine is 'webkit' then d.body else doc
      curr = post.nodes.root.getBoundingClientRect()
      root.scrollTop += curr.height - prev.height + curr.top - prev.top

  error: ->
    post = Get.postFromNode @
    $.rm @
    delete post.file.fullImage
    # Images can error:
    #  - before the image started loading.
    #  - after the image started loading.
    unless $.hasClass(post.file.thumb, 'expanding') or $.hasClass post.nodes.root, 'expanded-image'
      # Don't try to re-expend if it was already contracted.
      return
    ImageExpand.contract post

    src = @src.split '/'
    if src[2] is 'images.4chan.org'
      if URL = Redirect.image src[3], src[5]
        setTimeout ImageExpand.expand, 10000, post, URL
        return
      if g.DEAD or post.isDead or post.file.isDead
        return

    timeoutID = setTimeout ImageExpand.expand, 10000, post
    # XXX CORS for images.4chan.org WHEN?
    $.ajax "//api.4chan.org/#{post.board}/res/#{post.thread}.json", onload: ->
      return if @status isnt 200
      for postObj in JSON.parse(@response).posts
        break if postObj.no is post.ID
      if postObj.no isnt post.ID
        clearTimeout timeoutID
        post.kill()
      else if postObj.filedeleted
        clearTimeout timeoutID
        post.kill true

  menu:
    init: ->
      return if g.VIEW is 'catalog' or !Conf['Image Expansion']

      el = $.el 'span',
        textContent: 'Image Expansion'
        className: 'image-expansion-link'

      {createSubEntry} = ImageExpand.menu
      subEntries = []
      for key, conf of Config.imageExpansion
        subEntries.push createSubEntry key, conf

      $.event 'AddMenuEntry',
        type: 'header'
        el: el
        order: 80
        subEntries: subEntries

    createSubEntry: (type, config) ->
      label = $.el 'label',
        innerHTML: "<input type=checkbox name='#{type}'> #{type}"
      input = label.firstElementChild
      if type in ['Fit width', 'Fit height']
        $.on input, 'change', ImageExpand.cb.setFitness
      if config
        label.title   = config[1]
        input.checked = Conf[type]
        $.event 'change', null, input
        $.on input, 'change', $.cb.checked
      el: label

  resize: ->
    ImageExpand.style.textContent = ":root.fit-height .full-image {max-height:#{doc.clientHeight}px}"

  menuToggle: (e) ->
    ImageExpand.opmenu.toggle e, @, g

RevealSpoilers =
  init: ->
    return if g.VIEW is 'catalog' or !Conf['Reveal Spoilers']

    Post::callbacks.push
      name: 'Reveal Spoilers'
      cb:   @node
  node: ->
    return if @isClone or !@file?.isSpoiler
    {thumb} = @file
    thumb.removeAttribute 'style'
    thumb.src = @file.thumbURL

ImageReplace =
  init: ->
    return if g.VIEW is 'catalog'

    Post::callbacks.push
      name: 'Image Replace'
      cb:   @node

  node: ->
    return if @isClone or @isHidden or @thread.isHidden or !@file?.isImage
    {thumb, URL} = @file
    return unless Conf["Replace #{if (type = (URL.match /\w{3}$/)[0].toUpperCase()) is 'PEG' then 'JPG' else type}"] and !/spoiler/.test thumb.src
    if @file.isSpoiler
      # Revealed spoilers do not have height/width set, this fixes auto-gifs dimensions.
      {style} = thumb
      style.maxHeight = style.maxWidth = if @isReply then '125px' else '250px'
    img = $.el 'img'
    $.on img, 'load', ->
      # Replace the thumbnail once the GIF has finished loading.
      thumb.src = URL
    img.src = URL

ImageHover =
  init: ->
    return if g.VIEW is 'catalog' or !Conf['Image Hover']

    Post::callbacks.push
      name: 'Image Hover'
      cb:   @node
  node: ->
    return unless @file?.isImage
    $.on @file.thumb, 'mouseover', ImageHover.mouseover
  mouseover: (e) ->
    post = Get.postFromNode @
    el = $.el 'img',
      id: 'ihover'
      src: post.file.URL
    el.setAttribute 'data-fullid', post.fullID
    $.add Header.hover, el
    UI.hover
      root: @
      el: el
      latestEvent: e
      endEvents: 'mouseout click'
      asapTest: -> el.naturalHeight
    $.on el, 'error', ImageHover.error
  error: ->
    return unless doc.contains @
    post = g.posts[@dataset.fullid]

    src = @src.split '/'
    if src[2] is 'images.4chan.org'
      if URL = Redirect.image src[3], src[5].replace /\?.+$/, ''
        @src = URL
        return
      if g.DEAD or post.isDead or post.file.isDead
        return

    timeoutID = setTimeout (=> @src = post.file.URL + '?' + Date.now()), 3000
    # XXX CORS for images.4chan.org WHEN?
    $.ajax "//api.4chan.org/#{post.board}/res/#{post.thread}.json", onload: ->
      return if @status isnt 200
      for postObj in JSON.parse(@response).posts
        break if postObj.no is post.ID
      if postObj.no isnt post.ID
        clearTimeout timeoutID
        post.kill()
      else if postObj.filedeleted
        clearTimeout timeoutID
        post.kill true

ExpandComment =
  init: ->
    return if g.VIEW isnt 'index' or !Conf['Comment Expansion']

    if g.BOARD.ID is 'g'
      @callbacks.push Fourchan.code
    if g.BOARD.ID is 'sci'
      @callbacks.push Fourchan.math

    Post::callbacks.push
      name: 'Comment Expansion'
      cb:   @node
  node: ->
    if a = $ '.abbr > a', @nodes.comment
      $.on a, 'click', ExpandComment.cb
  callbacks: []
  cb: (e) ->
    e.preventDefault()
    post = Get.postFromNode @
    ExpandComment.expand post
  expand: (post) ->
    if post.nodes.longComment and !post.nodes.longComment.parentNode
      $.replace post.nodes.shortComment, post.nodes.longComment
      post.nodes.comment = post.nodes.longComment
      return
    return unless a = $ '.abbr > a', post.nodes.comment
    a.textContent = "Post No.#{post} Loading..."
    $.cache "//api.4chan.org#{a.pathname}.json", -> ExpandComment.parse @, a, post
  contract: (post) ->
    return unless post.nodes.shortComment
    a = $ '.abbr > a', post.nodes.shortComment
    a.textContent = 'here'
    $.replace post.nodes.longComment, post.nodes.shortComment
    post.nodes.comment = post.nodes.shortComment
  parse: (req, a, post) ->
    {status} = req
    unless [200, 304].contains status
      a.textContent = "Error #{req.statusText} (#{status})"
      return

    posts = JSON.parse(req.response).posts
    if spoilerRange = posts[0].custom_spoiler
      Build.spoilerRange[g.BOARD] = spoilerRange

    for postObj in posts
      break if postObj.no is post.ID
    if postObj.no isnt post.ID
      a.textContent = "Post No.#{post} not found."
      return

    {comment} = post.nodes
    clone = comment.cloneNode false
    clone.innerHTML = postObj.com
    for quote in $$ '.quotelink', clone
      href = quote.getAttribute 'href'
      continue if href[0] is '/' # Cross-board quote, or board link
      quote.href = "/#{post.board}/res/#{href}" # Fix pathnames
    post.nodes.shortComment = comment
    $.replace comment, clone
    post.nodes.comment = post.nodes.longComment = clone
    post.parseComment()
    post.parseQuotes()

    for callback in ExpandComment.callbacks
      callback.call post

ExpandThread =
  init: ->
    return if g.VIEW isnt 'index' or !Conf['Thread Expansion']

    Thread::callbacks.push
      name: 'Thread Expansion'
      cb:   @node
  node: ->
    return unless span = $ '.summary', @OP.nodes.root.parentNode
    a = $.el 'a',
      textContent: "+ #{span.textContent}"
      className: 'summary'
      href: 'javascript:;'
    $.on a, 'click', ExpandThread.cbToggle
    $.replace span, a

  cbToggle: ->
    op = Get.postFromRoot @previousElementSibling
    ExpandThread.toggle op.thread

  toggle: (thread) ->
    threadRoot = thread.OP.nodes.root.parentNode
    a = $ '.summary', threadRoot

    switch thread.isExpanded
      when false, undefined
        thread.isExpanded = 'loading'
        for post in $$ '.thread > .postContainer', threadRoot
          ExpandComment.expand Get.postFromRoot post
        unless a
          thread.isExpanded = true
          return
        thread.isExpanded = 'loading'
        a.textContent = a.textContent.replace '+', '× Loading...'
        $.cache "//api.4chan.org/#{thread.board}/res/#{thread}.json", ->
          ExpandThread.parse @, thread, a

      when 'loading'
        thread.isExpanded = false
        return unless a
        a.textContent = a.textContent.replace '× Loading...', '+'

      when true
        thread.isExpanded = false
        if a
          a.textContent = a.textContent.replace '-', '+'
          #goddamit moot
          num = if thread.isSticky
            1
          else switch g.BOARD.ID
            # XXX boards config
            when 'b', 'vg', 'q' then 3
            when 't' then 1
            else 5
          replies = $$('.thread > .replyContainer', threadRoot)[...-num]
          for reply in replies
            if Conf['Quote Inlining']
              # rm clones
              inlined.click() while inlined = $ '.inlined', reply
            $.rm reply
        for post in $$ '.thread > .postContainer', threadRoot
          ExpandComment.contract Get.postFromRoot post
    return

  parse: (req, thread, a) ->
    return if a.textContent[0] is '+'
    {status} = req
    unless [200, 304].contains status
      a.textContent = "Error #{req.statusText} (#{status})"
      $.off a, 'click', ExpandThread.cb.toggle
      return

    thread.isExpanded = true
    a.textContent = a.textContent.replace '× Loading...', '-'

    posts = JSON.parse(req.response).posts
    if spoilerRange = posts[0].custom_spoiler
      Build.spoilerRange[g.BOARD] = spoilerRange

    replies  = posts[1..]
    posts    = []
    nodes    = []
    for reply in replies
      if post = thread.posts[reply.no]
        nodes.push post.nodes.root
        continue
      node = Build.postFromObject reply, thread.board
      post = new Post node, thread, thread.board
      link = $ 'a[title="Highlight this post"]', node
      link.href = "res/#{thread}#p#{post}"
      link.nextSibling.href = "res/#{thread}#q#{post}"
      posts.push post
      nodes.push node
    Main.callbackNodes Post, posts
    $.after a, nodes

    # Enable 4chan features.
    if Conf['Enable 4chan\'s Extension']
      $.globalEval "Parser.parseThread(#{thread.ID}, 1, #{nodes.length})"
    else
      Fourchan.parseThread thread.ID, 1, nodes.length

ThreadExcerpt =
  init: ->
    return if g.VIEW isnt 'thread' or !Conf['Thread Excerpt']

    Thread::callbacks.push
      name: 'Thread Excerpt'
      cb:   @node
  node: ->
    d.title = if (excerpt = Get.threadExcerpt @).length > 80
      "#{excerpt[...77]}..."
    else
      excerpt

Unread =
  init: ->
    return if g.VIEW isnt 'thread' or !Conf['Unread Count'] and !Conf['Unread Tab Icon']

    @db = new DataBoard 'lastReadPosts', @sync
    @hr = $.el 'hr',
      id: 'unread-line'
    @posts = []
    @postsQuotingYou = []

    Thread::callbacks.push
      name: 'Unread'
      cb:   @node

  node: ->
    Unread.thread = @
    Unread.title  = d.title
    posts = []
    for ID, post of @posts
      posts.push post if post.isReply
    Unread.lastReadPost = Unread.db.get
      boardID: @board.ID
      threadID: @ID
      defaultValue: 0
    Unread.addPosts posts
    $.on d, 'ThreadUpdate',            Unread.onUpdate
    $.on d, 'scroll visibilitychange', Unread.read
    $.on d, 'visibilitychange',        Unread.setLine if Conf['Unread Line']

    return unless Conf['Scroll to Last Read Post']
    # Let the header's onload callback handle it.
    return if (hash = location.hash.match /\d+/) and hash[0] of @posts
    if Unread.posts.length
      # Scroll to before the first unread post.
      while root = $.x 'preceding-sibling::div[contains(@class,"postContainer")][1]', Unread.posts[0].nodes.root
        break unless (Get.postFromRoot root).isHidden
      root.scrollIntoView false
    else if posts.length
      # Scroll to the last read post.
      Header.scrollToPost posts[posts.length - 1].nodes.root

  sync: ->
    lastReadPost = Unread.db.get
      boardID: Unread.thread.board.ID
      threadID: Unread.thread.ID
      defaultValue: 0
    return unless Unread.lastReadPost < lastReadPost
    Unread.lastReadPost = lastReadPost
    Unread.readArray Unread.posts
    Unread.readArray Unread.postsQuotingYou
    Unread.setLine()
    Unread.update()

  addPosts: (newPosts) ->
    for post in newPosts
      {ID} = post
      if ID <= Unread.lastReadPost or post.isHidden
        continue
      if QR.db
        data =
          boardID:  post.board.ID
          threadID: post.thread.ID
          postID:   post.ID
        continue if QR.db.get data
      Unread.posts.push post
      Unread.addPostQuotingYou post
    if Conf['Unread Line']
      # Force line on visible threads if there were no unread posts previously.
      Unread.setLine newPosts.contains Unread.posts[0]
    Unread.read()
    Unread.update()

  addPostQuotingYou: (post) ->
    return unless QR.db
    for quotelink in post.nodes.quotelinks
      if QR.db.get Get.postDataFromLink quotelink
        Unread.postsQuotingYou.push post
    return

  onUpdate: (e) ->
    if e.detail[404]
      Unread.update()
    else
      Unread.addPosts e.detail.newPosts

  readSinglePost: (post) ->
    return if (i = Unread.posts.indexOf post) is -1
    Unread.posts.splice i, 1
    if i is 0
      Unread.lastReadPost = post.ID
      Unread.saveLastReadPost()
    if (i = Unread.postsQuotingYou.indexOf post) isnt -1
      Unread.postsQuotingYou.splice i, 1
    Unread.update()

  readArray: (arr) ->
    for post, i in arr
      break if post.ID > Unread.lastReadPost
    arr.splice 0, i

  read: (e) ->
    return if d.hidden or !Unread.posts.length
    height = doc.clientHeight
    for post, i in Unread.posts
      {bottom} = post.nodes.root.getBoundingClientRect()
      break if bottom > height # post is not completely read
    return unless i

    Unread.lastReadPost = Unread.posts[i - 1].ID
    Unread.saveLastReadPost()
    Unread.posts.splice 0, i
    Unread.readArray Unread.postsQuotingYou
    Unread.update() if e

  saveLastReadPost: $.debounce 2 * $.SECOND, ->
    Unread.db.set
      boardID: Unread.thread.board.ID
      threadID: Unread.thread.ID
      val: Unread.lastReadPost

  setLine: (force) ->
    return unless d.hidden or force is true
    if post = Unread.posts[0]
      {root} = post.nodes
      if root isnt $ '.thread > .replyContainer', root.parentNode # not the first reply
        $.before root, Unread.hr
    else
      $.rm Unread.hr

  update: <% if (type === 'crx') { %>(dontrepeat) <% } %>->
    count = Unread.posts.length

    if Conf['Unread Count']
      d.title = if g.DEAD
        "(#{Unread.posts.length}) /#{g.BOARD}/ - 404"
      else
        "(#{Unread.posts.length}) #{Unread.title}"
      <% if (type === 'crx') { %>
      # XXX Chrome bug where it doesn't always update the tab title.
      # crbug.com/124381
      # Call it one second later,
      # but don't display outdated unread count.
      unless dontrepeat
        setTimeout ->
          d.title = ''
          Unread.update true
        , $.SECOND
      <% } %>

    return unless Conf['Unread Tab Icon']

    Favicon.el.href =
      if g.DEAD
        if Unread.postsQuotingYou.length
          Favicon.unreadDeadY
        else if count
          Favicon.unreadDead
        else
          Favicon.dead
      else
        if count
          if Unread.postsQuotingYou.length
            Favicon.unreadY
          else
            Favicon.unread
        else
          Favicon.default

    <% if (type !== 'crx') { %>
    # `favicon.href = href` doesn't work on Firefox.
    # `favicon.href = href` isn't enough on Opera.
    # Opera won't always update the favicon if the href didn't change.
    $.add d.head, Favicon.el
    <% } %>

Favicon =
  init: ->
    $.ready ->
      Favicon.el      = $ 'link[rel="shortcut icon"]', d.head
      Favicon.el.type = 'image/x-icon'
      {href}          = Favicon.el
      Favicon.SFW     = /ws\.ico$/.test href
      Favicon.default = href
      Favicon.switch()

  switch: ->
    switch Conf['favicon']
      when 'ferongr'
        Favicon.unreadDead  = 'data:image/gif;base64,<%= grunt.file.read("img/favicons/ferongr/unreadDead.gif", {encoding: "base64"}) %>'
        Favicon.unreadDeadY = 'data:image/png;base64,<%= grunt.file.read("img/favicons/ferongr/unreadDeadY.png", {encoding: "base64"}) %>'
        Favicon.unreadSFW   = 'data:image/gif;base64,<%= grunt.file.read("img/favicons/ferongr/unreadSFW.gif", {encoding: "base64"}) %>'
        Favicon.unreadSFWY  = 'data:image/png;base64,<%= grunt.file.read("img/favicons/ferongr/unreadSFWY.png", {encoding: "base64"}) %>'
        Favicon.unreadNSFW  = 'data:image/gif;base64,<%= grunt.file.read("img/favicons/ferongr/unreadNSFW.gif", {encoding: "base64"}) %>'
        Favicon.unreadNSFWY = 'data:image/png;base64,<%= grunt.file.read("img/favicons/ferongr/unreadNSFWY.png", {encoding: "base64"}) %>'
      when 'xat-'
        Favicon.unreadDead  = 'data:image/png;base64,<%= grunt.file.read("img/favicons/xat-/unreadDead.png", {encoding: "base64"}) %>'
        Favicon.unreadDeadY = 'data:image/png;base64,<%= grunt.file.read("img/favicons/xat-/unreadDeadY.png", {encoding: "base64"}) %>'
        Favicon.unreadSFW   = 'data:image/png;base64,<%= grunt.file.read("img/favicons/xat-/unreadSFW.png", {encoding: "base64"}) %>'
        Favicon.unreadSFWY  = 'data:image/png;base64,<%= grunt.file.read("img/favicons/xat-/unreadSFWY.png", {encoding: "base64"}) %>'
        Favicon.unreadNSFW  = 'data:image/png;base64,<%= grunt.file.read("img/favicons/xat-/unreadNSFW.png", {encoding: "base64"}) %>'
        Favicon.unreadNSFWY = 'data:image/png;base64,<%= grunt.file.read("img/favicons/xat-/unreadNSFWY.png", {encoding: "base64"}) %>'
      when 'Mayhem'
        Favicon.unreadDead  = 'data:image/png;base64,<%= grunt.file.read("img/favicons/Mayhem/unreadDead.png", {encoding: "base64"}) %>'
        Favicon.unreadDeadY = 'data:image/png;base64,<%= grunt.file.read("img/favicons/Mayhem/unreadDeadY.png", {encoding: "base64"}) %>'
        Favicon.unreadSFW   = 'data:image/png;base64,<%= grunt.file.read("img/favicons/Mayhem/unreadSFW.png", {encoding: "base64"}) %>'
        Favicon.unreadSFWY  = 'data:image/png;base64,<%= grunt.file.read("img/favicons/Mayhem/unreadSFWY.png", {encoding: "base64"}) %>'
        Favicon.unreadNSFW  = 'data:image/png;base64,<%= grunt.file.read("img/favicons/Mayhem/unreadNSFW.png", {encoding: "base64"}) %>'
        Favicon.unreadNSFWY = 'data:image/png;base64,<%= grunt.file.read("img/favicons/Mayhem/unreadNSFWY.png", {encoding: "base64"}) %>'
      when 'Original'
        Favicon.unreadDead  = 'data:image/gif;base64,<%= grunt.file.read("img/favicons/Original/unreadDead.gif", {encoding: "base64"}) %>'
        Favicon.unreadDeadY = 'data:image/png;base64,<%= grunt.file.read("img/favicons/Original/unreadDeadY.png", {encoding: "base64"}) %>'
        Favicon.unreadSFW   = 'data:image/gif;base64,<%= grunt.file.read("img/favicons/Original/unreadSFW.gif", {encoding: "base64"}) %>'
        Favicon.unreadSFWY  = 'data:image/png;base64,<%= grunt.file.read("img/favicons/Original/unreadSFWY.png", {encoding: "base64"}) %>'
        Favicon.unreadNSFW  = 'data:image/gif;base64,<%= grunt.file.read("img/favicons/Original/unreadNSFW.gif", {encoding: "base64"}) %>'
        Favicon.unreadNSFWY = 'data:image/png;base64,<%= grunt.file.read("img/favicons/Original/unreadNSFWY.png", {encoding: "base64"}) %>'
    if Favicon.SFW
      Favicon.unread  = Favicon.unreadSFW
      Favicon.unreadY = Favicon.unreadSFWY
    else
      Favicon.unread  = Favicon.unreadNSFW
      Favicon.unreadY = Favicon.unreadNSFWY

  empty: 'data:image/gif;base64,<%= grunt.file.read("img/favicons/empty.gif", {encoding: "base64"}) %>'
  dead:  'data:image/gif;base64,<%= grunt.file.read("img/favicons/dead.gif",  {encoding: "base64"}) %>'


ThreadStats =
  init: ->
    return if g.VIEW isnt 'thread' or !Conf['Thread Stats']
    @dialog = UI.dialog 'thread-stats', 'bottom: 0; left: 0;', """
      <div class=move><span id=post-count>0</span> / <span id=file-count>0</span></div>
      """

    @postCountEl = $ '#post-count', @dialog
    @fileCountEl = $ '#file-count', @dialog

    Thread::callbacks.push
      name: 'Thread Stats'
      cb:   @node
  node: ->
    postCount = 0
    fileCount = 0
    for ID, post of @posts
      postCount++
      fileCount++ if post.file
    ThreadStats.thread = @
    ThreadStats.update postCount, fileCount
    $.on d, 'ThreadUpdate', ThreadStats.onUpdate
    $.add d.body, ThreadStats.dialog
  onUpdate: (e) ->
    return if e.detail[404]
    {postCount, fileCount} = e.detail
    ThreadStats.update postCount, fileCount
  update: (postCount, fileCount) ->
    {thread, postCountEl, fileCountEl} = ThreadStats
    postCountEl.textContent = postCount
    fileCountEl.textContent = fileCount
    (if thread.postLimit and !thread.isSticky then $.addClass else $.rmClass) postCountEl, 'warning'
    (if thread.fileLimit and !thread.isSticky then $.addClass else $.rmClass) fileCountEl, 'warning'

ThreadUpdater =
  init: ->
    return if g.VIEW isnt 'thread' or !Conf['Thread Updater']

    html = ''
    for name, conf of Config.updater.checkbox
      checked = if Conf[name] then 'checked' else ''
      html   += "<div><label title='#{conf[1]}'><input name='#{name}' type=checkbox #{checked}> #{name}</label></div>"

    checked = if Conf['Auto Update'] then 'checked' else ''
    html = """
      <div class=move><span id=update-status></span> <span id=update-timer></span></div>
      #{html}
      <div><label title='Controls whether *this* thread automatically updates or not'><input type=checkbox name='Auto Update This' #{checked}> Auto Update This</label></div>
      <div><label><input type=number name=Interval class=field min=5 value=#{Conf['Interval']}> Refresh rate (s)</label></div>
      <div><input value='Update' type=button name='Update'></div>
      """

    @dialog = UI.dialog 'updater', 'bottom: 0; right: 0;', html
    @timer  = $ '#update-timer',  @dialog
    @status = $ '#update-status', @dialog
    @checkPostCount = 0

    Thread::callbacks.push
      name: 'Thread Updater'
      cb:   @node

  node: ->
    ThreadUpdater.thread       = @
    ThreadUpdater.root         = @OP.nodes.root.parentNode
    ThreadUpdater.lastPost     = +ThreadUpdater.root.lastElementChild.id.match(/\d+/)[0]
    ThreadUpdater.outdateCount = 0
    ThreadUpdater.lastModified = '0'

    for input in $$ 'input', ThreadUpdater.dialog
      if input.type is 'checkbox'
        $.on input, 'change', $.cb.checked
      switch input.name
        when 'Scroll BG'
          $.on input, 'change', ThreadUpdater.cb.scrollBG
          ThreadUpdater.cb.scrollBG()
        when 'Auto Update This'
          $.on input, 'change', ThreadUpdater.cb.autoUpdate
          $.event 'change', null, input
        when 'Interval'
          $.on input, 'change', ThreadUpdater.cb.interval
          ThreadUpdater.cb.interval.call input
        when 'Update'
          $.on input, 'click', ThreadUpdater.update

    $.on window, 'online offline',   ThreadUpdater.cb.online
    $.on d,      'QRPostSuccessful', ThreadUpdater.cb.post
    $.on d,      'visibilitychange', ThreadUpdater.cb.visibility

    ThreadUpdater.cb.online()
    $.add d.body, ThreadUpdater.dialog

  ###
  http://freesound.org/people/pierrecartoons1979/sounds/90112/
  cc-by-nc-3.0
  ###
  beep: 'data:audio/wav;base64,<%= grunt.file.read("audio/beep.wav", {encoding: "base64"}) %>'

  cb:
    online: ->
      if ThreadUpdater.online = navigator.onLine
        ThreadUpdater.outdateCount = 0
        ThreadUpdater.set 'timer', ThreadUpdater.getInterval()
        ThreadUpdater.update() if Conf['Auto Update This']
        ThreadUpdater.set 'status', null, null
      else
        ThreadUpdater.set 'timer', null
        ThreadUpdater.set 'status', 'Offline', 'warning'
      ThreadUpdater.cb.autoUpdate()
    post: (e) ->
      return unless Conf['Auto Update This'] and e.detail.threadID is ThreadUpdater.thread.ID
      ThreadUpdater.outdateCount = 0
      setTimeout ThreadUpdater.update, 1000 if ThreadUpdater.seconds > 2
    checkpost: ->
      unless g.DEAD or ThreadUpdater.foundPost or ThreadUpdater.checkPostCount >= 10
        return setTimeout ThreadUpdater.update, ++ThreadUpdater.checkPostCount * 500
      ThreadUpdater.checkPostCount = 0
      delete ThreadUpdater.foundPost
      delete ThreadUpdater.postID
    visibility: ->
      return if d.hidden
      # Reset the counter when we focus this tab.
      ThreadUpdater.outdateCount = 0
      if ThreadUpdater.seconds > ThreadUpdater.interval
        ThreadUpdater.set 'timer', ThreadUpdater.getInterval()
    scrollBG: ->
      ThreadUpdater.scrollBG = if Conf['Scroll BG']
        -> true
      else
        -> not d.hidden
    autoUpdate: ->
      if Conf['Auto Update This'] and ThreadUpdater.online
        ThreadUpdater.timeoutID = setTimeout ThreadUpdater.timeout, 1000
      else
        clearTimeout ThreadUpdater.timeoutID
    interval: ->
      val = parseInt @value, 10
      ThreadUpdater.interval = @value = val
      $.cb.value.call @
    load: ->
      {req} = ThreadUpdater
      switch req.status
        when 200
          g.DEAD = false
          ThreadUpdater.parse JSON.parse(req.response).posts
          ThreadUpdater.lastModified = req.getResponseHeader 'Last-Modified'
          ThreadUpdater.set 'timer', ThreadUpdater.getInterval()
        when 404
          g.DEAD = true
          ThreadUpdater.set 'timer', null
          ThreadUpdater.set 'status', '404', 'warning'
          clearTimeout ThreadUpdater.timeoutID
          ThreadUpdater.thread.kill()
          $.event 'ThreadUpdate',
            404: true
            thread: ThreadUpdater.thread
        else
          ThreadUpdater.outdateCount++
          ThreadUpdater.set 'timer',  ThreadUpdater.getInterval()
          ###
          Status Code 304: Not modified
          By sending the `If-Modified-Since` header we get a proper status code, and no response.
          This saves bandwidth for both the user and the servers and avoid unnecessary computation.
          ###
          # XXX 304 -> 0 in Opera
          [text, klass] = if [0, 304].contains req.status
            [null, null]
          else
            ["#{req.statusText} (#{req.status})", 'warning']
          ThreadUpdater.set 'status', text, klass

      if ThreadUpdater.postID
        ThreadUpdater.cb.checkpost @status

      delete ThreadUpdater.req

  getInterval: ->
    i = ThreadUpdater.interval
    j = Math.min ThreadUpdater.outdateCount, 10
    unless d.hidden
      # Lower the max refresh rate limit on visible tabs.
      j = Math.min j, 7
    ThreadUpdater.seconds =
      if Conf['Optional Increase']
        Math.max i, [0, 5, 10, 15, 20, 30, 60, 90, 120, 240, 300][j]
      else
        i

  set: (name, text, klass) ->
    el = ThreadUpdater[name]
    if node = el.firstChild
      # Prevent the creation of a new DOM Node
      # by setting the text node's data.
      node.data = text
    else
      el.textContent = text
    el.className = klass if klass isnt undefined

  timeout: ->
    ThreadUpdater.timeoutID = setTimeout ThreadUpdater.timeout, 1000
    unless n = --ThreadUpdater.seconds
      ThreadUpdater.update()
    else if n <= -60
      ThreadUpdater.set 'status', 'Retrying', null
      ThreadUpdater.update()
    else if n > 0
      ThreadUpdater.set 'timer', n

  update: ->
    return unless ThreadUpdater.online
    ThreadUpdater.seconds = 0
    ThreadUpdater.set 'timer', '...'
    if ThreadUpdater.req
      # abort() triggers onloadend, we don't want that.
      ThreadUpdater.req.onloadend = null
      ThreadUpdater.req.abort()
    url = "//api.4chan.org/#{ThreadUpdater.thread.board}/res/#{ThreadUpdater.thread}.json"
    ThreadUpdater.req = $.ajax url, onloadend: ThreadUpdater.cb.load,
      headers: 'If-Modified-Since': ThreadUpdater.lastModified

  updateThreadStatus: (title, OP) ->
    titleLC = title.toLowerCase()
    return if ThreadUpdater.thread["is#{title}"] is !!OP[titleLC]
    unless ThreadUpdater.thread["is#{title}"] = !!OP[titleLC]
      message = if title is 'Sticky'
        'The thread is not a sticky anymore.'
      else
        'The thread is not closed anymore.'
      new Notification 'info', message, 30
      $.rm $ ".#{titleLC}Icon", ThreadUpdater.thread.OP.nodes.info
      return
    message = if title is 'Sticky'
      'The thread is now a sticky.'
    else
      'The thread is now closed.'
    new Notification 'info', message, 30
    icon = $.el 'img',
      src: "//static.4chan.org/image/#{titleLC}.gif"
      alt: title
      title: title
      className: "#{titleLC}Icon"
    root = $ '[title="Quote this post"]', ThreadUpdater.thread.OP.nodes.info
    if title is 'Closed'
      root = $('.stickyIcon', ThreadUpdater.thread.OP.nodes.info) or root
    $.after root, [$.tn(' '), icon]

  parse: (postObjects) ->
    OP = postObjects[0]
    Build.spoilerRange[ThreadUpdater.thread.board] = OP.custom_spoiler

    ThreadUpdater.updateThreadStatus 'Sticky', OP
    ThreadUpdater.updateThreadStatus 'Closed', OP
    ThreadUpdater.thread.postLimit = !!OP.bumplimit
    ThreadUpdater.thread.fileLimit = !!OP.imagelimit

    nodes = [] # post container elements
    posts = [] # post objects
    index = [] # existing posts
    files = [] # existing files
    count = 0  # new posts count
    # Build the index, create posts.
    for postObject in postObjects
      num = postObject.no
      index.push num
      files.push num if postObject.fsize
      continue if num <= ThreadUpdater.lastPost
      # Insert new posts, not older ones.
      count++
      node = Build.postFromObject postObject, ThreadUpdater.thread.board
      nodes.push node
      posts.push new Post node, ThreadUpdater.thread, ThreadUpdater.thread.board

    deletedPosts = []
    deletedFiles = []
    # Check for deleted posts/files.
    for ID, post of ThreadUpdater.thread.posts
      # XXX tmp fix for 4chan's racing condition
      # giving us false-positive dead posts.
      # continue if post.isDead
      ID = +ID
      if post.isDead and index.contains ID
        post.resurrect()
      else unless index.contains ID
        post.kill()
        deletedPosts.push post
      else if post.file and !post.file.isDead and not files.contains ID
        post.kill true
        deletedFiles.push post
      if ThreadUpdater.postID
        if ID is ThreadUpdater.postID
          ThreadUpdater.foundPost = true

    unless count
      ThreadUpdater.set 'status', null, null
      ThreadUpdater.outdateCount++
    else
      ThreadUpdater.set 'status', "+#{count}", 'new'
      ThreadUpdater.outdateCount = 0
      if Conf['Beep'] and d.hidden and Unread.posts and !Unread.posts.length
        unless ThreadUpdater.audio
          ThreadUpdater.audio = $.el 'audio', src: ThreadUpdater.beep
        ThreadUpdater.audio.play()

      ThreadUpdater.lastPost = posts[count - 1].ID
      Main.callbackNodes Post, posts

      scroll = Conf['Auto Scroll'] and ThreadUpdater.scrollBG() and
        ThreadUpdater.root.getBoundingClientRect().bottom - doc.clientHeight < 25
      $.add ThreadUpdater.root, nodes
      if scroll
        if Conf['Bottom Scroll']
          (if $.engine is 'webkit' then d.body else doc).scrollTop = d.body.clientHeight
        else
          Header.scrollToPost nodes[0]

      $.queueTask ->
        # Enable 4chan features.
        threadID = ThreadUpdater.thread.ID
        {length} = $$ '.thread > .postContainer', ThreadUpdater.root
        if Conf['Enable 4chan\'s Extension']
          $.globalEval "Parser.parseThread(#{threadID}, #{-count})"
        else
          Fourchan.parseThread threadID, length - count, length

    $.event 'ThreadUpdate',
      404: false
      thread: ThreadUpdater.thread
      newPosts: posts
      deletedPosts: deletedPosts
      deletedFiles: deletedFiles
      postCount: OP.replies + 1
      fileCount: OP.images + (!!ThreadUpdater.thread.OP.file and !ThreadUpdater.thread.OP.file.isDead)

ThreadWatcher =
  init: ->
    return if g.VIEW is 'catalog' or !Conf['Thread Watcher']
    @dialog = UI.dialog 'watcher', 'top: 50px; left: 0px;',
      '<div class=move>Thread Watcher</div>'

    $.on d, 'QRPostSuccessful',   @cb.post
    $.on d, '4chanXInitFinished', @ready
    $.sync  'WatchedThreads',     @refresh

    Thread::callbacks.push
      name: 'Thread Watcher'
      cb:   @node

  node: ->
    favicon = $.el 'img',
      className: 'favicon'
    $.on favicon, 'click', ThreadWatcher.cb.toggle
    $.before $('input', @OP.nodes.post), favicon
    return if g.VIEW isnt 'thread'
    $.get 'AutoWatch', 0, (item) =>
      return if item['AutoWatch'] isnt @ID
      ThreadWatcher.watch @
      $.delete 'AutoWatch'

  ready: ->
    return unless Main.isThisPageLegit()
    ThreadWatcher.refresh()
    $.add d.body, ThreadWatcher.dialog

  refresh: (watched) ->
    unless watched
      $.get 'WatchedThreads', {}, (item) ->
        ThreadWatcher.refresh item['WatchedThreads']
      return
    nodes = [$('.move', ThreadWatcher.dialog)]
    for board of watched
      for id, props of watched[board]
        x = $.el 'a',
          textContent: '×'
          href: 'javascript:;'
        $.on x, 'click', ThreadWatcher.cb.x
        link = $.el 'a', props
        link.title = link.textContent

        div = $.el 'div'
        $.add div, [x, $.tn(' '), link]
        nodes.push div

    $.rmAll ThreadWatcher.dialog
    $.add ThreadWatcher.dialog, nodes

    watched = watched[g.BOARD] or {}
    for ID, thread of g.BOARD.threads
      favicon = $ '.favicon', thread.OP.nodes.post
      favicon.src = if ID of watched
        Favicon.default
      else
        Favicon.empty
    return

  cb:
    toggle: ->
      ThreadWatcher.toggle Get.postFromNode(@).thread
    x: ->
      thread = @nextElementSibling.pathname.split '/'
      ThreadWatcher.unwatch thread[1], thread[3]
    post: (e) ->
      {board, postID, threadID} = e.detail
      if postID is threadID
        if Conf['Auto Watch']
          $.set 'AutoWatch', threadID
      else if Conf['Auto Watch Reply']
        ThreadWatcher.watch board.threads[threadID]

  toggle: (thread) ->
    if $('.favicon', thread.OP.nodes.post).src is Favicon.empty
      ThreadWatcher.watch thread
    else
      ThreadWatcher.unwatch thread.board, thread.ID

  unwatch: (board, threadID) ->
    $.get 'WatchedThreads', {}, (item) ->
      watched = item['WatchedThreads']
      delete watched[board][threadID]
      delete watched[board] unless Object.keys(watched[board]).length
      ThreadWatcher.refresh watched
      $.set 'WatchedThreads', watched

  watch: (thread) ->
    $.get 'WatchedThreads', {}, (item) ->
      watched = item['WatchedThreads']
      watched[thread.board] or= {}
      watched[thread.board][thread] =
        href: "/#{thread.board}/res/#{thread}"
        textContent: Get.threadExcerpt thread
      ThreadWatcher.refresh watched
      $.set 'WatchedThreads', watched

Linkify =
  init: ->
    return if g.VIEW is 'catalog' or not Conf['Linkify']

    if Conf['Comment Expansion']
      ExpandComment.callbacks.push @node

    Post::callbacks.push
      name: 'Linkify'
      cb:   @node

  regString: ///(
    \b(
      [a-z]+://
      |
      [a-z]{3,}\.[-a-z0-9]+\.[a-z]+
      |
      [-a-z0-9]+\.[a-z]
      |
      [0-9]+\.[0-9]+\.[0-9]+\.[0-9]+
      |
      [a-z]{3,}:[a-z0-9?]
      |
      [a-z0-9._%+-:]+@[a-z0-9.-]+\.[a-z0-9]
    )
    [^\s'"]+
  )///gi

  cypher: $.el 'div'

  node: ->
    if @isClone and Conf['Embedding']
      for embedder in $$ '.embedder', @nodes.comment
        $.on embedder, "click", Linkify.toggle
      return
    snapshot = $.X './/text()', @nodes.comment
    cypher = Linkify.cypher
    i      = -1
    len    = snapshot.snapshotLength

    while ++i < len
      nodes = $.frag()
      node  = snapshot.snapshotItem i
      data  = node.data

      # Test for valid links
      continue unless node.parentNode and Linkify.regString.test data

      Linkify.regString.lastIndex = 0

      cypherText = []

      if next = node.nextSibling
        cypher.textContent = node.textContent
        cypherText[0]      = cypher.innerHTML

        while (next.nodeName.toLowerCase() is 'wbr' or next.nodeName.toLowerCase() is 's') and (lookahead = next.nextSibling) and ((name = lookahead.nodeName) is "#text" or name.toLowerCase() is 'br')
          cypher.textContent = lookahead.textContent

          cypherText.push if spoiler = next.innerHTML then "<s>#{spoiler.replace /</g, ' <'}</s>" else '<wbr>'
          cypherText.push cypher.innerHTML

          $.rm next
          next = lookahead.nextSibling
          $.rm lookahead if lookahead.nodeName is "#text"

          unless next
            break

      if cypherText.length
        data = cypherText.join ''

      links = data.match Linkify.regString

      for link in links
        index = data.indexOf link

        if text = data[...index]
          # press button get bacon
          cypher.innerHTML = text
          for child in [cypher.childNodes...]
            $.add nodes, child

        cypher.innerHTML = (if link.indexOf(':') < 0 then (if link.indexOf('@') > 0 then 'mailto:' + link else 'http://' + link) else link).replace /<(wbr|s|\/s)>/g, ''

        a = $.el 'a',
          innerHTML: link
          className: 'linkify'
          rel:       'nofollow noreferrer'
          target:    '_blank'
          href:      cypher.textContent

        $.add nodes, Linkify.embedder a

        data = data[index + link.length..]

      if data
        # Potential text after the last valid link.
        cypher.innerHTML = data

        # Convert <wbr> into elements
        for child in [cypher.childNodes...]
          $.add nodes, child

      $.replace node, nodes

  toggle: ->
    # We setup the link to be replaced by the embedded video
    embed = @previousElementSibling

    # Unembed.
    if @className.contains "embedded"
      # Recreate the original link.
      el = $.el 'a',
        rel:         'nofollow noreferrer'
        target:      'blank'
        className:   'linkify'
        href:        url = @getAttribute("data-originalURL")
        textContent: @getAttribute("data-title") or url

      @textContent = '(embed)'

    # Embed
    else
      # We create an element to embed
      el = (type = Linkify.types[@getAttribute("data-service")]).el.call @

      # Set style values.
      el.style.cssText = if style = type.style
        style
      else
        "border: 0; width: #{$.get 'embedWidth', Config['embedWidth']}px; height: #{$.get 'embedHeight', Config['embedHeight']}px"

      @textContent = '(unembed)'

    $.replace embed, el
    $.toggleClass @, 'embedded'

  types:
    YouTube:
      regExp:  /.*(?:youtu.be\/|youtube.*v=|youtube.*\/embed\/|youtube.*\/v\/|youtube.*videos\/)([^#\&\?]*).*/
      el: ->
        $.el 'iframe',
          src: "//www.youtube.com/embed/#{@name}"
      title:
        api:  -> "https://gdata.youtube.com/feeds/api/videos/#{@name}?alt=json&fields=title/text(),yt:noembed,app:control/yt:state/@reasonCode"
        text: -> JSON.parse(@responseText).entry.title.$t

    Vocaroo:
      regExp:  /.*(?:vocaroo.com\/)([^#\&\?]*).*/
      style: 'border: 0; width: 150px; height: 45px;'
      el: ->
        $.el 'object',
          innerHTML:  "<embed src='http://vocaroo.com/player.swf?playMediaID=#{@name.replace /^i\//, ''}&autoplay=0' width='150' height='45' pluginspage='http://get.adobe.com/flashplayer/' type='application/x-shockwave-flash'></embed>"

    Vimeo:
      regExp:  /.*(?:vimeo.com\/)([^#\&\?]*).*/
      el: ->
        $.el 'iframe',
          src: "//player.vimeo.com/video/#{@name}"
      title:
        api:  -> "https://vimeo.com/api/oembed.json?url=http://vimeo.com/#{@name}"
        text: -> JSON.parse(@responseText).title

    LiveLeak:
      regExp:  /.*(?:liveleak.com\/view.+i=)([0-9a-z_]+)/
      el: ->
        $.el 'iframe',
          src: "http://www.liveleak.com/e/#{@name}?autostart=true"

    audio:
      regExp:  /(.*\.(mp3|ogg|wav))$/
      el: ->
        $.el 'audio',
          controls:    'controls'
          preload:     'auto'
          src:         @name

    SoundCloud:
      regExp:  /.*(?:soundcloud.com\/|snd.sc\/)([^#\&\?]*).*/
      el: ->
        div = $.el 'div',
          className: "soundcloud"
          name:      "soundcloud"
        $.ajax(
          "//soundcloud.com/oembed?show_artwork=false&&maxwidth=500px&show_comments=false&format=json&url=#{@getAttribute 'data-originalURL'}&color=#{Style.colorToHex Themes[Conf['theme']]['Background Color']}"
          div: div
          onloadend: ->
            @div.innerHTML = JSON.parse(@responseText).html
          false)

    pastebin:
      regExp:  /.*(?:pastebin.com\/)([^#\&\?]*).*/
      el: ->
        div = $.el 'iframe',
          src: "http://pastebin.com/embed_iframe.php?i=#{@name}"

  embedder: (a) ->
    return [a] unless Conf['Embedding']

    callbacks = ->
      a.textContent = switch @status
        when 200, 304
          title = "[#{embed.getAttribute 'data-service'}] #{service.text.call @}"
          embed.setAttribute 'data-title', title
          titles[embed.name] = [title, Date.now()]
          $.set 'CachedTitles', titles
          title
        when 404
          "[#{key}] Not Found"
        when 403
          "[#{key}] Forbidden or Private"
        else
          "[#{key}] #{@status}'d"

    for key, type of Linkify.types
      continue unless match = a.href.match type.regExp

      embed = $.el 'a',
        name:         (a.name = match[1])
        className:    'embedder'
        href:         'javascript:;'
        textContent:  '(embed)'

      embed.setAttribute 'data-service', key
      embed.setAttribute 'data-originalURL', a.href

      $.on embed, 'click', Linkify.toggle

      if Conf['Link Title'] and (service = type.title)
        $.get 'CachedTitles', {}, (item) ->
          titles = item['CachedTitles']

          if title = titles[match[1]]
            a.textContent = title[0]
            embed.setAttribute 'data-title', title[0]
          else
            try
              $.cache service.api.call(a), callbacks
            catch err
              a.innerHTML = "[#{key}] <span class=warning>Title Link Blocked</span> (are you using NoScript?)</a>"

      return [a, $.tn(' '), embed]
    return [a]<|MERGE_RESOLUTION|>--- conflicted
+++ resolved
@@ -87,13 +87,8 @@
     $.sync 'Header auto-hide', @setBarVisibility
 
   generateBoardList: (text) ->
-<<<<<<< HEAD
     list = $ '#custom-board-list', Header.nav
-    list.innerHTML = null
-=======
-    list = $ '#custom-board-list', Header.bar
     $.rmAll list
->>>>>>> 0bccde09
     return unless text
     as = $$('#full-board-list a', Header.nav)[0...-2] # ignore the Settings and Home links
     nodes = text.match(/[\w@]+(-(all|title|full|index|catalog|text:"[^"]+"))*|[^\w@]+/g).map (t) ->
