--- conflicted
+++ resolved
@@ -1,54 +1,9 @@
 Header =
   init: ->
-<<<<<<< HEAD
     @bar = $.el 'div',
       id: 'notifications'
     @shortcuts = $.el 'span',
       id: 'shortcuts'
-=======
-    headerEl = $.el 'div',
-      id: 'header'
-      innerHTML: """
-        <div id=header-bar class=dialog>
-          <span class='menu-button brackets-wrap'><a href=javascript:;><i></i></a></span>
-          <span id=shortcuts class=brackets-wrap></span>
-          <span id=board-list>
-            <span id=custom-board-list></span>
-            <span id=full-board-list hidden></span>
-          </span>
-          <div id=toggle-header-bar title="Toggle the header auto-hiding."></div>
-        </div>
-        <div id=notifications></div>
-      """.replace />\s+</g, '><' # get rid of spaces between elements
-
-    @bar = $ '#header-bar', headerEl
-    @toggle = $ '#toggle-header-bar', @bar
-
-    @menu = new UI.Menu 'header'
-    $.on $('.menu-button', @bar), 'click', @menuToggle
-    $.on @toggle, 'mousedown', @toggleBarVisibility
-
-    catalogToggler = $.el 'label',
-      innerHTML: "<input type=checkbox #{if Conf['Header catalog links'] then 'checked' else ''}> Use catalog board links"
-    $.on catalogToggler.firstElementChild, 'change', @toggleCatalogLinks
-    $.sync 'Header catalog links', @setCatalogLinks
-    $.event 'AddMenuEntry',
-      type: 'header'
-      el: catalogToggler
-      order: 50
-
-    @headerToggler = $.el 'label',
-      innerHTML: "<input type=checkbox #{if Conf['Header auto-hide'] then 'checked' else ''}> Auto-hide header"
-    $.on @headerToggler.firstElementChild, 'change', @toggleBarVisibility
-    $.event 'AddMenuEntry',
-      type: 'header'
-      el: @headerToggler
-      order: 109
-
-    @setBarVisibility Conf['Header auto-hide']
-    $.sync 'Header auto-hide', @setBarVisibility
-
->>>>>>> 3454f697
     $.asap (-> d.body), ->
       return unless Main.isThisPageLegit()
       # Wait for #boardNavMobile instead of #boardNavDesktop,
@@ -85,13 +40,8 @@
     list = $ '#custom-board-list', Header.nav
     list.innerHTML = null
     return unless text
-<<<<<<< HEAD
-    as = $$('#full-board-list a', Header.nav)
-    nodes = text.match(/[\w@]+(-(all|title|full|text:"[^"]+"))?|[^\w@]+/g).map (t) ->
-=======
-    as = $$('#full-board-list a', Header.bar)[0...-2] # ignore the Settings and Home links
+    as = $$('#full-board-list a', Header.nav)[0...-2] # ignore the Settings and Home links
     nodes = text.match(/[\w@]+(-(all|title|full|index|catalog|text:"[^"]+"))*|[^\w@]+/g).map (t) ->
->>>>>>> 3454f697
       if /^[^\w@]/.test t
         return $.tn t
       if t is 'toggle-all'
@@ -133,36 +83,6 @@
     custom.hidden = !showBoardList
     full.hidden   =  showBoardList
 
-<<<<<<< HEAD
-=======
-  setCatalogLinks: (useCatalog) ->
-    as = $$ '#board-list a[href*="boards.4chan.org"]', Header.bar
-    str = if useCatalog then 'catalog' else ''
-    for a in as
-      continue if a.dataset.only
-      a.pathname = "/#{a.pathname.split('/')[1]}/#{str}"
-    return
-  toggleCatalogLinks: ->
-    Header.setCatalogLinks @checked
-    $.set 'Header catalog links', @checked
-
-  setBarVisibility: (hide) ->
-    @headerToggler.firstElementChild.checked = hide
-    (if hide then $.addClass else $.rmClass) Header.bar, 'autohide'
-  toggleBarVisibility: ->
-    hide = if @nodeName is 'INPUT'
-      @checked
-    else
-      !$.hasClass Header.bar, 'autohide'
-    Header.setBarVisibility hide
-    message = if hide
-      'The header bar will automatically hide itself.'
-    else
-      'The header bar will remain visible.'
-    new Notification 'info', message, 2
-    $.set 'Header auto-hide', hide
-
->>>>>>> 3454f697
   addShortcut: (el) ->
     shortcut = $.el 'span',
       className: 'shortcut'
@@ -3160,19 +3080,12 @@
   createSauceLink: (link) ->
     link = link.replace /%(T?URL|MD5|board)/ig, (parameter) ->
       switch parameter
-<<<<<<< HEAD
-        when '%TURL', '%turl'
-          "' + post.file.thumbURL + '"
-        when '%URL', '%url'
-          "' + post.file.URL + '"
-        when '%MD5', '%md5'
-=======
+
         when '%TURL'
           "' + encodeURIComponent(post.file.thumbURL) + '"
         when '%URL'
           "' + encodeURIComponent(post.file.URL) + '"
         when '%MD5'
->>>>>>> 3454f697
           "' + encodeURIComponent(post.file.MD5) + '"
         when '%board'
           "' + encodeURIComponent(post.board) + '"
