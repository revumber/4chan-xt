PostHiding =
  init: ->
    return if g.VIEW is 'catalog' or !Conf['Reply Hiding Buttons'] and !Conf['Reply Hiding Link']

    @db = new DataBoard 'hiddenPosts'
    Post::callbacks.push
      name: 'Reply Hiding'
      cb:   @node

  node: ->
    return if !@isReply or @isClone
    if data = PostHiding.db.get {boardID: @board.ID, threadID: @thread.ID, postID: @ID}
      if data.thisPost
        PostHiding.hide @, data.makeStub, data.hideRecursively
      else
        Recursive.apply PostHiding.hide, @, data.makeStub, true
        Recursive.add PostHiding.hide, @, data.makeStub, true
<<<<<<< HEAD
    return unless Conf['Reply Hiding']
    $.add $('.postInfo', @nodes.post), PostHiding.makeButton @, 'hide'
=======
    return unless Conf['Reply Hiding Buttons']
    $.replace $('.sideArrows', @nodes.root), PostHiding.makeButton @, 'hide'
>>>>>>> 949d9a31

  menu:
    init: ->
      return if g.VIEW is 'catalog' or !Conf['Menu'] or !Conf['Reply Hiding Link']

      # Hide
      div = $.el 'div',
        className: 'hide-reply-link'
        textContent: 'Hide reply'

      apply = $.el 'a',
        textContent: 'Apply'
        href: 'javascript:;'
      $.on apply, 'click', PostHiding.menu.hide

      thisPost = $.el 'label',
        innerHTML: '<input type=checkbox name=thisPost checked> This post'
      replies  = $.el 'label',
        innerHTML: "<input type=checkbox name=replies  checked=#{Conf['Recursive Hiding']}> Hide replies"
      makeStub = $.el 'label',
        innerHTML: "<input type=checkbox name=makeStub checked=#{Conf['Stubs']}> Make stub"

      $.event 'AddMenuEntry',
        type: 'post'
        el: div
        order: 20
        open: (post) ->
          if !post.isReply or post.isClone or post.isHidden
            return false
          PostHiding.menu.post = post
          true
        subEntries: [{el: apply}, {el: thisPost}, {el: replies}, {el: makeStub}]

      # Show
      div = $.el 'div',
        className: 'show-reply-link'
        textContent: 'Show reply'

      apply = $.el 'a',
        textContent: 'Apply'
        href: 'javascript:;'
      $.on apply, 'click', PostHiding.menu.show

      thisPost = $.el 'label',
        innerHTML: '<input type=checkbox name=thisPost> This post'
      replies  = $.el 'label',
        innerHTML: "<input type=checkbox name=replies> Show replies"

      $.event 'AddMenuEntry',
        type: 'post'
        el: div
        order: 20
        open: (post) ->
          if !post.isReply or post.isClone or !post.isHidden
            return false
          unless data = PostHiding.db.get {boardID: post.board.ID, threadID: post.thread.ID, postID: post.ID}
            return false
          PostHiding.menu.post = post
          thisPost.firstChild.checked = post.isHidden
          replies.firstChild.checked  = if data?.hideRecursively? then data.hideRecursively else Conf['Recursive Hiding']
          true
        subEntries: [{el: apply}, {el: thisPost}, {el: replies}]

    hide: ->
      parent   = @parentNode
      thisPost = $('input[name=thisPost]', parent).checked
      replies  = $('input[name=replies]',  parent).checked
      makeStub = $('input[name=makeStub]', parent).checked
      {post}   = PostHiding.menu
      if thisPost
        PostHiding.hide post, makeStub, replies
      else if replies
        Recursive.apply PostHiding.hide, post, makeStub, true
        Recursive.add PostHiding.hide, post, makeStub, true
      else
        return
      PostHiding.saveHiddenState post, true, thisPost, makeStub, replies
      $.event 'CloseMenu'
    show: ->
      parent   = @parentNode
      thisPost = $('input[name=thisPost]', parent).checked
      replies  = $('input[name=replies]',  parent).checked
      {post}   = PostHiding.menu
      if thisPost
        PostHiding.show post, replies
      else if replies
        Recursive.apply PostHiding.show, post, true
        Recursive.rm PostHiding.hide, post, true
      else
        return
      if data = PostHiding.db.get {boardID: post.board.ID, threadID: post.thread.ID, postID: post.ID}
        PostHiding.saveHiddenState post, !(thisPost and replies), !thisPost, data.makeStub, !replies
      $.event 'CloseMenu'

  makeButton: (post, type) ->
    a = $.el 'a',
      className: "#{type}-reply-button"
      innerHTML: "<span>[&nbsp;#{if type is 'hide' then '-' else '+'}&nbsp;]</span>"
      href:      'javascript:;'
    $.on a, 'click', PostHiding.toggle
    a

  saveHiddenState: (post, isHiding, thisPost, makeStub, hideRecursively) ->
    data =
      boardID:  post.board.ID
      threadID: post.thread.ID
      postID:   post.ID
    if isHiding
      data.val =
        thisPost: thisPost isnt false # undefined -> true
        makeStub: makeStub
        hideRecursively: hideRecursively
      PostHiding.db.set data
    else
      PostHiding.db.delete data

  toggle: ->
    post = Get.postFromNode @
    if post.isHidden
      PostHiding.show post
    else
      PostHiding.hide post
    PostHiding.saveHiddenState post, post.isHidden

  hide: (post, makeStub=Conf['Stubs'], hideRecursively=Conf['Recursive Hiding']) ->
    return if post.isHidden
    post.isHidden = true

    if hideRecursively
      Recursive.apply PostHiding.hide, post, makeStub, true
      Recursive.add PostHiding.hide, post, makeStub, true

    for quotelink in Get.allQuotelinksLinkingTo post
      $.addClass quotelink, 'filtered'

    unless makeStub
      post.nodes.root.hidden = true
      return

    a = PostHiding.makeButton post, 'show'
    postInfo =
      if Conf['Anonymize']
        'Anonymous'
      else
        $('.nameBlock', post.nodes.info).textContent
    $.add a, $.tn " #{postInfo}"
    post.nodes.stub = $.el 'div',
      className: 'stub'
    $.add post.nodes.stub, a
    if Conf['Menu']
      $.add post.nodes.stub, [$.tn(' '), Menu.makeButton post]
    $.prepend post.nodes.root, post.nodes.stub

  show: (post, showRecursively=Conf['Recursive Hiding']) ->
    if post.nodes.stub
      $.rm post.nodes.stub
      delete post.nodes.stub
    else
      post.nodes.root.hidden = false
    post.isHidden = false
    if showRecursively
      Recursive.apply PostHiding.show, post, true
      Recursive.rm PostHiding.hide, post
    for quotelink in Get.allQuotelinksLinkingTo post
      $.rmClass quotelink, 'filtered'
    return<|MERGE_RESOLUTION|>--- conflicted
+++ resolved
@@ -15,13 +15,8 @@
       else
         Recursive.apply PostHiding.hide, @, data.makeStub, true
         Recursive.add PostHiding.hide, @, data.makeStub, true
-<<<<<<< HEAD
-    return unless Conf['Reply Hiding']
+    return unless Conf['Reply Hiding Buttons']
     $.add $('.postInfo', @nodes.post), PostHiding.makeButton @, 'hide'
-=======
-    return unless Conf['Reply Hiding Buttons']
-    $.replace $('.sideArrows', @nodes.root), PostHiding.makeButton @, 'hide'
->>>>>>> 949d9a31
 
   menu:
     init: ->
