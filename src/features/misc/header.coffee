Header =
  init: ->
    @menu = new UI.Menu 'header'
    @menuButton = $.el 'span',
      className: 'menu-button'
      innerHTML: '<i></i>'

    barFixedToggler  = $.el 'label',
      innerHTML: '<input type=checkbox name="Fixed Header"> Fixed Header'
    headerToggler = $.el 'label',
      innerHTML: '<input type=checkbox name="Header auto-hide"> Auto-hide header'
    barPositionToggler = $.el 'label',
      innerHTML: '<input type=checkbox name="Bottom header"> Bottom header'
    customNavToggler = $.el 'label',
      innerHTML: '<input type=checkbox name="Custom Board Navigation"> Custom board navigation'
    footerToggler = $.el 'label',
      innerHTML: "<input type=checkbox #{unless Conf['Bottom Board List'] then 'checked' else ''}> Hide Footer Nav"
    editCustomNav = $.el 'a',
      textContent: 'Edit custom board navigation'
      href: 'javascript:;'

    @barFixedToggler    = barFixedToggler.firstElementChild
    @barPositionToggler = barPositionToggler.firstElementChild
    @headerToggler      = headerToggler.firstElementChild
    @footerToggler      = footerToggler.firstElementChild
    @customNavToggler   = customNavToggler.firstElementChild

    $.on @menuButton,         'click',  @menuToggle
    $.on @barFixedToggler,    'change', @toggleBarFixed
    $.on @barPositionToggler, 'change', @toggleBarPosition
    $.on @headerToggler,      'change', @toggleBarVisibility
    $.on @footerToggler,      'change', @toggleFooterVisibility
    $.on @customNavToggler,   'change', @toggleCustomNav
    $.on editCustomNav,       'click',  @editCustomNav

    @setBarFixed      Conf['Fixed Header']
    @setBarVisibility Conf['Header auto-hide']
    @setBarPosition   Conf['Bottom Header']

    $.sync 'Fixed Header',     Header.setBarFixed
    $.sync 'Bottom Header',    Header.setBarPosition
    $.sync 'Header auto-hide', Header.setBarVisibility

    @addShortcut Header.menuButton

    $.event 'AddMenuEntry',
      type: 'header'
      el: $.el 'span',
        textContent: 'Header'
      order: 105
      subEntries: [
        {el: barFixedToggler}
        {el: headerToggler}
        {el: barPositionToggler}
        {el: footerToggler}
        {el: customNavToggler}
        {el: editCustomNav}
      ]

    $.on window, 'load hashchange', Header.hashScroll
    $.on d, 'CreateNotification', @createNotification

    $.asap (-> d.body), =>
      return unless Main.isThisPageLegit()
      # Wait for #boardNavMobile instead of #boardNavDesktop,
      # it might be incomplete otherwise.
      $.asap (-> $.id('boardNavMobile') or d.readyState is 'complete'), Header.setBoardList
      $.prepend d.body, @bar

    $.ready =>
      if a = $ "a[href*='/#{g.BOARD}/']", $.id 'boardNavDesktopFoot'
        a.className = 'current'

<<<<<<< HEAD
    $.ready ->
      $.add d.body, Header.hover
      Header.footer = footer = $.id 'boardNavDesktopFoot'
      Header.setFooterVisibility Conf['Footer auto-hide']
      $.sync 'Footer auto-hide', Header.setFooterVisibility
      cs = $.id('settingsWindowLink')
      cs.textContent = 'Catalog Settings'
      if g.VIEW is 'catalog'
        Header.addShortcut cs
=======
      $.add d.body, @hover
      @footer = $.id 'boardNavDesktopFoot'
      @setFooterVisibility !Conf['Bottom Board List']
      $.sync 'Bottom Board List', Header.setFooterVisibility
>>>>>>> a067ad62

  bar: $.el 'div',
    id: 'header-bar'

  notify: $.el 'div',
    id: 'notifications'

  shortcuts: $.el 'span',
    id: 'shortcuts'

  hover: $.el 'div',
    id: 'hoverUI'

  toggle: $.el 'div',
    id: 'scroll-marker'

  setBoardList: ->
    fourchannav = $.id 'boardNavDesktop'
    if a = $ "a[href*='/#{g.BOARD}/']", fourchannav
      a.className = 'current'

    boardList = $.el 'span',
      id: 'board-list'
      innerHTML: "<span id=custom-board-list></span><span id=full-board-list hidden>[<a href=javascript:; class='hide-board-list-button'> - </a>]#{fourchannav.innerHTML}</span>"
    fullBoardList = $ '#full-board-list', boardList
    btn = $ '.hide-board-list-button', fullBoardList
    $.on btn, 'click', Header.toggleBoardList

    $.rm $ '#navtopright', fullBoardList
    $.add boardList, fullBoardList
    $.add Header.bar, [boardList, Header.shortcuts, Header.notify, Header.toggle]

    Header.setCustomNav Conf['Custom Board Navigation']
    Header.generateBoardList Conf['boardnav']

    $.sync 'Custom Board Navigation', Header.setCustomNav
    $.sync 'boardnav', Header.generateBoardList

  generateBoardList: (text) ->
    list = $ '#custom-board-list', Header.bar
    $.rmAll list
    return unless text
    as = $$('#full-board-list a', Header.bar)[0...-2] # ignore the Settings and Home links
    nodes = text.match(/[\w@]+(-(all|title|replace|full|index|catalog|text:"[^"]+"))*|[^\w@]+/g).map (t) ->
      if /^[^\w@]/.test t
        return $.tn t
      if /^toggle-all/.test t
        a = $.el 'a',
          className: 'show-board-list-button'
          textContent: (t.match(/-text:"(.+)"/) || [null, '+'])[1]
          href: 'javascript:;'
        $.on a, 'click', Header.toggleBoardList
        return a
      board = if /^current/.test t
        g.BOARD.ID
      else
        t.match(/^[^-]+/)[0]
      for a in as
        if a.textContent is board
          a = a.cloneNode true
          if /-title/.test t
            a.textContent = a.title
          else if /-replace/.test t
            if $.hasClass a, 'current'
              a.textContent = a.title
          else if /-full/.test t
            a.textContent = "/#{board}/ - #{a.title}"
          else if /-(index|catalog|text)/.test t
            if m = t.match /-(index|catalog)/
              a.setAttribute 'data-only', m[1]
              a.href = "//boards.4chan.org/#{board}/"
              a.href += 'catalog' if m[1] is 'catalog'
            if m = t.match /-text:"(.+)"/
              a.textContent = m[1]
          else if board is '@'
            $.addClass a, 'navSmall'
          return a
      $.tn t
    $.add list, nodes

  toggleBoardList: ->
    {bar}  = Header
    custom = $ '#custom-board-list', bar
    full   = $ '#full-board-list',   bar
    showBoardList = !full.hidden
    custom.hidden = !showBoardList
    full.hidden   =  showBoardList

  setBarPosition: (bottom) ->
    Header.barPositionToggler.checked = bottom
    if bottom
      $.rmClass  doc, 'top'
      $.addClass doc, 'bottom'
    else
      $.rmClass  doc, 'bottom'
      $.addClass doc, 'top'

  toggleBarPosition: ->
    $.event 'CloseMenu'

    Header.setBarPosition @checked

    Conf['Bottom Header'] = @checked
    $.set 'Bottom Header',  @checked

  setBarFixed: (fixed) ->
    Header.barFixedToggler.checked = fixed
    if fixed
      $.addClass doc, 'fixed'
      $.addClass Header.bar, 'dialog'
    else
      $.rmClass doc, 'fixed'
      $.rmClass Header.bar, 'dialog'

  toggleBarFixed: ->
    $.event 'CloseMenu'

    Header.setBarFixed @checked

    Conf['Fixed Header'] = @checked
    $.set 'Fixed Header',  @checked

  setBarVisibility: (hide) ->
    Header.headerToggler.checked = hide
    $.event 'CloseMenu'
    (if hide then $.addClass else $.rmClass) Header.bar, 'autohide'

  toggleBarVisibility: (e) ->
    return if e.type is 'mousedown' and e.button isnt 0 # not LMB
    hide = if @nodeName is 'INPUT'
      @checked
    else
      !$.hasClass Header.bar, 'autohide'
    Conf['Header auto-hide'] = hide
    $.set 'Header auto-hide', hide
    Header.setBarVisibility hide
    message = if hide
      'The header bar will automatically hide itself.'
    else
      'The header bar will remain visible.'
    new Notification 'info', message, 2

  setFooterVisibility: (hide) ->
    Header.footerToggler.checked = hide
    Header.footer.hidden = hide

  toggleFooterVisibility: ->
    $.event 'CloseMenu'
    hide = if @nodeName is 'INPUT'
      @checked
    else
      !!Header.footer.hidden
    Header.setFooterVisibility hide
    $.set 'Bottom Board List', hide
    message = if hide
      'The bottom navigation will now be hidden.'
    else
      'The bottom navigation will remain visible.'
    new Notification 'info', message, 2

  setCustomNav: (show) ->
    Header.customNavToggler.checked = show
    cust = $ '#custom-board-list', Header.bar
    full = $ '#full-board-list',   Header.bar
    btn = $ '.hide-board-list-button', full
    [cust.hidden, full.hidden, btn.hidden] = if show
      [false, true, false]
    else
      [true, false, true]

  toggleCustomNav: ->
    $.cb.checked.call @
    Header.setCustomNav @checked

  editCustomNav: ->
    Settings.open 'Rice'
    settings = $.id 'fourchanx-settings'
    $('input[name=boardnav]', settings).focus()

  hashScroll: ->
    return unless (hash = @location.hash) and post = $.id hash[1..]
    return if (Get.postFromRoot post).isHidden
    Header.scrollToPost post

  scrollToPost: (post) ->
    {top} = post.getBoundingClientRect()
    if Conf['Fixed Header'] and not Conf['Bottom Header']
      headRect = Header.bar.getBoundingClientRect()
      top += - headRect.top - headRect.height
    (if $.engine is 'webkit' then d.body else doc).scrollTop += top

  addShortcut: (el) ->
    shortcut = $.el 'span',
      className: 'shortcut'
    $.add shortcut, [$.tn(' ['), el, $.tn(']')]
    $.prepend Header.shortcuts, shortcut

  menuToggle: (e) ->
    Header.menu.toggle e, @, g

  createNotification: (e) ->
    {type, content, lifetime, cb} = e.detail
    notif = new Notification type, content, lifetime
    cb notif if cb<|MERGE_RESOLUTION|>--- conflicted
+++ resolved
@@ -14,7 +14,7 @@
     customNavToggler = $.el 'label',
       innerHTML: '<input type=checkbox name="Custom Board Navigation"> Custom board navigation'
     footerToggler = $.el 'label',
-      innerHTML: "<input type=checkbox #{unless Conf['Bottom Board List'] then 'checked' else ''}> Hide Footer Nav"
+      innerHTML: "<input type=checkbox #{unless Conf['Bottom Board List'] then 'checked' else ''}> Bottom original board list"
     editCustomNav = $.el 'a',
       textContent: 'Edit custom board navigation'
       href: 'javascript:;'
@@ -71,22 +71,17 @@
       if a = $ "a[href*='/#{g.BOARD}/']", $.id 'boardNavDesktopFoot'
         a.className = 'current'
 
-<<<<<<< HEAD
     $.ready ->
       $.add d.body, Header.hover
       Header.footer = footer = $.id 'boardNavDesktopFoot'
+      @footer = $.id 'boardNavDesktopFoot'
       Header.setFooterVisibility Conf['Footer auto-hide']
       $.sync 'Footer auto-hide', Header.setFooterVisibility
       cs = $.id('settingsWindowLink')
       cs.textContent = 'Catalog Settings'
       if g.VIEW is 'catalog'
-        Header.addShortcut cs
-=======
-      $.add d.body, @hover
-      @footer = $.id 'boardNavDesktopFoot'
-      @setFooterVisibility !Conf['Bottom Board List']
+        Header.addShortcut cs   
       $.sync 'Bottom Board List', Header.setFooterVisibility
->>>>>>> a067ad62
 
   bar: $.el 'div',
     id: 'header-bar'
