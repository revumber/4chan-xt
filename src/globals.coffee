--- conflicted
+++ resolved
@@ -1,12 +1,8 @@
 <% if (type === 'userjs') { %>
 # Opera doesn't support the @match metadata key,
 # return 4chan X here if we're not on 4chan.
-<<<<<<< HEAD
 return unless /^[a-z]+\.4chan\.org$/.test location.hostname
-=======
-return unless /^(boards|images|sys)\.4chan\.org$/.test location.hostname
 <% } %>
->>>>>>> db1c2b76
 
 editTheme = {} # Currently editted theme.
 editMascot = {} # Which mascot we're editting.
