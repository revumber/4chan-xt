--- conflicted
+++ resolved
@@ -79,11 +79,7 @@
     items[key] = undefined for key of Conf
     items['previousversion'] = undefined
     ($.getSync or $.get) items, (items) ->
-<<<<<<< HEAD
       if !$.perProtocolSettings and /\.4chan\.org$/.test(location.hostname) and (items['Redirect to HTTPS'] ? Conf['Redirect to HTTPS']) and location.protocol isnt 'https:'
-=======
-      if !$.perProtocolSettings and (items['Redirect to HTTPS'] ? Conf['Redirect to HTTPS']) and location.protocol isnt 'https:'
->>>>>>> 7fe42b2f
         location.replace('https://' + location.host + location.pathname + location.search + location.hash)
         return
       $.asap docSet, ->
