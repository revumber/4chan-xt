--- conflicted
+++ resolved
@@ -1,15 +1,9 @@
 // ==UserScript==
 // @name         <%= meta.name %>
 // @version      <%= version %>
-<<<<<<< HEAD
 // @namespace    <%= meta.namespace %>
-// @description  Cross-browser userscript for maximum lurking on 4chan.
-=======
-// @namespace    <%= name %>
 // @description  <%= description %>
->>>>>>> 7d37aa18
-// @copyright    2009-2011 James Campos <james.r.campos@gmail.com>
-// @copyright    2012-<%= grunt.template.today('yyyy') %> Nicolas Stepien <stepien.nicolas@gmail.com>
+// @copyright    2012-2013 Zixaphir <zixaphirmoxphar@gmail.com>
 // @license      MIT; http://en.wikipedia.org/wiki/Mit_license
 <%=
   meta.matches.map(function(match) {
