--- conflicted
+++ resolved
@@ -460,15 +460,13 @@
 $.hasAudio = (video) ->
   video.mozHasAudio or !!video.webkitAudioDecodedByteCount
 
-<<<<<<< HEAD
 $.luma = (rgb) ->
   rgb[0] * 0.299 + rgb[1] * 0.587 + rgb[2] * 0.114
-=======
+
 $.unescape = (text) ->
   return text unless text?
   text.replace(/<[^>]*>/g, '').replace /&(amp|#039|quot|lt|gt|#44);/g, (c) ->
     (({'&amp;': '&', '&#039;': "'", '&quot;': '"', '&lt;': '<', '&gt;': '>', '&#44;': ','})[c])
->>>>>>> 794027e3
 
 $.engine = do ->
   return 'edge'   if /Edge\//.test navigator.userAgent
