--- conflicted
+++ resolved
@@ -365,15 +365,6 @@
           post = new QR.post()
         post.setFile file
     $.addClass QR.nodes.el, 'dump'
-<<<<<<< HEAD
-  
-  resetThreadSelector: ->
-    if g.VIEW is 'thread'
-      QR.nodes.thread.value = g.THREADID
-    else
-      QR.nodes.thread.value = 'new'
-=======
->>>>>>> 85621c49
 
   posts: []
   
@@ -583,12 +574,8 @@
       @showFileData()
       return unless window.URL
       URL.revokeObjectURL @URL
-<<<<<<< HEAD
-    
-    showFileData: (hide) ->
-=======
+
     showFileData: ->
->>>>>>> 85621c49
       if @file
         QR.nodes.filename.textContent = @filename
         QR.nodes.filename.title       = @filename
@@ -771,12 +758,6 @@
     <div id=qrtab class=move>
       <input type=checkbox id=autohide title=Auto-hide> Post Form
       <a href=javascript:; class=close title=Close>×</a>
-<<<<<<< HEAD
-=======
-      <select data-name=thread title='Create a new thread / Reply'>
-        <option value=new>New thread</option>
-      </select>
->>>>>>> 85621c49
     </div>
     <form>
       <div class=persona>
@@ -904,11 +885,6 @@
     $.on nodes.fileInput,  'change', QR.fileInput
     # save selected post's data
     for name in ['name', 'email', 'sub', 'com']
-<<<<<<< HEAD
-      $.on nodes[name], 'input', -> QR.selected.save @
-      $.on nodes[name], 'focus', -> $.addClass nodes.el, 'focus'
-      $.on nodes[name], 'blur',  -> $.rmClass  nodes.el, 'focus'
-=======
       $.on nodes[name], 'input',  -> QR.selected.save @
     $.on nodes.thread,  'change', -> QR.selected.save @
 
@@ -922,7 +898,6 @@
     <% } %>
 
     new QR.post true
->>>>>>> 85621c49
 
     QR.status()
     QR.cooldown.init()
