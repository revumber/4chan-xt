--- conflicted
+++ resolved
@@ -986,18 +986,13 @@
     threadID = +threadID or postID
     isReply  = threadID isnt postID
 
-<<<<<<< HEAD
-    (QR.yourPosts.threads[threadID] or= []).push postID
-    $.set "yourPosts.#{g.BOARD}", QR.yourPosts
-    
-    ThreadUpdater.postID = postID
-=======
     QR.db.set
       boardID: g.BOARD.ID
       threadID: threadID
       postID: postID
       val: true
->>>>>>> 699e680c
+
+    ThreadUpdater.postID = postID
 
     # Post/upload confirmed as successful.
     $.event 'QRPostSuccessful', {
