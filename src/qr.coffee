--- conflicted
+++ resolved
@@ -322,15 +322,9 @@
     return unless files.length
     QR.open()
     QR.fileInput files
-<<<<<<< HEAD
-  
-  openFileInput: (e) ->
-    if e.keyCode
-      return unless e.keyCode is 32
-=======
+
   openFileInput: (e) ->
     return if e.keyCode and e.keyCode isnt 32
->>>>>>> 7d37aa18
     QR.nodes.fileInput.click()
   
   fileInput: (files) ->
@@ -642,13 +636,8 @@
         className:    'captcha-input field'
         title:        'Verification'
         autocomplete: 'off'
-<<<<<<< HEAD
         spellcheck:   false
         tabIndex:     55
-=======
-        spellcheck: false
-        tabIndex: 55
->>>>>>> 7d37aa18
       @nodes =
         challenge: $.id 'recaptcha_challenge_field_holder'
         img:       imgContainer.firstChild
@@ -663,13 +652,9 @@
 
       $.on imgContainer, 'click',   @reload.bind @
       $.on input,        'keydown', @keydown.bind @
-<<<<<<< HEAD
-      $.on input,        'focus', -> $.addClass QR.nodes.el, 'focus'
-      $.on input,        'blur',  -> $.rmClass  QR.nodes.el, 'focus'
-=======
       $.on input,        'focus',   -> $.addClass QR.nodes.el, 'focus'
-      $.on input,        'blur',    -> $.rmClass QR.nodes.el,  'focus'
->>>>>>> 7d37aa18
+      $.on input,        'blur',    -> $.rmClass  QR.nodes.el, 'focus'
+
       $.get 'captchas', [], (item) =>
         @sync item['captchas']
       $.sync 'captchas', @sync
@@ -755,19 +740,9 @@
 
   dialog: ->
     dialog = UI.dialog 'qr', 'top:0;right:0;', """
-<<<<<<< HEAD
-    <div id=qrtab>
+    <div id=qrtab class=move>
       <input type=checkbox id=autohide title=Auto-hide> Post Form
-      <span class=move></span>
       <a href=javascript:; class=close title=Close>×</a>
-=======
-    <div class=move>
-      <input type=checkbox id=autohide title=Auto-hide>
-      <a href=javascript:; class=close title=Close>×</a>
-      <select title='Create a new thread / Reply'>
-        <option value=new>New thread</option>
-      </select>
->>>>>>> 7d37aa18
     </div>
     <form>
       <div class=persona>
@@ -793,14 +768,6 @@
         <input type=submit tabindex=70>
       </div>
       <input type=file multiple>
-<<<<<<< HEAD
-      <div id=qr-thread-select>
-        <select title='Create a new thread / Reply'>
-          <option value=new>New thread</option>
-        </select>
-      </div>
-=======
->>>>>>> 7d37aa18
       <label id=qr-spoiler-label>
         <input type=checkbox id=qr-file-spoiler title='Spoiler image' tabindex=90>Spoiler?
       </label>
@@ -827,7 +794,6 @@
       filename:   $ '#qr-filename',      dialog
       fileRM:     $ '#qr-filerm',        dialog
       spoiler:    $ '#qr-file-spoiler',  dialog
-      spoilerPar: $ '#qr-spoiler-label', dialog
       status:     $ '[type=submit]',     dialog
       fileInput:  $ '[type=file]',       dialog
 
@@ -849,11 +815,7 @@
     nodes.fileInput.accept = "text/*, #{mimeTypes}" if $.engine isnt 'presto' # Opera's accept attribute is fucked up
 
     QR.spoiler = !!$ 'input[name=spoiler]'
-<<<<<<< HEAD
-    nodes.spoilerPar.hidden = !QR.spoiler
-=======
     nodes.spoiler.parentElement.hidden = !QR.spoiler
->>>>>>> 7d37aa18
 
     if g.BOARD.ID is 'f'
       nodes.flashTag = $.el 'select',
@@ -874,16 +836,9 @@
       $.add nodes.thread, $.el 'option',
         value: thread
         textContent: "Thread No.#{thread}"
-<<<<<<< HEAD
-    $.add nodes.threadPar, nodes.thread
     QR.resetThreadSelector()
 
-    $.on nodes.filename.parentNode, 'click keyup',  QR.openFileInput
-=======
-    QR.resetThreadSelector()
-
     $.on nodes.filename.parentNode, 'click keyup', QR.openFileInput
->>>>>>> 7d37aa18
 
     $.on nodes.autohide,   'change', QR.toggleHide
     $.on nodes.close,      'click',  QR.close
@@ -901,11 +856,7 @@
     for name in ['name', 'email', 'sub', 'com']
       $.on nodes[name], 'input', -> QR.selected.save @
       $.on nodes[name], 'focus', -> $.addClass nodes.el, 'focus'
-<<<<<<< HEAD
       $.on nodes[name], 'blur',  -> $.rmClass  nodes.el, 'focus'
-=======
-      $.on nodes[name], 'blur',  -> $.rmClass nodes.el, 'focus'
->>>>>>> 7d37aa18
 
     QR.status()
     QR.cooldown.init()
